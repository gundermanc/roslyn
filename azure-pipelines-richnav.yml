--- conflicted
+++ resolved
@@ -20,11 +20,7 @@
 - job: RichCodeNav_Indexing
   pool:
     name: NetCore1ESPool-Svc-Public
-<<<<<<< HEAD
-    demands: ImageOverride -equals Build.Windows.10.Amd64.Open
-=======
     demands: ImageOverride -equals Build.Windows.Amd64.VS2022.Pre.Open
->>>>>>> 1fa6e45d
   variables:
     EnableRichCodeNavigation: true
   timeoutInMinutes: 200
