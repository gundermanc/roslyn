﻿// Licensed to the .NET Foundation under one or more agreements.
// The .NET Foundation licenses this file to you under the MIT license.
// See the LICENSE file in the project root for more information.

using System;
using System.Collections.Immutable;
using System.Diagnostics;
using Microsoft.CodeAnalysis.Diagnostics;

namespace Microsoft.CodeAnalysis
{
    internal readonly struct GeneratorDriverState
    {
        internal GeneratorDriverState(ParseOptions parseOptions,
                                      AnalyzerConfigOptionsProvider optionsProvider,
                                      ImmutableArray<ISourceGenerator> sourceGenerators,
                                      ImmutableArray<IIncrementalGenerator> incrementalGenerators,
                                      ImmutableArray<AdditionalText> additionalTexts,
                                      ImmutableArray<GeneratorState> generatorStates,
                                      DriverStateTable stateTable,
                                      IncrementalGeneratorOutputKind disabledOutputs,
<<<<<<< HEAD
                                      TimeSpan runtime)
=======
                                      TimeSpan runtime,
                                      bool trackIncrementalGeneratorSteps)
>>>>>>> 67d940c4
        {
            Generators = sourceGenerators;
            IncrementalGenerators = incrementalGenerators;
            GeneratorStates = generatorStates;
            AdditionalTexts = additionalTexts;
            ParseOptions = parseOptions;
            OptionsProvider = optionsProvider;
            StateTable = stateTable;
            DisabledOutputs = disabledOutputs;
            RunTime = runtime;
<<<<<<< HEAD
=======
            TrackIncrementalSteps = trackIncrementalGeneratorSteps;
>>>>>>> 67d940c4
            Debug.Assert(Generators.Length == GeneratorStates.Length);
            Debug.Assert(IncrementalGenerators.Length == GeneratorStates.Length);
        }

        /// <summary>
        /// The set of <see cref="ISourceGenerator"/>s associated with this state.
        /// </summary>
        /// <remarks>
        /// This is the set of generators that will run on next generation.
        /// If there are any states present in <see cref="GeneratorStates" />, they were produced by a subset of these generators.
        /// </remarks>
        internal readonly ImmutableArray<ISourceGenerator> Generators;

        /// <summary>
        /// The set of <see cref="IIncrementalGenerator"/>s associated with this state.
        /// </summary>
        /// <remarks>
        /// This is the 'internal' representation of the <see cref="Generators"/> collection. There is a 1-to-1 mapping
        /// where each entry is either the unwrapped incremental generator or a wrapped <see cref="ISourceGenerator"/>
        /// </remarks>
        internal readonly ImmutableArray<IIncrementalGenerator> IncrementalGenerators;

        /// <summary>
        /// The last run state of each generator, by the generator that created it
        /// </summary>
        /// <remarks>
        /// There will be a 1-to-1 mapping for each generator. If a generator has yet to
        /// be initialized or failed during initialization it's state will be <c>default(GeneratorState)</c>
        /// </remarks>
        internal readonly ImmutableArray<GeneratorState> GeneratorStates;

        /// <summary>
        /// The set of <see cref="AdditionalText"/>s available to source generators during a run
        /// </summary>
        internal readonly ImmutableArray<AdditionalText> AdditionalTexts;

        /// <summary>
        /// Gets a provider for analyzer options
        /// </summary>
        internal readonly AnalyzerConfigOptionsProvider OptionsProvider;

        /// <summary>
        /// ParseOptions to use when parsing generator provided source.
        /// </summary>
        internal readonly ParseOptions ParseOptions;

        internal readonly DriverStateTable StateTable;

        /// <summary>
        /// A bit field containing the output kinds that should not be produced by this generator driver.
        /// </summary>
        internal readonly IncrementalGeneratorOutputKind DisabledOutputs;

        internal readonly TimeSpan RunTime;
<<<<<<< HEAD
=======

        internal readonly bool TrackIncrementalSteps;
>>>>>>> 67d940c4

        internal GeneratorDriverState With(
            ImmutableArray<ISourceGenerator>? sourceGenerators = null,
            ImmutableArray<IIncrementalGenerator>? incrementalGenerators = null,
            ImmutableArray<GeneratorState>? generatorStates = null,
            ImmutableArray<AdditionalText>? additionalTexts = null,
            DriverStateTable? stateTable = null,
            ParseOptions? parseOptions = null,
            AnalyzerConfigOptionsProvider? optionsProvider = null,
            IncrementalGeneratorOutputKind? disabledOutputs = null,
            TimeSpan? runTime = null)
        {
            return new GeneratorDriverState(
                parseOptions ?? this.ParseOptions,
                optionsProvider ?? this.OptionsProvider,
                sourceGenerators ?? this.Generators,
                incrementalGenerators ?? this.IncrementalGenerators,
                additionalTexts ?? this.AdditionalTexts,
                generatorStates ?? this.GeneratorStates,
                stateTable ?? this.StateTable,
                disabledOutputs ?? this.DisabledOutputs,
<<<<<<< HEAD
                runTime ?? this.RunTime
=======
                runTime ?? this.RunTime,
                this.TrackIncrementalSteps
>>>>>>> 67d940c4
                );
        }
    }
}<|MERGE_RESOLUTION|>--- conflicted
+++ resolved
@@ -19,12 +19,8 @@
                                       ImmutableArray<GeneratorState> generatorStates,
                                       DriverStateTable stateTable,
                                       IncrementalGeneratorOutputKind disabledOutputs,
-<<<<<<< HEAD
-                                      TimeSpan runtime)
-=======
                                       TimeSpan runtime,
                                       bool trackIncrementalGeneratorSteps)
->>>>>>> 67d940c4
         {
             Generators = sourceGenerators;
             IncrementalGenerators = incrementalGenerators;
@@ -35,10 +31,7 @@
             StateTable = stateTable;
             DisabledOutputs = disabledOutputs;
             RunTime = runtime;
-<<<<<<< HEAD
-=======
             TrackIncrementalSteps = trackIncrementalGeneratorSteps;
->>>>>>> 67d940c4
             Debug.Assert(Generators.Length == GeneratorStates.Length);
             Debug.Assert(IncrementalGenerators.Length == GeneratorStates.Length);
         }
@@ -93,11 +86,8 @@
         internal readonly IncrementalGeneratorOutputKind DisabledOutputs;
 
         internal readonly TimeSpan RunTime;
-<<<<<<< HEAD
-=======
 
         internal readonly bool TrackIncrementalSteps;
->>>>>>> 67d940c4
 
         internal GeneratorDriverState With(
             ImmutableArray<ISourceGenerator>? sourceGenerators = null,
@@ -119,12 +109,8 @@
                 generatorStates ?? this.GeneratorStates,
                 stateTable ?? this.StateTable,
                 disabledOutputs ?? this.DisabledOutputs,
-<<<<<<< HEAD
-                runTime ?? this.RunTime
-=======
                 runTime ?? this.RunTime,
                 this.TrackIncrementalSteps
->>>>>>> 67d940c4
                 );
         }
     }
