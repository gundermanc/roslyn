﻿// Licensed to the .NET Foundation under one or more agreements.
// The .NET Foundation licenses this file to you under the MIT license.
// See the LICENSE file in the project root for more information.

using System;
using System.Collections.Generic;
using System.Collections.Immutable;
using System.Diagnostics;
using System.Threading;
using Microsoft.CodeAnalysis.PooledObjects;
using Microsoft.CodeAnalysis.SourceGeneration;
using Roslyn.Utilities;

namespace Microsoft.CodeAnalysis
{
    internal sealed class PredicateSyntaxStrategy<T> : ISyntaxSelectionStrategy<T>
    {
        private readonly Func<GeneratorSyntaxContext, CancellationToken, T> _transformFunc;
        private readonly ISyntaxHelper _syntaxHelper;
        private readonly Func<SyntaxNode, CancellationToken, bool> _filterFunc;
        private readonly object _filterKey = new object();

        internal PredicateSyntaxStrategy(
            Func<SyntaxNode, CancellationToken, bool> filterFunc,
            Func<GeneratorSyntaxContext, CancellationToken, T> transformFunc,
            ISyntaxHelper syntaxHelper)
        {
            _transformFunc = transformFunc;
            _syntaxHelper = syntaxHelper;
            _filterFunc = filterFunc;
        }

        public ISyntaxInputBuilder GetBuilder(StateTableStore table, object key, bool trackIncrementalSteps, string? name, IEqualityComparer<T>? comparer) => new Builder(this, key, table, trackIncrementalSteps, name, comparer ?? EqualityComparer<T>.Default);

        private sealed class Builder : ISyntaxInputBuilder
        {
            private readonly PredicateSyntaxStrategy<T> _owner;
            private readonly string? _name;
            private readonly IEqualityComparer<T> _comparer;
            private readonly object _key;
            private readonly NodeStateTable<SyntaxNode>.Builder _filterTable;

            private readonly NodeStateTable<T>.Builder _transformTable;

            public Builder(PredicateSyntaxStrategy<T> owner, object key, StateTableStore table, bool trackIncrementalSteps, string? name, IEqualityComparer<T> comparer)
            {
                _owner = owner;
                _name = name;
                _comparer = comparer;
                _key = key;
                _filterTable = table.GetStateTableOrEmpty<SyntaxNode>(_owner._filterKey).ToBuilder(stepName: null, trackIncrementalSteps);
                _transformTable = table.GetStateTableOrEmpty<T>(_key).ToBuilder(_name, trackIncrementalSteps);
            }

            public void SaveStateAndFree(StateTableStore.Builder tables)
            {
                tables.SetTable(_owner._filterKey, _filterTable.ToImmutableAndFree());
                tables.SetTable(_key, _transformTable.ToImmutableAndFree());
            }

            public void VisitTree(
                Lazy<SyntaxNode> root,
                EntryState state,
<<<<<<< HEAD
                SemanticModel? model,
=======
                Lazy<SemanticModel>? model,
>>>>>>> 36248bbe
                CancellationToken cancellationToken)
            {
                // We always have no inputs steps into a SyntaxInputNode, but we track the difference between "no inputs" (empty collection) and "no step information" (default value)
                var noInputStepsStepInfo = _filterTable.TrackIncrementalSteps ? ImmutableArray<(IncrementalGeneratorRunStep, int)>.Empty : default;
                if (state == EntryState.Removed)
                {
                    // mark both syntax *and* transform nodes removed
                    if (_filterTable.TryRemoveEntries(TimeSpan.Zero, noInputStepsStepInfo, out ImmutableArray<SyntaxNode> removedNodes))
                    {
                        for (int i = 0; i < removedNodes.Length; i++)
                        {
                            _transformTable.TryRemoveEntries(TimeSpan.Zero, noInputStepsStepInfo);
                        }
                    }
                }
                else
                {
                    Debug.Assert(model is object);

                    // get the syntax nodes from cache, or a syntax walk using the filter
                    if (state != EntryState.Cached || !_filterTable.TryUseCachedEntries(TimeSpan.Zero, noInputStepsStepInfo, out ImmutableArray<SyntaxNode> nodes))
                    {
                        var stopwatch = SharedStopwatch.StartNew();
                        nodes = getFilteredNodes(root.Value, _owner._filterFunc, cancellationToken);
                        _filterTable.AddEntries(nodes, state, stopwatch.Elapsed, noInputStepsStepInfo, state);
                    }

                    // now, using the obtained syntax nodes, run the transform
                    foreach (SyntaxNode node in nodes)
                    {
                        var stopwatch = SharedStopwatch.StartNew();
                        var value = new GeneratorSyntaxContext(node, model, _owner._syntaxHelper);
                        var transformed = _owner._transformFunc(value, cancellationToken);

                        // The SemanticModel we provide to GeneratorSyntaxContext is never guaranteed to be the same between runs,
                        // so we never consider the input to the transform as cached.
                        var transformInputState = state == EntryState.Cached ? EntryState.Modified : state;

                        if (transformInputState == EntryState.Added || !_transformTable.TryModifyEntry(transformed, _comparer, stopwatch.Elapsed, noInputStepsStepInfo, transformInputState))
                        {
                            _transformTable.AddEntry(transformed, EntryState.Added, stopwatch.Elapsed, noInputStepsStepInfo, EntryState.Added);
                        }
                    }
                }

                static ImmutableArray<SyntaxNode> getFilteredNodes(SyntaxNode root, Func<SyntaxNode, CancellationToken, bool> func, CancellationToken token)
                {
                    ArrayBuilder<SyntaxNode>? results = null;
                    foreach (var node in root.DescendantNodesAndSelf())
                    {
                        token.ThrowIfCancellationRequested();

                        if (func(node, token))
                        {
                            (results ??= ArrayBuilder<SyntaxNode>.GetInstance()).Add(node);
                        }
                    }

                    return results.ToImmutableOrEmptyAndFree();
                }
            }
        }
    }
}<|MERGE_RESOLUTION|>--- conflicted
+++ resolved
@@ -61,11 +61,7 @@
             public void VisitTree(
                 Lazy<SyntaxNode> root,
                 EntryState state,
-<<<<<<< HEAD
-                SemanticModel? model,
-=======
                 Lazy<SemanticModel>? model,
->>>>>>> 36248bbe
                 CancellationToken cancellationToken)
             {
                 // We always have no inputs steps into a SyntaxInputNode, but we track the difference between "no inputs" (empty collection) and "no step information" (default value)
