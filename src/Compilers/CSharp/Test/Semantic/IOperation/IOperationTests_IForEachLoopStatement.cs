﻿// Copyright (c) Microsoft.  All Rights Reserved.  Licensed under the Apache License, Version 2.0.  See License.txt in the project root for license information.

using Microsoft.CodeAnalysis.CSharp.Syntax;
using Microsoft.CodeAnalysis.Test.Utilities;
using Roslyn.Test.Utilities;
using Xunit;

namespace Microsoft.CodeAnalysis.CSharp.UnitTests
{
    public partial class IOperationTests : SemanticModelTestBase
    {
        [CompilerTrait(CompilerFeature.IOperation)]
        [Fact, WorkItem(17602, "https://github.com/dotnet/roslyn/issues/17602")]
        public void IForEachLoopStatement_SimpleForEachLoop()
        {
            string source = @"
class Program
{
    static void Main()
    {
        string[] pets = { ""dog"", ""cat"", ""bird"" };

        /*<bind>*/foreach (string value in pets)
        {
            System.Console.WriteLine(value);
        }/*</bind>*/
    }
}
";
            string expectedOperationTree = @"
IForEachLoopOperation (LoopKind.ForEach) (OperationKind.Loop, Type: null) (Syntax: 'foreach (st ... }')
  Locals: Local_1: System.String value
  LoopControlVariable: 
    ILocalReferenceOperation: value (IsDeclaration: True) (OperationKind.LocalReference, Type: System.String, Constant: null) (Syntax: 'foreach (st ... }')
  Collection: 
    IConversionOperation (TryCast: False, Unchecked) (OperationKind.Conversion, Type: System.Collections.IEnumerable, IsImplicit) (Syntax: 'pets')
      Conversion: CommonConversion (Exists: True, IsIdentity: False, IsNumeric: False, IsReference: True, IsUserDefined: False) (MethodSymbol: null)
      Operand: 
        ILocalReferenceOperation: pets (OperationKind.LocalReference, Type: System.String[]) (Syntax: 'pets')
  Body: 
    IBlockOperation (1 statements) (OperationKind.Block, Type: null) (Syntax: '{ ... }')
      IExpressionStatementOperation (OperationKind.ExpressionStatement, Type: null) (Syntax: 'System.Cons ... ine(value);')
        Expression: 
          IInvocationOperation (void System.Console.WriteLine(System.String value)) (OperationKind.Invocation, Type: System.Void) (Syntax: 'System.Cons ... Line(value)')
            Instance Receiver: 
              null
            Arguments(1):
                IArgumentOperation (ArgumentKind.Explicit, Matching Parameter: value) (OperationKind.Argument, Type: System.String) (Syntax: 'value')
                  ILocalReferenceOperation: value (OperationKind.LocalReference, Type: System.String) (Syntax: 'value')
                  InConversion: CommonConversion (Exists: True, IsIdentity: True, IsNumeric: False, IsReference: False, IsUserDefined: False) (MethodSymbol: null)
                  OutConversion: CommonConversion (Exists: True, IsIdentity: True, IsNumeric: False, IsReference: False, IsUserDefined: False) (MethodSymbol: null)
  NextVariables(0)
";
            VerifyOperationTreeForTest<ForEachStatementSyntax>(source, expectedOperationTree);
        }

        [CompilerTrait(CompilerFeature.IOperation)]
        [Fact, WorkItem(17602, "https://github.com/dotnet/roslyn/issues/17602")]
        public void IForEachLoopStatement_WithList()
        {
            string source = @"
using System;
using System.Collections.Generic;

class Program
{
    static void Main(string[] args)
    {
        List<string> list = new List<string>();
        list.Add(""a"");
        list.Add(""b"");
        list.Add(""c"");
        /*<bind>*/foreach (string item in list)
        {
            Console.WriteLine(item);
        }/*</bind>*/

    }
}
";
            string expectedOperationTree = @"
IForEachLoopOperation (LoopKind.ForEach) (OperationKind.Loop, Type: null) (Syntax: 'foreach (st ... }')
  Locals: Local_1: System.String item
  LoopControlVariable: 
    ILocalReferenceOperation: item (IsDeclaration: True) (OperationKind.LocalReference, Type: System.String, Constant: null) (Syntax: 'foreach (st ... }')
  Collection: 
    IConversionOperation (TryCast: False, Unchecked) (OperationKind.Conversion, Type: System.Collections.Generic.List<System.String>, IsImplicit) (Syntax: 'list')
      Conversion: CommonConversion (Exists: True, IsIdentity: True, IsNumeric: False, IsReference: False, IsUserDefined: False) (MethodSymbol: null)
      Operand: 
        ILocalReferenceOperation: list (OperationKind.LocalReference, Type: System.Collections.Generic.List<System.String>) (Syntax: 'list')
  Body: 
    IBlockOperation (1 statements) (OperationKind.Block, Type: null) (Syntax: '{ ... }')
      IExpressionStatementOperation (OperationKind.ExpressionStatement, Type: null) (Syntax: 'Console.WriteLine(item);')
        Expression: 
          IInvocationOperation (void System.Console.WriteLine(System.String value)) (OperationKind.Invocation, Type: System.Void) (Syntax: 'Console.WriteLine(item)')
            Instance Receiver: 
              null
            Arguments(1):
                IArgumentOperation (ArgumentKind.Explicit, Matching Parameter: value) (OperationKind.Argument, Type: System.String) (Syntax: 'item')
                  ILocalReferenceOperation: item (OperationKind.LocalReference, Type: System.String) (Syntax: 'item')
                  InConversion: CommonConversion (Exists: True, IsIdentity: True, IsNumeric: False, IsReference: False, IsUserDefined: False) (MethodSymbol: null)
                  OutConversion: CommonConversion (Exists: True, IsIdentity: True, IsNumeric: False, IsReference: False, IsUserDefined: False) (MethodSymbol: null)
  NextVariables(0)
";
            VerifyOperationTreeForTest<ForEachStatementSyntax>(source, expectedOperationTree);
        }

        [CompilerTrait(CompilerFeature.IOperation)]
        [Fact, WorkItem(17602, "https://github.com/dotnet/roslyn/issues/17602")]
        public void IForEachLoopStatement_WithKeyValue()
        {
            string source = @"
using System;
using System.Collections.Generic;

class Program
{
    static Dictionary<int, int> _h = new Dictionary<int, int>();

    static void Main()
    {
        _h.Add(5, 4);
        _h.Add(4, 3);
        _h.Add(2, 1);

        /*<bind>*/foreach (KeyValuePair<int, int> pair in _h)
        {
            Console.WriteLine(""{0},{1}"", pair.Key, pair.Value);
        }/*</bind>*/
    }
}
";
            string expectedOperationTree = @"
IForEachLoopOperation (LoopKind.ForEach) (OperationKind.Loop, Type: null) (Syntax: 'foreach (Ke ... }')
  Locals: Local_1: System.Collections.Generic.KeyValuePair<System.Int32, System.Int32> pair
  LoopControlVariable: 
    ILocalReferenceOperation: pair (IsDeclaration: True) (OperationKind.LocalReference, Type: System.Collections.Generic.KeyValuePair<System.Int32, System.Int32>, Constant: null) (Syntax: 'foreach (Ke ... }')
  Collection: 
    IConversionOperation (TryCast: False, Unchecked) (OperationKind.Conversion, Type: System.Collections.Generic.Dictionary<System.Int32, System.Int32>, IsImplicit) (Syntax: '_h')
      Conversion: CommonConversion (Exists: True, IsIdentity: True, IsNumeric: False, IsReference: False, IsUserDefined: False) (MethodSymbol: null)
      Operand: 
        IFieldReferenceOperation: System.Collections.Generic.Dictionary<System.Int32, System.Int32> Program._h (Static) (OperationKind.FieldReference, Type: System.Collections.Generic.Dictionary<System.Int32, System.Int32>) (Syntax: '_h')
          Instance Receiver: 
            null
  Body: 
    IBlockOperation (1 statements) (OperationKind.Block, Type: null) (Syntax: '{ ... }')
      IExpressionStatementOperation (OperationKind.ExpressionStatement, Type: null) (Syntax: 'Console.Wri ... air.Value);')
        Expression: 
          IInvocationOperation (void System.Console.WriteLine(System.String format, System.Object arg0, System.Object arg1)) (OperationKind.Invocation, Type: System.Void) (Syntax: 'Console.Wri ... pair.Value)')
            Instance Receiver: 
              null
            Arguments(3):
                IArgumentOperation (ArgumentKind.Explicit, Matching Parameter: format) (OperationKind.Argument, Type: System.String) (Syntax: '""{0},{1}""')
                  ILiteralOperation (OperationKind.Literal, Type: System.String, Constant: ""{0},{1}"") (Syntax: '""{0},{1}""')
                  InConversion: CommonConversion (Exists: True, IsIdentity: True, IsNumeric: False, IsReference: False, IsUserDefined: False) (MethodSymbol: null)
                  OutConversion: CommonConversion (Exists: True, IsIdentity: True, IsNumeric: False, IsReference: False, IsUserDefined: False) (MethodSymbol: null)
                IArgumentOperation (ArgumentKind.Explicit, Matching Parameter: arg0) (OperationKind.Argument, Type: System.Object) (Syntax: 'pair.Key')
                  IConversionOperation (TryCast: False, Unchecked) (OperationKind.Conversion, Type: System.Object, IsImplicit) (Syntax: 'pair.Key')
                    Conversion: CommonConversion (Exists: True, IsIdentity: False, IsNumeric: False, IsReference: False, IsUserDefined: False) (MethodSymbol: null)
                    Operand: 
                      IPropertyReferenceOperation: System.Int32 System.Collections.Generic.KeyValuePair<System.Int32, System.Int32>.Key { get; } (OperationKind.PropertyReference, Type: System.Int32) (Syntax: 'pair.Key')
                        Instance Receiver: 
                          ILocalReferenceOperation: pair (OperationKind.LocalReference, Type: System.Collections.Generic.KeyValuePair<System.Int32, System.Int32>) (Syntax: 'pair')
                  InConversion: CommonConversion (Exists: True, IsIdentity: True, IsNumeric: False, IsReference: False, IsUserDefined: False) (MethodSymbol: null)
                  OutConversion: CommonConversion (Exists: True, IsIdentity: True, IsNumeric: False, IsReference: False, IsUserDefined: False) (MethodSymbol: null)
                IArgumentOperation (ArgumentKind.Explicit, Matching Parameter: arg1) (OperationKind.Argument, Type: System.Object) (Syntax: 'pair.Value')
                  IConversionOperation (TryCast: False, Unchecked) (OperationKind.Conversion, Type: System.Object, IsImplicit) (Syntax: 'pair.Value')
                    Conversion: CommonConversion (Exists: True, IsIdentity: False, IsNumeric: False, IsReference: False, IsUserDefined: False) (MethodSymbol: null)
                    Operand: 
                      IPropertyReferenceOperation: System.Int32 System.Collections.Generic.KeyValuePair<System.Int32, System.Int32>.Value { get; } (OperationKind.PropertyReference, Type: System.Int32) (Syntax: 'pair.Value')
                        Instance Receiver: 
                          ILocalReferenceOperation: pair (OperationKind.LocalReference, Type: System.Collections.Generic.KeyValuePair<System.Int32, System.Int32>) (Syntax: 'pair')
                  InConversion: CommonConversion (Exists: True, IsIdentity: True, IsNumeric: False, IsReference: False, IsUserDefined: False) (MethodSymbol: null)
                  OutConversion: CommonConversion (Exists: True, IsIdentity: True, IsNumeric: False, IsReference: False, IsUserDefined: False) (MethodSymbol: null)
  NextVariables(0)
";
            VerifyOperationTreeForTest<ForEachStatementSyntax>(source, expectedOperationTree);
        }

        [CompilerTrait(CompilerFeature.IOperation)]
        [Fact, WorkItem(17602, "https://github.com/dotnet/roslyn/issues/17602")]
        public void IForEachLoopStatement_WithBreak()
        {
            string source = @"
class Program
{
    static void Main()
    {
        int[] numbers = { 1,2,3,4};

        /*<bind>*/foreach (int num in numbers)
        {
            if (num>3)
            {
                break;
            }
            System.Console.WriteLine(num);
        }/*</bind>*/
    }
}
";
            string expectedOperationTree = @"
IForEachLoopOperation (LoopKind.ForEach) (OperationKind.Loop, Type: null) (Syntax: 'foreach (in ... }')
  Locals: Local_1: System.Int32 num
  LoopControlVariable: 
    ILocalReferenceOperation: num (IsDeclaration: True) (OperationKind.LocalReference, Type: System.Int32, Constant: null) (Syntax: 'foreach (in ... }')
  Collection: 
    IConversionOperation (TryCast: False, Unchecked) (OperationKind.Conversion, Type: System.Collections.IEnumerable, IsImplicit) (Syntax: 'numbers')
      Conversion: CommonConversion (Exists: True, IsIdentity: False, IsNumeric: False, IsReference: True, IsUserDefined: False) (MethodSymbol: null)
      Operand: 
        ILocalReferenceOperation: numbers (OperationKind.LocalReference, Type: System.Int32[]) (Syntax: 'numbers')
  Body: 
    IBlockOperation (2 statements) (OperationKind.Block, Type: null) (Syntax: '{ ... }')
      IConditionalOperation (OperationKind.Conditional, Type: null) (Syntax: 'if (num>3) ... }')
        Condition: 
          IBinaryOperation (BinaryOperatorKind.GreaterThan) (OperationKind.BinaryOperator, Type: System.Boolean) (Syntax: 'num>3')
            Left: 
              ILocalReferenceOperation: num (OperationKind.LocalReference, Type: System.Int32) (Syntax: 'num')
            Right: 
              ILiteralOperation (OperationKind.Literal, Type: System.Int32, Constant: 3) (Syntax: '3')
        WhenTrue: 
          IBlockOperation (1 statements) (OperationKind.Block, Type: null) (Syntax: '{ ... }')
            IBranchOperation (BranchKind.Break) (OperationKind.Branch, Type: null) (Syntax: 'break;')
        WhenFalse: 
          null
      IExpressionStatementOperation (OperationKind.ExpressionStatement, Type: null) (Syntax: 'System.Cons ... eLine(num);')
        Expression: 
          IInvocationOperation (void System.Console.WriteLine(System.Int32 value)) (OperationKind.Invocation, Type: System.Void) (Syntax: 'System.Cons ... teLine(num)')
            Instance Receiver: 
              null
            Arguments(1):
                IArgumentOperation (ArgumentKind.Explicit, Matching Parameter: value) (OperationKind.Argument, Type: System.Int32) (Syntax: 'num')
                  ILocalReferenceOperation: num (OperationKind.LocalReference, Type: System.Int32) (Syntax: 'num')
                  InConversion: CommonConversion (Exists: True, IsIdentity: True, IsNumeric: False, IsReference: False, IsUserDefined: False) (MethodSymbol: null)
                  OutConversion: CommonConversion (Exists: True, IsIdentity: True, IsNumeric: False, IsReference: False, IsUserDefined: False) (MethodSymbol: null)
  NextVariables(0)
";
            VerifyOperationTreeForTest<ForEachStatementSyntax>(source, expectedOperationTree);
        }

        [CompilerTrait(CompilerFeature.IOperation)]
        [Fact, WorkItem(17602, "https://github.com/dotnet/roslyn/issues/17602")]
        public void IForEachLoopStatement_WithContinue()
        {
            string source = @"
class Program
{
    static void Main()
    {
        int[] numbers = { 1,2,3,4};

        /*<bind>*/foreach (int num in numbers)
        {
            if (num>3)
            {
                continue;
            }
            System.Console.WriteLine(num);
        }/*</bind>*/
    }
}
";
            string expectedOperationTree = @"
IForEachLoopOperation (LoopKind.ForEach) (OperationKind.Loop, Type: null) (Syntax: 'foreach (in ... }')
  Locals: Local_1: System.Int32 num
  LoopControlVariable: 
    ILocalReferenceOperation: num (IsDeclaration: True) (OperationKind.LocalReference, Type: System.Int32, Constant: null) (Syntax: 'foreach (in ... }')
  Collection: 
    IConversionOperation (TryCast: False, Unchecked) (OperationKind.Conversion, Type: System.Collections.IEnumerable, IsImplicit) (Syntax: 'numbers')
      Conversion: CommonConversion (Exists: True, IsIdentity: False, IsNumeric: False, IsReference: True, IsUserDefined: False) (MethodSymbol: null)
      Operand: 
        ILocalReferenceOperation: numbers (OperationKind.LocalReference, Type: System.Int32[]) (Syntax: 'numbers')
  Body: 
    IBlockOperation (2 statements) (OperationKind.Block, Type: null) (Syntax: '{ ... }')
      IConditionalOperation (OperationKind.Conditional, Type: null) (Syntax: 'if (num>3) ... }')
        Condition: 
          IBinaryOperation (BinaryOperatorKind.GreaterThan) (OperationKind.BinaryOperator, Type: System.Boolean) (Syntax: 'num>3')
            Left: 
              ILocalReferenceOperation: num (OperationKind.LocalReference, Type: System.Int32) (Syntax: 'num')
            Right: 
              ILiteralOperation (OperationKind.Literal, Type: System.Int32, Constant: 3) (Syntax: '3')
        WhenTrue: 
          IBlockOperation (1 statements) (OperationKind.Block, Type: null) (Syntax: '{ ... }')
            IBranchOperation (BranchKind.Continue) (OperationKind.Branch, Type: null) (Syntax: 'continue;')
        WhenFalse: 
          null
      IExpressionStatementOperation (OperationKind.ExpressionStatement, Type: null) (Syntax: 'System.Cons ... eLine(num);')
        Expression: 
          IInvocationOperation (void System.Console.WriteLine(System.Int32 value)) (OperationKind.Invocation, Type: System.Void) (Syntax: 'System.Cons ... teLine(num)')
            Instance Receiver: 
              null
            Arguments(1):
                IArgumentOperation (ArgumentKind.Explicit, Matching Parameter: value) (OperationKind.Argument, Type: System.Int32) (Syntax: 'num')
                  ILocalReferenceOperation: num (OperationKind.LocalReference, Type: System.Int32) (Syntax: 'num')
                  InConversion: CommonConversion (Exists: True, IsIdentity: True, IsNumeric: False, IsReference: False, IsUserDefined: False) (MethodSymbol: null)
                  OutConversion: CommonConversion (Exists: True, IsIdentity: True, IsNumeric: False, IsReference: False, IsUserDefined: False) (MethodSymbol: null)
  NextVariables(0)
";
            VerifyOperationTreeForTest<ForEachStatementSyntax>(source, expectedOperationTree);
        }

        [CompilerTrait(CompilerFeature.IOperation)]
        [Fact, WorkItem(17602, "https://github.com/dotnet/roslyn/issues/17602")]
        public void IForEachLoopStatement_QueryExpression()
        {
            string source = @"
class Program
{
    static void Main()
    {
        string[] letters = { ""d"", ""c"", ""a"", ""b"" };
        var sorted = from letter in letters
                     orderby letter
                     select letter;
        /*<bind>*/foreach (string value in sorted)
        {
            System.Console.WriteLine(value);
        }/*</bind>*/
    }
}
";
            string expectedOperationTree = @"
IForEachLoopOperation (LoopKind.ForEach) (OperationKind.Loop, Type: null, IsInvalid) (Syntax: 'foreach (st ... }')
  Locals: Local_1: System.String value
  LoopControlVariable: 
    ILocalReferenceOperation: value (IsDeclaration: True) (OperationKind.LocalReference, Type: System.String, Constant: null, IsInvalid) (Syntax: 'foreach (st ... }')
  Collection: 
    ILocalReferenceOperation: sorted (OperationKind.LocalReference, Type: ?, IsInvalid) (Syntax: 'sorted')
  Body: 
    IBlockOperation (1 statements) (OperationKind.Block, Type: null) (Syntax: '{ ... }')
      IExpressionStatementOperation (OperationKind.ExpressionStatement, Type: null) (Syntax: 'System.Cons ... ine(value);')
        Expression: 
          IInvocationOperation (void System.Console.WriteLine(System.String value)) (OperationKind.Invocation, Type: System.Void) (Syntax: 'System.Cons ... Line(value)')
            Instance Receiver: 
              null
            Arguments(1):
                IArgumentOperation (ArgumentKind.Explicit, Matching Parameter: value) (OperationKind.Argument, Type: System.String) (Syntax: 'value')
                  ILocalReferenceOperation: value (OperationKind.LocalReference, Type: System.String) (Syntax: 'value')
                  InConversion: CommonConversion (Exists: True, IsIdentity: True, IsNumeric: False, IsReference: False, IsUserDefined: False) (MethodSymbol: null)
                  OutConversion: CommonConversion (Exists: True, IsIdentity: True, IsNumeric: False, IsReference: False, IsUserDefined: False) (MethodSymbol: null)
  NextVariables(0)
";
            VerifyOperationTreeForTest<ForEachStatementSyntax>(source, expectedOperationTree);
        }

        [CompilerTrait(CompilerFeature.IOperation)]
        [Fact, WorkItem(17602, "https://github.com/dotnet/roslyn/issues/17602")]
        public void IForEachLoopStatement_Struct()
        {
            string source = @"
using System.Reflection;

namespace DisplayStructContentsTest
{
    class Program
    {

        struct Employee
        {
            public string name;
            public int age;
            public string location;
        };

        static void Main(string[] args)
        {
            Employee employee;

            employee.name = ""name1"";
            employee.age = 35;
            employee.location = ""loc"";

            /*<bind>*/foreach (FieldInfo fi in employee.GetType().GetFields())
            {
                System.Console.WriteLine(fi.Name + "" = "" +
                System.Convert.ToString(fi.GetValue(employee)));
            }/*</bind>*/

        }
    }
}
";
            string expectedOperationTree = @"
IForEachLoopOperation (LoopKind.ForEach) (OperationKind.Loop, Type: null) (Syntax: 'foreach (Fi ... }')
  Locals: Local_1: System.Reflection.FieldInfo fi
  LoopControlVariable: 
    ILocalReferenceOperation: fi (IsDeclaration: True) (OperationKind.LocalReference, Type: System.Reflection.FieldInfo, Constant: null) (Syntax: 'foreach (Fi ... }')
  Collection: 
    IConversionOperation (TryCast: False, Unchecked) (OperationKind.Conversion, Type: System.Collections.IEnumerable, IsImplicit) (Syntax: 'employee.Ge ... GetFields()')
      Conversion: CommonConversion (Exists: True, IsIdentity: False, IsNumeric: False, IsReference: True, IsUserDefined: False) (MethodSymbol: null)
      Operand: 
        IInvocationOperation ( System.Reflection.FieldInfo[] System.Type.GetFields()) (OperationKind.Invocation, Type: System.Reflection.FieldInfo[]) (Syntax: 'employee.Ge ... GetFields()')
          Instance Receiver: 
            IInvocationOperation ( System.Type System.Object.GetType()) (OperationKind.Invocation, Type: System.Type) (Syntax: 'employee.GetType()')
              Instance Receiver: 
                ILocalReferenceOperation: employee (OperationKind.LocalReference, Type: DisplayStructContentsTest.Program.Employee) (Syntax: 'employee')
              Arguments(0)
          Arguments(0)
  Body: 
    IBlockOperation (1 statements) (OperationKind.Block, Type: null) (Syntax: '{ ... }')
      IExpressionStatementOperation (OperationKind.ExpressionStatement, Type: null) (Syntax: 'System.Cons ... mployee)));')
        Expression: 
          IInvocationOperation (void System.Console.WriteLine(System.String value)) (OperationKind.Invocation, Type: System.Void) (Syntax: 'System.Cons ... employee)))')
            Instance Receiver: 
              null
            Arguments(1):
                IArgumentOperation (ArgumentKind.Explicit, Matching Parameter: value) (OperationKind.Argument, Type: System.String) (Syntax: 'fi.Name + "" ... (employee))')
                  IBinaryOperation (BinaryOperatorKind.Add) (OperationKind.BinaryOperator, Type: System.String) (Syntax: 'fi.Name + "" ... (employee))')
                    Left: 
                      IBinaryOperation (BinaryOperatorKind.Add) (OperationKind.BinaryOperator, Type: System.String) (Syntax: 'fi.Name + "" = ""')
                        Left: 
                          IPropertyReferenceOperation: System.String System.Reflection.MemberInfo.Name { get; } (OperationKind.PropertyReference, Type: System.String) (Syntax: 'fi.Name')
                            Instance Receiver: 
                              ILocalReferenceOperation: fi (OperationKind.LocalReference, Type: System.Reflection.FieldInfo) (Syntax: 'fi')
                        Right: 
                          ILiteralOperation (OperationKind.Literal, Type: System.String, Constant: "" = "") (Syntax: '"" = ""')
                    Right: 
                      IInvocationOperation (System.String System.Convert.ToString(System.Object value)) (OperationKind.Invocation, Type: System.String) (Syntax: 'System.Conv ... (employee))')
                        Instance Receiver: 
                          null
                        Arguments(1):
                            IArgumentOperation (ArgumentKind.Explicit, Matching Parameter: value) (OperationKind.Argument, Type: System.Object) (Syntax: 'fi.GetValue(employee)')
                              IInvocationOperation (virtual System.Object System.Reflection.FieldInfo.GetValue(System.Object obj)) (OperationKind.Invocation, Type: System.Object) (Syntax: 'fi.GetValue(employee)')
                                Instance Receiver: 
                                  ILocalReferenceOperation: fi (OperationKind.LocalReference, Type: System.Reflection.FieldInfo) (Syntax: 'fi')
                                Arguments(1):
                                    IArgumentOperation (ArgumentKind.Explicit, Matching Parameter: obj) (OperationKind.Argument, Type: System.Object) (Syntax: 'employee')
                                      IConversionOperation (TryCast: False, Unchecked) (OperationKind.Conversion, Type: System.Object, IsImplicit) (Syntax: 'employee')
                                        Conversion: CommonConversion (Exists: True, IsIdentity: False, IsNumeric: False, IsReference: False, IsUserDefined: False) (MethodSymbol: null)
                                        Operand: 
                                          ILocalReferenceOperation: employee (OperationKind.LocalReference, Type: DisplayStructContentsTest.Program.Employee) (Syntax: 'employee')
                                      InConversion: CommonConversion (Exists: True, IsIdentity: True, IsNumeric: False, IsReference: False, IsUserDefined: False) (MethodSymbol: null)
                                      OutConversion: CommonConversion (Exists: True, IsIdentity: True, IsNumeric: False, IsReference: False, IsUserDefined: False) (MethodSymbol: null)
                              InConversion: CommonConversion (Exists: True, IsIdentity: True, IsNumeric: False, IsReference: False, IsUserDefined: False) (MethodSymbol: null)
                              OutConversion: CommonConversion (Exists: True, IsIdentity: True, IsNumeric: False, IsReference: False, IsUserDefined: False) (MethodSymbol: null)
                  InConversion: CommonConversion (Exists: True, IsIdentity: True, IsNumeric: False, IsReference: False, IsUserDefined: False) (MethodSymbol: null)
                  OutConversion: CommonConversion (Exists: True, IsIdentity: True, IsNumeric: False, IsReference: False, IsUserDefined: False) (MethodSymbol: null)
  NextVariables(0)
";
            VerifyOperationTreeForTest<ForEachStatementSyntax>(source, expectedOperationTree);
        }

        [CompilerTrait(CompilerFeature.IOperation)]
        [Fact, WorkItem(17602, "https://github.com/dotnet/roslyn/issues/17602")]
        public void IForEachLoopStatement_String()
        {
            string source = @"
class Class1
{
    public void M()
    {
        const string s = """";
        /*<bind>*/foreach (char c in s)
        {
            System.Console.WriteLine(c);
        }/*</bind>*/

    }
}

";
            string expectedOperationTree = @"
IForEachLoopOperation (LoopKind.ForEach) (OperationKind.Loop, Type: null) (Syntax: 'foreach (ch ... }')
  Locals: Local_1: System.Char c
  LoopControlVariable: 
    ILocalReferenceOperation: c (IsDeclaration: True) (OperationKind.LocalReference, Type: System.Char, Constant: null) (Syntax: 'foreach (ch ... }')
  Collection: 
    IConversionOperation (TryCast: False, Unchecked) (OperationKind.Conversion, Type: System.String, IsImplicit) (Syntax: 's')
      Conversion: CommonConversion (Exists: True, IsIdentity: True, IsNumeric: False, IsReference: False, IsUserDefined: False) (MethodSymbol: null)
      Operand: 
        ILocalReferenceOperation: s (OperationKind.LocalReference, Type: System.String, Constant: """") (Syntax: 's')
  Body: 
    IBlockOperation (1 statements) (OperationKind.Block, Type: null) (Syntax: '{ ... }')
      IExpressionStatementOperation (OperationKind.ExpressionStatement, Type: null) (Syntax: 'System.Cons ... iteLine(c);')
        Expression: 
          IInvocationOperation (void System.Console.WriteLine(System.Char value)) (OperationKind.Invocation, Type: System.Void) (Syntax: 'System.Cons ... riteLine(c)')
            Instance Receiver: 
              null
            Arguments(1):
                IArgumentOperation (ArgumentKind.Explicit, Matching Parameter: value) (OperationKind.Argument, Type: System.Char) (Syntax: 'c')
                  ILocalReferenceOperation: c (OperationKind.LocalReference, Type: System.Char) (Syntax: 'c')
                  InConversion: CommonConversion (Exists: True, IsIdentity: True, IsNumeric: False, IsReference: False, IsUserDefined: False) (MethodSymbol: null)
                  OutConversion: CommonConversion (Exists: True, IsIdentity: True, IsNumeric: False, IsReference: False, IsUserDefined: False) (MethodSymbol: null)
  NextVariables(0)
";
            VerifyOperationTreeForTest<ForEachStatementSyntax>(source, expectedOperationTree);
        }

        [CompilerTrait(CompilerFeature.IOperation)]
        [Fact, WorkItem(17602, "https://github.com/dotnet/roslyn/issues/17602")]
        public void IForEachLoopStatement_WithVar()
        {
            string source = @"
using System.Collections.Generic;
class Program
{
    static Dictionary<int, int> _f = new Dictionary<int, int>();

    static void Main()
    {
        _f.Add(1, 2);
        _f.Add(2, 3);
        _f.Add(3, 4);

        /*<bind>*/foreach (var pair in _f)
        {
            System.Console.WriteLine(""{0},{1}"", pair.Key, pair.Value);
        }/*</bind>*/
    }
}
";
            string expectedOperationTree = @"
IForEachLoopOperation (LoopKind.ForEach) (OperationKind.Loop, Type: null) (Syntax: 'foreach (va ... }')
  Locals: Local_1: System.Collections.Generic.KeyValuePair<System.Int32, System.Int32> pair
  LoopControlVariable: 
    ILocalReferenceOperation: pair (IsDeclaration: True) (OperationKind.LocalReference, Type: System.Collections.Generic.KeyValuePair<System.Int32, System.Int32>, Constant: null) (Syntax: 'foreach (va ... }')
  Collection: 
    IConversionOperation (TryCast: False, Unchecked) (OperationKind.Conversion, Type: System.Collections.Generic.Dictionary<System.Int32, System.Int32>, IsImplicit) (Syntax: '_f')
      Conversion: CommonConversion (Exists: True, IsIdentity: True, IsNumeric: False, IsReference: False, IsUserDefined: False) (MethodSymbol: null)
      Operand: 
        IFieldReferenceOperation: System.Collections.Generic.Dictionary<System.Int32, System.Int32> Program._f (Static) (OperationKind.FieldReference, Type: System.Collections.Generic.Dictionary<System.Int32, System.Int32>) (Syntax: '_f')
          Instance Receiver: 
            null
  Body: 
    IBlockOperation (1 statements) (OperationKind.Block, Type: null) (Syntax: '{ ... }')
      IExpressionStatementOperation (OperationKind.ExpressionStatement, Type: null) (Syntax: 'System.Cons ... air.Value);')
        Expression: 
          IInvocationOperation (void System.Console.WriteLine(System.String format, System.Object arg0, System.Object arg1)) (OperationKind.Invocation, Type: System.Void) (Syntax: 'System.Cons ... pair.Value)')
            Instance Receiver: 
              null
            Arguments(3):
                IArgumentOperation (ArgumentKind.Explicit, Matching Parameter: format) (OperationKind.Argument, Type: System.String) (Syntax: '""{0},{1}""')
                  ILiteralOperation (OperationKind.Literal, Type: System.String, Constant: ""{0},{1}"") (Syntax: '""{0},{1}""')
                  InConversion: CommonConversion (Exists: True, IsIdentity: True, IsNumeric: False, IsReference: False, IsUserDefined: False) (MethodSymbol: null)
                  OutConversion: CommonConversion (Exists: True, IsIdentity: True, IsNumeric: False, IsReference: False, IsUserDefined: False) (MethodSymbol: null)
                IArgumentOperation (ArgumentKind.Explicit, Matching Parameter: arg0) (OperationKind.Argument, Type: System.Object) (Syntax: 'pair.Key')
                  IConversionOperation (TryCast: False, Unchecked) (OperationKind.Conversion, Type: System.Object, IsImplicit) (Syntax: 'pair.Key')
                    Conversion: CommonConversion (Exists: True, IsIdentity: False, IsNumeric: False, IsReference: False, IsUserDefined: False) (MethodSymbol: null)
                    Operand: 
                      IPropertyReferenceOperation: System.Int32 System.Collections.Generic.KeyValuePair<System.Int32, System.Int32>.Key { get; } (OperationKind.PropertyReference, Type: System.Int32) (Syntax: 'pair.Key')
                        Instance Receiver: 
                          ILocalReferenceOperation: pair (OperationKind.LocalReference, Type: System.Collections.Generic.KeyValuePair<System.Int32, System.Int32>) (Syntax: 'pair')
                  InConversion: CommonConversion (Exists: True, IsIdentity: True, IsNumeric: False, IsReference: False, IsUserDefined: False) (MethodSymbol: null)
                  OutConversion: CommonConversion (Exists: True, IsIdentity: True, IsNumeric: False, IsReference: False, IsUserDefined: False) (MethodSymbol: null)
                IArgumentOperation (ArgumentKind.Explicit, Matching Parameter: arg1) (OperationKind.Argument, Type: System.Object) (Syntax: 'pair.Value')
                  IConversionOperation (TryCast: False, Unchecked) (OperationKind.Conversion, Type: System.Object, IsImplicit) (Syntax: 'pair.Value')
                    Conversion: CommonConversion (Exists: True, IsIdentity: False, IsNumeric: False, IsReference: False, IsUserDefined: False) (MethodSymbol: null)
                    Operand: 
                      IPropertyReferenceOperation: System.Int32 System.Collections.Generic.KeyValuePair<System.Int32, System.Int32>.Value { get; } (OperationKind.PropertyReference, Type: System.Int32) (Syntax: 'pair.Value')
                        Instance Receiver: 
                          ILocalReferenceOperation: pair (OperationKind.LocalReference, Type: System.Collections.Generic.KeyValuePair<System.Int32, System.Int32>) (Syntax: 'pair')
                  InConversion: CommonConversion (Exists: True, IsIdentity: True, IsNumeric: False, IsReference: False, IsUserDefined: False) (MethodSymbol: null)
                  OutConversion: CommonConversion (Exists: True, IsIdentity: True, IsNumeric: False, IsReference: False, IsUserDefined: False) (MethodSymbol: null)
  NextVariables(0)
";
            VerifyOperationTreeForTest<ForEachStatementSyntax>(source, expectedOperationTree);
        }

        [CompilerTrait(CompilerFeature.IOperation)]
        [Fact, WorkItem(17602, "https://github.com/dotnet/roslyn/issues/17602")]
        public void IForEachLoopStatement_BadElementType()
        {
            string source = @"
class C
{
    static void Main()
    {
        System.Collections.IEnumerable sequence = null;
        /*<bind>*/foreach (MissingType x in sequence)
        {
            bool b = !x.Equals(null);
        }/*</bind>*/
    }
}
";
            string expectedOperationTree = @"
IForEachLoopOperation (LoopKind.ForEach) (OperationKind.Loop, Type: null, IsInvalid) (Syntax: 'foreach (Mi ... }')
  Locals: Local_1: MissingType x
  LoopControlVariable: 
    ILocalReferenceOperation: x (IsDeclaration: True) (OperationKind.LocalReference, Type: MissingType, Constant: null, IsInvalid) (Syntax: 'foreach (Mi ... }')
  Collection: 
    ILocalReferenceOperation: sequence (OperationKind.LocalReference, Type: System.Collections.IEnumerable) (Syntax: 'sequence')
  Body: 
    IBlockOperation (1 statements, 1 locals) (OperationKind.Block, Type: null) (Syntax: '{ ... }')
      Locals: Local_1: System.Boolean b
      IVariableDeclarationGroupOperation (1 declarations) (OperationKind.VariableDeclarationGroup, Type: null) (Syntax: 'bool b = !x ... uals(null);')
        IVariableDeclarationOperation (1 declarators) (OperationKind.VariableDeclaration, Type: null) (Syntax: 'bool b = !x.Equals(null)')
          Declarators:
              IVariableDeclaratorOperation (Symbol: System.Boolean b) (OperationKind.VariableDeclarator, Type: null) (Syntax: 'b = !x.Equals(null)')
                Initializer: 
                  IVariableInitializerOperation (OperationKind.VariableInitializer, Type: null) (Syntax: '= !x.Equals(null)')
                    IConversionOperation (Implicit, TryCast: False, Unchecked) (OperationKind.Conversion, Type: System.Boolean, IsImplicit) (Syntax: '!x.Equals(null)')
                      Conversion: CommonConversion (Exists: True, IsIdentity: False, IsNumeric: False, IsReference: False, IsUserDefined: False) (MethodSymbol: null)
                      Operand: 
                        IUnaryOperation (UnaryOperatorKind.Not) (OperationKind.UnaryOperator, Type: System.Object) (Syntax: '!x.Equals(null)')
                          Operand: 
                            IInvalidOperation (OperationKind.Invalid, Type: ?) (Syntax: 'x.Equals(null)')
                              Children(2):
                                  IOperation:  (OperationKind.None, Type: null) (Syntax: 'x.Equals')
                                    Children(1):
                                        ILocalReferenceOperation: x (OperationKind.LocalReference, Type: MissingType) (Syntax: 'x')
                                  ILiteralOperation (OperationKind.Literal, Type: null, Constant: null) (Syntax: 'null')
          Initializer: 
<<<<<<< HEAD
            null
=======
            IVariableInitializerOperation (OperationKind.VariableInitializer, Type: null) (Syntax: '= !x.Equals(null)')
              IConversionOperation (TryCast: False, Unchecked) (OperationKind.Conversion, Type: System.Boolean, IsImplicit) (Syntax: '!x.Equals(null)')
                Conversion: CommonConversion (Exists: True, IsIdentity: False, IsNumeric: False, IsReference: False, IsUserDefined: False) (MethodSymbol: null)
                Operand: 
                  IUnaryOperation (UnaryOperatorKind.Not) (OperationKind.UnaryOperator, Type: System.Object) (Syntax: '!x.Equals(null)')
                    Operand: 
                      IInvalidOperation (OperationKind.Invalid, Type: ?) (Syntax: 'x.Equals(null)')
                        Children(2):
                            IOperation:  (OperationKind.None, Type: null) (Syntax: 'x.Equals')
                              Children(1):
                                  ILocalReferenceOperation: x (OperationKind.LocalReference, Type: MissingType) (Syntax: 'x')
                            ILiteralOperation (OperationKind.Literal, Type: null, Constant: null) (Syntax: 'null')
>>>>>>> 7dfc2fa4
  NextVariables(0)
";
            VerifyOperationTreeForTest<ForEachStatementSyntax>(source, expectedOperationTree);
        }

        [CompilerTrait(CompilerFeature.IOperation)]
        [Fact, WorkItem(17602, "https://github.com/dotnet/roslyn/issues/17602")]
        public void IForEachLoopStatement_NullLiteralCollection()
        {
            string source = @"
class C
{
    static void Main()
    {
        /*<bind>*/foreach (int x in null)
        {
        }/*</bind>*/
    }
}
";
            string expectedOperationTree = @"
IForEachLoopOperation (LoopKind.ForEach) (OperationKind.Loop, Type: null, IsInvalid) (Syntax: 'foreach (in ... }')
  Locals: Local_1: System.Int32 x
  LoopControlVariable: 
    ILocalReferenceOperation: x (IsDeclaration: True) (OperationKind.LocalReference, Type: System.Int32, Constant: null, IsInvalid) (Syntax: 'foreach (in ... }')
  Collection: 
    ILiteralOperation (OperationKind.Literal, Type: null, Constant: null, IsInvalid) (Syntax: 'null')
  Body: 
    IBlockOperation (0 statements) (OperationKind.Block, Type: null) (Syntax: '{ ... }')
  NextVariables(0)
";
            VerifyOperationTreeForTest<ForEachStatementSyntax>(source, expectedOperationTree);
        }

        [CompilerTrait(CompilerFeature.IOperation)]
        [Fact, WorkItem(17602, "https://github.com/dotnet/roslyn/issues/17602")]
        public void IForEachLoopStatement_NoElementCollection()
        {
            string source = @"
class C
{
    static void Main(string[] args)
    {
        /*<bind>*/foreach (int x in args)
        {
        }/*</bind>*/
    }
}
";
            string expectedOperationTree = @"
IForEachLoopOperation (LoopKind.ForEach) (OperationKind.Loop, Type: null, IsInvalid) (Syntax: 'foreach (in ... }')
  Locals: Local_1: System.Int32 x
  LoopControlVariable: 
    ILocalReferenceOperation: x (IsDeclaration: True) (OperationKind.LocalReference, Type: System.Int32, Constant: null, IsInvalid) (Syntax: 'foreach (in ... }')
  Collection: 
    IConversionOperation (TryCast: False, Unchecked) (OperationKind.Conversion, Type: System.Collections.IEnumerable, IsImplicit) (Syntax: 'args')
      Conversion: CommonConversion (Exists: True, IsIdentity: False, IsNumeric: False, IsReference: True, IsUserDefined: False) (MethodSymbol: null)
      Operand: 
        IParameterReferenceOperation: args (OperationKind.ParameterReference, Type: System.String[]) (Syntax: 'args')
  Body: 
    IBlockOperation (0 statements) (OperationKind.Block, Type: null) (Syntax: '{ ... }')
  NextVariables(0)
";
            VerifyOperationTreeForTest<ForEachStatementSyntax>(source, expectedOperationTree);
        }

        [CompilerTrait(CompilerFeature.IOperation)]
        [Fact, WorkItem(17602, "https://github.com/dotnet/roslyn/issues/17602")]
        public void IForEachLoopStatement_ModifyIterationVariable()
        {
            string source = @"
class C
{
    void F(int[] a)
    {
        /*<bind>*/foreach (int x in a) { x++; }/*</bind>*/
    }
}
";
            string expectedOperationTree = @"
IForEachLoopOperation (LoopKind.ForEach) (OperationKind.Loop, Type: null, IsInvalid) (Syntax: 'foreach (in ... a) { x++; }')
  Locals: Local_1: System.Int32 x
  LoopControlVariable: 
    ILocalReferenceOperation: x (IsDeclaration: True) (OperationKind.LocalReference, Type: System.Int32, Constant: null, IsInvalid) (Syntax: 'foreach (in ... a) { x++; }')
  Collection: 
    IConversionOperation (TryCast: False, Unchecked) (OperationKind.Conversion, Type: System.Collections.IEnumerable, IsImplicit) (Syntax: 'a')
      Conversion: CommonConversion (Exists: True, IsIdentity: False, IsNumeric: False, IsReference: True, IsUserDefined: False) (MethodSymbol: null)
      Operand: 
        IParameterReferenceOperation: a (OperationKind.ParameterReference, Type: System.Int32[]) (Syntax: 'a')
  Body: 
    IBlockOperation (1 statements) (OperationKind.Block, Type: null, IsInvalid) (Syntax: '{ x++; }')
      IExpressionStatementOperation (OperationKind.ExpressionStatement, Type: null, IsInvalid) (Syntax: 'x++;')
        Expression: 
          IIncrementOrDecrementOperation (Postfix) (OperationKind.Increment, Type: System.Object, IsInvalid) (Syntax: 'x++')
            Target: 
              IInvalidOperation (OperationKind.Invalid, Type: System.Int32, IsInvalid, IsImplicit) (Syntax: 'x')
                Children(1):
                    ILocalReferenceOperation: x (OperationKind.LocalReference, Type: System.Int32, IsInvalid) (Syntax: 'x')
  NextVariables(0)
";
            VerifyOperationTreeForTest<ForEachStatementSyntax>(source, expectedOperationTree);
        }

        [CompilerTrait(CompilerFeature.IOperation)]
        [Fact, WorkItem(17602, "https://github.com/dotnet/roslyn/issues/17602")]
        public void IForEachLoopStatement_Pattern()
        {
            string source = @"
class C
{
    void F(Enumerable e)
    {
        /*<bind>*/foreach (long x in e) { }/*</bind>*/
    }
}

class Enumerable
{
    public Enumerator GetEnumerator() { return new Enumerator(); }
}

class Enumerator
{
    public int Current { get { return 1; } }
    public bool MoveNext() { return false; }
}

";
            string expectedOperationTree = @"
IForEachLoopOperation (LoopKind.ForEach) (OperationKind.Loop, Type: null) (Syntax: 'foreach (lo ... x in e) { }')
  Locals: Local_1: System.Int64 x
  LoopControlVariable: 
    ILocalReferenceOperation: x (IsDeclaration: True) (OperationKind.LocalReference, Type: System.Int64, Constant: null) (Syntax: 'foreach (lo ... x in e) { }')
  Collection: 
    IConversionOperation (TryCast: False, Unchecked) (OperationKind.Conversion, Type: Enumerable, IsImplicit) (Syntax: 'e')
      Conversion: CommonConversion (Exists: True, IsIdentity: True, IsNumeric: False, IsReference: False, IsUserDefined: False) (MethodSymbol: null)
      Operand: 
        IParameterReferenceOperation: e (OperationKind.ParameterReference, Type: Enumerable) (Syntax: 'e')
  Body: 
    IBlockOperation (0 statements) (OperationKind.Block, Type: null) (Syntax: '{ }')
  NextVariables(0)
";
            VerifyOperationTreeForTest<ForEachStatementSyntax>(source, expectedOperationTree);
        }

        [CompilerTrait(CompilerFeature.IOperation)]
        [Fact, WorkItem(17602, "https://github.com/dotnet/roslyn/issues/17602")]
        public void IForEachLoopStatement_ImplicitlyTypedString()
        {
            string source = @"
class C
{
    void F(string s)
    {
        /*<bind>*/foreach (var x in s) { }/*</bind>*/
    }
}
";
            string expectedOperationTree = @"
IForEachLoopOperation (LoopKind.ForEach) (OperationKind.Loop, Type: null) (Syntax: 'foreach (var x in s) { }')
  Locals: Local_1: System.Char x
  LoopControlVariable: 
    ILocalReferenceOperation: x (IsDeclaration: True) (OperationKind.LocalReference, Type: System.Char, Constant: null) (Syntax: 'foreach (var x in s) { }')
  Collection: 
    IConversionOperation (TryCast: False, Unchecked) (OperationKind.Conversion, Type: System.String, IsImplicit) (Syntax: 's')
      Conversion: CommonConversion (Exists: True, IsIdentity: True, IsNumeric: False, IsReference: False, IsUserDefined: False) (MethodSymbol: null)
      Operand: 
        IParameterReferenceOperation: s (OperationKind.ParameterReference, Type: System.String) (Syntax: 's')
  Body: 
    IBlockOperation (0 statements) (OperationKind.Block, Type: null) (Syntax: '{ }')
  NextVariables(0)
";
            VerifyOperationTreeForTest<ForEachStatementSyntax>(source, expectedOperationTree);
        }

        [CompilerTrait(CompilerFeature.IOperation)]
        [Fact, WorkItem(17602, "https://github.com/dotnet/roslyn/issues/17602")]
        public void IForEachLoopStatement_ExplicitlyTypedVar()
        {
            string source = @"
class C
{
    void F(var[] a)
    {
        /*<bind>*/foreach (var x in a) { }/*</bind>*/
    }

    class var { }
}
";
            string expectedOperationTree = @"
IForEachLoopOperation (LoopKind.ForEach) (OperationKind.Loop, Type: null) (Syntax: 'foreach (var x in a) { }')
  Locals: Local_1: C.var x
  LoopControlVariable: 
    ILocalReferenceOperation: x (IsDeclaration: True) (OperationKind.LocalReference, Type: C.var, Constant: null) (Syntax: 'foreach (var x in a) { }')
  Collection: 
    IConversionOperation (TryCast: False, Unchecked) (OperationKind.Conversion, Type: System.Collections.IEnumerable, IsImplicit) (Syntax: 'a')
      Conversion: CommonConversion (Exists: True, IsIdentity: False, IsNumeric: False, IsReference: True, IsUserDefined: False) (MethodSymbol: null)
      Operand: 
        IParameterReferenceOperation: a (OperationKind.ParameterReference, Type: C.var[]) (Syntax: 'a')
  Body: 
    IBlockOperation (0 statements) (OperationKind.Block, Type: null) (Syntax: '{ }')
  NextVariables(0)
";
            VerifyOperationTreeForTest<ForEachStatementSyntax>(source, expectedOperationTree);
        }

        [CompilerTrait(CompilerFeature.IOperation)]
        [Fact, WorkItem(17602, "https://github.com/dotnet/roslyn/issues/17602")]
        public void IForEachLoopStatement_DynamicEnumerable()
        {
            string source = @"
class C
{
    void F(dynamic d)
    {
        /*<bind>*/foreach (int x in d) { }/*</bind>*/
    }
}
";
            string expectedOperationTree = @"
IForEachLoopOperation (LoopKind.ForEach) (OperationKind.Loop, Type: null) (Syntax: 'foreach (int x in d) { }')
  Locals: Local_1: System.Int32 x
  LoopControlVariable: 
    ILocalReferenceOperation: x (IsDeclaration: True) (OperationKind.LocalReference, Type: System.Int32, Constant: null) (Syntax: 'foreach (int x in d) { }')
  Collection: 
    IConversionOperation (TryCast: False, Unchecked) (OperationKind.Conversion, Type: System.Collections.IEnumerable, IsImplicit) (Syntax: 'd')
      Conversion: CommonConversion (Exists: True, IsIdentity: False, IsNumeric: False, IsReference: False, IsUserDefined: False) (MethodSymbol: null)
      Operand: 
        IParameterReferenceOperation: d (OperationKind.ParameterReference, Type: dynamic) (Syntax: 'd')
  Body: 
    IBlockOperation (0 statements) (OperationKind.Block, Type: null) (Syntax: '{ }')
  NextVariables(0)
";
            VerifyOperationTreeForTest<ForEachStatementSyntax>(source, expectedOperationTree);
        }

        [CompilerTrait(CompilerFeature.IOperation)]
        [Fact, WorkItem(17602, "https://github.com/dotnet/roslyn/issues/17602")]
        public void IForEachLoopStatement_TypeParameterConstrainedToInterface()
        {
            string source = @"
class C
{
    static void Test<T>() where T : System.Collections.IEnumerator
    {
        /*<bind>*/foreach (object x in new Enumerable<T>())
        {
            System.Console.WriteLine(x);
        }/*</bind>*/
    }
}

public class Enumerable<T>
{
    public T GetEnumerator() { return default(T); }
}
";
            string expectedOperationTree = @"
IForEachLoopOperation (LoopKind.ForEach) (OperationKind.Loop, Type: null) (Syntax: 'foreach (ob ... }')
  Locals: Local_1: System.Object x
  LoopControlVariable: 
    ILocalReferenceOperation: x (IsDeclaration: True) (OperationKind.LocalReference, Type: System.Object, Constant: null) (Syntax: 'foreach (ob ... }')
  Collection: 
    IConversionOperation (TryCast: False, Unchecked) (OperationKind.Conversion, Type: Enumerable<T>, IsImplicit) (Syntax: 'new Enumerable<T>()')
      Conversion: CommonConversion (Exists: True, IsIdentity: True, IsNumeric: False, IsReference: False, IsUserDefined: False) (MethodSymbol: null)
      Operand: 
        IObjectCreationOperation (Constructor: Enumerable<T>..ctor()) (OperationKind.ObjectCreation, Type: Enumerable<T>) (Syntax: 'new Enumerable<T>()')
          Arguments(0)
          Initializer: 
            null
  Body: 
    IBlockOperation (1 statements) (OperationKind.Block, Type: null) (Syntax: '{ ... }')
      IExpressionStatementOperation (OperationKind.ExpressionStatement, Type: null) (Syntax: 'System.Cons ... iteLine(x);')
        Expression: 
          IInvocationOperation (void System.Console.WriteLine(System.Object value)) (OperationKind.Invocation, Type: System.Void) (Syntax: 'System.Cons ... riteLine(x)')
            Instance Receiver: 
              null
            Arguments(1):
                IArgumentOperation (ArgumentKind.Explicit, Matching Parameter: value) (OperationKind.Argument, Type: System.Object) (Syntax: 'x')
                  ILocalReferenceOperation: x (OperationKind.LocalReference, Type: System.Object) (Syntax: 'x')
                  InConversion: CommonConversion (Exists: True, IsIdentity: True, IsNumeric: False, IsReference: False, IsUserDefined: False) (MethodSymbol: null)
                  OutConversion: CommonConversion (Exists: True, IsIdentity: True, IsNumeric: False, IsReference: False, IsUserDefined: False) (MethodSymbol: null)
  NextVariables(0)
";
            VerifyOperationTreeForTest<ForEachStatementSyntax>(source, expectedOperationTree);
        }

        [CompilerTrait(CompilerFeature.IOperation)]
        [Fact, WorkItem(17602, "https://github.com/dotnet/roslyn/issues/17602")]
        public void IForEachLoopStatement_CastArrayToIEnumerable()
        {
            string source = @"
using System.Collections;

class C
{
    static void Main(string[] args)
    {
        /*<bind>*/foreach (string x in (IEnumerable)args) { }/*</bind>*/
    }
}
";
            string expectedOperationTree = @"
IForEachLoopOperation (LoopKind.ForEach) (OperationKind.Loop, Type: null) (Syntax: 'foreach (st ... e)args) { }')
  Locals: Local_1: System.String x
  LoopControlVariable: 
    ILocalReferenceOperation: x (IsDeclaration: True) (OperationKind.LocalReference, Type: System.String, Constant: null) (Syntax: 'foreach (st ... e)args) { }')
  Collection: 
    IConversionOperation (TryCast: False, Unchecked) (OperationKind.Conversion, Type: System.Collections.IEnumerable, IsImplicit) (Syntax: '(IEnumerable)args')
      Conversion: CommonConversion (Exists: True, IsIdentity: True, IsNumeric: False, IsReference: False, IsUserDefined: False) (MethodSymbol: null)
      Operand: 
        IConversionOperation (TryCast: False, Unchecked) (OperationKind.Conversion, Type: System.Collections.IEnumerable) (Syntax: '(IEnumerable)args')
          Conversion: CommonConversion (Exists: True, IsIdentity: False, IsNumeric: False, IsReference: True, IsUserDefined: False) (MethodSymbol: null)
          Operand: 
            IParameterReferenceOperation: args (OperationKind.ParameterReference, Type: System.String[]) (Syntax: 'args')
  Body: 
    IBlockOperation (0 statements) (OperationKind.Block, Type: null) (Syntax: '{ }')
  NextVariables(0)
";

            VerifyOperationTreeForTest<ForEachStatementSyntax>(source, expectedOperationTree);
        }

        [CompilerTrait(CompilerFeature.IOperation)]
        [Fact, WorkItem(17602, "https://github.com/dotnet/roslyn/issues/17602")]
        public void IForEachLoopStatement_WithThrow()
        {
            string source = @"
class Program
{
    static void Main()
    {
        int[] numbers = { 1, 2, 3, 4 };

        /*<bind>*/foreach (int num in numbers)
        {
            if (num > 3)
            {
                throw new System.Exception(""testing"");
            }
            System.Console.WriteLine(num);
        }/*</bind>*/
    }
}
";
            string expectedOperationTree = @"
IForEachLoopOperation (LoopKind.ForEach) (OperationKind.Loop, Type: null) (Syntax: 'foreach (in ... }')
  Locals: Local_1: System.Int32 num
  LoopControlVariable: 
    ILocalReferenceOperation: num (IsDeclaration: True) (OperationKind.LocalReference, Type: System.Int32, Constant: null) (Syntax: 'foreach (in ... }')
  Collection: 
    IConversionOperation (TryCast: False, Unchecked) (OperationKind.Conversion, Type: System.Collections.IEnumerable, IsImplicit) (Syntax: 'numbers')
      Conversion: CommonConversion (Exists: True, IsIdentity: False, IsNumeric: False, IsReference: True, IsUserDefined: False) (MethodSymbol: null)
      Operand: 
        ILocalReferenceOperation: numbers (OperationKind.LocalReference, Type: System.Int32[]) (Syntax: 'numbers')
  Body: 
    IBlockOperation (2 statements) (OperationKind.Block, Type: null) (Syntax: '{ ... }')
      IConditionalOperation (OperationKind.Conditional, Type: null) (Syntax: 'if (num > 3 ... }')
        Condition: 
          IBinaryOperation (BinaryOperatorKind.GreaterThan) (OperationKind.BinaryOperator, Type: System.Boolean) (Syntax: 'num > 3')
            Left: 
              ILocalReferenceOperation: num (OperationKind.LocalReference, Type: System.Int32) (Syntax: 'num')
            Right: 
              ILiteralOperation (OperationKind.Literal, Type: System.Int32, Constant: 3) (Syntax: '3')
        WhenTrue: 
          IBlockOperation (1 statements) (OperationKind.Block, Type: null) (Syntax: '{ ... }')
            IExpressionStatementOperation (OperationKind.ExpressionStatement, Type: null) (Syntax: 'throw new S ... ""testing"");')
              Expression: 
                IThrowOperation (OperationKind.Throw, Type: System.Exception) (Syntax: 'throw new S ... ""testing"");')
                  IObjectCreationOperation (Constructor: System.Exception..ctor(System.String message)) (OperationKind.ObjectCreation, Type: System.Exception) (Syntax: 'new System. ... (""testing"")')
                    Arguments(1):
                        IArgumentOperation (ArgumentKind.Explicit, Matching Parameter: message) (OperationKind.Argument, Type: System.String) (Syntax: '""testing""')
                          ILiteralOperation (OperationKind.Literal, Type: System.String, Constant: ""testing"") (Syntax: '""testing""')
                          InConversion: CommonConversion (Exists: True, IsIdentity: True, IsNumeric: False, IsReference: False, IsUserDefined: False) (MethodSymbol: null)
                          OutConversion: CommonConversion (Exists: True, IsIdentity: True, IsNumeric: False, IsReference: False, IsUserDefined: False) (MethodSymbol: null)
                    Initializer: 
                      null
        WhenFalse: 
          null
      IExpressionStatementOperation (OperationKind.ExpressionStatement, Type: null) (Syntax: 'System.Cons ... eLine(num);')
        Expression: 
          IInvocationOperation (void System.Console.WriteLine(System.Int32 value)) (OperationKind.Invocation, Type: System.Void) (Syntax: 'System.Cons ... teLine(num)')
            Instance Receiver: 
              null
            Arguments(1):
                IArgumentOperation (ArgumentKind.Explicit, Matching Parameter: value) (OperationKind.Argument, Type: System.Int32) (Syntax: 'num')
                  ILocalReferenceOperation: num (OperationKind.LocalReference, Type: System.Int32) (Syntax: 'num')
                  InConversion: CommonConversion (Exists: True, IsIdentity: True, IsNumeric: False, IsReference: False, IsUserDefined: False) (MethodSymbol: null)
                  OutConversion: CommonConversion (Exists: True, IsIdentity: True, IsNumeric: False, IsReference: False, IsUserDefined: False) (MethodSymbol: null)
  NextVariables(0)
";
            VerifyOperationTreeForTest<ForEachStatementSyntax>(source, expectedOperationTree);
        }

        [CompilerTrait(CompilerFeature.IOperation)]
        [Fact, WorkItem(17602, "https://github.com/dotnet/roslyn/issues/17602")]
        public void IForEachLoopStatement_WithDeconstructDeclaration()
        {
            string source = @"
class X
{
    public static void M((int, int)[] x)
    {
        /*<bind>*/foreach (var (a, b) in x)
        {
        }/*</bind>*/
    }
}
";
            string expectedOperationTree = @"
IForEachLoopOperation (LoopKind.ForEach) (OperationKind.Loop, Type: null) (Syntax: 'foreach (va ... }')
  Locals: Local_1: System.Int32 a
    Local_2: System.Int32 b
  LoopControlVariable: 
    IDeclarationExpressionOperation (OperationKind.DeclarationExpression, Type: (System.Int32 a, System.Int32 b)) (Syntax: 'var (a, b)')
      ITupleOperation (OperationKind.Tuple, Type: (System.Int32 a, System.Int32 b)) (Syntax: '(a, b)')
        Elements(2):
            ILocalReferenceOperation: a (IsDeclaration: True) (OperationKind.LocalReference, Type: System.Int32) (Syntax: 'a')
            ILocalReferenceOperation: b (IsDeclaration: True) (OperationKind.LocalReference, Type: System.Int32) (Syntax: 'b')
  Collection: 
    IConversionOperation (TryCast: False, Unchecked) (OperationKind.Conversion, Type: System.Collections.IEnumerable, IsImplicit) (Syntax: 'x')
      Conversion: CommonConversion (Exists: True, IsIdentity: False, IsNumeric: False, IsReference: True, IsUserDefined: False) (MethodSymbol: null)
      Operand: 
        IParameterReferenceOperation: x (OperationKind.ParameterReference, Type: (System.Int32, System.Int32)[]) (Syntax: 'x')
  Body: 
    IBlockOperation (0 statements) (OperationKind.Block, Type: null) (Syntax: '{ ... }')
  NextVariables(0)
";
            var expectedDiagnostics = DiagnosticDescription.None;

            VerifyOperationTreeAndDiagnosticsForTest<ForEachVariableStatementSyntax>(source, expectedOperationTree, expectedDiagnostics);
        }

        [CompilerTrait(CompilerFeature.IOperation)]
        [Fact, WorkItem(17602, "https://github.com/dotnet/roslyn/issues/17602")]
        public void IForEachLoopStatement_WithNestedDeconstructDeclaration()
        {
            string source = @"
class X
{
    public static void M((int, (int, int))[] x)
    {
        /*<bind>*/foreach (var (a, (b, c)) in x)
        {
        }/*</bind>*/
    }
}
";
            string expectedOperationTree = @"
IForEachLoopOperation (LoopKind.ForEach) (OperationKind.Loop, Type: null) (Syntax: 'foreach (va ... }')
  Locals: Local_1: System.Int32 a
    Local_2: System.Int32 b
    Local_3: System.Int32 c
  LoopControlVariable: 
    IDeclarationExpressionOperation (OperationKind.DeclarationExpression, Type: (System.Int32 a, (System.Int32 b, System.Int32 c))) (Syntax: 'var (a, (b, c))')
      ITupleOperation (OperationKind.Tuple, Type: (System.Int32 a, (System.Int32 b, System.Int32 c))) (Syntax: '(a, (b, c))')
        Elements(2):
            ILocalReferenceOperation: a (IsDeclaration: True) (OperationKind.LocalReference, Type: System.Int32) (Syntax: 'a')
            ITupleOperation (OperationKind.Tuple, Type: (System.Int32 b, System.Int32 c)) (Syntax: '(b, c)')
              Elements(2):
                  ILocalReferenceOperation: b (IsDeclaration: True) (OperationKind.LocalReference, Type: System.Int32) (Syntax: 'b')
                  ILocalReferenceOperation: c (IsDeclaration: True) (OperationKind.LocalReference, Type: System.Int32) (Syntax: 'c')
  Collection: 
    IConversionOperation (TryCast: False, Unchecked) (OperationKind.Conversion, Type: System.Collections.IEnumerable, IsImplicit) (Syntax: 'x')
      Conversion: CommonConversion (Exists: True, IsIdentity: False, IsNumeric: False, IsReference: True, IsUserDefined: False) (MethodSymbol: null)
      Operand: 
        IParameterReferenceOperation: x (OperationKind.ParameterReference, Type: (System.Int32, (System.Int32, System.Int32))[]) (Syntax: 'x')
  Body: 
    IBlockOperation (0 statements) (OperationKind.Block, Type: null) (Syntax: '{ ... }')
  NextVariables(0)
";
            var expectedDiagnostics = DiagnosticDescription.None;

            VerifyOperationTreeAndDiagnosticsForTest<ForEachVariableStatementSyntax>(source, expectedOperationTree, expectedDiagnostics);
        }

        [CompilerTrait(CompilerFeature.IOperation)]
        [Fact, WorkItem(17602, "https://github.com/dotnet/roslyn/issues/17602")]
        public void IForEachLoopStatement_WithInvalidLoopControlVariable()
        {
            string source = @"
class X
{
    public static void M((int, int)[] x)
    /*<bind>*/{
        foreach (i, j in x)
        {
        }
    }/*</bind>*/
}
";
            string expectedOperationTree = @"
IBlockOperation (4 statements) (OperationKind.Block, Type: null, IsInvalid) (Syntax: '{ ... }')
  IForEachLoopOperation (LoopKind.ForEach) (OperationKind.Loop, Type: null, IsInvalid) (Syntax: 'foreach (i')
    LoopControlVariable: 
      null
    Collection: 
      IInvalidOperation (OperationKind.Invalid, Type: null, IsInvalid) (Syntax: '')
        Children(0)
    Body: 
      IExpressionStatementOperation (OperationKind.ExpressionStatement, Type: null, IsInvalid) (Syntax: '')
        Expression: 
          IInvalidOperation (OperationKind.Invalid, Type: null, IsInvalid) (Syntax: '')
            Children(0)
    NextVariables(0)
  IExpressionStatementOperation (OperationKind.ExpressionStatement, Type: null, IsInvalid) (Syntax: 'j ')
    Expression: 
      IInvalidOperation (OperationKind.Invalid, Type: ?, IsInvalid) (Syntax: 'j')
        Children(0)
  IExpressionStatementOperation (OperationKind.ExpressionStatement, Type: null, IsInvalid) (Syntax: 'x')
    Expression: 
      IParameterReferenceOperation: x (OperationKind.ParameterReference, Type: (System.Int32, System.Int32)[], IsInvalid) (Syntax: 'x')
  IBlockOperation (0 statements) (OperationKind.Block, Type: null) (Syntax: '{ ... }')
";
            var expectedDiagnostics = new DiagnosticDescription[] {
                // CS1515: 'in' expected
                //         foreach (i, j in x)
                Diagnostic(ErrorCode.ERR_InExpected, ",").WithLocation(6, 19),
                // CS0230: Type and identifier are both required in a foreach statement
                //         foreach (i, j in x)
                Diagnostic(ErrorCode.ERR_BadForeachDecl, ",").WithLocation(6, 19),
                // CS1525: Invalid expression term ','
                //         foreach (i, j in x)
                Diagnostic(ErrorCode.ERR_InvalidExprTerm, ",").WithArguments(",").WithLocation(6, 19),
                // CS1026: ) expected
                //         foreach (i, j in x)
                Diagnostic(ErrorCode.ERR_CloseParenExpected, ",").WithLocation(6, 19),
                // CS1525: Invalid expression term ','
                //         foreach (i, j in x)
                Diagnostic(ErrorCode.ERR_InvalidExprTerm, ",").WithArguments(",").WithLocation(6, 19),
                // CS1002: ; expected
                //         foreach (i, j in x)
                Diagnostic(ErrorCode.ERR_SemicolonExpected, ",").WithLocation(6, 19),
                // CS1513: } expected
                //         foreach (i, j in x)
                Diagnostic(ErrorCode.ERR_RbraceExpected, ",").WithLocation(6, 19),
                // CS1002: ; expected
                //         foreach (i, j in x)
                Diagnostic(ErrorCode.ERR_SemicolonExpected, "in").WithLocation(6, 23),
                // CS1513: } expected
                //         foreach (i, j in x)
                Diagnostic(ErrorCode.ERR_RbraceExpected, "in").WithLocation(6, 23),
                // CS1002: ; expected
                //         foreach (i, j in x)
                Diagnostic(ErrorCode.ERR_SemicolonExpected, ")").WithLocation(6, 27),
                // CS1513: } expected
                //         foreach (i, j in x)
                Diagnostic(ErrorCode.ERR_RbraceExpected, ")").WithLocation(6, 27),
                // CS0103: The name 'j' does not exist in the current context
                //         foreach (i, j in x)
                Diagnostic(ErrorCode.ERR_NameNotInContext, "j").WithArguments("j").WithLocation(6, 21)
            };

            VerifyOperationTreeAndDiagnosticsForTest<BlockSyntax>(source, expectedOperationTree, expectedDiagnostics);
        }

        [CompilerTrait(CompilerFeature.IOperation)]
        [Fact, WorkItem(17602, "https://github.com/dotnet/roslyn/issues/17602")]
        public void IForEachLoopStatement_WithInvalidLoopControlVariable_02()
        {
            string source = @"
class X
{
    public static void M(int[] x)
    /*<bind>*/{
        foreach (x[0] in x)
        {
        }
    }/*</bind>*/
}
";
            string expectedOperationTree = @"
IBlockOperation (1 statements) (OperationKind.Block, Type: null, IsInvalid) (Syntax: '{ ... }')
  IForEachLoopOperation (LoopKind.ForEach) (OperationKind.Loop, Type: null, IsInvalid) (Syntax: 'foreach (x[ ... }')
    LoopControlVariable: 
      null
    Collection: 
      IConversionOperation (TryCast: False, Unchecked) (OperationKind.Conversion, Type: System.Collections.IEnumerable, IsImplicit) (Syntax: 'x')
        Conversion: CommonConversion (Exists: True, IsIdentity: False, IsNumeric: False, IsReference: True, IsUserDefined: False) (MethodSymbol: null)
        Operand: 
          IParameterReferenceOperation: x (OperationKind.ParameterReference, Type: System.Int32[]) (Syntax: 'x')
    Body: 
      IBlockOperation (0 statements) (OperationKind.Block, Type: null) (Syntax: '{ ... }')
    NextVariables(0)
";
            var expectedDiagnostics = new DiagnosticDescription[] {
                Diagnostic(ErrorCode.ERR_BadForeachDecl, "in").WithLocation(6, 23)
            };

            VerifyOperationTreeAndDiagnosticsForTest<BlockSyntax>(source, expectedOperationTree, expectedDiagnostics);
        }
    }
}<|MERGE_RESOLUTION|>--- conflicted
+++ resolved
@@ -589,7 +589,7 @@
               IVariableDeclaratorOperation (Symbol: System.Boolean b) (OperationKind.VariableDeclarator, Type: null) (Syntax: 'b = !x.Equals(null)')
                 Initializer: 
                   IVariableInitializerOperation (OperationKind.VariableInitializer, Type: null) (Syntax: '= !x.Equals(null)')
-                    IConversionOperation (Implicit, TryCast: False, Unchecked) (OperationKind.Conversion, Type: System.Boolean, IsImplicit) (Syntax: '!x.Equals(null)')
+                    IConversionOperation (TryCast: False, Unchecked) (OperationKind.Conversion, Type: System.Boolean, IsImplicit) (Syntax: '!x.Equals(null)')
                       Conversion: CommonConversion (Exists: True, IsIdentity: False, IsNumeric: False, IsReference: False, IsUserDefined: False) (MethodSymbol: null)
                       Operand: 
                         IUnaryOperation (UnaryOperatorKind.Not) (OperationKind.UnaryOperator, Type: System.Object) (Syntax: '!x.Equals(null)')
@@ -601,22 +601,7 @@
                                         ILocalReferenceOperation: x (OperationKind.LocalReference, Type: MissingType) (Syntax: 'x')
                                   ILiteralOperation (OperationKind.Literal, Type: null, Constant: null) (Syntax: 'null')
           Initializer: 
-<<<<<<< HEAD
             null
-=======
-            IVariableInitializerOperation (OperationKind.VariableInitializer, Type: null) (Syntax: '= !x.Equals(null)')
-              IConversionOperation (TryCast: False, Unchecked) (OperationKind.Conversion, Type: System.Boolean, IsImplicit) (Syntax: '!x.Equals(null)')
-                Conversion: CommonConversion (Exists: True, IsIdentity: False, IsNumeric: False, IsReference: False, IsUserDefined: False) (MethodSymbol: null)
-                Operand: 
-                  IUnaryOperation (UnaryOperatorKind.Not) (OperationKind.UnaryOperator, Type: System.Object) (Syntax: '!x.Equals(null)')
-                    Operand: 
-                      IInvalidOperation (OperationKind.Invalid, Type: ?) (Syntax: 'x.Equals(null)')
-                        Children(2):
-                            IOperation:  (OperationKind.None, Type: null) (Syntax: 'x.Equals')
-                              Children(1):
-                                  ILocalReferenceOperation: x (OperationKind.LocalReference, Type: MissingType) (Syntax: 'x')
-                            ILiteralOperation (OperationKind.Literal, Type: null, Constant: null) (Syntax: 'null')
->>>>>>> 7dfc2fa4
   NextVariables(0)
 ";
             VerifyOperationTreeForTest<ForEachStatementSyntax>(source, expectedOperationTree);
