// Copyright (c) Microsoft.  All Rights Reserved.  Licensed under the Apache License, Version 2.0.  See License.txt in the project root for license information.

using Microsoft.CodeAnalysis.CSharp.Syntax;
using Microsoft.CodeAnalysis.Test.Utilities;
using Roslyn.Test.Utilities;
using Xunit;


namespace Microsoft.CodeAnalysis.CSharp.UnitTests
{
    public partial class IOperationTests : SemanticModelTestBase
    {
        [CompilerTrait(CompilerFeature.IOperation)]
        [Fact, WorkItem(17602, "https://github.com/dotnet/roslyn/issues/17602")]
        public void IForLoopStatement_ForSimpleLoop()
        {
            string source = @"
class C
{
    static void Main()
    {
        int x = 3;
        /*<bind>*/for (int i = 0; i < 3; i = i + 1)
        {
            x = x * 3;
        }/*</bind>*/
        System.Console.Write(""{0}"", x);
    }
}
";
            string expectedOperationTree = @"
IForLoopStatement (LoopKind.For) (OperationKind.LoopStatement) (Syntax: 'for (int i  ... }')
  Locals: Local_1: System.Int32 i
  Condition: 
    IBinaryOperatorExpression (BinaryOperatorKind.LessThan) (OperationKind.BinaryOperatorExpression, Type: System.Boolean) (Syntax: 'i < 3')
      Left: 
        ILocalReferenceExpression: i (OperationKind.LocalReferenceExpression, Type: System.Int32) (Syntax: 'i')
      Right: 
        ILiteralExpression (OperationKind.LiteralExpression, Type: System.Int32, Constant: 3) (Syntax: '3')
  Before:
      IVariableDeclarationStatement (1 declarations) (OperationKind.VariableDeclarationStatement) (Syntax: 'int i = 0')
        IVariableDeclaration (1 variables) (OperationKind.VariableDeclaration) (Syntax: 'i = 0')
          Variables: Local_1: System.Int32 i
          Initializer: 
            ILiteralExpression (OperationKind.LiteralExpression, Type: System.Int32, Constant: 0) (Syntax: '0')
  AtLoopBottom:
      IExpressionStatement (OperationKind.ExpressionStatement, IsImplicit) (Syntax: 'i = i + 1')
        Expression: 
          ISimpleAssignmentExpression (OperationKind.SimpleAssignmentExpression, Type: System.Int32) (Syntax: 'i = i + 1')
            Left: 
              ILocalReferenceExpression: i (OperationKind.LocalReferenceExpression, Type: System.Int32) (Syntax: 'i')
            Right: 
              IBinaryOperatorExpression (BinaryOperatorKind.Add) (OperationKind.BinaryOperatorExpression, Type: System.Int32) (Syntax: 'i + 1')
                Left: 
                  ILocalReferenceExpression: i (OperationKind.LocalReferenceExpression, Type: System.Int32) (Syntax: 'i')
                Right: 
                  ILiteralExpression (OperationKind.LiteralExpression, Type: System.Int32, Constant: 1) (Syntax: '1')
  Body: 
    IBlockStatement (1 statements) (OperationKind.BlockStatement) (Syntax: '{ ... }')
      IExpressionStatement (OperationKind.ExpressionStatement) (Syntax: 'x = x * 3;')
        Expression: 
          ISimpleAssignmentExpression (OperationKind.SimpleAssignmentExpression, Type: System.Int32) (Syntax: 'x = x * 3')
            Left: 
              ILocalReferenceExpression: x (OperationKind.LocalReferenceExpression, Type: System.Int32) (Syntax: 'x')
            Right: 
              IBinaryOperatorExpression (BinaryOperatorKind.Multiply) (OperationKind.BinaryOperatorExpression, Type: System.Int32) (Syntax: 'x * 3')
                Left: 
                  ILocalReferenceExpression: x (OperationKind.LocalReferenceExpression, Type: System.Int32) (Syntax: 'x')
                Right: 
                  ILiteralExpression (OperationKind.LiteralExpression, Type: System.Int32, Constant: 3) (Syntax: '3')
";
            VerifyOperationTreeForTest<ForStatementSyntax>(source, expectedOperationTree);
        }

        [CompilerTrait(CompilerFeature.IOperation)]
        [Fact, WorkItem(17602, "https://github.com/dotnet/roslyn/issues/17602")]
        public void IForLoopStatement_TrueCondition()
        {
            string source = @"
class C
{
    static void Main()
    {
        int i = 0;
        int j;
        /*<bind>*/for (j = 0; true; j = j + 1)
        {
            i = i + 1;
            break;
        }/*</bind>*/
        System.Console.Write(""{0},{1}"", i, j);
    }
}
";
            string expectedOperationTree = @"
IForLoopStatement (LoopKind.For) (OperationKind.LoopStatement) (Syntax: 'for (j = 0; ... }')
  Condition: 
    ILiteralExpression (OperationKind.LiteralExpression, Type: System.Boolean, Constant: True) (Syntax: 'true')
  Before:
      IExpressionStatement (OperationKind.ExpressionStatement, IsImplicit) (Syntax: 'j = 0')
        Expression: 
          ISimpleAssignmentExpression (OperationKind.SimpleAssignmentExpression, Type: System.Int32) (Syntax: 'j = 0')
            Left: 
              ILocalReferenceExpression: j (OperationKind.LocalReferenceExpression, Type: System.Int32) (Syntax: 'j')
            Right: 
              ILiteralExpression (OperationKind.LiteralExpression, Type: System.Int32, Constant: 0) (Syntax: '0')
  AtLoopBottom:
      IExpressionStatement (OperationKind.ExpressionStatement, IsImplicit) (Syntax: 'j = j + 1')
        Expression: 
          ISimpleAssignmentExpression (OperationKind.SimpleAssignmentExpression, Type: System.Int32) (Syntax: 'j = j + 1')
            Left: 
              ILocalReferenceExpression: j (OperationKind.LocalReferenceExpression, Type: System.Int32) (Syntax: 'j')
            Right: 
              IBinaryOperatorExpression (BinaryOperatorKind.Add) (OperationKind.BinaryOperatorExpression, Type: System.Int32) (Syntax: 'j + 1')
                Left: 
                  ILocalReferenceExpression: j (OperationKind.LocalReferenceExpression, Type: System.Int32) (Syntax: 'j')
                Right: 
                  ILiteralExpression (OperationKind.LiteralExpression, Type: System.Int32, Constant: 1) (Syntax: '1')
  Body: 
    IBlockStatement (2 statements) (OperationKind.BlockStatement) (Syntax: '{ ... }')
      IExpressionStatement (OperationKind.ExpressionStatement) (Syntax: 'i = i + 1;')
        Expression: 
          ISimpleAssignmentExpression (OperationKind.SimpleAssignmentExpression, Type: System.Int32) (Syntax: 'i = i + 1')
            Left: 
              ILocalReferenceExpression: i (OperationKind.LocalReferenceExpression, Type: System.Int32) (Syntax: 'i')
            Right: 
              IBinaryOperatorExpression (BinaryOperatorKind.Add) (OperationKind.BinaryOperatorExpression, Type: System.Int32) (Syntax: 'i + 1')
                Left: 
                  ILocalReferenceExpression: i (OperationKind.LocalReferenceExpression, Type: System.Int32) (Syntax: 'i')
                Right: 
                  ILiteralExpression (OperationKind.LiteralExpression, Type: System.Int32, Constant: 1) (Syntax: '1')
      IBranchStatement (BranchKind.Break) (OperationKind.BranchStatement) (Syntax: 'break;')
";
            VerifyOperationTreeForTest<ForStatementSyntax>(source, expectedOperationTree);
        }

        [CompilerTrait(CompilerFeature.IOperation)]
        [Fact, WorkItem(17602, "https://github.com/dotnet/roslyn/issues/17602")]
        public void IForLoopStatement_FalseCondition()
        {
            string source = @"
class C
{
    static void Main()
    {
        int i = 0;
        int j;
        /*<bind>*/for (j = 0; false; j = j + 1)
        {
            i = i + 1;
            break;
        }/*</bind>*/
        System.Console.Write(""{0},{1}"", i, j);
    }
}
";
            string expectedOperationTree = @"
IForLoopStatement (LoopKind.For) (OperationKind.LoopStatement) (Syntax: 'for (j = 0; ... }')
  Condition: 
    ILiteralExpression (OperationKind.LiteralExpression, Type: System.Boolean, Constant: False) (Syntax: 'false')
  Before:
      IExpressionStatement (OperationKind.ExpressionStatement, IsImplicit) (Syntax: 'j = 0')
        Expression: 
          ISimpleAssignmentExpression (OperationKind.SimpleAssignmentExpression, Type: System.Int32) (Syntax: 'j = 0')
            Left: 
              ILocalReferenceExpression: j (OperationKind.LocalReferenceExpression, Type: System.Int32) (Syntax: 'j')
            Right: 
              ILiteralExpression (OperationKind.LiteralExpression, Type: System.Int32, Constant: 0) (Syntax: '0')
  AtLoopBottom:
      IExpressionStatement (OperationKind.ExpressionStatement, IsImplicit) (Syntax: 'j = j + 1')
        Expression: 
          ISimpleAssignmentExpression (OperationKind.SimpleAssignmentExpression, Type: System.Int32) (Syntax: 'j = j + 1')
            Left: 
              ILocalReferenceExpression: j (OperationKind.LocalReferenceExpression, Type: System.Int32) (Syntax: 'j')
            Right: 
              IBinaryOperatorExpression (BinaryOperatorKind.Add) (OperationKind.BinaryOperatorExpression, Type: System.Int32) (Syntax: 'j + 1')
                Left: 
                  ILocalReferenceExpression: j (OperationKind.LocalReferenceExpression, Type: System.Int32) (Syntax: 'j')
                Right: 
                  ILiteralExpression (OperationKind.LiteralExpression, Type: System.Int32, Constant: 1) (Syntax: '1')
  Body: 
    IBlockStatement (2 statements) (OperationKind.BlockStatement) (Syntax: '{ ... }')
      IExpressionStatement (OperationKind.ExpressionStatement) (Syntax: 'i = i + 1;')
        Expression: 
          ISimpleAssignmentExpression (OperationKind.SimpleAssignmentExpression, Type: System.Int32) (Syntax: 'i = i + 1')
            Left: 
              ILocalReferenceExpression: i (OperationKind.LocalReferenceExpression, Type: System.Int32) (Syntax: 'i')
            Right: 
              IBinaryOperatorExpression (BinaryOperatorKind.Add) (OperationKind.BinaryOperatorExpression, Type: System.Int32) (Syntax: 'i + 1')
                Left: 
                  ILocalReferenceExpression: i (OperationKind.LocalReferenceExpression, Type: System.Int32) (Syntax: 'i')
                Right: 
                  ILiteralExpression (OperationKind.LiteralExpression, Type: System.Int32, Constant: 1) (Syntax: '1')
      IBranchStatement (BranchKind.Break) (OperationKind.BranchStatement) (Syntax: 'break;')
";
            VerifyOperationTreeForTest<ForStatementSyntax>(source, expectedOperationTree);
        }

        [CompilerTrait(CompilerFeature.IOperation)]
        [Fact, WorkItem(17602, "https://github.com/dotnet/roslyn/issues/17602")]
        public void IForLoopStatement_WithContinue()
        {
            string source = @"
class C
{
    static void Main()
    {
        int i;
        int j;
        /*<bind>*/for (i = 0, j = 0; i < 5; i = i + 1)
        {
            if (i > 2) continue;
            j = j + 1;
        }/*</bind>*/
        System.Console.Write(""{0},{1}, "", i, j);
    }
}
";
            string expectedOperationTree = @"
IForLoopStatement (LoopKind.For) (OperationKind.LoopStatement) (Syntax: 'for (i = 0, ... }')
  Condition: 
    IBinaryOperatorExpression (BinaryOperatorKind.LessThan) (OperationKind.BinaryOperatorExpression, Type: System.Boolean) (Syntax: 'i < 5')
      Left: 
        ILocalReferenceExpression: i (OperationKind.LocalReferenceExpression, Type: System.Int32) (Syntax: 'i')
      Right: 
        ILiteralExpression (OperationKind.LiteralExpression, Type: System.Int32, Constant: 5) (Syntax: '5')
  Before:
      IExpressionStatement (OperationKind.ExpressionStatement, IsImplicit) (Syntax: 'i = 0')
        Expression: 
          ISimpleAssignmentExpression (OperationKind.SimpleAssignmentExpression, Type: System.Int32) (Syntax: 'i = 0')
            Left: 
              ILocalReferenceExpression: i (OperationKind.LocalReferenceExpression, Type: System.Int32) (Syntax: 'i')
            Right: 
              ILiteralExpression (OperationKind.LiteralExpression, Type: System.Int32, Constant: 0) (Syntax: '0')
      IExpressionStatement (OperationKind.ExpressionStatement, IsImplicit) (Syntax: 'j = 0')
        Expression: 
          ISimpleAssignmentExpression (OperationKind.SimpleAssignmentExpression, Type: System.Int32) (Syntax: 'j = 0')
            Left: 
              ILocalReferenceExpression: j (OperationKind.LocalReferenceExpression, Type: System.Int32) (Syntax: 'j')
            Right: 
              ILiteralExpression (OperationKind.LiteralExpression, Type: System.Int32, Constant: 0) (Syntax: '0')
  AtLoopBottom:
      IExpressionStatement (OperationKind.ExpressionStatement, IsImplicit) (Syntax: 'i = i + 1')
        Expression: 
          ISimpleAssignmentExpression (OperationKind.SimpleAssignmentExpression, Type: System.Int32) (Syntax: 'i = i + 1')
            Left: 
              ILocalReferenceExpression: i (OperationKind.LocalReferenceExpression, Type: System.Int32) (Syntax: 'i')
            Right: 
              IBinaryOperatorExpression (BinaryOperatorKind.Add) (OperationKind.BinaryOperatorExpression, Type: System.Int32) (Syntax: 'i + 1')
                Left: 
                  ILocalReferenceExpression: i (OperationKind.LocalReferenceExpression, Type: System.Int32) (Syntax: 'i')
                Right: 
                  ILiteralExpression (OperationKind.LiteralExpression, Type: System.Int32, Constant: 1) (Syntax: '1')
  Body: 
    IBlockStatement (2 statements) (OperationKind.BlockStatement) (Syntax: '{ ... }')
      IIfStatement (OperationKind.IfStatement) (Syntax: 'if (i > 2) continue;')
        Condition: 
          IBinaryOperatorExpression (BinaryOperatorKind.GreaterThan) (OperationKind.BinaryOperatorExpression, Type: System.Boolean) (Syntax: 'i > 2')
            Left: 
              ILocalReferenceExpression: i (OperationKind.LocalReferenceExpression, Type: System.Int32) (Syntax: 'i')
            Right: 
              ILiteralExpression (OperationKind.LiteralExpression, Type: System.Int32, Constant: 2) (Syntax: '2')
        IfTrue: 
          IBranchStatement (BranchKind.Continue) (OperationKind.BranchStatement) (Syntax: 'continue;')
        IfFalse: 
          null
      IExpressionStatement (OperationKind.ExpressionStatement) (Syntax: 'j = j + 1;')
        Expression: 
          ISimpleAssignmentExpression (OperationKind.SimpleAssignmentExpression, Type: System.Int32) (Syntax: 'j = j + 1')
            Left: 
              ILocalReferenceExpression: j (OperationKind.LocalReferenceExpression, Type: System.Int32) (Syntax: 'j')
            Right: 
              IBinaryOperatorExpression (BinaryOperatorKind.Add) (OperationKind.BinaryOperatorExpression, Type: System.Int32) (Syntax: 'j + 1')
                Left: 
                  ILocalReferenceExpression: j (OperationKind.LocalReferenceExpression, Type: System.Int32) (Syntax: 'j')
                Right: 
                  ILiteralExpression (OperationKind.LiteralExpression, Type: System.Int32, Constant: 1) (Syntax: '1')
";
            VerifyOperationTreeForTest<ForStatementSyntax>(source, expectedOperationTree);
        }

        [CompilerTrait(CompilerFeature.IOperation)]
        [Fact, WorkItem(17602, "https://github.com/dotnet/roslyn/issues/17602")]
        public void IForLoopStatement_WithBreak()
        {
            string source = @"
class C
{
    static void Main()
    {
        int i;
        int j;
        /*<bind>*/for (i = 0, j = 0; i < 5; i = i + 1)
        {
            if (i > 3) break;
            j = j + 1;
        }/*</bind>*/
        System.Console.Write(""{0}, {1}"", i, j);
    }
}
";
            string expectedOperationTree = @"
IForLoopStatement (LoopKind.For) (OperationKind.LoopStatement) (Syntax: 'for (i = 0, ... }')
  Condition: 
    IBinaryOperatorExpression (BinaryOperatorKind.LessThan) (OperationKind.BinaryOperatorExpression, Type: System.Boolean) (Syntax: 'i < 5')
      Left: 
        ILocalReferenceExpression: i (OperationKind.LocalReferenceExpression, Type: System.Int32) (Syntax: 'i')
      Right: 
        ILiteralExpression (OperationKind.LiteralExpression, Type: System.Int32, Constant: 5) (Syntax: '5')
  Before:
      IExpressionStatement (OperationKind.ExpressionStatement, IsImplicit) (Syntax: 'i = 0')
        Expression: 
          ISimpleAssignmentExpression (OperationKind.SimpleAssignmentExpression, Type: System.Int32) (Syntax: 'i = 0')
            Left: 
              ILocalReferenceExpression: i (OperationKind.LocalReferenceExpression, Type: System.Int32) (Syntax: 'i')
            Right: 
              ILiteralExpression (OperationKind.LiteralExpression, Type: System.Int32, Constant: 0) (Syntax: '0')
      IExpressionStatement (OperationKind.ExpressionStatement, IsImplicit) (Syntax: 'j = 0')
        Expression: 
          ISimpleAssignmentExpression (OperationKind.SimpleAssignmentExpression, Type: System.Int32) (Syntax: 'j = 0')
            Left: 
              ILocalReferenceExpression: j (OperationKind.LocalReferenceExpression, Type: System.Int32) (Syntax: 'j')
            Right: 
              ILiteralExpression (OperationKind.LiteralExpression, Type: System.Int32, Constant: 0) (Syntax: '0')
  AtLoopBottom:
      IExpressionStatement (OperationKind.ExpressionStatement, IsImplicit) (Syntax: 'i = i + 1')
        Expression: 
          ISimpleAssignmentExpression (OperationKind.SimpleAssignmentExpression, Type: System.Int32) (Syntax: 'i = i + 1')
            Left: 
              ILocalReferenceExpression: i (OperationKind.LocalReferenceExpression, Type: System.Int32) (Syntax: 'i')
            Right: 
              IBinaryOperatorExpression (BinaryOperatorKind.Add) (OperationKind.BinaryOperatorExpression, Type: System.Int32) (Syntax: 'i + 1')
                Left: 
                  ILocalReferenceExpression: i (OperationKind.LocalReferenceExpression, Type: System.Int32) (Syntax: 'i')
                Right: 
                  ILiteralExpression (OperationKind.LiteralExpression, Type: System.Int32, Constant: 1) (Syntax: '1')
  Body: 
    IBlockStatement (2 statements) (OperationKind.BlockStatement) (Syntax: '{ ... }')
      IIfStatement (OperationKind.IfStatement) (Syntax: 'if (i > 3) break;')
        Condition: 
          IBinaryOperatorExpression (BinaryOperatorKind.GreaterThan) (OperationKind.BinaryOperatorExpression, Type: System.Boolean) (Syntax: 'i > 3')
            Left: 
              ILocalReferenceExpression: i (OperationKind.LocalReferenceExpression, Type: System.Int32) (Syntax: 'i')
            Right: 
              ILiteralExpression (OperationKind.LiteralExpression, Type: System.Int32, Constant: 3) (Syntax: '3')
        IfTrue: 
          IBranchStatement (BranchKind.Break) (OperationKind.BranchStatement) (Syntax: 'break;')
        IfFalse: 
          null
      IExpressionStatement (OperationKind.ExpressionStatement) (Syntax: 'j = j + 1;')
        Expression: 
          ISimpleAssignmentExpression (OperationKind.SimpleAssignmentExpression, Type: System.Int32) (Syntax: 'j = j + 1')
            Left: 
              ILocalReferenceExpression: j (OperationKind.LocalReferenceExpression, Type: System.Int32) (Syntax: 'j')
            Right: 
              IBinaryOperatorExpression (BinaryOperatorKind.Add) (OperationKind.BinaryOperatorExpression, Type: System.Int32) (Syntax: 'j + 1')
                Left: 
                  ILocalReferenceExpression: j (OperationKind.LocalReferenceExpression, Type: System.Int32) (Syntax: 'j')
                Right: 
                  ILiteralExpression (OperationKind.LiteralExpression, Type: System.Int32, Constant: 1) (Syntax: '1')
";
            VerifyOperationTreeForTest<ForStatementSyntax>(source, expectedOperationTree);
        }

        [CompilerTrait(CompilerFeature.IOperation)]
        [Fact, WorkItem(17602, "https://github.com/dotnet/roslyn/issues/17602")]
        public void IForLoopStatement_WithNoStatement()
        {
            string source = @"
class C
{
    static void Main()
    {
        int i = 0;
        /*<bind>*/for (;;)
        {
            if (i > 4) break;
            i = i + 2;
        }/*</bind>*/
        System.Console.Write(""{0}"", i);
    }
}
";
            string expectedOperationTree = @"
IForLoopStatement (LoopKind.For) (OperationKind.LoopStatement) (Syntax: 'for (;;) ... }')
  Condition: 
    null
  Before(0)
  AtLoopBottom(0)
  Body: 
    IBlockStatement (2 statements) (OperationKind.BlockStatement) (Syntax: '{ ... }')
      IIfStatement (OperationKind.IfStatement) (Syntax: 'if (i > 4) break;')
        Condition: 
          IBinaryOperatorExpression (BinaryOperatorKind.GreaterThan) (OperationKind.BinaryOperatorExpression, Type: System.Boolean) (Syntax: 'i > 4')
            Left: 
              ILocalReferenceExpression: i (OperationKind.LocalReferenceExpression, Type: System.Int32) (Syntax: 'i')
            Right: 
              ILiteralExpression (OperationKind.LiteralExpression, Type: System.Int32, Constant: 4) (Syntax: '4')
        IfTrue: 
          IBranchStatement (BranchKind.Break) (OperationKind.BranchStatement) (Syntax: 'break;')
        IfFalse: 
          null
      IExpressionStatement (OperationKind.ExpressionStatement) (Syntax: 'i = i + 2;')
        Expression: 
          ISimpleAssignmentExpression (OperationKind.SimpleAssignmentExpression, Type: System.Int32) (Syntax: 'i = i + 2')
            Left: 
              ILocalReferenceExpression: i (OperationKind.LocalReferenceExpression, Type: System.Int32) (Syntax: 'i')
            Right: 
              IBinaryOperatorExpression (BinaryOperatorKind.Add) (OperationKind.BinaryOperatorExpression, Type: System.Int32) (Syntax: 'i + 2')
                Left: 
                  ILocalReferenceExpression: i (OperationKind.LocalReferenceExpression, Type: System.Int32) (Syntax: 'i')
                Right: 
                  ILiteralExpression (OperationKind.LiteralExpression, Type: System.Int32, Constant: 2) (Syntax: '2')
";
            VerifyOperationTreeForTest<ForStatementSyntax>(source, expectedOperationTree);
        }

        [CompilerTrait(CompilerFeature.IOperation)]
        [Fact, WorkItem(17602, "https://github.com/dotnet/roslyn/issues/17602")]
        public void IForLoopStatement_MultipleInitializer()
        {
            string source = @"
class C
{
    static void Main()
    {
        int i = 0;
        int j = 0;
        /*<bind>*/for (i = i + 1, i = i + 1; j < 2; i = i + 2, j = j + 1)
        {
        }/*</bind>*/
        System.Console.Write(""{0}"", i);
    }
}
";
            string expectedOperationTree = @"
IForLoopStatement (LoopKind.For) (OperationKind.LoopStatement) (Syntax: 'for (i = i  ... }')
  Condition: 
    IBinaryOperatorExpression (BinaryOperatorKind.LessThan) (OperationKind.BinaryOperatorExpression, Type: System.Boolean) (Syntax: 'j < 2')
      Left: 
        ILocalReferenceExpression: j (OperationKind.LocalReferenceExpression, Type: System.Int32) (Syntax: 'j')
      Right: 
        ILiteralExpression (OperationKind.LiteralExpression, Type: System.Int32, Constant: 2) (Syntax: '2')
  Before:
      IExpressionStatement (OperationKind.ExpressionStatement, IsImplicit) (Syntax: 'i = i + 1')
        Expression: 
          ISimpleAssignmentExpression (OperationKind.SimpleAssignmentExpression, Type: System.Int32) (Syntax: 'i = i + 1')
            Left: 
              ILocalReferenceExpression: i (OperationKind.LocalReferenceExpression, Type: System.Int32) (Syntax: 'i')
            Right: 
              IBinaryOperatorExpression (BinaryOperatorKind.Add) (OperationKind.BinaryOperatorExpression, Type: System.Int32) (Syntax: 'i + 1')
                Left: 
                  ILocalReferenceExpression: i (OperationKind.LocalReferenceExpression, Type: System.Int32) (Syntax: 'i')
                Right: 
                  ILiteralExpression (OperationKind.LiteralExpression, Type: System.Int32, Constant: 1) (Syntax: '1')
      IExpressionStatement (OperationKind.ExpressionStatement, IsImplicit) (Syntax: 'i = i + 1')
        Expression: 
          ISimpleAssignmentExpression (OperationKind.SimpleAssignmentExpression, Type: System.Int32) (Syntax: 'i = i + 1')
            Left: 
              ILocalReferenceExpression: i (OperationKind.LocalReferenceExpression, Type: System.Int32) (Syntax: 'i')
            Right: 
              IBinaryOperatorExpression (BinaryOperatorKind.Add) (OperationKind.BinaryOperatorExpression, Type: System.Int32) (Syntax: 'i + 1')
                Left: 
                  ILocalReferenceExpression: i (OperationKind.LocalReferenceExpression, Type: System.Int32) (Syntax: 'i')
                Right: 
                  ILiteralExpression (OperationKind.LiteralExpression, Type: System.Int32, Constant: 1) (Syntax: '1')
  AtLoopBottom:
      IExpressionStatement (OperationKind.ExpressionStatement, IsImplicit) (Syntax: 'i = i + 2')
        Expression: 
          ISimpleAssignmentExpression (OperationKind.SimpleAssignmentExpression, Type: System.Int32) (Syntax: 'i = i + 2')
            Left: 
              ILocalReferenceExpression: i (OperationKind.LocalReferenceExpression, Type: System.Int32) (Syntax: 'i')
            Right: 
              IBinaryOperatorExpression (BinaryOperatorKind.Add) (OperationKind.BinaryOperatorExpression, Type: System.Int32) (Syntax: 'i + 2')
                Left: 
                  ILocalReferenceExpression: i (OperationKind.LocalReferenceExpression, Type: System.Int32) (Syntax: 'i')
                Right: 
                  ILiteralExpression (OperationKind.LiteralExpression, Type: System.Int32, Constant: 2) (Syntax: '2')
      IExpressionStatement (OperationKind.ExpressionStatement, IsImplicit) (Syntax: 'j = j + 1')
        Expression: 
          ISimpleAssignmentExpression (OperationKind.SimpleAssignmentExpression, Type: System.Int32) (Syntax: 'j = j + 1')
            Left: 
              ILocalReferenceExpression: j (OperationKind.LocalReferenceExpression, Type: System.Int32) (Syntax: 'j')
            Right: 
              IBinaryOperatorExpression (BinaryOperatorKind.Add) (OperationKind.BinaryOperatorExpression, Type: System.Int32) (Syntax: 'j + 1')
                Left: 
                  ILocalReferenceExpression: j (OperationKind.LocalReferenceExpression, Type: System.Int32) (Syntax: 'j')
                Right: 
                  ILiteralExpression (OperationKind.LiteralExpression, Type: System.Int32, Constant: 1) (Syntax: '1')
  Body: 
    IBlockStatement (0 statements) (OperationKind.BlockStatement) (Syntax: '{ ... }')
";
            VerifyOperationTreeForTest<ForStatementSyntax>(source, expectedOperationTree);
        }

        [CompilerTrait(CompilerFeature.IOperation)]
        [Fact, WorkItem(17602, "https://github.com/dotnet/roslyn/issues/17602")]
        public void IForLoopStatement_InitializerMissing()
        {
            string source = @"
class C
{
    static void Main(string[] args)
    {
        int i = 1;
        /*<bind>*/for (; i < 10; i = i + 1)
        {
        }/*</bind>*/
    }
}

";
            string expectedOperationTree = @"
IForLoopStatement (LoopKind.For) (OperationKind.LoopStatement) (Syntax: 'for (; i <  ... }')
  Condition: 
    IBinaryOperatorExpression (BinaryOperatorKind.LessThan) (OperationKind.BinaryOperatorExpression, Type: System.Boolean) (Syntax: 'i < 10')
      Left: 
        ILocalReferenceExpression: i (OperationKind.LocalReferenceExpression, Type: System.Int32) (Syntax: 'i')
      Right: 
        ILiteralExpression (OperationKind.LiteralExpression, Type: System.Int32, Constant: 10) (Syntax: '10')
  Before(0)
  AtLoopBottom:
      IExpressionStatement (OperationKind.ExpressionStatement, IsImplicit) (Syntax: 'i = i + 1')
        Expression: 
          ISimpleAssignmentExpression (OperationKind.SimpleAssignmentExpression, Type: System.Int32) (Syntax: 'i = i + 1')
            Left: 
              ILocalReferenceExpression: i (OperationKind.LocalReferenceExpression, Type: System.Int32) (Syntax: 'i')
            Right: 
              IBinaryOperatorExpression (BinaryOperatorKind.Add) (OperationKind.BinaryOperatorExpression, Type: System.Int32) (Syntax: 'i + 1')
                Left: 
                  ILocalReferenceExpression: i (OperationKind.LocalReferenceExpression, Type: System.Int32) (Syntax: 'i')
                Right: 
                  ILiteralExpression (OperationKind.LiteralExpression, Type: System.Int32, Constant: 1) (Syntax: '1')
  Body: 
    IBlockStatement (0 statements) (OperationKind.BlockStatement) (Syntax: '{ ... }')
";
            VerifyOperationTreeForTest<ForStatementSyntax>(source, expectedOperationTree);
        }

        [CompilerTrait(CompilerFeature.IOperation)]
        [Fact, WorkItem(17602, "https://github.com/dotnet/roslyn/issues/17602")]
        public void IForLoopStatement_DecreasingIterator()
        {
            string source = @"
class C
{
    static void Main(string[] args)
    {
        /*<bind>*/for (int k = 200; k > 100; k = k - 1)
        {
        }/*</bind>*/
    }
}

";
            string expectedOperationTree = @"
IForLoopStatement (LoopKind.For) (OperationKind.LoopStatement) (Syntax: 'for (int k  ... }')
  Locals: Local_1: System.Int32 k
  Condition: 
    IBinaryOperatorExpression (BinaryOperatorKind.GreaterThan) (OperationKind.BinaryOperatorExpression, Type: System.Boolean) (Syntax: 'k > 100')
      Left: 
        ILocalReferenceExpression: k (OperationKind.LocalReferenceExpression, Type: System.Int32) (Syntax: 'k')
      Right: 
        ILiteralExpression (OperationKind.LiteralExpression, Type: System.Int32, Constant: 100) (Syntax: '100')
  Before:
      IVariableDeclarationStatement (1 declarations) (OperationKind.VariableDeclarationStatement) (Syntax: 'int k = 200')
        IVariableDeclaration (1 variables) (OperationKind.VariableDeclaration) (Syntax: 'k = 200')
          Variables: Local_1: System.Int32 k
          Initializer: 
            ILiteralExpression (OperationKind.LiteralExpression, Type: System.Int32, Constant: 200) (Syntax: '200')
  AtLoopBottom:
      IExpressionStatement (OperationKind.ExpressionStatement, IsImplicit) (Syntax: 'k = k - 1')
        Expression: 
          ISimpleAssignmentExpression (OperationKind.SimpleAssignmentExpression, Type: System.Int32) (Syntax: 'k = k - 1')
            Left: 
              ILocalReferenceExpression: k (OperationKind.LocalReferenceExpression, Type: System.Int32) (Syntax: 'k')
            Right: 
              IBinaryOperatorExpression (BinaryOperatorKind.Subtract) (OperationKind.BinaryOperatorExpression, Type: System.Int32) (Syntax: 'k - 1')
                Left: 
                  ILocalReferenceExpression: k (OperationKind.LocalReferenceExpression, Type: System.Int32) (Syntax: 'k')
                Right: 
                  ILiteralExpression (OperationKind.LiteralExpression, Type: System.Int32, Constant: 1) (Syntax: '1')
  Body: 
    IBlockStatement (0 statements) (OperationKind.BlockStatement) (Syntax: '{ ... }')
";
            VerifyOperationTreeForTest<ForStatementSyntax>(source, expectedOperationTree);
        }

        [CompilerTrait(CompilerFeature.IOperation)]
        [Fact, WorkItem(17602, "https://github.com/dotnet/roslyn/issues/17602")]
        public void IForLoopStatement_MethodCall()
        {
            string source = @"
class C
{
    static void Main(string[] args)
    {
        /*<bind>*/for (Initializer(); Conditional(); Iterator())
        {
        }/*</bind>*/
    }
    public static int Initializer() { return 1; }
    public static bool Conditional()
    { return true; }
    public static int Iterator() { return 1; }
}

";
            string expectedOperationTree = @"
IForLoopStatement (LoopKind.For) (OperationKind.LoopStatement) (Syntax: 'for (Initia ... }')
  Condition: 
    IInvocationExpression (System.Boolean C.Conditional()) (OperationKind.InvocationExpression, Type: System.Boolean) (Syntax: 'Conditional()')
      Instance Receiver: 
        null
      Arguments(0)
  Before:
      IExpressionStatement (OperationKind.ExpressionStatement, IsImplicit) (Syntax: 'Initializer()')
        Expression: 
          IInvocationExpression (System.Int32 C.Initializer()) (OperationKind.InvocationExpression, Type: System.Int32) (Syntax: 'Initializer()')
            Instance Receiver: 
              null
            Arguments(0)
  AtLoopBottom:
      IExpressionStatement (OperationKind.ExpressionStatement, IsImplicit) (Syntax: 'Iterator()')
        Expression: 
          IInvocationExpression (System.Int32 C.Iterator()) (OperationKind.InvocationExpression, Type: System.Int32) (Syntax: 'Iterator()')
            Instance Receiver: 
              null
            Arguments(0)
  Body: 
    IBlockStatement (0 statements) (OperationKind.BlockStatement) (Syntax: '{ ... }')
";
            VerifyOperationTreeForTest<ForStatementSyntax>(source, expectedOperationTree);
        }

        [CompilerTrait(CompilerFeature.IOperation)]
        [Fact, WorkItem(17602, "https://github.com/dotnet/roslyn/issues/17602")]
        public void IForLoopStatement_MissingForBody()
        {
            string source = @"
class C
{
    static void Main(string[] args)
    {
        /*<bind>*/for (int i = 10; i < 100; i = i + 1) ;/*</bind>*/
    }
}
";
            string expectedOperationTree = @"
IForLoopStatement (LoopKind.For) (OperationKind.LoopStatement) (Syntax: 'for (int i  ...  = i + 1) ;')
  Locals: Local_1: System.Int32 i
  Condition: 
    IBinaryOperatorExpression (BinaryOperatorKind.LessThan) (OperationKind.BinaryOperatorExpression, Type: System.Boolean) (Syntax: 'i < 100')
      Left: 
        ILocalReferenceExpression: i (OperationKind.LocalReferenceExpression, Type: System.Int32) (Syntax: 'i')
      Right: 
        ILiteralExpression (OperationKind.LiteralExpression, Type: System.Int32, Constant: 100) (Syntax: '100')
  Before:
      IVariableDeclarationStatement (1 declarations) (OperationKind.VariableDeclarationStatement) (Syntax: 'int i = 10')
        IVariableDeclaration (1 variables) (OperationKind.VariableDeclaration) (Syntax: 'i = 10')
          Variables: Local_1: System.Int32 i
          Initializer: 
            ILiteralExpression (OperationKind.LiteralExpression, Type: System.Int32, Constant: 10) (Syntax: '10')
  AtLoopBottom:
      IExpressionStatement (OperationKind.ExpressionStatement, IsImplicit) (Syntax: 'i = i + 1')
        Expression: 
          ISimpleAssignmentExpression (OperationKind.SimpleAssignmentExpression, Type: System.Int32) (Syntax: 'i = i + 1')
            Left: 
              ILocalReferenceExpression: i (OperationKind.LocalReferenceExpression, Type: System.Int32) (Syntax: 'i')
            Right: 
              IBinaryOperatorExpression (BinaryOperatorKind.Add) (OperationKind.BinaryOperatorExpression, Type: System.Int32) (Syntax: 'i + 1')
                Left: 
                  ILocalReferenceExpression: i (OperationKind.LocalReferenceExpression, Type: System.Int32) (Syntax: 'i')
                Right: 
                  ILiteralExpression (OperationKind.LiteralExpression, Type: System.Int32, Constant: 1) (Syntax: '1')
  Body: 
    IEmptyStatement (OperationKind.EmptyStatement) (Syntax: ';')
";
            VerifyOperationTreeForTest<ForStatementSyntax>(source, expectedOperationTree);
        }

        [CompilerTrait(CompilerFeature.IOperation)]
        [Fact, WorkItem(17602, "https://github.com/dotnet/roslyn/issues/17602")]
        public void IForLoopStatement_Nested()
        {
            string source = @"
class C
{
    static void Main(string[] args)
    {
        /*<bind>*/for (int i = 0; i < 100; i = i + 1)
        {
            for (int j = 0; j < 10; j = j + 1)
            {
            }
        }/*</bind>*/
    }
}
";
            string expectedOperationTree = @"
IForLoopStatement (LoopKind.For) (OperationKind.LoopStatement) (Syntax: 'for (int i  ... }')
  Locals: Local_1: System.Int32 i
  Condition: 
    IBinaryOperatorExpression (BinaryOperatorKind.LessThan) (OperationKind.BinaryOperatorExpression, Type: System.Boolean) (Syntax: 'i < 100')
      Left: 
        ILocalReferenceExpression: i (OperationKind.LocalReferenceExpression, Type: System.Int32) (Syntax: 'i')
      Right: 
        ILiteralExpression (OperationKind.LiteralExpression, Type: System.Int32, Constant: 100) (Syntax: '100')
  Before:
      IVariableDeclarationStatement (1 declarations) (OperationKind.VariableDeclarationStatement) (Syntax: 'int i = 0')
        IVariableDeclaration (1 variables) (OperationKind.VariableDeclaration) (Syntax: 'i = 0')
          Variables: Local_1: System.Int32 i
          Initializer: 
            ILiteralExpression (OperationKind.LiteralExpression, Type: System.Int32, Constant: 0) (Syntax: '0')
  AtLoopBottom:
      IExpressionStatement (OperationKind.ExpressionStatement, IsImplicit) (Syntax: 'i = i + 1')
        Expression: 
          ISimpleAssignmentExpression (OperationKind.SimpleAssignmentExpression, Type: System.Int32) (Syntax: 'i = i + 1')
            Left: 
              ILocalReferenceExpression: i (OperationKind.LocalReferenceExpression, Type: System.Int32) (Syntax: 'i')
            Right: 
              IBinaryOperatorExpression (BinaryOperatorKind.Add) (OperationKind.BinaryOperatorExpression, Type: System.Int32) (Syntax: 'i + 1')
                Left: 
                  ILocalReferenceExpression: i (OperationKind.LocalReferenceExpression, Type: System.Int32) (Syntax: 'i')
                Right: 
                  ILiteralExpression (OperationKind.LiteralExpression, Type: System.Int32, Constant: 1) (Syntax: '1')
  Body: 
    IBlockStatement (1 statements) (OperationKind.BlockStatement) (Syntax: '{ ... }')
      IForLoopStatement (LoopKind.For) (OperationKind.LoopStatement) (Syntax: 'for (int j  ... }')
        Locals: Local_1: System.Int32 j
        Condition: 
          IBinaryOperatorExpression (BinaryOperatorKind.LessThan) (OperationKind.BinaryOperatorExpression, Type: System.Boolean) (Syntax: 'j < 10')
            Left: 
              ILocalReferenceExpression: j (OperationKind.LocalReferenceExpression, Type: System.Int32) (Syntax: 'j')
            Right: 
              ILiteralExpression (OperationKind.LiteralExpression, Type: System.Int32, Constant: 10) (Syntax: '10')
        Before:
            IVariableDeclarationStatement (1 declarations) (OperationKind.VariableDeclarationStatement) (Syntax: 'int j = 0')
              IVariableDeclaration (1 variables) (OperationKind.VariableDeclaration) (Syntax: 'j = 0')
                Variables: Local_1: System.Int32 j
                Initializer: 
                  ILiteralExpression (OperationKind.LiteralExpression, Type: System.Int32, Constant: 0) (Syntax: '0')
        AtLoopBottom:
            IExpressionStatement (OperationKind.ExpressionStatement, IsImplicit) (Syntax: 'j = j + 1')
              Expression: 
                ISimpleAssignmentExpression (OperationKind.SimpleAssignmentExpression, Type: System.Int32) (Syntax: 'j = j + 1')
                  Left: 
                    ILocalReferenceExpression: j (OperationKind.LocalReferenceExpression, Type: System.Int32) (Syntax: 'j')
                  Right: 
                    IBinaryOperatorExpression (BinaryOperatorKind.Add) (OperationKind.BinaryOperatorExpression, Type: System.Int32) (Syntax: 'j + 1')
                      Left: 
                        ILocalReferenceExpression: j (OperationKind.LocalReferenceExpression, Type: System.Int32) (Syntax: 'j')
                      Right: 
                        ILiteralExpression (OperationKind.LiteralExpression, Type: System.Int32, Constant: 1) (Syntax: '1')
        Body: 
          IBlockStatement (0 statements) (OperationKind.BlockStatement) (Syntax: '{ ... }')
";
            VerifyOperationTreeForTest<ForStatementSyntax>(source, expectedOperationTree);
        }

        [CompilerTrait(CompilerFeature.IOperation)]
        [Fact, WorkItem(17602, "https://github.com/dotnet/roslyn/issues/17602")]
        public void IForLoopStatement_ChangeOuterVariableInInnerLoop()
        {
            string source = @"
class C
{
    static void Main(string[] args)
    {
        /*<bind>*/for (int i = 0; i < 10; i = i + 1)
        {
            for (int j = 0; j < 10; j = j + 1)
            {
                i = 1;
            }
        }/*</bind>*/
    }
}

";
            string expectedOperationTree = @"
IForLoopStatement (LoopKind.For) (OperationKind.LoopStatement) (Syntax: 'for (int i  ... }')
  Locals: Local_1: System.Int32 i
  Condition: 
    IBinaryOperatorExpression (BinaryOperatorKind.LessThan) (OperationKind.BinaryOperatorExpression, Type: System.Boolean) (Syntax: 'i < 10')
      Left: 
        ILocalReferenceExpression: i (OperationKind.LocalReferenceExpression, Type: System.Int32) (Syntax: 'i')
      Right: 
        ILiteralExpression (OperationKind.LiteralExpression, Type: System.Int32, Constant: 10) (Syntax: '10')
  Before:
      IVariableDeclarationStatement (1 declarations) (OperationKind.VariableDeclarationStatement) (Syntax: 'int i = 0')
        IVariableDeclaration (1 variables) (OperationKind.VariableDeclaration) (Syntax: 'i = 0')
          Variables: Local_1: System.Int32 i
          Initializer: 
            ILiteralExpression (OperationKind.LiteralExpression, Type: System.Int32, Constant: 0) (Syntax: '0')
  AtLoopBottom:
      IExpressionStatement (OperationKind.ExpressionStatement, IsImplicit) (Syntax: 'i = i + 1')
        Expression: 
          ISimpleAssignmentExpression (OperationKind.SimpleAssignmentExpression, Type: System.Int32) (Syntax: 'i = i + 1')
            Left: 
              ILocalReferenceExpression: i (OperationKind.LocalReferenceExpression, Type: System.Int32) (Syntax: 'i')
            Right: 
              IBinaryOperatorExpression (BinaryOperatorKind.Add) (OperationKind.BinaryOperatorExpression, Type: System.Int32) (Syntax: 'i + 1')
                Left: 
                  ILocalReferenceExpression: i (OperationKind.LocalReferenceExpression, Type: System.Int32) (Syntax: 'i')
                Right: 
                  ILiteralExpression (OperationKind.LiteralExpression, Type: System.Int32, Constant: 1) (Syntax: '1')
  Body: 
    IBlockStatement (1 statements) (OperationKind.BlockStatement) (Syntax: '{ ... }')
      IForLoopStatement (LoopKind.For) (OperationKind.LoopStatement) (Syntax: 'for (int j  ... }')
        Locals: Local_1: System.Int32 j
        Condition: 
          IBinaryOperatorExpression (BinaryOperatorKind.LessThan) (OperationKind.BinaryOperatorExpression, Type: System.Boolean) (Syntax: 'j < 10')
            Left: 
              ILocalReferenceExpression: j (OperationKind.LocalReferenceExpression, Type: System.Int32) (Syntax: 'j')
            Right: 
              ILiteralExpression (OperationKind.LiteralExpression, Type: System.Int32, Constant: 10) (Syntax: '10')
        Before:
            IVariableDeclarationStatement (1 declarations) (OperationKind.VariableDeclarationStatement) (Syntax: 'int j = 0')
              IVariableDeclaration (1 variables) (OperationKind.VariableDeclaration) (Syntax: 'j = 0')
                Variables: Local_1: System.Int32 j
                Initializer: 
                  ILiteralExpression (OperationKind.LiteralExpression, Type: System.Int32, Constant: 0) (Syntax: '0')
        AtLoopBottom:
            IExpressionStatement (OperationKind.ExpressionStatement, IsImplicit) (Syntax: 'j = j + 1')
              Expression: 
                ISimpleAssignmentExpression (OperationKind.SimpleAssignmentExpression, Type: System.Int32) (Syntax: 'j = j + 1')
                  Left: 
                    ILocalReferenceExpression: j (OperationKind.LocalReferenceExpression, Type: System.Int32) (Syntax: 'j')
                  Right: 
                    IBinaryOperatorExpression (BinaryOperatorKind.Add) (OperationKind.BinaryOperatorExpression, Type: System.Int32) (Syntax: 'j + 1')
                      Left: 
                        ILocalReferenceExpression: j (OperationKind.LocalReferenceExpression, Type: System.Int32) (Syntax: 'j')
                      Right: 
                        ILiteralExpression (OperationKind.LiteralExpression, Type: System.Int32, Constant: 1) (Syntax: '1')
        Body: 
          IBlockStatement (1 statements) (OperationKind.BlockStatement) (Syntax: '{ ... }')
            IExpressionStatement (OperationKind.ExpressionStatement) (Syntax: 'i = 1;')
              Expression: 
                ISimpleAssignmentExpression (OperationKind.SimpleAssignmentExpression, Type: System.Int32) (Syntax: 'i = 1')
                  Left: 
                    ILocalReferenceExpression: i (OperationKind.LocalReferenceExpression, Type: System.Int32) (Syntax: 'i')
                  Right: 
                    ILiteralExpression (OperationKind.LiteralExpression, Type: System.Int32, Constant: 1) (Syntax: '1')
";
            VerifyOperationTreeForTest<ForStatementSyntax>(source, expectedOperationTree);
        }

        [CompilerTrait(CompilerFeature.IOperation)]
        [Fact, WorkItem(17602, "https://github.com/dotnet/roslyn/issues/17602")]
        public void IForLoopStatement_InnerLoopRefOuterIteration()
        {
            string source = @"
class C
{
    static void Main(string[] args)
    {
        /*<bind>*/for (int i = 0; i < 5; i = i + 1)
        {
            for (int j = i + 1; i < j; j = j - 1)
            {
            }
        }/*</bind>*/
    }
}

";
            string expectedOperationTree = @"
IForLoopStatement (LoopKind.For) (OperationKind.LoopStatement) (Syntax: 'for (int i  ... }')
  Locals: Local_1: System.Int32 i
  Condition: 
    IBinaryOperatorExpression (BinaryOperatorKind.LessThan) (OperationKind.BinaryOperatorExpression, Type: System.Boolean) (Syntax: 'i < 5')
      Left: 
        ILocalReferenceExpression: i (OperationKind.LocalReferenceExpression, Type: System.Int32) (Syntax: 'i')
      Right: 
        ILiteralExpression (OperationKind.LiteralExpression, Type: System.Int32, Constant: 5) (Syntax: '5')
  Before:
      IVariableDeclarationStatement (1 declarations) (OperationKind.VariableDeclarationStatement) (Syntax: 'int i = 0')
        IVariableDeclaration (1 variables) (OperationKind.VariableDeclaration) (Syntax: 'i = 0')
          Variables: Local_1: System.Int32 i
          Initializer: 
            ILiteralExpression (OperationKind.LiteralExpression, Type: System.Int32, Constant: 0) (Syntax: '0')
  AtLoopBottom:
      IExpressionStatement (OperationKind.ExpressionStatement, IsImplicit) (Syntax: 'i = i + 1')
        Expression: 
          ISimpleAssignmentExpression (OperationKind.SimpleAssignmentExpression, Type: System.Int32) (Syntax: 'i = i + 1')
            Left: 
              ILocalReferenceExpression: i (OperationKind.LocalReferenceExpression, Type: System.Int32) (Syntax: 'i')
            Right: 
              IBinaryOperatorExpression (BinaryOperatorKind.Add) (OperationKind.BinaryOperatorExpression, Type: System.Int32) (Syntax: 'i + 1')
                Left: 
                  ILocalReferenceExpression: i (OperationKind.LocalReferenceExpression, Type: System.Int32) (Syntax: 'i')
                Right: 
                  ILiteralExpression (OperationKind.LiteralExpression, Type: System.Int32, Constant: 1) (Syntax: '1')
  Body: 
    IBlockStatement (1 statements) (OperationKind.BlockStatement) (Syntax: '{ ... }')
      IForLoopStatement (LoopKind.For) (OperationKind.LoopStatement) (Syntax: 'for (int j  ... }')
        Locals: Local_1: System.Int32 j
        Condition: 
          IBinaryOperatorExpression (BinaryOperatorKind.LessThan) (OperationKind.BinaryOperatorExpression, Type: System.Boolean) (Syntax: 'i < j')
            Left: 
              ILocalReferenceExpression: i (OperationKind.LocalReferenceExpression, Type: System.Int32) (Syntax: 'i')
            Right: 
              ILocalReferenceExpression: j (OperationKind.LocalReferenceExpression, Type: System.Int32) (Syntax: 'j')
        Before:
            IVariableDeclarationStatement (1 declarations) (OperationKind.VariableDeclarationStatement) (Syntax: 'int j = i + 1')
              IVariableDeclaration (1 variables) (OperationKind.VariableDeclaration) (Syntax: 'j = i + 1')
                Variables: Local_1: System.Int32 j
                Initializer: 
                  IBinaryOperatorExpression (BinaryOperatorKind.Add) (OperationKind.BinaryOperatorExpression, Type: System.Int32) (Syntax: 'i + 1')
                    Left: 
                      ILocalReferenceExpression: i (OperationKind.LocalReferenceExpression, Type: System.Int32) (Syntax: 'i')
                    Right: 
                      ILiteralExpression (OperationKind.LiteralExpression, Type: System.Int32, Constant: 1) (Syntax: '1')
        AtLoopBottom:
            IExpressionStatement (OperationKind.ExpressionStatement, IsImplicit) (Syntax: 'j = j - 1')
              Expression: 
                ISimpleAssignmentExpression (OperationKind.SimpleAssignmentExpression, Type: System.Int32) (Syntax: 'j = j - 1')
                  Left: 
                    ILocalReferenceExpression: j (OperationKind.LocalReferenceExpression, Type: System.Int32) (Syntax: 'j')
                  Right: 
                    IBinaryOperatorExpression (BinaryOperatorKind.Subtract) (OperationKind.BinaryOperatorExpression, Type: System.Int32) (Syntax: 'j - 1')
                      Left: 
                        ILocalReferenceExpression: j (OperationKind.LocalReferenceExpression, Type: System.Int32) (Syntax: 'j')
                      Right: 
                        ILiteralExpression (OperationKind.LiteralExpression, Type: System.Int32, Constant: 1) (Syntax: '1')
        Body: 
          IBlockStatement (0 statements) (OperationKind.BlockStatement) (Syntax: '{ ... }')
";
            VerifyOperationTreeForTest<ForStatementSyntax>(source, expectedOperationTree);
        }

        [CompilerTrait(CompilerFeature.IOperation)]
        [Fact, WorkItem(17602, "https://github.com/dotnet/roslyn/issues/17602")]
        public void IForLoopStatement_BreakFromNestedLoop()
        {
            string source = @"
class C
{
    static void Main(string[] args)
    {
        /*<bind>*/for (int i = 0; i < 5; i = i + 1)
        {
            for (int j = 0; j < 10; j = j + 1)
            {
                if (j == 5)
                    break;
            }
        }/*</bind>*/
    }
}

";
            string expectedOperationTree = @"
IForLoopStatement (LoopKind.For) (OperationKind.LoopStatement) (Syntax: 'for (int i  ... }')
  Locals: Local_1: System.Int32 i
  Condition: 
    IBinaryOperatorExpression (BinaryOperatorKind.LessThan) (OperationKind.BinaryOperatorExpression, Type: System.Boolean) (Syntax: 'i < 5')
      Left: 
        ILocalReferenceExpression: i (OperationKind.LocalReferenceExpression, Type: System.Int32) (Syntax: 'i')
      Right: 
        ILiteralExpression (OperationKind.LiteralExpression, Type: System.Int32, Constant: 5) (Syntax: '5')
  Before:
      IVariableDeclarationStatement (1 declarations) (OperationKind.VariableDeclarationStatement) (Syntax: 'int i = 0')
        IVariableDeclaration (1 variables) (OperationKind.VariableDeclaration) (Syntax: 'i = 0')
          Variables: Local_1: System.Int32 i
          Initializer: 
            ILiteralExpression (OperationKind.LiteralExpression, Type: System.Int32, Constant: 0) (Syntax: '0')
  AtLoopBottom:
      IExpressionStatement (OperationKind.ExpressionStatement, IsImplicit) (Syntax: 'i = i + 1')
        Expression: 
          ISimpleAssignmentExpression (OperationKind.SimpleAssignmentExpression, Type: System.Int32) (Syntax: 'i = i + 1')
            Left: 
              ILocalReferenceExpression: i (OperationKind.LocalReferenceExpression, Type: System.Int32) (Syntax: 'i')
            Right: 
              IBinaryOperatorExpression (BinaryOperatorKind.Add) (OperationKind.BinaryOperatorExpression, Type: System.Int32) (Syntax: 'i + 1')
                Left: 
                  ILocalReferenceExpression: i (OperationKind.LocalReferenceExpression, Type: System.Int32) (Syntax: 'i')
                Right: 
                  ILiteralExpression (OperationKind.LiteralExpression, Type: System.Int32, Constant: 1) (Syntax: '1')
  Body: 
    IBlockStatement (1 statements) (OperationKind.BlockStatement) (Syntax: '{ ... }')
      IForLoopStatement (LoopKind.For) (OperationKind.LoopStatement) (Syntax: 'for (int j  ... }')
        Locals: Local_1: System.Int32 j
        Condition: 
          IBinaryOperatorExpression (BinaryOperatorKind.LessThan) (OperationKind.BinaryOperatorExpression, Type: System.Boolean) (Syntax: 'j < 10')
            Left: 
              ILocalReferenceExpression: j (OperationKind.LocalReferenceExpression, Type: System.Int32) (Syntax: 'j')
            Right: 
              ILiteralExpression (OperationKind.LiteralExpression, Type: System.Int32, Constant: 10) (Syntax: '10')
        Before:
            IVariableDeclarationStatement (1 declarations) (OperationKind.VariableDeclarationStatement) (Syntax: 'int j = 0')
              IVariableDeclaration (1 variables) (OperationKind.VariableDeclaration) (Syntax: 'j = 0')
                Variables: Local_1: System.Int32 j
                Initializer: 
                  ILiteralExpression (OperationKind.LiteralExpression, Type: System.Int32, Constant: 0) (Syntax: '0')
        AtLoopBottom:
            IExpressionStatement (OperationKind.ExpressionStatement, IsImplicit) (Syntax: 'j = j + 1')
              Expression: 
                ISimpleAssignmentExpression (OperationKind.SimpleAssignmentExpression, Type: System.Int32) (Syntax: 'j = j + 1')
                  Left: 
                    ILocalReferenceExpression: j (OperationKind.LocalReferenceExpression, Type: System.Int32) (Syntax: 'j')
                  Right: 
                    IBinaryOperatorExpression (BinaryOperatorKind.Add) (OperationKind.BinaryOperatorExpression, Type: System.Int32) (Syntax: 'j + 1')
                      Left: 
                        ILocalReferenceExpression: j (OperationKind.LocalReferenceExpression, Type: System.Int32) (Syntax: 'j')
                      Right: 
                        ILiteralExpression (OperationKind.LiteralExpression, Type: System.Int32, Constant: 1) (Syntax: '1')
        Body: 
          IBlockStatement (1 statements) (OperationKind.BlockStatement) (Syntax: '{ ... }')
            IIfStatement (OperationKind.IfStatement) (Syntax: 'if (j == 5) ... break;')
              Condition: 
                IBinaryOperatorExpression (BinaryOperatorKind.Equals) (OperationKind.BinaryOperatorExpression, Type: System.Boolean) (Syntax: 'j == 5')
                  Left: 
                    ILocalReferenceExpression: j (OperationKind.LocalReferenceExpression, Type: System.Int32) (Syntax: 'j')
                  Right: 
                    ILiteralExpression (OperationKind.LiteralExpression, Type: System.Int32, Constant: 5) (Syntax: '5')
              IfTrue: 
                IBranchStatement (BranchKind.Break) (OperationKind.BranchStatement) (Syntax: 'break;')
              IfFalse: 
                null
";
            VerifyOperationTreeForTest<ForStatementSyntax>(source, expectedOperationTree);
        }

        [CompilerTrait(CompilerFeature.IOperation)]
        [Fact, WorkItem(17602, "https://github.com/dotnet/roslyn/issues/17602")]
        public void IForLoopStatement_ContinueForNestedLoop()
        {
            string source = @"
class C
{
    static void Main(string[] args)
    {
        /*<bind>*/for (int i = 0; i < 5; i = i + 1)
        {
            for (int j = 1; j < 10; j = j + 1)
            {
                if ((j % 2) != 0)
                    continue;
                i = i + 1;
                System.Console.Write(i);
            }
        }/*</bind>*/
    }
}
";
            string expectedOperationTree = @"
IForLoopStatement (LoopKind.For) (OperationKind.LoopStatement) (Syntax: 'for (int i  ... }')
  Locals: Local_1: System.Int32 i
  Condition: 
    IBinaryOperatorExpression (BinaryOperatorKind.LessThan) (OperationKind.BinaryOperatorExpression, Type: System.Boolean) (Syntax: 'i < 5')
      Left: 
        ILocalReferenceExpression: i (OperationKind.LocalReferenceExpression, Type: System.Int32) (Syntax: 'i')
      Right: 
        ILiteralExpression (OperationKind.LiteralExpression, Type: System.Int32, Constant: 5) (Syntax: '5')
  Before:
      IVariableDeclarationStatement (1 declarations) (OperationKind.VariableDeclarationStatement) (Syntax: 'int i = 0')
        IVariableDeclaration (1 variables) (OperationKind.VariableDeclaration) (Syntax: 'i = 0')
          Variables: Local_1: System.Int32 i
          Initializer: 
            ILiteralExpression (OperationKind.LiteralExpression, Type: System.Int32, Constant: 0) (Syntax: '0')
  AtLoopBottom:
      IExpressionStatement (OperationKind.ExpressionStatement, IsImplicit) (Syntax: 'i = i + 1')
        Expression: 
          ISimpleAssignmentExpression (OperationKind.SimpleAssignmentExpression, Type: System.Int32) (Syntax: 'i = i + 1')
            Left: 
              ILocalReferenceExpression: i (OperationKind.LocalReferenceExpression, Type: System.Int32) (Syntax: 'i')
            Right: 
              IBinaryOperatorExpression (BinaryOperatorKind.Add) (OperationKind.BinaryOperatorExpression, Type: System.Int32) (Syntax: 'i + 1')
                Left: 
                  ILocalReferenceExpression: i (OperationKind.LocalReferenceExpression, Type: System.Int32) (Syntax: 'i')
                Right: 
                  ILiteralExpression (OperationKind.LiteralExpression, Type: System.Int32, Constant: 1) (Syntax: '1')
  Body: 
    IBlockStatement (1 statements) (OperationKind.BlockStatement) (Syntax: '{ ... }')
      IForLoopStatement (LoopKind.For) (OperationKind.LoopStatement) (Syntax: 'for (int j  ... }')
        Locals: Local_1: System.Int32 j
        Condition: 
          IBinaryOperatorExpression (BinaryOperatorKind.LessThan) (OperationKind.BinaryOperatorExpression, Type: System.Boolean) (Syntax: 'j < 10')
            Left: 
              ILocalReferenceExpression: j (OperationKind.LocalReferenceExpression, Type: System.Int32) (Syntax: 'j')
            Right: 
              ILiteralExpression (OperationKind.LiteralExpression, Type: System.Int32, Constant: 10) (Syntax: '10')
        Before:
            IVariableDeclarationStatement (1 declarations) (OperationKind.VariableDeclarationStatement) (Syntax: 'int j = 1')
              IVariableDeclaration (1 variables) (OperationKind.VariableDeclaration) (Syntax: 'j = 1')
                Variables: Local_1: System.Int32 j
                Initializer: 
                  ILiteralExpression (OperationKind.LiteralExpression, Type: System.Int32, Constant: 1) (Syntax: '1')
        AtLoopBottom:
            IExpressionStatement (OperationKind.ExpressionStatement, IsImplicit) (Syntax: 'j = j + 1')
              Expression: 
                ISimpleAssignmentExpression (OperationKind.SimpleAssignmentExpression, Type: System.Int32) (Syntax: 'j = j + 1')
                  Left: 
                    ILocalReferenceExpression: j (OperationKind.LocalReferenceExpression, Type: System.Int32) (Syntax: 'j')
                  Right: 
                    IBinaryOperatorExpression (BinaryOperatorKind.Add) (OperationKind.BinaryOperatorExpression, Type: System.Int32) (Syntax: 'j + 1')
                      Left: 
                        ILocalReferenceExpression: j (OperationKind.LocalReferenceExpression, Type: System.Int32) (Syntax: 'j')
                      Right: 
                        ILiteralExpression (OperationKind.LiteralExpression, Type: System.Int32, Constant: 1) (Syntax: '1')
        Body: 
          IBlockStatement (3 statements) (OperationKind.BlockStatement) (Syntax: '{ ... }')
            IIfStatement (OperationKind.IfStatement) (Syntax: 'if ((j % 2) ... continue;')
              Condition: 
                IBinaryOperatorExpression (BinaryOperatorKind.NotEquals) (OperationKind.BinaryOperatorExpression, Type: System.Boolean) (Syntax: '(j % 2) != 0')
                  Left: 
                    IBinaryOperatorExpression (BinaryOperatorKind.Remainder) (OperationKind.BinaryOperatorExpression, Type: System.Int32) (Syntax: 'j % 2')
                      Left: 
                        ILocalReferenceExpression: j (OperationKind.LocalReferenceExpression, Type: System.Int32) (Syntax: 'j')
                      Right: 
                        ILiteralExpression (OperationKind.LiteralExpression, Type: System.Int32, Constant: 2) (Syntax: '2')
                  Right: 
                    ILiteralExpression (OperationKind.LiteralExpression, Type: System.Int32, Constant: 0) (Syntax: '0')
              IfTrue: 
                IBranchStatement (BranchKind.Continue) (OperationKind.BranchStatement) (Syntax: 'continue;')
              IfFalse: 
                null
            IExpressionStatement (OperationKind.ExpressionStatement) (Syntax: 'i = i + 1;')
              Expression: 
                ISimpleAssignmentExpression (OperationKind.SimpleAssignmentExpression, Type: System.Int32) (Syntax: 'i = i + 1')
                  Left: 
                    ILocalReferenceExpression: i (OperationKind.LocalReferenceExpression, Type: System.Int32) (Syntax: 'i')
                  Right: 
                    IBinaryOperatorExpression (BinaryOperatorKind.Add) (OperationKind.BinaryOperatorExpression, Type: System.Int32) (Syntax: 'i + 1')
                      Left: 
                        ILocalReferenceExpression: i (OperationKind.LocalReferenceExpression, Type: System.Int32) (Syntax: 'i')
                      Right: 
                        ILiteralExpression (OperationKind.LiteralExpression, Type: System.Int32, Constant: 1) (Syntax: '1')
            IExpressionStatement (OperationKind.ExpressionStatement) (Syntax: 'System.Console.Write(i);')
              Expression: 
                IInvocationExpression (void System.Console.Write(System.Int32 value)) (OperationKind.InvocationExpression, Type: System.Void) (Syntax: 'System.Console.Write(i)')
                  Instance Receiver: 
                    null
                  Arguments(1):
                      IArgument (ArgumentKind.Explicit, Matching Parameter: value) (OperationKind.Argument) (Syntax: 'i')
                        ILocalReferenceExpression: i (OperationKind.LocalReferenceExpression, Type: System.Int32) (Syntax: 'i')
                        InConversion: CommonConversion (Exists: True, IsIdentity: True, IsNumeric: False, IsReference: False, IsUserDefined: False) (MethodSymbol: null)
                        OutConversion: CommonConversion (Exists: True, IsIdentity: True, IsNumeric: False, IsReference: False, IsUserDefined: False) (MethodSymbol: null)
";
            VerifyOperationTreeForTest<ForStatementSyntax>(source, expectedOperationTree);
        }

        [CompilerTrait(CompilerFeature.IOperation)]
        [Fact, WorkItem(17602, "https://github.com/dotnet/roslyn/issues/17602")]
        public void IForLoopStatement_GotoForNestedLoop_1()
        {
            string source = @"
class C
{
    static void Main(string[] args)
    {
        /*<bind>*/for (int i = 0; i < 5; i = i + 1)
        {
            for (int j = 0; j < 10; j = j + 1)
            {
                goto stop;
            stop:
                j = j + 1;
            }
        }/*</bind>*/
    }
}

";
            string expectedOperationTree = @"
IForLoopStatement (LoopKind.For) (OperationKind.LoopStatement) (Syntax: 'for (int i  ... }')
  Locals: Local_1: System.Int32 i
  Condition: 
    IBinaryOperatorExpression (BinaryOperatorKind.LessThan) (OperationKind.BinaryOperatorExpression, Type: System.Boolean) (Syntax: 'i < 5')
      Left: 
        ILocalReferenceExpression: i (OperationKind.LocalReferenceExpression, Type: System.Int32) (Syntax: 'i')
      Right: 
        ILiteralExpression (OperationKind.LiteralExpression, Type: System.Int32, Constant: 5) (Syntax: '5')
  Before:
      IVariableDeclarationStatement (1 declarations) (OperationKind.VariableDeclarationStatement) (Syntax: 'int i = 0')
        IVariableDeclaration (1 variables) (OperationKind.VariableDeclaration) (Syntax: 'i = 0')
          Variables: Local_1: System.Int32 i
          Initializer: 
            ILiteralExpression (OperationKind.LiteralExpression, Type: System.Int32, Constant: 0) (Syntax: '0')
  AtLoopBottom:
      IExpressionStatement (OperationKind.ExpressionStatement, IsImplicit) (Syntax: 'i = i + 1')
        Expression: 
          ISimpleAssignmentExpression (OperationKind.SimpleAssignmentExpression, Type: System.Int32) (Syntax: 'i = i + 1')
            Left: 
              ILocalReferenceExpression: i (OperationKind.LocalReferenceExpression, Type: System.Int32) (Syntax: 'i')
            Right: 
              IBinaryOperatorExpression (BinaryOperatorKind.Add) (OperationKind.BinaryOperatorExpression, Type: System.Int32) (Syntax: 'i + 1')
                Left: 
                  ILocalReferenceExpression: i (OperationKind.LocalReferenceExpression, Type: System.Int32) (Syntax: 'i')
                Right: 
                  ILiteralExpression (OperationKind.LiteralExpression, Type: System.Int32, Constant: 1) (Syntax: '1')
  Body: 
    IBlockStatement (1 statements) (OperationKind.BlockStatement) (Syntax: '{ ... }')
      IForLoopStatement (LoopKind.For) (OperationKind.LoopStatement) (Syntax: 'for (int j  ... }')
        Locals: Local_1: System.Int32 j
        Condition: 
          IBinaryOperatorExpression (BinaryOperatorKind.LessThan) (OperationKind.BinaryOperatorExpression, Type: System.Boolean) (Syntax: 'j < 10')
            Left: 
              ILocalReferenceExpression: j (OperationKind.LocalReferenceExpression, Type: System.Int32) (Syntax: 'j')
            Right: 
              ILiteralExpression (OperationKind.LiteralExpression, Type: System.Int32, Constant: 10) (Syntax: '10')
        Before:
            IVariableDeclarationStatement (1 declarations) (OperationKind.VariableDeclarationStatement) (Syntax: 'int j = 0')
              IVariableDeclaration (1 variables) (OperationKind.VariableDeclaration) (Syntax: 'j = 0')
                Variables: Local_1: System.Int32 j
                Initializer: 
                  ILiteralExpression (OperationKind.LiteralExpression, Type: System.Int32, Constant: 0) (Syntax: '0')
        AtLoopBottom:
            IExpressionStatement (OperationKind.ExpressionStatement, IsImplicit) (Syntax: 'j = j + 1')
              Expression: 
                ISimpleAssignmentExpression (OperationKind.SimpleAssignmentExpression, Type: System.Int32) (Syntax: 'j = j + 1')
                  Left: 
                    ILocalReferenceExpression: j (OperationKind.LocalReferenceExpression, Type: System.Int32) (Syntax: 'j')
                  Right: 
                    IBinaryOperatorExpression (BinaryOperatorKind.Add) (OperationKind.BinaryOperatorExpression, Type: System.Int32) (Syntax: 'j + 1')
                      Left: 
                        ILocalReferenceExpression: j (OperationKind.LocalReferenceExpression, Type: System.Int32) (Syntax: 'j')
                      Right: 
                        ILiteralExpression (OperationKind.LiteralExpression, Type: System.Int32, Constant: 1) (Syntax: '1')
        Body: 
          IBlockStatement (2 statements) (OperationKind.BlockStatement) (Syntax: '{ ... }')
            IBranchStatement (BranchKind.GoTo, Label: stop) (OperationKind.BranchStatement) (Syntax: 'goto stop;')
            ILabeledStatement (Label: stop) (OperationKind.LabeledStatement) (Syntax: 'stop: ... j = j + 1;')
              Statement: 
                IExpressionStatement (OperationKind.ExpressionStatement) (Syntax: 'j = j + 1;')
                  Expression: 
                    ISimpleAssignmentExpression (OperationKind.SimpleAssignmentExpression, Type: System.Int32) (Syntax: 'j = j + 1')
                      Left: 
                        ILocalReferenceExpression: j (OperationKind.LocalReferenceExpression, Type: System.Int32) (Syntax: 'j')
                      Right: 
                        IBinaryOperatorExpression (BinaryOperatorKind.Add) (OperationKind.BinaryOperatorExpression, Type: System.Int32) (Syntax: 'j + 1')
                          Left: 
                            ILocalReferenceExpression: j (OperationKind.LocalReferenceExpression, Type: System.Int32) (Syntax: 'j')
                          Right: 
                            ILiteralExpression (OperationKind.LiteralExpression, Type: System.Int32, Constant: 1) (Syntax: '1')
";
            VerifyOperationTreeForTest<ForStatementSyntax>(source, expectedOperationTree);
        }

        [CompilerTrait(CompilerFeature.IOperation)]
        [Fact, WorkItem(17602, "https://github.com/dotnet/roslyn/issues/17602")]
        public void IForLoopStatement_ThrowException()
        {
            string source = @"
class C
{
    static void Main(string[] args)
    {
        /*<bind>*/for (int i = 0; i < 10; i = i + 1)
        {
            for (int j = 0; j < 10;)
            {
                throw new System.Exception();
            }
        }/*</bind>*/
    }
}

";
            string expectedOperationTree = @"
IForLoopStatement (LoopKind.For) (OperationKind.LoopStatement) (Syntax: 'for (int i  ... }')
  Locals: Local_1: System.Int32 i
  Condition: 
    IBinaryOperatorExpression (BinaryOperatorKind.LessThan) (OperationKind.BinaryOperatorExpression, Type: System.Boolean) (Syntax: 'i < 10')
      Left: 
        ILocalReferenceExpression: i (OperationKind.LocalReferenceExpression, Type: System.Int32) (Syntax: 'i')
      Right: 
        ILiteralExpression (OperationKind.LiteralExpression, Type: System.Int32, Constant: 10) (Syntax: '10')
  Before:
      IVariableDeclarationStatement (1 declarations) (OperationKind.VariableDeclarationStatement) (Syntax: 'int i = 0')
        IVariableDeclaration (1 variables) (OperationKind.VariableDeclaration) (Syntax: 'i = 0')
          Variables: Local_1: System.Int32 i
          Initializer: 
            ILiteralExpression (OperationKind.LiteralExpression, Type: System.Int32, Constant: 0) (Syntax: '0')
  AtLoopBottom:
      IExpressionStatement (OperationKind.ExpressionStatement, IsImplicit) (Syntax: 'i = i + 1')
        Expression: 
          ISimpleAssignmentExpression (OperationKind.SimpleAssignmentExpression, Type: System.Int32) (Syntax: 'i = i + 1')
            Left: 
              ILocalReferenceExpression: i (OperationKind.LocalReferenceExpression, Type: System.Int32) (Syntax: 'i')
            Right: 
              IBinaryOperatorExpression (BinaryOperatorKind.Add) (OperationKind.BinaryOperatorExpression, Type: System.Int32) (Syntax: 'i + 1')
                Left: 
                  ILocalReferenceExpression: i (OperationKind.LocalReferenceExpression, Type: System.Int32) (Syntax: 'i')
                Right: 
                  ILiteralExpression (OperationKind.LiteralExpression, Type: System.Int32, Constant: 1) (Syntax: '1')
  Body: 
    IBlockStatement (1 statements) (OperationKind.BlockStatement) (Syntax: '{ ... }')
      IForLoopStatement (LoopKind.For) (OperationKind.LoopStatement) (Syntax: 'for (int j  ... }')
        Locals: Local_1: System.Int32 j
        Condition: 
          IBinaryOperatorExpression (BinaryOperatorKind.LessThan) (OperationKind.BinaryOperatorExpression, Type: System.Boolean) (Syntax: 'j < 10')
            Left: 
              ILocalReferenceExpression: j (OperationKind.LocalReferenceExpression, Type: System.Int32) (Syntax: 'j')
            Right: 
              ILiteralExpression (OperationKind.LiteralExpression, Type: System.Int32, Constant: 10) (Syntax: '10')
        Before:
            IVariableDeclarationStatement (1 declarations) (OperationKind.VariableDeclarationStatement) (Syntax: 'int j = 0')
              IVariableDeclaration (1 variables) (OperationKind.VariableDeclaration) (Syntax: 'j = 0')
                Variables: Local_1: System.Int32 j
                Initializer: 
                  ILiteralExpression (OperationKind.LiteralExpression, Type: System.Int32, Constant: 0) (Syntax: '0')
        AtLoopBottom(0)
        Body: 
          IBlockStatement (1 statements) (OperationKind.BlockStatement) (Syntax: '{ ... }')
            IExpressionStatement (OperationKind.ExpressionStatement) (Syntax: 'throw new S ... xception();')
              Expression: 
                IThrowExpression (OperationKind.ThrowExpression, Type: System.Exception) (Syntax: 'throw new S ... xception();')
                  IObjectCreationExpression (Constructor: System.Exception..ctor()) (OperationKind.ObjectCreationExpression, Type: System.Exception) (Syntax: 'new System.Exception()')
                    Arguments(0)
                    Initializer: 
                      null
";
            VerifyOperationTreeForTest<ForStatementSyntax>(source, expectedOperationTree);
        }

        [CompilerTrait(CompilerFeature.IOperation)]
        [Fact, WorkItem(17602, "https://github.com/dotnet/roslyn/issues/17602")]
        public void IForLoopStatement_ReturnInFor()
        {
            string source = @"
class C
{
    static void Main(string[] args)
    {
        /*<bind>*/for (int i = 0; i < 10;)
        {
            for (int j = 0; j < 5;)
            {
                return;
            }
        }/*</bind>*/
    }
}

";
            string expectedOperationTree = @"
IForLoopStatement (LoopKind.For) (OperationKind.LoopStatement) (Syntax: 'for (int i  ... }')
  Locals: Local_1: System.Int32 i
  Condition: 
    IBinaryOperatorExpression (BinaryOperatorKind.LessThan) (OperationKind.BinaryOperatorExpression, Type: System.Boolean) (Syntax: 'i < 10')
      Left: 
        ILocalReferenceExpression: i (OperationKind.LocalReferenceExpression, Type: System.Int32) (Syntax: 'i')
      Right: 
        ILiteralExpression (OperationKind.LiteralExpression, Type: System.Int32, Constant: 10) (Syntax: '10')
  Before:
      IVariableDeclarationStatement (1 declarations) (OperationKind.VariableDeclarationStatement) (Syntax: 'int i = 0')
        IVariableDeclaration (1 variables) (OperationKind.VariableDeclaration) (Syntax: 'i = 0')
          Variables: Local_1: System.Int32 i
          Initializer: 
            ILiteralExpression (OperationKind.LiteralExpression, Type: System.Int32, Constant: 0) (Syntax: '0')
  AtLoopBottom(0)
  Body: 
    IBlockStatement (1 statements) (OperationKind.BlockStatement) (Syntax: '{ ... }')
      IForLoopStatement (LoopKind.For) (OperationKind.LoopStatement) (Syntax: 'for (int j  ... }')
        Locals: Local_1: System.Int32 j
        Condition: 
          IBinaryOperatorExpression (BinaryOperatorKind.LessThan) (OperationKind.BinaryOperatorExpression, Type: System.Boolean) (Syntax: 'j < 5')
            Left: 
              ILocalReferenceExpression: j (OperationKind.LocalReferenceExpression, Type: System.Int32) (Syntax: 'j')
            Right: 
              ILiteralExpression (OperationKind.LiteralExpression, Type: System.Int32, Constant: 5) (Syntax: '5')
        Before:
            IVariableDeclarationStatement (1 declarations) (OperationKind.VariableDeclarationStatement) (Syntax: 'int j = 0')
              IVariableDeclaration (1 variables) (OperationKind.VariableDeclaration) (Syntax: 'j = 0')
                Variables: Local_1: System.Int32 j
                Initializer: 
                  ILiteralExpression (OperationKind.LiteralExpression, Type: System.Int32, Constant: 0) (Syntax: '0')
        AtLoopBottom(0)
        Body: 
          IBlockStatement (1 statements) (OperationKind.BlockStatement) (Syntax: '{ ... }')
            IReturnStatement (OperationKind.ReturnStatement) (Syntax: 'return;')
              ReturnedValue: 
                null
";
            VerifyOperationTreeForTest<ForStatementSyntax>(source, expectedOperationTree);
        }

        [CompilerTrait(CompilerFeature.IOperation)]
        [Fact, WorkItem(17602, "https://github.com/dotnet/roslyn/issues/17602")]
        public void IForLoopStatement_ChangeValueOfInit()
        {
            string source = @"
class C
{
    static void Main(string[] args)
    {
        /*<bind>*/for (int i = 0, j = 1; i < 5; i = i + 1)
        {
            j = 2;
        }/*</bind>*/
    }
}

";
            string expectedOperationTree = @"
IForLoopStatement (LoopKind.For) (OperationKind.LoopStatement) (Syntax: 'for (int i  ... }')
  Locals: Local_1: System.Int32 i
    Local_2: System.Int32 j
  Condition: 
    IBinaryOperatorExpression (BinaryOperatorKind.LessThan) (OperationKind.BinaryOperatorExpression, Type: System.Boolean) (Syntax: 'i < 5')
      Left: 
        ILocalReferenceExpression: i (OperationKind.LocalReferenceExpression, Type: System.Int32) (Syntax: 'i')
      Right: 
        ILiteralExpression (OperationKind.LiteralExpression, Type: System.Int32, Constant: 5) (Syntax: '5')
  Before:
      IVariableDeclarationStatement (2 declarations) (OperationKind.VariableDeclarationStatement) (Syntax: 'int i = 0, j = 1')
        IVariableDeclaration (1 variables) (OperationKind.VariableDeclaration) (Syntax: 'i = 0')
          Variables: Local_1: System.Int32 i
          Initializer: 
            ILiteralExpression (OperationKind.LiteralExpression, Type: System.Int32, Constant: 0) (Syntax: '0')
        IVariableDeclaration (1 variables) (OperationKind.VariableDeclaration) (Syntax: 'j = 1')
          Variables: Local_1: System.Int32 j
          Initializer: 
            ILiteralExpression (OperationKind.LiteralExpression, Type: System.Int32, Constant: 1) (Syntax: '1')
  AtLoopBottom:
      IExpressionStatement (OperationKind.ExpressionStatement, IsImplicit) (Syntax: 'i = i + 1')
        Expression: 
          ISimpleAssignmentExpression (OperationKind.SimpleAssignmentExpression, Type: System.Int32) (Syntax: 'i = i + 1')
            Left: 
              ILocalReferenceExpression: i (OperationKind.LocalReferenceExpression, Type: System.Int32) (Syntax: 'i')
            Right: 
              IBinaryOperatorExpression (BinaryOperatorKind.Add) (OperationKind.BinaryOperatorExpression, Type: System.Int32) (Syntax: 'i + 1')
                Left: 
                  ILocalReferenceExpression: i (OperationKind.LocalReferenceExpression, Type: System.Int32) (Syntax: 'i')
                Right: 
                  ILiteralExpression (OperationKind.LiteralExpression, Type: System.Int32, Constant: 1) (Syntax: '1')
  Body: 
    IBlockStatement (1 statements) (OperationKind.BlockStatement) (Syntax: '{ ... }')
      IExpressionStatement (OperationKind.ExpressionStatement) (Syntax: 'j = 2;')
        Expression: 
          ISimpleAssignmentExpression (OperationKind.SimpleAssignmentExpression, Type: System.Int32) (Syntax: 'j = 2')
            Left: 
              ILocalReferenceExpression: j (OperationKind.LocalReferenceExpression, Type: System.Int32) (Syntax: 'j')
            Right: 
              ILiteralExpression (OperationKind.LiteralExpression, Type: System.Int32, Constant: 2) (Syntax: '2')
";
            VerifyOperationTreeForTest<ForStatementSyntax>(source, expectedOperationTree);
        }

        [CompilerTrait(CompilerFeature.IOperation)]
        [Fact, WorkItem(17602, "https://github.com/dotnet/roslyn/issues/17602")]
        public void IForLoopStatement_ChangeValueOfCondition()
        {
            string source = @"
class C
{
    static void Main(string[] args)
    {
        int c = 0, x = 0;
        /*<bind>*/for (int i = 0; i < 50 - x; i = i + 1)
        {
            x = x + 1;
            c = c + 1;
        }/*</bind>*/
    }
}

";
            string expectedOperationTree = @"
IForLoopStatement (LoopKind.For) (OperationKind.LoopStatement) (Syntax: 'for (int i  ... }')
  Locals: Local_1: System.Int32 i
  Condition: 
    IBinaryOperatorExpression (BinaryOperatorKind.LessThan) (OperationKind.BinaryOperatorExpression, Type: System.Boolean) (Syntax: 'i < 50 - x')
      Left: 
        ILocalReferenceExpression: i (OperationKind.LocalReferenceExpression, Type: System.Int32) (Syntax: 'i')
      Right: 
        IBinaryOperatorExpression (BinaryOperatorKind.Subtract) (OperationKind.BinaryOperatorExpression, Type: System.Int32) (Syntax: '50 - x')
          Left: 
            ILiteralExpression (OperationKind.LiteralExpression, Type: System.Int32, Constant: 50) (Syntax: '50')
          Right: 
            ILocalReferenceExpression: x (OperationKind.LocalReferenceExpression, Type: System.Int32) (Syntax: 'x')
  Before:
      IVariableDeclarationStatement (1 declarations) (OperationKind.VariableDeclarationStatement) (Syntax: 'int i = 0')
        IVariableDeclaration (1 variables) (OperationKind.VariableDeclaration) (Syntax: 'i = 0')
          Variables: Local_1: System.Int32 i
          Initializer: 
            ILiteralExpression (OperationKind.LiteralExpression, Type: System.Int32, Constant: 0) (Syntax: '0')
  AtLoopBottom:
      IExpressionStatement (OperationKind.ExpressionStatement, IsImplicit) (Syntax: 'i = i + 1')
        Expression: 
          ISimpleAssignmentExpression (OperationKind.SimpleAssignmentExpression, Type: System.Int32) (Syntax: 'i = i + 1')
            Left: 
              ILocalReferenceExpression: i (OperationKind.LocalReferenceExpression, Type: System.Int32) (Syntax: 'i')
            Right: 
              IBinaryOperatorExpression (BinaryOperatorKind.Add) (OperationKind.BinaryOperatorExpression, Type: System.Int32) (Syntax: 'i + 1')
                Left: 
                  ILocalReferenceExpression: i (OperationKind.LocalReferenceExpression, Type: System.Int32) (Syntax: 'i')
                Right: 
                  ILiteralExpression (OperationKind.LiteralExpression, Type: System.Int32, Constant: 1) (Syntax: '1')
  Body: 
    IBlockStatement (2 statements) (OperationKind.BlockStatement) (Syntax: '{ ... }')
      IExpressionStatement (OperationKind.ExpressionStatement) (Syntax: 'x = x + 1;')
        Expression: 
          ISimpleAssignmentExpression (OperationKind.SimpleAssignmentExpression, Type: System.Int32) (Syntax: 'x = x + 1')
            Left: 
              ILocalReferenceExpression: x (OperationKind.LocalReferenceExpression, Type: System.Int32) (Syntax: 'x')
            Right: 
              IBinaryOperatorExpression (BinaryOperatorKind.Add) (OperationKind.BinaryOperatorExpression, Type: System.Int32) (Syntax: 'x + 1')
                Left: 
                  ILocalReferenceExpression: x (OperationKind.LocalReferenceExpression, Type: System.Int32) (Syntax: 'x')
                Right: 
                  ILiteralExpression (OperationKind.LiteralExpression, Type: System.Int32, Constant: 1) (Syntax: '1')
      IExpressionStatement (OperationKind.ExpressionStatement) (Syntax: 'c = c + 1;')
        Expression: 
          ISimpleAssignmentExpression (OperationKind.SimpleAssignmentExpression, Type: System.Int32) (Syntax: 'c = c + 1')
            Left: 
              ILocalReferenceExpression: c (OperationKind.LocalReferenceExpression, Type: System.Int32) (Syntax: 'c')
            Right: 
              IBinaryOperatorExpression (BinaryOperatorKind.Add) (OperationKind.BinaryOperatorExpression, Type: System.Int32) (Syntax: 'c + 1')
                Left: 
                  ILocalReferenceExpression: c (OperationKind.LocalReferenceExpression, Type: System.Int32) (Syntax: 'c')
                Right: 
                  ILiteralExpression (OperationKind.LiteralExpression, Type: System.Int32, Constant: 1) (Syntax: '1')
";
            VerifyOperationTreeForTest<ForStatementSyntax>(source, expectedOperationTree);
        }

        [CompilerTrait(CompilerFeature.IOperation)]
        [Fact, WorkItem(17602, "https://github.com/dotnet/roslyn/issues/17602")]
        public void IForLoopStatement_UnreachableCode1()
        {
            string source = @"
class C
{
    static void Main(string[] args)
    {
        /*<bind>*/for (; false;)
        {
            System.Console.WriteLine(""hello"");        //unreachable
        }/*</bind>*/
    }
}
";
            string expectedOperationTree = @"
IForLoopStatement (LoopKind.For) (OperationKind.LoopStatement) (Syntax: 'for (; fals ... }')
  Condition: 
    ILiteralExpression (OperationKind.LiteralExpression, Type: System.Boolean, Constant: False) (Syntax: 'false')
  Before(0)
  AtLoopBottom(0)
  Body: 
    IBlockStatement (1 statements) (OperationKind.BlockStatement) (Syntax: '{ ... }')
      IExpressionStatement (OperationKind.ExpressionStatement) (Syntax: 'System.Cons ... e(""hello"");')
        Expression: 
          IInvocationExpression (void System.Console.WriteLine(System.String value)) (OperationKind.InvocationExpression, Type: System.Void) (Syntax: 'System.Cons ... ne(""hello"")')
            Instance Receiver: 
              null
            Arguments(1):
                IArgument (ArgumentKind.Explicit, Matching Parameter: value) (OperationKind.Argument) (Syntax: '""hello""')
                  ILiteralExpression (OperationKind.LiteralExpression, Type: System.String, Constant: ""hello"") (Syntax: '""hello""')
                  InConversion: CommonConversion (Exists: True, IsIdentity: True, IsNumeric: False, IsReference: False, IsUserDefined: False) (MethodSymbol: null)
                  OutConversion: CommonConversion (Exists: True, IsIdentity: True, IsNumeric: False, IsReference: False, IsUserDefined: False) (MethodSymbol: null)
";
            VerifyOperationTreeForTest<ForStatementSyntax>(source, expectedOperationTree);
        }

        [CompilerTrait(CompilerFeature.IOperation)]
        [Fact, WorkItem(17602, "https://github.com/dotnet/roslyn/issues/17602")]
        public void IForLoopStatement_ObjectInitAsInitializer()
        {
            string source = @"
class C
{
    static void Main(string[] args)
    {
        /*<bind>*/for (F f = new F { i = 0, s = ""abc"" }; f.i < 5; f.i = f.i + 1)
        {
        }/*</bind>*/
    }
}
public class F
{
    public int i;
    public string s;
}

";
            string expectedOperationTree = @"
IForLoopStatement (LoopKind.For) (OperationKind.LoopStatement) (Syntax: 'for (F f =  ... }')
  Locals: Local_1: F f
  Condition: 
    IBinaryOperatorExpression (BinaryOperatorKind.LessThan) (OperationKind.BinaryOperatorExpression, Type: System.Boolean) (Syntax: 'f.i < 5')
      Left: 
        IFieldReferenceExpression: System.Int32 F.i (OperationKind.FieldReferenceExpression, Type: System.Int32) (Syntax: 'f.i')
          Instance Receiver: 
            ILocalReferenceExpression: f (OperationKind.LocalReferenceExpression, Type: F) (Syntax: 'f')
      Right: 
        ILiteralExpression (OperationKind.LiteralExpression, Type: System.Int32, Constant: 5) (Syntax: '5')
  Before:
      IVariableDeclarationStatement (1 declarations) (OperationKind.VariableDeclarationStatement) (Syntax: 'F f = new F ... s = ""abc"" }')
        IVariableDeclaration (1 variables) (OperationKind.VariableDeclaration) (Syntax: 'f = new F { ... s = ""abc"" }')
          Variables: Local_1: F f
          Initializer: 
            IObjectCreationExpression (Constructor: F..ctor()) (OperationKind.ObjectCreationExpression, Type: F) (Syntax: 'new F { i = ... s = ""abc"" }')
              Arguments(0)
              Initializer: 
                IObjectOrCollectionInitializerExpression (OperationKind.ObjectOrCollectionInitializerExpression, Type: F) (Syntax: '{ i = 0, s = ""abc"" }')
                  Initializers(2):
                      ISimpleAssignmentExpression (OperationKind.SimpleAssignmentExpression, Type: System.Int32) (Syntax: 'i = 0')
                        Left: 
                          IFieldReferenceExpression: System.Int32 F.i (OperationKind.FieldReferenceExpression, Type: System.Int32) (Syntax: 'i')
                            Instance Receiver: 
                              IInstanceReferenceExpression (OperationKind.InstanceReferenceExpression, Type: F) (Syntax: 'i')
                        Right: 
                          ILiteralExpression (OperationKind.LiteralExpression, Type: System.Int32, Constant: 0) (Syntax: '0')
                      ISimpleAssignmentExpression (OperationKind.SimpleAssignmentExpression, Type: System.String) (Syntax: 's = ""abc""')
                        Left: 
                          IFieldReferenceExpression: System.String F.s (OperationKind.FieldReferenceExpression, Type: System.String) (Syntax: 's')
                            Instance Receiver: 
                              IInstanceReferenceExpression (OperationKind.InstanceReferenceExpression, Type: F) (Syntax: 's')
                        Right: 
                          ILiteralExpression (OperationKind.LiteralExpression, Type: System.String, Constant: ""abc"") (Syntax: '""abc""')
  AtLoopBottom:
      IExpressionStatement (OperationKind.ExpressionStatement, IsImplicit) (Syntax: 'f.i = f.i + 1')
        Expression: 
          ISimpleAssignmentExpression (OperationKind.SimpleAssignmentExpression, Type: System.Int32) (Syntax: 'f.i = f.i + 1')
            Left: 
              IFieldReferenceExpression: System.Int32 F.i (OperationKind.FieldReferenceExpression, Type: System.Int32) (Syntax: 'f.i')
                Instance Receiver: 
                  ILocalReferenceExpression: f (OperationKind.LocalReferenceExpression, Type: F) (Syntax: 'f')
            Right: 
              IBinaryOperatorExpression (BinaryOperatorKind.Add) (OperationKind.BinaryOperatorExpression, Type: System.Int32) (Syntax: 'f.i + 1')
                Left: 
                  IFieldReferenceExpression: System.Int32 F.i (OperationKind.FieldReferenceExpression, Type: System.Int32) (Syntax: 'f.i')
                    Instance Receiver: 
                      ILocalReferenceExpression: f (OperationKind.LocalReferenceExpression, Type: F) (Syntax: 'f')
                Right: 
                  ILiteralExpression (OperationKind.LiteralExpression, Type: System.Int32, Constant: 1) (Syntax: '1')
  Body: 
    IBlockStatement (0 statements) (OperationKind.BlockStatement) (Syntax: '{ ... }')
";
            VerifyOperationTreeForTest<ForStatementSyntax>(source, expectedOperationTree);
        }

        [CompilerTrait(CompilerFeature.IOperation)]
        [Fact, WorkItem(17602, "https://github.com/dotnet/roslyn/issues/17602")]
        public void IForLoopStatement_DynamicInFor()
        {
            string source = @"
class C
{
    static void Main(string[] args)
    {
        dynamic d = new myFor();
        /*<bind>*/for (d.Initialize(5); d.Done; d.Next())
        {
        }/*</bind>*/
    }
}

public class myFor
{
    int index;
    int max;
    public void Initialize(int max)
    {
        index = 0;
        this.max = max;
        System.Console.WriteLine(""Initialize"");
    }
    public bool Done
    {
        get
        {
            System.Console.WriteLine(""Done"");
            return index < max;
        }
    }
    public void Next()
    {
        index = index + 1;
        System.Console.WriteLine(""Next"");
    }
}
";
            string expectedOperationTree = @"
IForLoopStatement (LoopKind.For) (OperationKind.LoopStatement) (Syntax: 'for (d.Init ... }')
  Condition: 
    IUnaryOperatorExpression (UnaryOperatorKind.True) (OperationKind.UnaryOperatorExpression, Type: System.Boolean, IsImplicit) (Syntax: 'd.Done')
      Operand: 
        IDynamicMemberReferenceExpression (Member Name: ""Done"", Containing Type: null) (OperationKind.DynamicMemberReferenceExpression, Type: dynamic) (Syntax: 'd.Done')
          Type Arguments(0)
          Instance Receiver: 
            ILocalReferenceExpression: d (OperationKind.LocalReferenceExpression, Type: dynamic) (Syntax: 'd')
  Before:
      IExpressionStatement (OperationKind.ExpressionStatement, IsImplicit) (Syntax: 'd.Initialize(5)')
        Expression: 
          IDynamicInvocationExpression (OperationKind.DynamicInvocationExpression, Type: dynamic) (Syntax: 'd.Initialize(5)')
            Expression: 
              IDynamicMemberReferenceExpression (Member Name: ""Initialize"", Containing Type: null) (OperationKind.DynamicMemberReferenceExpression, Type: dynamic) (Syntax: 'd.Initialize')
                Type Arguments(0)
                Instance Receiver: 
                  ILocalReferenceExpression: d (OperationKind.LocalReferenceExpression, Type: dynamic) (Syntax: 'd')
            Arguments(1):
                ILiteralExpression (OperationKind.LiteralExpression, Type: System.Int32, Constant: 5) (Syntax: '5')
            ArgumentNames(0)
            ArgumentRefKinds(0)
  AtLoopBottom:
      IExpressionStatement (OperationKind.ExpressionStatement, IsImplicit) (Syntax: 'd.Next()')
        Expression: 
          IDynamicInvocationExpression (OperationKind.DynamicInvocationExpression, Type: dynamic) (Syntax: 'd.Next()')
            Expression: 
              IDynamicMemberReferenceExpression (Member Name: ""Next"", Containing Type: null) (OperationKind.DynamicMemberReferenceExpression, Type: dynamic) (Syntax: 'd.Next')
                Type Arguments(0)
                Instance Receiver: 
                  ILocalReferenceExpression: d (OperationKind.LocalReferenceExpression, Type: dynamic) (Syntax: 'd')
            Arguments(0)
            ArgumentNames(0)
            ArgumentRefKinds(0)
  Body: 
    IBlockStatement (0 statements) (OperationKind.BlockStatement) (Syntax: '{ ... }')
";

            VerifyOperationTreeForTest<ForStatementSyntax>(source, expectedOperationTree);
        }

        [CompilerTrait(CompilerFeature.IOperation)]
        [Fact, WorkItem(17602, "https://github.com/dotnet/roslyn/issues/17602")]
        public void IForLoopStatement_VarInFor()
        {
            string source = @"
class C
{
    static void Main(string[] args)
    {
        /*<bind>*/for (var i = 1; i < 5; i = i + 1) ;/*</bind>*/
    }
}

";
            string expectedOperationTree = @"
IForLoopStatement (LoopKind.For) (OperationKind.LoopStatement) (Syntax: 'for (var i  ...  = i + 1) ;')
  Locals: Local_1: System.Int32 i
  Condition: 
    IBinaryOperatorExpression (BinaryOperatorKind.LessThan) (OperationKind.BinaryOperatorExpression, Type: System.Boolean) (Syntax: 'i < 5')
      Left: 
        ILocalReferenceExpression: i (OperationKind.LocalReferenceExpression, Type: System.Int32) (Syntax: 'i')
      Right: 
        ILiteralExpression (OperationKind.LiteralExpression, Type: System.Int32, Constant: 5) (Syntax: '5')
  Before:
      IVariableDeclarationStatement (1 declarations) (OperationKind.VariableDeclarationStatement) (Syntax: 'var i = 1')
        IVariableDeclaration (1 variables) (OperationKind.VariableDeclaration) (Syntax: 'i = 1')
          Variables: Local_1: System.Int32 i
          Initializer: 
            ILiteralExpression (OperationKind.LiteralExpression, Type: System.Int32, Constant: 1) (Syntax: '1')
  AtLoopBottom:
      IExpressionStatement (OperationKind.ExpressionStatement, IsImplicit) (Syntax: 'i = i + 1')
        Expression: 
          ISimpleAssignmentExpression (OperationKind.SimpleAssignmentExpression, Type: System.Int32) (Syntax: 'i = i + 1')
            Left: 
              ILocalReferenceExpression: i (OperationKind.LocalReferenceExpression, Type: System.Int32) (Syntax: 'i')
            Right: 
              IBinaryOperatorExpression (BinaryOperatorKind.Add) (OperationKind.BinaryOperatorExpression, Type: System.Int32) (Syntax: 'i + 1')
                Left: 
                  ILocalReferenceExpression: i (OperationKind.LocalReferenceExpression, Type: System.Int32) (Syntax: 'i')
                Right: 
                  ILiteralExpression (OperationKind.LiteralExpression, Type: System.Int32, Constant: 1) (Syntax: '1')
  Body: 
    IEmptyStatement (OperationKind.EmptyStatement) (Syntax: ';')
";
            VerifyOperationTreeForTest<ForStatementSyntax>(source, expectedOperationTree);
        }

        [CompilerTrait(CompilerFeature.IOperation)]
        [Fact, WorkItem(17602, "https://github.com/dotnet/roslyn/issues/17602")]
        public void IForLoopStatement_QueryInInit()
        {
            string source = @"
using System.Linq;
using System.Collections.Generic;
class C
{
    static void Main(string[] args)
    {
        /*<bind>*/for (IEnumerable<string> str = from x in ""123""
                                       let z = x.ToString()
                                       select z into w
                                       select w; ; )
        {
            foreach (var item in str)
            {
                System.Console.WriteLine(item);
            }
            return;
        }/*</bind>*/
    }
}
";
            string expectedOperationTree = @"
IForLoopStatement (LoopKind.For) (OperationKind.LoopStatement) (Syntax: 'for (IEnume ... }')
  Locals: Local_1: System.Collections.Generic.IEnumerable<System.String> str
  Condition: 
    null
  Before:
<<<<<<< HEAD
      IVariableDeclaration (1 variables) (OperationKind.VariableDeclaration) (Syntax: 'str = from  ... select w')
        Variables: Local_1: System.Collections.Generic.IEnumerable<System.String> str
        Initializer: ITranslatedQueryExpression (OperationKind.TranslatedQueryExpression, Type: System.Collections.Generic.IEnumerable<System.String>) (Syntax: 'from x in "" ... select w')
            Expression: IInvocationExpression (System.Collections.Generic.IEnumerable<System.String> System.Linq.Enumerable.Select<System.String, System.String>(this System.Collections.Generic.IEnumerable<System.String> source, System.Func<System.String, System.String> selector)) (OperationKind.InvocationExpression, Type: System.Collections.Generic.IEnumerable<System.String>) (Syntax: 'select w')
                Instance Receiver: null
                Arguments(2):
                    IArgument (ArgumentKind.Explicit, Matching Parameter: source) (OperationKind.Argument) (Syntax: 'select z')
                      IInvocationExpression (System.Collections.Generic.IEnumerable<System.String> System.Linq.Enumerable.Select<<anonymous type: System.Char x, System.String z>, System.String>(this System.Collections.Generic.IEnumerable<<anonymous type: System.Char x, System.String z>> source, System.Func<<anonymous type: System.Char x, System.String z>, System.String> selector)) (OperationKind.InvocationExpression, Type: System.Collections.Generic.IEnumerable<System.String>) (Syntax: 'select z')
                        Instance Receiver: null
                        Arguments(2):
                            IArgument (ArgumentKind.Explicit, Matching Parameter: source) (OperationKind.Argument) (Syntax: 'let z = x.ToString()')
                              IInvocationExpression (System.Collections.Generic.IEnumerable<<anonymous type: System.Char x, System.String z>> System.Linq.Enumerable.Select<System.Char, <anonymous type: System.Char x, System.String z>>(this System.Collections.Generic.IEnumerable<System.Char> source, System.Func<System.Char, <anonymous type: System.Char x, System.String z>> selector)) (OperationKind.InvocationExpression, Type: System.Collections.Generic.IEnumerable<<anonymous type: System.Char x, System.String z>>) (Syntax: 'let z = x.ToString()')
                                Instance Receiver: null
                                Arguments(2):
                                    IArgument (ArgumentKind.Explicit, Matching Parameter: source) (OperationKind.Argument) (Syntax: 'from x in ""123""')
                                      IConversionExpression (Implicit, TryCast: False, Unchecked) (OperationKind.ConversionExpression, Type: System.Collections.Generic.IEnumerable<System.Char>) (Syntax: 'from x in ""123""')
                                        Conversion: CommonConversion (Exists: True, IsIdentity: False, IsNumeric: False, IsReference: True, IsUserDefined: False) (MethodSymbol: null)
                                        Operand: ILiteralExpression (OperationKind.LiteralExpression, Type: System.String, Constant: ""123"") (Syntax: '""123""')
                                      InConversion: CommonConversion (Exists: True, IsIdentity: True, IsNumeric: False, IsReference: False, IsUserDefined: False) (MethodSymbol: null)
                                      OutConversion: CommonConversion (Exists: True, IsIdentity: True, IsNumeric: False, IsReference: False, IsUserDefined: False) (MethodSymbol: null)
                                    IArgument (ArgumentKind.Explicit, Matching Parameter: selector) (OperationKind.Argument) (Syntax: 'x.ToString()')
                                      IDelegateCreationExpression (OperationKind.DelegateCreationExpression, Type: System.Func<System.Char, <anonymous type: System.Char x, System.String z>>) (Syntax: 'x.ToString()')
                                        Target: IAnonymousFunctionExpression (Symbol: lambda expression) (OperationKind.AnonymousFunctionExpression, Type: null) (Syntax: 'x.ToString()')
                                            IBlockStatement (1 statements) (OperationKind.BlockStatement) (Syntax: 'x.ToString()')
                                              IReturnStatement (OperationKind.ReturnStatement) (Syntax: 'x.ToString()')
                                                ReturnedValue: IObjectCreationExpression (Constructor: <anonymous type: System.Char x, System.String z>..ctor(System.Char x, System.String z)) (OperationKind.ObjectCreationExpression, Type: <anonymous type: System.Char x, System.String z>) (Syntax: 'let z = x.ToString()')
                                                    Arguments(2):
                                                        IArgument (ArgumentKind.Explicit, Matching Parameter: x) (OperationKind.Argument) (Syntax: 'let z = x.ToString()')
                                                          IParameterReferenceExpression: x (OperationKind.ParameterReferenceExpression, Type: System.Char) (Syntax: 'let z = x.ToString()')
                                                          InConversion: CommonConversion (Exists: True, IsIdentity: True, IsNumeric: False, IsReference: False, IsUserDefined: False) (MethodSymbol: null)
                                                          OutConversion: CommonConversion (Exists: True, IsIdentity: True, IsNumeric: False, IsReference: False, IsUserDefined: False) (MethodSymbol: null)
                                                        IArgument (ArgumentKind.Explicit, Matching Parameter: z) (OperationKind.Argument) (Syntax: 'x.ToString()')
                                                          IInvocationExpression (virtual System.String System.Char.ToString()) (OperationKind.InvocationExpression, Type: System.String) (Syntax: 'x.ToString()')
                                                            Instance Receiver: IOperation:  (OperationKind.None) (Syntax: 'x')
                                                            Arguments(0)
                                                          InConversion: CommonConversion (Exists: True, IsIdentity: True, IsNumeric: False, IsReference: False, IsUserDefined: False) (MethodSymbol: null)
                                                          OutConversion: CommonConversion (Exists: True, IsIdentity: True, IsNumeric: False, IsReference: False, IsUserDefined: False) (MethodSymbol: null)
                                                    Initializer: null
                                      InConversion: CommonConversion (Exists: True, IsIdentity: True, IsNumeric: False, IsReference: False, IsUserDefined: False) (MethodSymbol: null)
                                      OutConversion: CommonConversion (Exists: True, IsIdentity: True, IsNumeric: False, IsReference: False, IsUserDefined: False) (MethodSymbol: null)
                              InConversion: CommonConversion (Exists: True, IsIdentity: True, IsNumeric: False, IsReference: False, IsUserDefined: False) (MethodSymbol: null)
                              OutConversion: CommonConversion (Exists: True, IsIdentity: True, IsNumeric: False, IsReference: False, IsUserDefined: False) (MethodSymbol: null)
                            IArgument (ArgumentKind.Explicit, Matching Parameter: selector) (OperationKind.Argument) (Syntax: 'z')
                              IDelegateCreationExpression (OperationKind.DelegateCreationExpression, Type: System.Func<<anonymous type: System.Char x, System.String z>, System.String>) (Syntax: 'z')
                                Target: IAnonymousFunctionExpression (Symbol: lambda expression) (OperationKind.AnonymousFunctionExpression, Type: null) (Syntax: 'z')
                                    IBlockStatement (1 statements) (OperationKind.BlockStatement) (Syntax: 'z')
                                      IReturnStatement (OperationKind.ReturnStatement) (Syntax: 'z')
                                        ReturnedValue: IOperation:  (OperationKind.None) (Syntax: 'z')
                              InConversion: CommonConversion (Exists: True, IsIdentity: True, IsNumeric: False, IsReference: False, IsUserDefined: False) (MethodSymbol: null)
                              OutConversion: CommonConversion (Exists: True, IsIdentity: True, IsNumeric: False, IsReference: False, IsUserDefined: False) (MethodSymbol: null)
                      InConversion: CommonConversion (Exists: True, IsIdentity: True, IsNumeric: False, IsReference: False, IsUserDefined: False) (MethodSymbol: null)
                      OutConversion: CommonConversion (Exists: True, IsIdentity: True, IsNumeric: False, IsReference: False, IsUserDefined: False) (MethodSymbol: null)
                    IArgument (ArgumentKind.Explicit, Matching Parameter: selector) (OperationKind.Argument) (Syntax: 'w')
                      IDelegateCreationExpression (OperationKind.DelegateCreationExpression, Type: System.Func<System.String, System.String>) (Syntax: 'w')
                        Target: IAnonymousFunctionExpression (Symbol: lambda expression) (OperationKind.AnonymousFunctionExpression, Type: null) (Syntax: 'w')
                            IBlockStatement (1 statements) (OperationKind.BlockStatement) (Syntax: 'w')
                              IReturnStatement (OperationKind.ReturnStatement) (Syntax: 'w')
                                ReturnedValue: IOperation:  (OperationKind.None) (Syntax: 'w')
                      InConversion: CommonConversion (Exists: True, IsIdentity: True, IsNumeric: False, IsReference: False, IsUserDefined: False) (MethodSymbol: null)
                      OutConversion: CommonConversion (Exists: True, IsIdentity: True, IsNumeric: False, IsReference: False, IsUserDefined: False) (MethodSymbol: null)
=======
      IVariableDeclarationStatement (1 declarations) (OperationKind.VariableDeclarationStatement) (Syntax: 'IEnumerable ... select w')
        IVariableDeclaration (1 variables) (OperationKind.VariableDeclaration) (Syntax: 'str = from  ... select w')
          Variables: Local_1: System.Collections.Generic.IEnumerable<System.String> str
          Initializer: 
            ITranslatedQueryExpression (OperationKind.TranslatedQueryExpression, Type: System.Collections.Generic.IEnumerable<System.String>) (Syntax: 'from x in "" ... select w')
              Expression: 
                IInvocationExpression (System.Collections.Generic.IEnumerable<System.String> System.Linq.Enumerable.Select<System.String, System.String>(this System.Collections.Generic.IEnumerable<System.String> source, System.Func<System.String, System.String> selector)) (OperationKind.InvocationExpression, Type: System.Collections.Generic.IEnumerable<System.String>, IsImplicit) (Syntax: 'select w')
                  Instance Receiver: 
                    null
                  Arguments(2):
                      IArgument (ArgumentKind.Explicit, Matching Parameter: source) (OperationKind.Argument, IsImplicit) (Syntax: 'select z')
                        IInvocationExpression (System.Collections.Generic.IEnumerable<System.String> System.Linq.Enumerable.Select<<anonymous type: System.Char x, System.String z>, System.String>(this System.Collections.Generic.IEnumerable<<anonymous type: System.Char x, System.String z>> source, System.Func<<anonymous type: System.Char x, System.String z>, System.String> selector)) (OperationKind.InvocationExpression, Type: System.Collections.Generic.IEnumerable<System.String>, IsImplicit) (Syntax: 'select z')
                          Instance Receiver: 
                            null
                          Arguments(2):
                              IArgument (ArgumentKind.Explicit, Matching Parameter: source) (OperationKind.Argument, IsImplicit) (Syntax: 'let z = x.ToString()')
                                IInvocationExpression (System.Collections.Generic.IEnumerable<<anonymous type: System.Char x, System.String z>> System.Linq.Enumerable.Select<System.Char, <anonymous type: System.Char x, System.String z>>(this System.Collections.Generic.IEnumerable<System.Char> source, System.Func<System.Char, <anonymous type: System.Char x, System.String z>> selector)) (OperationKind.InvocationExpression, Type: System.Collections.Generic.IEnumerable<<anonymous type: System.Char x, System.String z>>, IsImplicit) (Syntax: 'let z = x.ToString()')
                                  Instance Receiver: 
                                    null
                                  Arguments(2):
                                      IArgument (ArgumentKind.Explicit, Matching Parameter: source) (OperationKind.Argument, IsImplicit) (Syntax: 'from x in ""123""')
                                        IConversionExpression (Implicit, TryCast: False, Unchecked) (OperationKind.ConversionExpression, Type: System.Collections.Generic.IEnumerable<System.Char>, IsImplicit) (Syntax: 'from x in ""123""')
                                          Conversion: CommonConversion (Exists: True, IsIdentity: False, IsNumeric: False, IsReference: True, IsUserDefined: False) (MethodSymbol: null)
                                          Operand: 
                                            ILiteralExpression (OperationKind.LiteralExpression, Type: System.String, Constant: ""123"") (Syntax: '""123""')
                                        InConversion: CommonConversion (Exists: True, IsIdentity: True, IsNumeric: False, IsReference: False, IsUserDefined: False) (MethodSymbol: null)
                                        OutConversion: CommonConversion (Exists: True, IsIdentity: True, IsNumeric: False, IsReference: False, IsUserDefined: False) (MethodSymbol: null)
                                      IArgument (ArgumentKind.Explicit, Matching Parameter: selector) (OperationKind.Argument, IsImplicit) (Syntax: 'x.ToString()')
                                        IConversionExpression (Implicit, TryCast: False, Unchecked) (OperationKind.ConversionExpression, Type: System.Func<System.Char, <anonymous type: System.Char x, System.String z>>, IsImplicit) (Syntax: 'x.ToString()')
                                          Conversion: CommonConversion (Exists: True, IsIdentity: False, IsNumeric: False, IsReference: False, IsUserDefined: False) (MethodSymbol: null)
                                          Operand: 
                                            IAnonymousFunctionExpression (Symbol: lambda expression) (OperationKind.AnonymousFunctionExpression, Type: null, IsImplicit) (Syntax: 'x.ToString()')
                                              IBlockStatement (1 statements) (OperationKind.BlockStatement, IsImplicit) (Syntax: 'x.ToString()')
                                                IReturnStatement (OperationKind.ReturnStatement, IsImplicit) (Syntax: 'x.ToString()')
                                                  ReturnedValue: 
                                                    IObjectCreationExpression (Constructor: <anonymous type: System.Char x, System.String z>..ctor(System.Char x, System.String z)) (OperationKind.ObjectCreationExpression, Type: <anonymous type: System.Char x, System.String z>, IsImplicit) (Syntax: 'let z = x.ToString()')
                                                      Arguments(2):
                                                          IArgument (ArgumentKind.Explicit, Matching Parameter: x) (OperationKind.Argument, IsImplicit) (Syntax: 'let z = x.ToString()')
                                                            IParameterReferenceExpression: x (OperationKind.ParameterReferenceExpression, Type: System.Char, IsImplicit) (Syntax: 'let z = x.ToString()')
                                                            InConversion: CommonConversion (Exists: True, IsIdentity: True, IsNumeric: False, IsReference: False, IsUserDefined: False) (MethodSymbol: null)
                                                            OutConversion: CommonConversion (Exists: True, IsIdentity: True, IsNumeric: False, IsReference: False, IsUserDefined: False) (MethodSymbol: null)
                                                          IArgument (ArgumentKind.Explicit, Matching Parameter: z) (OperationKind.Argument, IsImplicit) (Syntax: 'x.ToString()')
                                                            IInvocationExpression (virtual System.String System.Char.ToString()) (OperationKind.InvocationExpression, Type: System.String) (Syntax: 'x.ToString()')
                                                              Instance Receiver: 
                                                                IOperation:  (OperationKind.None) (Syntax: 'x')
                                                              Arguments(0)
                                                            InConversion: CommonConversion (Exists: True, IsIdentity: True, IsNumeric: False, IsReference: False, IsUserDefined: False) (MethodSymbol: null)
                                                            OutConversion: CommonConversion (Exists: True, IsIdentity: True, IsNumeric: False, IsReference: False, IsUserDefined: False) (MethodSymbol: null)
                                                      Initializer: 
                                                        null
                                        InConversion: CommonConversion (Exists: True, IsIdentity: True, IsNumeric: False, IsReference: False, IsUserDefined: False) (MethodSymbol: null)
                                        OutConversion: CommonConversion (Exists: True, IsIdentity: True, IsNumeric: False, IsReference: False, IsUserDefined: False) (MethodSymbol: null)
                                InConversion: CommonConversion (Exists: True, IsIdentity: True, IsNumeric: False, IsReference: False, IsUserDefined: False) (MethodSymbol: null)
                                OutConversion: CommonConversion (Exists: True, IsIdentity: True, IsNumeric: False, IsReference: False, IsUserDefined: False) (MethodSymbol: null)
                              IArgument (ArgumentKind.Explicit, Matching Parameter: selector) (OperationKind.Argument, IsImplicit) (Syntax: 'z')
                                IConversionExpression (Implicit, TryCast: False, Unchecked) (OperationKind.ConversionExpression, Type: System.Func<<anonymous type: System.Char x, System.String z>, System.String>, IsImplicit) (Syntax: 'z')
                                  Conversion: CommonConversion (Exists: True, IsIdentity: False, IsNumeric: False, IsReference: False, IsUserDefined: False) (MethodSymbol: null)
                                  Operand: 
                                    IAnonymousFunctionExpression (Symbol: lambda expression) (OperationKind.AnonymousFunctionExpression, Type: null, IsImplicit) (Syntax: 'z')
                                      IBlockStatement (1 statements) (OperationKind.BlockStatement, IsImplicit) (Syntax: 'z')
                                        IReturnStatement (OperationKind.ReturnStatement, IsImplicit) (Syntax: 'z')
                                          ReturnedValue: 
                                            IOperation:  (OperationKind.None) (Syntax: 'z')
                                InConversion: CommonConversion (Exists: True, IsIdentity: True, IsNumeric: False, IsReference: False, IsUserDefined: False) (MethodSymbol: null)
                                OutConversion: CommonConversion (Exists: True, IsIdentity: True, IsNumeric: False, IsReference: False, IsUserDefined: False) (MethodSymbol: null)
                        InConversion: CommonConversion (Exists: True, IsIdentity: True, IsNumeric: False, IsReference: False, IsUserDefined: False) (MethodSymbol: null)
                        OutConversion: CommonConversion (Exists: True, IsIdentity: True, IsNumeric: False, IsReference: False, IsUserDefined: False) (MethodSymbol: null)
                      IArgument (ArgumentKind.Explicit, Matching Parameter: selector) (OperationKind.Argument, IsImplicit) (Syntax: 'w')
                        IConversionExpression (Implicit, TryCast: False, Unchecked) (OperationKind.ConversionExpression, Type: System.Func<System.String, System.String>, IsImplicit) (Syntax: 'w')
                          Conversion: CommonConversion (Exists: True, IsIdentity: False, IsNumeric: False, IsReference: False, IsUserDefined: False) (MethodSymbol: null)
                          Operand: 
                            IAnonymousFunctionExpression (Symbol: lambda expression) (OperationKind.AnonymousFunctionExpression, Type: null, IsImplicit) (Syntax: 'w')
                              IBlockStatement (1 statements) (OperationKind.BlockStatement, IsImplicit) (Syntax: 'w')
                                IReturnStatement (OperationKind.ReturnStatement, IsImplicit) (Syntax: 'w')
                                  ReturnedValue: 
                                    IOperation:  (OperationKind.None) (Syntax: 'w')
                        InConversion: CommonConversion (Exists: True, IsIdentity: True, IsNumeric: False, IsReference: False, IsUserDefined: False) (MethodSymbol: null)
                        OutConversion: CommonConversion (Exists: True, IsIdentity: True, IsNumeric: False, IsReference: False, IsUserDefined: False) (MethodSymbol: null)
>>>>>>> 4b021d7e
  AtLoopBottom(0)
  Body: 
    IBlockStatement (2 statements) (OperationKind.BlockStatement) (Syntax: '{ ... }')
      IForEachLoopStatement (LoopKind.ForEach) (OperationKind.LoopStatement) (Syntax: 'foreach (va ... }')
        Locals: Local_1: System.String item
        LoopControlVariable: 
          ILocalReferenceExpression: item (IsDeclaration: True) (OperationKind.LocalReferenceExpression, Type: System.String, Constant: null) (Syntax: 'foreach (va ... }')
        Collection: 
          IConversionExpression (Implicit, TryCast: False, Unchecked) (OperationKind.ConversionExpression, Type: System.Collections.Generic.IEnumerable<System.String>, IsImplicit) (Syntax: 'str')
            Conversion: CommonConversion (Exists: True, IsIdentity: True, IsNumeric: False, IsReference: False, IsUserDefined: False) (MethodSymbol: null)
            Operand: 
              ILocalReferenceExpression: str (OperationKind.LocalReferenceExpression, Type: System.Collections.Generic.IEnumerable<System.String>) (Syntax: 'str')
        Body: 
          IBlockStatement (1 statements) (OperationKind.BlockStatement) (Syntax: '{ ... }')
            IExpressionStatement (OperationKind.ExpressionStatement) (Syntax: 'System.Cons ... Line(item);')
              Expression: 
                IInvocationExpression (void System.Console.WriteLine(System.String value)) (OperationKind.InvocationExpression, Type: System.Void) (Syntax: 'System.Cons ... eLine(item)')
                  Instance Receiver: 
                    null
                  Arguments(1):
                      IArgument (ArgumentKind.Explicit, Matching Parameter: value) (OperationKind.Argument) (Syntax: 'item')
                        ILocalReferenceExpression: item (OperationKind.LocalReferenceExpression, Type: System.String) (Syntax: 'item')
                        InConversion: CommonConversion (Exists: True, IsIdentity: True, IsNumeric: False, IsReference: False, IsUserDefined: False) (MethodSymbol: null)
                        OutConversion: CommonConversion (Exists: True, IsIdentity: True, IsNumeric: False, IsReference: False, IsUserDefined: False) (MethodSymbol: null)
        NextVariables(0)
      IReturnStatement (OperationKind.ReturnStatement) (Syntax: 'return;')
        ReturnedValue: 
          null
";
            VerifyOperationTreeForTest<ForStatementSyntax>(source, expectedOperationTree);
        }

        [CompilerTrait(CompilerFeature.IOperation)]
        [Fact, WorkItem(17602, "https://github.com/dotnet/roslyn/issues/17602")]
        public void IForLoopStatement_QueryInBody()
        {
            string source = @"
using System.Linq;
using System.Collections.Generic;
class C
{
    static void Main(string[] args)
    {
        foreach (var item in fun())
        {
            System.Console.WriteLine(item);
        }
    }

    private static IEnumerable<string> fun()
    {
        /*<bind>*/for (int i = 0; i < 5;)
        {
            return from x in ""123""
                   let z = x.ToString()
                   select z into w
                   select w;
        }/*</bind>*/
        return null;
    }
}

";
            string expectedOperationTree = @"
IForLoopStatement (LoopKind.For) (OperationKind.LoopStatement) (Syntax: 'for (int i  ... }')
  Locals: Local_1: System.Int32 i
  Condition: 
    IBinaryOperatorExpression (BinaryOperatorKind.LessThan) (OperationKind.BinaryOperatorExpression, Type: System.Boolean) (Syntax: 'i < 5')
      Left: 
        ILocalReferenceExpression: i (OperationKind.LocalReferenceExpression, Type: System.Int32) (Syntax: 'i')
      Right: 
        ILiteralExpression (OperationKind.LiteralExpression, Type: System.Int32, Constant: 5) (Syntax: '5')
  Before:
      IVariableDeclarationStatement (1 declarations) (OperationKind.VariableDeclarationStatement) (Syntax: 'int i = 0')
        IVariableDeclaration (1 variables) (OperationKind.VariableDeclaration) (Syntax: 'i = 0')
          Variables: Local_1: System.Int32 i
          Initializer: 
            ILiteralExpression (OperationKind.LiteralExpression, Type: System.Int32, Constant: 0) (Syntax: '0')
  AtLoopBottom(0)
  Body: 
    IBlockStatement (1 statements) (OperationKind.BlockStatement) (Syntax: '{ ... }')
      IReturnStatement (OperationKind.ReturnStatement) (Syntax: 'return from ... select w;')
        ReturnedValue: 
          ITranslatedQueryExpression (OperationKind.TranslatedQueryExpression, Type: System.Collections.Generic.IEnumerable<System.String>) (Syntax: 'from x in "" ... select w')
            Expression: 
              IInvocationExpression (System.Collections.Generic.IEnumerable<System.String> System.Linq.Enumerable.Select<System.String, System.String>(this System.Collections.Generic.IEnumerable<System.String> source, System.Func<System.String, System.String> selector)) (OperationKind.InvocationExpression, Type: System.Collections.Generic.IEnumerable<System.String>, IsImplicit) (Syntax: 'select w')
                Instance Receiver: 
                  null
                Arguments(2):
                    IArgument (ArgumentKind.Explicit, Matching Parameter: source) (OperationKind.Argument, IsImplicit) (Syntax: 'select z')
                      IInvocationExpression (System.Collections.Generic.IEnumerable<System.String> System.Linq.Enumerable.Select<<anonymous type: System.Char x, System.String z>, System.String>(this System.Collections.Generic.IEnumerable<<anonymous type: System.Char x, System.String z>> source, System.Func<<anonymous type: System.Char x, System.String z>, System.String> selector)) (OperationKind.InvocationExpression, Type: System.Collections.Generic.IEnumerable<System.String>, IsImplicit) (Syntax: 'select z')
                        Instance Receiver: 
                          null
                        Arguments(2):
                            IArgument (ArgumentKind.Explicit, Matching Parameter: source) (OperationKind.Argument, IsImplicit) (Syntax: 'let z = x.ToString()')
                              IInvocationExpression (System.Collections.Generic.IEnumerable<<anonymous type: System.Char x, System.String z>> System.Linq.Enumerable.Select<System.Char, <anonymous type: System.Char x, System.String z>>(this System.Collections.Generic.IEnumerable<System.Char> source, System.Func<System.Char, <anonymous type: System.Char x, System.String z>> selector)) (OperationKind.InvocationExpression, Type: System.Collections.Generic.IEnumerable<<anonymous type: System.Char x, System.String z>>, IsImplicit) (Syntax: 'let z = x.ToString()')
                                Instance Receiver: 
                                  null
                                Arguments(2):
                                    IArgument (ArgumentKind.Explicit, Matching Parameter: source) (OperationKind.Argument, IsImplicit) (Syntax: 'from x in ""123""')
                                      IConversionExpression (Implicit, TryCast: False, Unchecked) (OperationKind.ConversionExpression, Type: System.Collections.Generic.IEnumerable<System.Char>, IsImplicit) (Syntax: 'from x in ""123""')
                                        Conversion: CommonConversion (Exists: True, IsIdentity: False, IsNumeric: False, IsReference: True, IsUserDefined: False) (MethodSymbol: null)
                                        Operand: 
                                          ILiteralExpression (OperationKind.LiteralExpression, Type: System.String, Constant: ""123"") (Syntax: '""123""')
                                      InConversion: CommonConversion (Exists: True, IsIdentity: True, IsNumeric: False, IsReference: False, IsUserDefined: False) (MethodSymbol: null)
                                      OutConversion: CommonConversion (Exists: True, IsIdentity: True, IsNumeric: False, IsReference: False, IsUserDefined: False) (MethodSymbol: null)
<<<<<<< HEAD
                                    IArgument (ArgumentKind.Explicit, Matching Parameter: selector) (OperationKind.Argument) (Syntax: 'x.ToString()')
                                      IDelegateCreationExpression (OperationKind.DelegateCreationExpression, Type: System.Func<System.Char, <anonymous type: System.Char x, System.String z>>) (Syntax: 'x.ToString()')
                                        Target: IAnonymousFunctionExpression (Symbol: lambda expression) (OperationKind.AnonymousFunctionExpression, Type: null) (Syntax: 'x.ToString()')
                                            IBlockStatement (1 statements) (OperationKind.BlockStatement) (Syntax: 'x.ToString()')
                                              IReturnStatement (OperationKind.ReturnStatement) (Syntax: 'x.ToString()')
                                                ReturnedValue: IObjectCreationExpression (Constructor: <anonymous type: System.Char x, System.String z>..ctor(System.Char x, System.String z)) (OperationKind.ObjectCreationExpression, Type: <anonymous type: System.Char x, System.String z>) (Syntax: 'let z = x.ToString()')
=======
                                    IArgument (ArgumentKind.Explicit, Matching Parameter: selector) (OperationKind.Argument, IsImplicit) (Syntax: 'x.ToString()')
                                      IConversionExpression (Implicit, TryCast: False, Unchecked) (OperationKind.ConversionExpression, Type: System.Func<System.Char, <anonymous type: System.Char x, System.String z>>, IsImplicit) (Syntax: 'x.ToString()')
                                        Conversion: CommonConversion (Exists: True, IsIdentity: False, IsNumeric: False, IsReference: False, IsUserDefined: False) (MethodSymbol: null)
                                        Operand: 
                                          IAnonymousFunctionExpression (Symbol: lambda expression) (OperationKind.AnonymousFunctionExpression, Type: null, IsImplicit) (Syntax: 'x.ToString()')
                                            IBlockStatement (1 statements) (OperationKind.BlockStatement, IsImplicit) (Syntax: 'x.ToString()')
                                              IReturnStatement (OperationKind.ReturnStatement, IsImplicit) (Syntax: 'x.ToString()')
                                                ReturnedValue: 
                                                  IObjectCreationExpression (Constructor: <anonymous type: System.Char x, System.String z>..ctor(System.Char x, System.String z)) (OperationKind.ObjectCreationExpression, Type: <anonymous type: System.Char x, System.String z>, IsImplicit) (Syntax: 'let z = x.ToString()')
>>>>>>> 4b021d7e
                                                    Arguments(2):
                                                        IArgument (ArgumentKind.Explicit, Matching Parameter: x) (OperationKind.Argument, IsImplicit) (Syntax: 'let z = x.ToString()')
                                                          IParameterReferenceExpression: x (OperationKind.ParameterReferenceExpression, Type: System.Char, IsImplicit) (Syntax: 'let z = x.ToString()')
                                                          InConversion: CommonConversion (Exists: True, IsIdentity: True, IsNumeric: False, IsReference: False, IsUserDefined: False) (MethodSymbol: null)
                                                          OutConversion: CommonConversion (Exists: True, IsIdentity: True, IsNumeric: False, IsReference: False, IsUserDefined: False) (MethodSymbol: null)
                                                        IArgument (ArgumentKind.Explicit, Matching Parameter: z) (OperationKind.Argument, IsImplicit) (Syntax: 'x.ToString()')
                                                          IInvocationExpression (virtual System.String System.Char.ToString()) (OperationKind.InvocationExpression, Type: System.String) (Syntax: 'x.ToString()')
                                                            Instance Receiver: 
                                                              IOperation:  (OperationKind.None) (Syntax: 'x')
                                                            Arguments(0)
                                                          InConversion: CommonConversion (Exists: True, IsIdentity: True, IsNumeric: False, IsReference: False, IsUserDefined: False) (MethodSymbol: null)
                                                          OutConversion: CommonConversion (Exists: True, IsIdentity: True, IsNumeric: False, IsReference: False, IsUserDefined: False) (MethodSymbol: null)
                                                    Initializer: 
                                                      null
                                      InConversion: CommonConversion (Exists: True, IsIdentity: True, IsNumeric: False, IsReference: False, IsUserDefined: False) (MethodSymbol: null)
                                      OutConversion: CommonConversion (Exists: True, IsIdentity: True, IsNumeric: False, IsReference: False, IsUserDefined: False) (MethodSymbol: null)
                              InConversion: CommonConversion (Exists: True, IsIdentity: True, IsNumeric: False, IsReference: False, IsUserDefined: False) (MethodSymbol: null)
                              OutConversion: CommonConversion (Exists: True, IsIdentity: True, IsNumeric: False, IsReference: False, IsUserDefined: False) (MethodSymbol: null)
<<<<<<< HEAD
                            IArgument (ArgumentKind.Explicit, Matching Parameter: selector) (OperationKind.Argument) (Syntax: 'z')
                              IDelegateCreationExpression (OperationKind.DelegateCreationExpression, Type: System.Func<<anonymous type: System.Char x, System.String z>, System.String>) (Syntax: 'z')
                                Target: IAnonymousFunctionExpression (Symbol: lambda expression) (OperationKind.AnonymousFunctionExpression, Type: null) (Syntax: 'z')
                                    IBlockStatement (1 statements) (OperationKind.BlockStatement) (Syntax: 'z')
                                      IReturnStatement (OperationKind.ReturnStatement) (Syntax: 'z')
                                        ReturnedValue: IOperation:  (OperationKind.None) (Syntax: 'z')
=======
                            IArgument (ArgumentKind.Explicit, Matching Parameter: selector) (OperationKind.Argument, IsImplicit) (Syntax: 'z')
                              IConversionExpression (Implicit, TryCast: False, Unchecked) (OperationKind.ConversionExpression, Type: System.Func<<anonymous type: System.Char x, System.String z>, System.String>, IsImplicit) (Syntax: 'z')
                                Conversion: CommonConversion (Exists: True, IsIdentity: False, IsNumeric: False, IsReference: False, IsUserDefined: False) (MethodSymbol: null)
                                Operand: 
                                  IAnonymousFunctionExpression (Symbol: lambda expression) (OperationKind.AnonymousFunctionExpression, Type: null, IsImplicit) (Syntax: 'z')
                                    IBlockStatement (1 statements) (OperationKind.BlockStatement, IsImplicit) (Syntax: 'z')
                                      IReturnStatement (OperationKind.ReturnStatement, IsImplicit) (Syntax: 'z')
                                        ReturnedValue: 
                                          IOperation:  (OperationKind.None) (Syntax: 'z')
>>>>>>> 4b021d7e
                              InConversion: CommonConversion (Exists: True, IsIdentity: True, IsNumeric: False, IsReference: False, IsUserDefined: False) (MethodSymbol: null)
                              OutConversion: CommonConversion (Exists: True, IsIdentity: True, IsNumeric: False, IsReference: False, IsUserDefined: False) (MethodSymbol: null)
                      InConversion: CommonConversion (Exists: True, IsIdentity: True, IsNumeric: False, IsReference: False, IsUserDefined: False) (MethodSymbol: null)
                      OutConversion: CommonConversion (Exists: True, IsIdentity: True, IsNumeric: False, IsReference: False, IsUserDefined: False) (MethodSymbol: null)
<<<<<<< HEAD
                    IArgument (ArgumentKind.Explicit, Matching Parameter: selector) (OperationKind.Argument) (Syntax: 'w')
                      IDelegateCreationExpression (OperationKind.DelegateCreationExpression, Type: System.Func<System.String, System.String>) (Syntax: 'w')
                        Target: IAnonymousFunctionExpression (Symbol: lambda expression) (OperationKind.AnonymousFunctionExpression, Type: null) (Syntax: 'w')
                            IBlockStatement (1 statements) (OperationKind.BlockStatement) (Syntax: 'w')
                              IReturnStatement (OperationKind.ReturnStatement) (Syntax: 'w')
                                ReturnedValue: IOperation:  (OperationKind.None) (Syntax: 'w')
=======
                    IArgument (ArgumentKind.Explicit, Matching Parameter: selector) (OperationKind.Argument, IsImplicit) (Syntax: 'w')
                      IConversionExpression (Implicit, TryCast: False, Unchecked) (OperationKind.ConversionExpression, Type: System.Func<System.String, System.String>, IsImplicit) (Syntax: 'w')
                        Conversion: CommonConversion (Exists: True, IsIdentity: False, IsNumeric: False, IsReference: False, IsUserDefined: False) (MethodSymbol: null)
                        Operand: 
                          IAnonymousFunctionExpression (Symbol: lambda expression) (OperationKind.AnonymousFunctionExpression, Type: null, IsImplicit) (Syntax: 'w')
                            IBlockStatement (1 statements) (OperationKind.BlockStatement, IsImplicit) (Syntax: 'w')
                              IReturnStatement (OperationKind.ReturnStatement, IsImplicit) (Syntax: 'w')
                                ReturnedValue: 
                                  IOperation:  (OperationKind.None) (Syntax: 'w')
>>>>>>> 4b021d7e
                      InConversion: CommonConversion (Exists: True, IsIdentity: True, IsNumeric: False, IsReference: False, IsUserDefined: False) (MethodSymbol: null)
                      OutConversion: CommonConversion (Exists: True, IsIdentity: True, IsNumeric: False, IsReference: False, IsUserDefined: False) (MethodSymbol: null)
";
            VerifyOperationTreeForTest<ForStatementSyntax>(source, expectedOperationTree);
        }

        [CompilerTrait(CompilerFeature.IOperation)]
        [Fact, WorkItem(17602, "https://github.com/dotnet/roslyn/issues/17602")]
        public void IForLoopStatement_ExpressiontreeInInit()
        {
            string source = @"
class C
{
    static void Main(string[] args)
    {
        System.Linq.Expressions.Expression<System.Func<int, int>> e = x => x % 6;
        int i = 1;
        /*<bind>*/for (e = x => x * x; i < 5; i++)
        {
            var lambda = e.Compile();
            System.Console.WriteLine(lambda(i));
        }/*</bind>*/
    }
}

";
            string expectedOperationTree = @"
IForLoopStatement (LoopKind.For) (OperationKind.LoopStatement) (Syntax: 'for (e = x  ... }')
  Condition: 
    IBinaryOperatorExpression (BinaryOperatorKind.LessThan) (OperationKind.BinaryOperatorExpression, Type: System.Boolean) (Syntax: 'i < 5')
      Left: 
        ILocalReferenceExpression: i (OperationKind.LocalReferenceExpression, Type: System.Int32) (Syntax: 'i')
      Right: 
        ILiteralExpression (OperationKind.LiteralExpression, Type: System.Int32, Constant: 5) (Syntax: '5')
  Before:
      IExpressionStatement (OperationKind.ExpressionStatement, IsImplicit) (Syntax: 'e = x => x * x')
        Expression: 
          ISimpleAssignmentExpression (OperationKind.SimpleAssignmentExpression, Type: System.Linq.Expressions.Expression<System.Func<System.Int32, System.Int32>>) (Syntax: 'e = x => x * x')
            Left: 
              ILocalReferenceExpression: e (OperationKind.LocalReferenceExpression, Type: System.Linq.Expressions.Expression<System.Func<System.Int32, System.Int32>>) (Syntax: 'e')
            Right: 
              IConversionExpression (Implicit, TryCast: False, Unchecked) (OperationKind.ConversionExpression, Type: System.Linq.Expressions.Expression<System.Func<System.Int32, System.Int32>>, IsImplicit) (Syntax: 'x => x * x')
                Conversion: CommonConversion (Exists: True, IsIdentity: False, IsNumeric: False, IsReference: False, IsUserDefined: False) (MethodSymbol: null)
                Operand: 
                  IAnonymousFunctionExpression (Symbol: lambda expression) (OperationKind.AnonymousFunctionExpression, Type: null) (Syntax: 'x => x * x')
                    IBlockStatement (1 statements) (OperationKind.BlockStatement, IsImplicit) (Syntax: 'x * x')
                      IReturnStatement (OperationKind.ReturnStatement, IsImplicit) (Syntax: 'x * x')
                        ReturnedValue: 
                          IBinaryOperatorExpression (BinaryOperatorKind.Multiply) (OperationKind.BinaryOperatorExpression, Type: System.Int32) (Syntax: 'x * x')
                            Left: 
                              IParameterReferenceExpression: x (OperationKind.ParameterReferenceExpression, Type: System.Int32) (Syntax: 'x')
                            Right: 
                              IParameterReferenceExpression: x (OperationKind.ParameterReferenceExpression, Type: System.Int32) (Syntax: 'x')
  AtLoopBottom:
      IExpressionStatement (OperationKind.ExpressionStatement, IsImplicit) (Syntax: 'i++')
        Expression: 
          IIncrementOrDecrementExpression (Postfix) (OperationKind.IncrementExpression, Type: System.Int32) (Syntax: 'i++')
            Target: 
              ILocalReferenceExpression: i (OperationKind.LocalReferenceExpression, Type: System.Int32) (Syntax: 'i')
  Body: 
    IBlockStatement (2 statements, 1 locals) (OperationKind.BlockStatement) (Syntax: '{ ... }')
      Locals: Local_1: System.Func<System.Int32, System.Int32> lambda
      IVariableDeclarationStatement (1 declarations) (OperationKind.VariableDeclarationStatement) (Syntax: 'var lambda  ... .Compile();')
        IVariableDeclaration (1 variables) (OperationKind.VariableDeclaration) (Syntax: 'lambda = e.Compile()')
          Variables: Local_1: System.Func<System.Int32, System.Int32> lambda
          Initializer: 
            IInvocationExpression ( System.Func<System.Int32, System.Int32> System.Linq.Expressions.Expression<System.Func<System.Int32, System.Int32>>.Compile()) (OperationKind.InvocationExpression, Type: System.Func<System.Int32, System.Int32>) (Syntax: 'e.Compile()')
              Instance Receiver: 
                ILocalReferenceExpression: e (OperationKind.LocalReferenceExpression, Type: System.Linq.Expressions.Expression<System.Func<System.Int32, System.Int32>>) (Syntax: 'e')
              Arguments(0)
      IExpressionStatement (OperationKind.ExpressionStatement) (Syntax: 'System.Cons ... lambda(i));')
        Expression: 
          IInvocationExpression (void System.Console.WriteLine(System.Int32 value)) (OperationKind.InvocationExpression, Type: System.Void) (Syntax: 'System.Cons ... (lambda(i))')
            Instance Receiver: 
              null
            Arguments(1):
                IArgument (ArgumentKind.Explicit, Matching Parameter: value) (OperationKind.Argument) (Syntax: 'lambda(i)')
                  IInvocationExpression (virtual System.Int32 System.Func<System.Int32, System.Int32>.Invoke(System.Int32 arg)) (OperationKind.InvocationExpression, Type: System.Int32) (Syntax: 'lambda(i)')
                    Instance Receiver: 
                      ILocalReferenceExpression: lambda (OperationKind.LocalReferenceExpression, Type: System.Func<System.Int32, System.Int32>) (Syntax: 'lambda')
                    Arguments(1):
                        IArgument (ArgumentKind.Explicit, Matching Parameter: arg) (OperationKind.Argument) (Syntax: 'i')
                          ILocalReferenceExpression: i (OperationKind.LocalReferenceExpression, Type: System.Int32) (Syntax: 'i')
                          InConversion: CommonConversion (Exists: True, IsIdentity: True, IsNumeric: False, IsReference: False, IsUserDefined: False) (MethodSymbol: null)
                          OutConversion: CommonConversion (Exists: True, IsIdentity: True, IsNumeric: False, IsReference: False, IsUserDefined: False) (MethodSymbol: null)
                  InConversion: CommonConversion (Exists: True, IsIdentity: True, IsNumeric: False, IsReference: False, IsUserDefined: False) (MethodSymbol: null)
                  OutConversion: CommonConversion (Exists: True, IsIdentity: True, IsNumeric: False, IsReference: False, IsUserDefined: False) (MethodSymbol: null)
";
            VerifyOperationTreeForTest<ForStatementSyntax>(source, expectedOperationTree);
        }

        [CompilerTrait(CompilerFeature.IOperation)]
        [Fact, WorkItem(17602, "https://github.com/dotnet/roslyn/issues/17602")]
        public void IForLoopStatement_ExpressiontreeInIterator()
        {
            string source = @"
class C
{
    static void Main(string[] args)
    {
        System.Linq.Expressions.Expression<System.Func<int, int>> e = x => x % 6;
        /*<bind>*/for (int i = 1; i < 5; e = x => x * x, i = i + 1)
        {
            var lambda = e.Compile();
            System.Console.WriteLine(lambda(i));
        }/*</bind>*/
    }
}

";
            string expectedOperationTree = @"
IForLoopStatement (LoopKind.For) (OperationKind.LoopStatement) (Syntax: 'for (int i  ... }')
  Locals: Local_1: System.Int32 i
  Condition: 
    IBinaryOperatorExpression (BinaryOperatorKind.LessThan) (OperationKind.BinaryOperatorExpression, Type: System.Boolean) (Syntax: 'i < 5')
      Left: 
        ILocalReferenceExpression: i (OperationKind.LocalReferenceExpression, Type: System.Int32) (Syntax: 'i')
      Right: 
        ILiteralExpression (OperationKind.LiteralExpression, Type: System.Int32, Constant: 5) (Syntax: '5')
  Before:
      IVariableDeclarationStatement (1 declarations) (OperationKind.VariableDeclarationStatement) (Syntax: 'int i = 1')
        IVariableDeclaration (1 variables) (OperationKind.VariableDeclaration) (Syntax: 'i = 1')
          Variables: Local_1: System.Int32 i
          Initializer: 
            ILiteralExpression (OperationKind.LiteralExpression, Type: System.Int32, Constant: 1) (Syntax: '1')
  AtLoopBottom:
      IExpressionStatement (OperationKind.ExpressionStatement, IsImplicit) (Syntax: 'e = x => x * x')
        Expression: 
          ISimpleAssignmentExpression (OperationKind.SimpleAssignmentExpression, Type: System.Linq.Expressions.Expression<System.Func<System.Int32, System.Int32>>) (Syntax: 'e = x => x * x')
            Left: 
              ILocalReferenceExpression: e (OperationKind.LocalReferenceExpression, Type: System.Linq.Expressions.Expression<System.Func<System.Int32, System.Int32>>) (Syntax: 'e')
            Right: 
              IConversionExpression (Implicit, TryCast: False, Unchecked) (OperationKind.ConversionExpression, Type: System.Linq.Expressions.Expression<System.Func<System.Int32, System.Int32>>, IsImplicit) (Syntax: 'x => x * x')
                Conversion: CommonConversion (Exists: True, IsIdentity: False, IsNumeric: False, IsReference: False, IsUserDefined: False) (MethodSymbol: null)
                Operand: 
                  IAnonymousFunctionExpression (Symbol: lambda expression) (OperationKind.AnonymousFunctionExpression, Type: null) (Syntax: 'x => x * x')
                    IBlockStatement (1 statements) (OperationKind.BlockStatement, IsImplicit) (Syntax: 'x * x')
                      IReturnStatement (OperationKind.ReturnStatement, IsImplicit) (Syntax: 'x * x')
                        ReturnedValue: 
                          IBinaryOperatorExpression (BinaryOperatorKind.Multiply) (OperationKind.BinaryOperatorExpression, Type: System.Int32) (Syntax: 'x * x')
                            Left: 
                              IParameterReferenceExpression: x (OperationKind.ParameterReferenceExpression, Type: System.Int32) (Syntax: 'x')
                            Right: 
                              IParameterReferenceExpression: x (OperationKind.ParameterReferenceExpression, Type: System.Int32) (Syntax: 'x')
      IExpressionStatement (OperationKind.ExpressionStatement, IsImplicit) (Syntax: 'i = i + 1')
        Expression: 
          ISimpleAssignmentExpression (OperationKind.SimpleAssignmentExpression, Type: System.Int32) (Syntax: 'i = i + 1')
            Left: 
              ILocalReferenceExpression: i (OperationKind.LocalReferenceExpression, Type: System.Int32) (Syntax: 'i')
            Right: 
              IBinaryOperatorExpression (BinaryOperatorKind.Add) (OperationKind.BinaryOperatorExpression, Type: System.Int32) (Syntax: 'i + 1')
                Left: 
                  ILocalReferenceExpression: i (OperationKind.LocalReferenceExpression, Type: System.Int32) (Syntax: 'i')
                Right: 
                  ILiteralExpression (OperationKind.LiteralExpression, Type: System.Int32, Constant: 1) (Syntax: '1')
  Body: 
    IBlockStatement (2 statements, 1 locals) (OperationKind.BlockStatement) (Syntax: '{ ... }')
      Locals: Local_1: System.Func<System.Int32, System.Int32> lambda
      IVariableDeclarationStatement (1 declarations) (OperationKind.VariableDeclarationStatement) (Syntax: 'var lambda  ... .Compile();')
        IVariableDeclaration (1 variables) (OperationKind.VariableDeclaration) (Syntax: 'lambda = e.Compile()')
          Variables: Local_1: System.Func<System.Int32, System.Int32> lambda
          Initializer: 
            IInvocationExpression ( System.Func<System.Int32, System.Int32> System.Linq.Expressions.Expression<System.Func<System.Int32, System.Int32>>.Compile()) (OperationKind.InvocationExpression, Type: System.Func<System.Int32, System.Int32>) (Syntax: 'e.Compile()')
              Instance Receiver: 
                ILocalReferenceExpression: e (OperationKind.LocalReferenceExpression, Type: System.Linq.Expressions.Expression<System.Func<System.Int32, System.Int32>>) (Syntax: 'e')
              Arguments(0)
      IExpressionStatement (OperationKind.ExpressionStatement) (Syntax: 'System.Cons ... lambda(i));')
        Expression: 
          IInvocationExpression (void System.Console.WriteLine(System.Int32 value)) (OperationKind.InvocationExpression, Type: System.Void) (Syntax: 'System.Cons ... (lambda(i))')
            Instance Receiver: 
              null
            Arguments(1):
                IArgument (ArgumentKind.Explicit, Matching Parameter: value) (OperationKind.Argument) (Syntax: 'lambda(i)')
                  IInvocationExpression (virtual System.Int32 System.Func<System.Int32, System.Int32>.Invoke(System.Int32 arg)) (OperationKind.InvocationExpression, Type: System.Int32) (Syntax: 'lambda(i)')
                    Instance Receiver: 
                      ILocalReferenceExpression: lambda (OperationKind.LocalReferenceExpression, Type: System.Func<System.Int32, System.Int32>) (Syntax: 'lambda')
                    Arguments(1):
                        IArgument (ArgumentKind.Explicit, Matching Parameter: arg) (OperationKind.Argument) (Syntax: 'i')
                          ILocalReferenceExpression: i (OperationKind.LocalReferenceExpression, Type: System.Int32) (Syntax: 'i')
                          InConversion: CommonConversion (Exists: True, IsIdentity: True, IsNumeric: False, IsReference: False, IsUserDefined: False) (MethodSymbol: null)
                          OutConversion: CommonConversion (Exists: True, IsIdentity: True, IsNumeric: False, IsReference: False, IsUserDefined: False) (MethodSymbol: null)
                  InConversion: CommonConversion (Exists: True, IsIdentity: True, IsNumeric: False, IsReference: False, IsUserDefined: False) (MethodSymbol: null)
                  OutConversion: CommonConversion (Exists: True, IsIdentity: True, IsNumeric: False, IsReference: False, IsUserDefined: False) (MethodSymbol: null)
";
            VerifyOperationTreeForTest<ForStatementSyntax>(source, expectedOperationTree);
        }

        [CompilerTrait(CompilerFeature.IOperation)]
        [Fact, WorkItem(17602, "https://github.com/dotnet/roslyn/issues/17602")]
        public void IForLoopStatement_CustomerTypeInFor()
        {
            string source = @"
class C
{
    static void Main(string[] args)
    {
        /*<bind>*/for (C1 i = new C1(); i == null; i++) { }/*</bind>*/
    }
}
public class C1
{
    public static C1 operator ++(C1 obj)
    {
        return obj;
    }
}
";
            string expectedOperationTree = @"
IForLoopStatement (LoopKind.For) (OperationKind.LoopStatement) (Syntax: 'for (C1 i = ... l; i++) { }')
  Locals: Local_1: C1 i
  Condition: 
    IBinaryOperatorExpression (BinaryOperatorKind.Equals) (OperationKind.BinaryOperatorExpression, Type: System.Boolean) (Syntax: 'i == null')
      Left: 
        IConversionExpression (Implicit, TryCast: False, Unchecked) (OperationKind.ConversionExpression, Type: System.Object, IsImplicit) (Syntax: 'i')
          Conversion: CommonConversion (Exists: True, IsIdentity: False, IsNumeric: False, IsReference: True, IsUserDefined: False) (MethodSymbol: null)
          Operand: 
            ILocalReferenceExpression: i (OperationKind.LocalReferenceExpression, Type: C1) (Syntax: 'i')
      Right: 
        IConversionExpression (Implicit, TryCast: False, Unchecked) (OperationKind.ConversionExpression, Type: System.Object, Constant: null, IsImplicit) (Syntax: 'null')
          Conversion: CommonConversion (Exists: True, IsIdentity: False, IsNumeric: False, IsReference: True, IsUserDefined: False) (MethodSymbol: null)
          Operand: 
            ILiteralExpression (OperationKind.LiteralExpression, Type: null, Constant: null) (Syntax: 'null')
  Before:
      IVariableDeclarationStatement (1 declarations) (OperationKind.VariableDeclarationStatement) (Syntax: 'C1 i = new C1()')
        IVariableDeclaration (1 variables) (OperationKind.VariableDeclaration) (Syntax: 'i = new C1()')
          Variables: Local_1: C1 i
          Initializer: 
            IObjectCreationExpression (Constructor: C1..ctor()) (OperationKind.ObjectCreationExpression, Type: C1) (Syntax: 'new C1()')
              Arguments(0)
              Initializer: 
                null
  AtLoopBottom:
      IExpressionStatement (OperationKind.ExpressionStatement, IsImplicit) (Syntax: 'i++')
        Expression: 
          IIncrementOrDecrementExpression (Postfix) (OperatorMethod: C1 C1.op_Increment(C1 obj)) (OperationKind.IncrementExpression, Type: C1) (Syntax: 'i++')
            Target: 
              ILocalReferenceExpression: i (OperationKind.LocalReferenceExpression, Type: C1) (Syntax: 'i')
  Body: 
    IBlockStatement (0 statements) (OperationKind.BlockStatement) (Syntax: '{ }')
";
            VerifyOperationTreeForTest<ForStatementSyntax>(source, expectedOperationTree);
        }

        [CompilerTrait(CompilerFeature.IOperation)]
        [Fact, WorkItem(17602, "https://github.com/dotnet/roslyn/issues/17602")]
        public void IForLoopStatement_PostFixIncrementInFor()
        {
            string source = @"
class Program
{
    static void Main(string[] args)
    {
        int i = 0;
        /*<bind>*/for (int j = i++; j < 5; ++j)
        {
            System.Console.WriteLine(j);
        }/*</bind>*/
    }
}
";
            string expectedOperationTree = @"
IForLoopStatement (LoopKind.For) (OperationKind.LoopStatement) (Syntax: 'for (int j  ... }')
  Locals: Local_1: System.Int32 j
  Condition: 
    IBinaryOperatorExpression (BinaryOperatorKind.LessThan) (OperationKind.BinaryOperatorExpression, Type: System.Boolean) (Syntax: 'j < 5')
      Left: 
        ILocalReferenceExpression: j (OperationKind.LocalReferenceExpression, Type: System.Int32) (Syntax: 'j')
      Right: 
        ILiteralExpression (OperationKind.LiteralExpression, Type: System.Int32, Constant: 5) (Syntax: '5')
  Before:
      IVariableDeclarationStatement (1 declarations) (OperationKind.VariableDeclarationStatement) (Syntax: 'int j = i++')
        IVariableDeclaration (1 variables) (OperationKind.VariableDeclaration) (Syntax: 'j = i++')
          Variables: Local_1: System.Int32 j
          Initializer: 
            IIncrementOrDecrementExpression (Postfix) (OperationKind.IncrementExpression, Type: System.Int32) (Syntax: 'i++')
              Target: 
                ILocalReferenceExpression: i (OperationKind.LocalReferenceExpression, Type: System.Int32) (Syntax: 'i')
  AtLoopBottom:
      IExpressionStatement (OperationKind.ExpressionStatement, IsImplicit) (Syntax: '++j')
        Expression: 
          IIncrementOrDecrementExpression (Prefix) (OperationKind.IncrementExpression, Type: System.Int32) (Syntax: '++j')
            Target: 
              ILocalReferenceExpression: j (OperationKind.LocalReferenceExpression, Type: System.Int32) (Syntax: 'j')
  Body: 
    IBlockStatement (1 statements) (OperationKind.BlockStatement) (Syntax: '{ ... }')
      IExpressionStatement (OperationKind.ExpressionStatement) (Syntax: 'System.Cons ... iteLine(j);')
        Expression: 
          IInvocationExpression (void System.Console.WriteLine(System.Int32 value)) (OperationKind.InvocationExpression, Type: System.Void) (Syntax: 'System.Cons ... riteLine(j)')
            Instance Receiver: 
              null
            Arguments(1):
                IArgument (ArgumentKind.Explicit, Matching Parameter: value) (OperationKind.Argument) (Syntax: 'j')
                  ILocalReferenceExpression: j (OperationKind.LocalReferenceExpression, Type: System.Int32) (Syntax: 'j')
                  InConversion: CommonConversion (Exists: True, IsIdentity: True, IsNumeric: False, IsReference: False, IsUserDefined: False) (MethodSymbol: null)
                  OutConversion: CommonConversion (Exists: True, IsIdentity: True, IsNumeric: False, IsReference: False, IsUserDefined: False) (MethodSymbol: null)
";
            VerifyOperationTreeForTest<ForStatementSyntax>(source, expectedOperationTree);
        }

        [CompilerTrait(CompilerFeature.IOperation)]
        [Fact, WorkItem(17602, "https://github.com/dotnet/roslyn/issues/17602")]
        public void IForLoopStatement_PreFixIncrementInFor()
        {
            string source = @"
class Program
{
    static void Main(string[] args)
    {
        int i = 0;
        /*<bind>*/for (int j = ++i; j < 5; ++j)
        {
            System.Console.WriteLine(j);
        }/*</bind>*/
    }
}

";
            string expectedOperationTree = @"
IForLoopStatement (LoopKind.For) (OperationKind.LoopStatement) (Syntax: 'for (int j  ... }')
  Locals: Local_1: System.Int32 j
  Condition: 
    IBinaryOperatorExpression (BinaryOperatorKind.LessThan) (OperationKind.BinaryOperatorExpression, Type: System.Boolean) (Syntax: 'j < 5')
      Left: 
        ILocalReferenceExpression: j (OperationKind.LocalReferenceExpression, Type: System.Int32) (Syntax: 'j')
      Right: 
        ILiteralExpression (OperationKind.LiteralExpression, Type: System.Int32, Constant: 5) (Syntax: '5')
  Before:
      IVariableDeclarationStatement (1 declarations) (OperationKind.VariableDeclarationStatement) (Syntax: 'int j = ++i')
        IVariableDeclaration (1 variables) (OperationKind.VariableDeclaration) (Syntax: 'j = ++i')
          Variables: Local_1: System.Int32 j
          Initializer: 
            IIncrementOrDecrementExpression (Prefix) (OperationKind.IncrementExpression, Type: System.Int32) (Syntax: '++i')
              Target: 
                ILocalReferenceExpression: i (OperationKind.LocalReferenceExpression, Type: System.Int32) (Syntax: 'i')
  AtLoopBottom:
      IExpressionStatement (OperationKind.ExpressionStatement, IsImplicit) (Syntax: '++j')
        Expression: 
          IIncrementOrDecrementExpression (Prefix) (OperationKind.IncrementExpression, Type: System.Int32) (Syntax: '++j')
            Target: 
              ILocalReferenceExpression: j (OperationKind.LocalReferenceExpression, Type: System.Int32) (Syntax: 'j')
  Body: 
    IBlockStatement (1 statements) (OperationKind.BlockStatement) (Syntax: '{ ... }')
      IExpressionStatement (OperationKind.ExpressionStatement) (Syntax: 'System.Cons ... iteLine(j);')
        Expression: 
          IInvocationExpression (void System.Console.WriteLine(System.Int32 value)) (OperationKind.InvocationExpression, Type: System.Void) (Syntax: 'System.Cons ... riteLine(j)')
            Instance Receiver: 
              null
            Arguments(1):
                IArgument (ArgumentKind.Explicit, Matching Parameter: value) (OperationKind.Argument) (Syntax: 'j')
                  ILocalReferenceExpression: j (OperationKind.LocalReferenceExpression, Type: System.Int32) (Syntax: 'j')
                  InConversion: CommonConversion (Exists: True, IsIdentity: True, IsNumeric: False, IsReference: False, IsUserDefined: False) (MethodSymbol: null)
                  OutConversion: CommonConversion (Exists: True, IsIdentity: True, IsNumeric: False, IsReference: False, IsUserDefined: False) (MethodSymbol: null)
";
            VerifyOperationTreeForTest<ForStatementSyntax>(source, expectedOperationTree);
        }

        [CompilerTrait(CompilerFeature.IOperation)]
        [Fact, WorkItem(17602, "https://github.com/dotnet/roslyn/issues/17602")]
        public void IForLoopStatement_PreFixIncrementInCondition()
        {
            string source = @"
class Program
{
    static void Main(string[] args)
    {
        /*<bind>*/for (int i = 0; ++i < 5;)
        {
            System.Console.WriteLine(i);
        }/*</bind>*/
    }
}
";
            string expectedOperationTree = @"
IForLoopStatement (LoopKind.For) (OperationKind.LoopStatement) (Syntax: 'for (int i  ... }')
  Locals: Local_1: System.Int32 i
  Condition: 
    IBinaryOperatorExpression (BinaryOperatorKind.LessThan) (OperationKind.BinaryOperatorExpression, Type: System.Boolean) (Syntax: '++i < 5')
      Left: 
        IIncrementOrDecrementExpression (Prefix) (OperationKind.IncrementExpression, Type: System.Int32) (Syntax: '++i')
          Target: 
            ILocalReferenceExpression: i (OperationKind.LocalReferenceExpression, Type: System.Int32) (Syntax: 'i')
      Right: 
        ILiteralExpression (OperationKind.LiteralExpression, Type: System.Int32, Constant: 5) (Syntax: '5')
  Before:
      IVariableDeclarationStatement (1 declarations) (OperationKind.VariableDeclarationStatement) (Syntax: 'int i = 0')
        IVariableDeclaration (1 variables) (OperationKind.VariableDeclaration) (Syntax: 'i = 0')
          Variables: Local_1: System.Int32 i
          Initializer: 
            ILiteralExpression (OperationKind.LiteralExpression, Type: System.Int32, Constant: 0) (Syntax: '0')
  AtLoopBottom(0)
  Body: 
    IBlockStatement (1 statements) (OperationKind.BlockStatement) (Syntax: '{ ... }')
      IExpressionStatement (OperationKind.ExpressionStatement) (Syntax: 'System.Cons ... iteLine(i);')
        Expression: 
          IInvocationExpression (void System.Console.WriteLine(System.Int32 value)) (OperationKind.InvocationExpression, Type: System.Void) (Syntax: 'System.Cons ... riteLine(i)')
            Instance Receiver: 
              null
            Arguments(1):
                IArgument (ArgumentKind.Explicit, Matching Parameter: value) (OperationKind.Argument) (Syntax: 'i')
                  ILocalReferenceExpression: i (OperationKind.LocalReferenceExpression, Type: System.Int32) (Syntax: 'i')
                  InConversion: CommonConversion (Exists: True, IsIdentity: True, IsNumeric: False, IsReference: False, IsUserDefined: False) (MethodSymbol: null)
                  OutConversion: CommonConversion (Exists: True, IsIdentity: True, IsNumeric: False, IsReference: False, IsUserDefined: False) (MethodSymbol: null)
";
            VerifyOperationTreeForTest<ForStatementSyntax>(source, expectedOperationTree);
        }

        [CompilerTrait(CompilerFeature.IOperation)]
        [Fact, WorkItem(17602, "https://github.com/dotnet/roslyn/issues/17602")]
        public void IForLoopStatement_PostFixDecrementInCondition()
        {
            string source = @"
class Program
{
    static void Main(string[] args)
    {
        /*<bind>*/for (int i = 0; foo(i--) > -5;)
        {
            System.Console.WriteLine(i);
        }/*</bind>*/
    }
    static int foo(int x)
    {
        return x;
    }
}

";
            string expectedOperationTree = @"
IForLoopStatement (LoopKind.For) (OperationKind.LoopStatement) (Syntax: 'for (int i  ... }')
  Locals: Local_1: System.Int32 i
  Condition: 
    IBinaryOperatorExpression (BinaryOperatorKind.GreaterThan) (OperationKind.BinaryOperatorExpression, Type: System.Boolean) (Syntax: 'foo(i--) > -5')
      Left: 
        IInvocationExpression (System.Int32 Program.foo(System.Int32 x)) (OperationKind.InvocationExpression, Type: System.Int32) (Syntax: 'foo(i--)')
          Instance Receiver: 
            null
          Arguments(1):
              IArgument (ArgumentKind.Explicit, Matching Parameter: x) (OperationKind.Argument) (Syntax: 'i--')
                IIncrementOrDecrementExpression (Postfix) (OperationKind.DecrementExpression, Type: System.Int32) (Syntax: 'i--')
                  Target: 
                    ILocalReferenceExpression: i (OperationKind.LocalReferenceExpression, Type: System.Int32) (Syntax: 'i')
                InConversion: CommonConversion (Exists: True, IsIdentity: True, IsNumeric: False, IsReference: False, IsUserDefined: False) (MethodSymbol: null)
                OutConversion: CommonConversion (Exists: True, IsIdentity: True, IsNumeric: False, IsReference: False, IsUserDefined: False) (MethodSymbol: null)
      Right: 
        IUnaryOperatorExpression (UnaryOperatorKind.Minus) (OperationKind.UnaryOperatorExpression, Type: System.Int32, Constant: -5) (Syntax: '-5')
          Operand: 
            ILiteralExpression (OperationKind.LiteralExpression, Type: System.Int32, Constant: 5) (Syntax: '5')
  Before:
      IVariableDeclarationStatement (1 declarations) (OperationKind.VariableDeclarationStatement) (Syntax: 'int i = 0')
        IVariableDeclaration (1 variables) (OperationKind.VariableDeclaration) (Syntax: 'i = 0')
          Variables: Local_1: System.Int32 i
          Initializer: 
            ILiteralExpression (OperationKind.LiteralExpression, Type: System.Int32, Constant: 0) (Syntax: '0')
  AtLoopBottom(0)
  Body: 
    IBlockStatement (1 statements) (OperationKind.BlockStatement) (Syntax: '{ ... }')
      IExpressionStatement (OperationKind.ExpressionStatement) (Syntax: 'System.Cons ... iteLine(i);')
        Expression: 
          IInvocationExpression (void System.Console.WriteLine(System.Int32 value)) (OperationKind.InvocationExpression, Type: System.Void) (Syntax: 'System.Cons ... riteLine(i)')
            Instance Receiver: 
              null
            Arguments(1):
                IArgument (ArgumentKind.Explicit, Matching Parameter: value) (OperationKind.Argument) (Syntax: 'i')
                  ILocalReferenceExpression: i (OperationKind.LocalReferenceExpression, Type: System.Int32) (Syntax: 'i')
                  InConversion: CommonConversion (Exists: True, IsIdentity: True, IsNumeric: False, IsReference: False, IsUserDefined: False) (MethodSymbol: null)
                  OutConversion: CommonConversion (Exists: True, IsIdentity: True, IsNumeric: False, IsReference: False, IsUserDefined: False) (MethodSymbol: null)
";
            VerifyOperationTreeForTest<ForStatementSyntax>(source, expectedOperationTree);
        }

        [CompilerTrait(CompilerFeature.IOperation)]
        [Fact, WorkItem(17602, "https://github.com/dotnet/roslyn/issues/17602")]
        public void IForLoopStatement_InfiniteLoopVerify()
        {
            string source = @"
class Program
{
    static void Main(string[] args)
    {
        /*<bind>*/for (; true;)
        {
            System.Console.WriteLine(""z"");
        }/*</bind>*/
    }
}
";
            string expectedOperationTree = @"
IForLoopStatement (LoopKind.For) (OperationKind.LoopStatement) (Syntax: 'for (; true ... }')
  Condition: 
    ILiteralExpression (OperationKind.LiteralExpression, Type: System.Boolean, Constant: True) (Syntax: 'true')
  Before(0)
  AtLoopBottom(0)
  Body: 
    IBlockStatement (1 statements) (OperationKind.BlockStatement) (Syntax: '{ ... }')
      IExpressionStatement (OperationKind.ExpressionStatement) (Syntax: 'System.Cons ... eLine(""z"");')
        Expression: 
          IInvocationExpression (void System.Console.WriteLine(System.String value)) (OperationKind.InvocationExpression, Type: System.Void) (Syntax: 'System.Cons ... teLine(""z"")')
            Instance Receiver: 
              null
            Arguments(1):
                IArgument (ArgumentKind.Explicit, Matching Parameter: value) (OperationKind.Argument) (Syntax: '""z""')
                  ILiteralExpression (OperationKind.LiteralExpression, Type: System.String, Constant: ""z"") (Syntax: '""z""')
                  InConversion: CommonConversion (Exists: True, IsIdentity: True, IsNumeric: False, IsReference: False, IsUserDefined: False) (MethodSymbol: null)
                  OutConversion: CommonConversion (Exists: True, IsIdentity: True, IsNumeric: False, IsReference: False, IsUserDefined: False) (MethodSymbol: null)
";
            VerifyOperationTreeForTest<ForStatementSyntax>(source, expectedOperationTree);
        }

        [CompilerTrait(CompilerFeature.IOperation)]
        [Fact, WorkItem(17602, "https://github.com/dotnet/roslyn/issues/17602")]
        public void IForLoopStatement_InvalidExpression()
        {
            string source = @"
class C
{
    static void Main(string[] args)
    {
        /*<bind>*/for (int k = 0, j = 0; k < 100, j > 5;/*</bind>*/ k++)
        {
        }
    }
}
";
            string expectedOperationTree = @"
IForLoopStatement (LoopKind.For) (OperationKind.LoopStatement, IsInvalid) (Syntax: 'for (int k  ... 100, j > 5;')
  Locals: Local_1: System.Int32 k
    Local_2: System.Int32 j
  Condition: 
    IBinaryOperatorExpression (BinaryOperatorKind.LessThan) (OperationKind.BinaryOperatorExpression, Type: System.Boolean, IsInvalid) (Syntax: 'k < 100')
      Left: 
        ILocalReferenceExpression: k (OperationKind.LocalReferenceExpression, Type: System.Int32) (Syntax: 'k')
      Right: 
        ILiteralExpression (OperationKind.LiteralExpression, Type: System.Int32, Constant: 100, IsInvalid) (Syntax: '100')
  Before:
      IVariableDeclarationStatement (2 declarations) (OperationKind.VariableDeclarationStatement) (Syntax: 'int k = 0, j = 0')
        IVariableDeclaration (1 variables) (OperationKind.VariableDeclaration) (Syntax: 'k = 0')
          Variables: Local_1: System.Int32 k
          Initializer: 
            ILiteralExpression (OperationKind.LiteralExpression, Type: System.Int32, Constant: 0) (Syntax: '0')
        IVariableDeclaration (1 variables) (OperationKind.VariableDeclaration) (Syntax: 'j = 0')
          Variables: Local_1: System.Int32 j
          Initializer: 
            ILiteralExpression (OperationKind.LiteralExpression, Type: System.Int32, Constant: 0) (Syntax: '0')
  AtLoopBottom:
      IExpressionStatement (OperationKind.ExpressionStatement, IsInvalid, IsImplicit) (Syntax: '')
        Expression: 
          IInvalidExpression (OperationKind.InvalidExpression, Type: null, IsInvalid) (Syntax: '')
            Children(0)
      IExpressionStatement (OperationKind.ExpressionStatement, IsInvalid, IsImplicit) (Syntax: 'j > 5')
        Expression: 
          IBinaryOperatorExpression (BinaryOperatorKind.GreaterThan) (OperationKind.BinaryOperatorExpression, Type: System.Boolean, IsInvalid) (Syntax: 'j > 5')
            Left: 
              ILocalReferenceExpression: j (OperationKind.LocalReferenceExpression, Type: System.Int32, IsInvalid) (Syntax: 'j')
            Right: 
              ILiteralExpression (OperationKind.LiteralExpression, Type: System.Int32, Constant: 5, IsInvalid) (Syntax: '5')
  Body: 
    IEmptyStatement (OperationKind.EmptyStatement, IsInvalid) (Syntax: ';')
";
            VerifyOperationTreeForTest<ForStatementSyntax>(source, expectedOperationTree);
        }

        [CompilerTrait(CompilerFeature.IOperation)]
        [Fact, WorkItem(17602, "https://github.com/dotnet/roslyn/issues/17602")]
        public void IForLoopStatement_ConditionOutVar()
        {
            string source = @"
class P
{
    private void M()
    {
        var s = """";
        /*<bind>*/for (var j = int.TryParse(s, out var i) ? i : 0; i < 10; i++)
        {
            System.Console.WriteLine($""i={i}, s={s}"");
        }/*</bind>*/
    }
}
";
            string expectedOperationTree = @"
IForLoopStatement (LoopKind.For) (OperationKind.LoopStatement) (Syntax: 'for (var j  ... }')
  Locals: Local_1: System.Int32 j
    Local_2: System.Int32 i
  Condition: 
    IBinaryOperatorExpression (BinaryOperatorKind.LessThan) (OperationKind.BinaryOperatorExpression, Type: System.Boolean) (Syntax: 'i < 10')
      Left: 
        ILocalReferenceExpression: i (OperationKind.LocalReferenceExpression, Type: System.Int32) (Syntax: 'i')
      Right: 
        ILiteralExpression (OperationKind.LiteralExpression, Type: System.Int32, Constant: 10) (Syntax: '10')
  Before:
      IVariableDeclarationStatement (1 declarations) (OperationKind.VariableDeclarationStatement) (Syntax: 'var j = int ...  i) ? i : 0')
        IVariableDeclaration (1 variables) (OperationKind.VariableDeclaration) (Syntax: 'j = int.Try ...  i) ? i : 0')
          Variables: Local_1: System.Int32 j
          Initializer: 
            IConditionalExpression (OperationKind.ConditionalExpression, Type: System.Int32) (Syntax: 'int.TryPars ...  i) ? i : 0')
              Condition: 
                IInvocationExpression (System.Boolean System.Int32.TryParse(System.String s, out System.Int32 result)) (OperationKind.InvocationExpression, Type: System.Boolean) (Syntax: 'int.TryPars ...  out var i)')
                  Instance Receiver: 
                    null
                  Arguments(2):
                      IArgument (ArgumentKind.Explicit, Matching Parameter: s) (OperationKind.Argument) (Syntax: 's')
                        ILocalReferenceExpression: s (OperationKind.LocalReferenceExpression, Type: System.String) (Syntax: 's')
                        InConversion: CommonConversion (Exists: True, IsIdentity: True, IsNumeric: False, IsReference: False, IsUserDefined: False) (MethodSymbol: null)
                        OutConversion: CommonConversion (Exists: True, IsIdentity: True, IsNumeric: False, IsReference: False, IsUserDefined: False) (MethodSymbol: null)
                      IArgument (ArgumentKind.Explicit, Matching Parameter: result) (OperationKind.Argument) (Syntax: 'out var i')
                        ILocalReferenceExpression: i (IsDeclaration: True) (OperationKind.LocalReferenceExpression, Type: System.Int32) (Syntax: 'var i')
                        InConversion: CommonConversion (Exists: True, IsIdentity: True, IsNumeric: False, IsReference: False, IsUserDefined: False) (MethodSymbol: null)
                        OutConversion: CommonConversion (Exists: True, IsIdentity: True, IsNumeric: False, IsReference: False, IsUserDefined: False) (MethodSymbol: null)
              WhenTrue: 
                ILocalReferenceExpression: i (OperationKind.LocalReferenceExpression, Type: System.Int32) (Syntax: 'i')
              WhenFalse: 
                ILiteralExpression (OperationKind.LiteralExpression, Type: System.Int32, Constant: 0) (Syntax: '0')
  AtLoopBottom:
      IExpressionStatement (OperationKind.ExpressionStatement, IsImplicit) (Syntax: 'i++')
        Expression: 
          IIncrementOrDecrementExpression (Postfix) (OperationKind.IncrementExpression, Type: System.Int32) (Syntax: 'i++')
            Target: 
              ILocalReferenceExpression: i (OperationKind.LocalReferenceExpression, Type: System.Int32) (Syntax: 'i')
  Body: 
    IBlockStatement (1 statements) (OperationKind.BlockStatement) (Syntax: '{ ... }')
      IExpressionStatement (OperationKind.ExpressionStatement) (Syntax: 'System.Cons ... }, s={s}"");')
        Expression: 
          IInvocationExpression (void System.Console.WriteLine(System.String value)) (OperationKind.InvocationExpression, Type: System.Void) (Syntax: 'System.Cons ... i}, s={s}"")')
            Instance Receiver: 
              null
            Arguments(1):
                IArgument (ArgumentKind.Explicit, Matching Parameter: value) (OperationKind.Argument) (Syntax: '$""i={i}, s={s}""')
                  IInterpolatedStringExpression (OperationKind.InterpolatedStringExpression, Type: System.String) (Syntax: '$""i={i}, s={s}""')
                    Parts(4):
                        IInterpolatedStringText (OperationKind.InterpolatedStringText) (Syntax: 'i=')
                          Text: 
                            ILiteralExpression (OperationKind.LiteralExpression, Type: System.String, Constant: ""i="") (Syntax: 'i=')
                        IInterpolation (OperationKind.Interpolation) (Syntax: '{i}')
                          Expression: 
                            ILocalReferenceExpression: i (OperationKind.LocalReferenceExpression, Type: System.Int32) (Syntax: 'i')
                          Alignment: 
                            null
                          FormatString: 
                            null
                        IInterpolatedStringText (OperationKind.InterpolatedStringText) (Syntax: ', s=')
                          Text: 
                            ILiteralExpression (OperationKind.LiteralExpression, Type: System.String, Constant: "", s="") (Syntax: ', s=')
                        IInterpolation (OperationKind.Interpolation) (Syntax: '{s}')
                          Expression: 
                            ILocalReferenceExpression: s (OperationKind.LocalReferenceExpression, Type: System.String) (Syntax: 's')
                          Alignment: 
                            null
                          FormatString: 
                            null
                  InConversion: CommonConversion (Exists: True, IsIdentity: True, IsNumeric: False, IsReference: False, IsUserDefined: False) (MethodSymbol: null)
                  OutConversion: CommonConversion (Exists: True, IsIdentity: True, IsNumeric: False, IsReference: False, IsUserDefined: False) (MethodSymbol: null)
";
            VerifyOperationTreeForTest<ForStatementSyntax>(source, expectedOperationTree);
        }

    }
}<|MERGE_RESOLUTION|>--- conflicted
+++ resolved
@@ -1791,106 +1791,43 @@
             string expectedOperationTree = @"
 IForLoopStatement (LoopKind.For) (OperationKind.LoopStatement) (Syntax: 'for (IEnume ... }')
   Locals: Local_1: System.Collections.Generic.IEnumerable<System.String> str
-  Condition: 
+  Condition:
     null
   Before:
-<<<<<<< HEAD
-      IVariableDeclaration (1 variables) (OperationKind.VariableDeclaration) (Syntax: 'str = from  ... select w')
-        Variables: Local_1: System.Collections.Generic.IEnumerable<System.String> str
-        Initializer: ITranslatedQueryExpression (OperationKind.TranslatedQueryExpression, Type: System.Collections.Generic.IEnumerable<System.String>) (Syntax: 'from x in "" ... select w')
-            Expression: IInvocationExpression (System.Collections.Generic.IEnumerable<System.String> System.Linq.Enumerable.Select<System.String, System.String>(this System.Collections.Generic.IEnumerable<System.String> source, System.Func<System.String, System.String> selector)) (OperationKind.InvocationExpression, Type: System.Collections.Generic.IEnumerable<System.String>) (Syntax: 'select w')
-                Instance Receiver: null
-                Arguments(2):
-                    IArgument (ArgumentKind.Explicit, Matching Parameter: source) (OperationKind.Argument) (Syntax: 'select z')
-                      IInvocationExpression (System.Collections.Generic.IEnumerable<System.String> System.Linq.Enumerable.Select<<anonymous type: System.Char x, System.String z>, System.String>(this System.Collections.Generic.IEnumerable<<anonymous type: System.Char x, System.String z>> source, System.Func<<anonymous type: System.Char x, System.String z>, System.String> selector)) (OperationKind.InvocationExpression, Type: System.Collections.Generic.IEnumerable<System.String>) (Syntax: 'select z')
-                        Instance Receiver: null
-                        Arguments(2):
-                            IArgument (ArgumentKind.Explicit, Matching Parameter: source) (OperationKind.Argument) (Syntax: 'let z = x.ToString()')
-                              IInvocationExpression (System.Collections.Generic.IEnumerable<<anonymous type: System.Char x, System.String z>> System.Linq.Enumerable.Select<System.Char, <anonymous type: System.Char x, System.String z>>(this System.Collections.Generic.IEnumerable<System.Char> source, System.Func<System.Char, <anonymous type: System.Char x, System.String z>> selector)) (OperationKind.InvocationExpression, Type: System.Collections.Generic.IEnumerable<<anonymous type: System.Char x, System.String z>>) (Syntax: 'let z = x.ToString()')
-                                Instance Receiver: null
-                                Arguments(2):
-                                    IArgument (ArgumentKind.Explicit, Matching Parameter: source) (OperationKind.Argument) (Syntax: 'from x in ""123""')
-                                      IConversionExpression (Implicit, TryCast: False, Unchecked) (OperationKind.ConversionExpression, Type: System.Collections.Generic.IEnumerable<System.Char>) (Syntax: 'from x in ""123""')
-                                        Conversion: CommonConversion (Exists: True, IsIdentity: False, IsNumeric: False, IsReference: True, IsUserDefined: False) (MethodSymbol: null)
-                                        Operand: ILiteralExpression (OperationKind.LiteralExpression, Type: System.String, Constant: ""123"") (Syntax: '""123""')
-                                      InConversion: CommonConversion (Exists: True, IsIdentity: True, IsNumeric: False, IsReference: False, IsUserDefined: False) (MethodSymbol: null)
-                                      OutConversion: CommonConversion (Exists: True, IsIdentity: True, IsNumeric: False, IsReference: False, IsUserDefined: False) (MethodSymbol: null)
-                                    IArgument (ArgumentKind.Explicit, Matching Parameter: selector) (OperationKind.Argument) (Syntax: 'x.ToString()')
-                                      IDelegateCreationExpression (OperationKind.DelegateCreationExpression, Type: System.Func<System.Char, <anonymous type: System.Char x, System.String z>>) (Syntax: 'x.ToString()')
-                                        Target: IAnonymousFunctionExpression (Symbol: lambda expression) (OperationKind.AnonymousFunctionExpression, Type: null) (Syntax: 'x.ToString()')
-                                            IBlockStatement (1 statements) (OperationKind.BlockStatement) (Syntax: 'x.ToString()')
-                                              IReturnStatement (OperationKind.ReturnStatement) (Syntax: 'x.ToString()')
-                                                ReturnedValue: IObjectCreationExpression (Constructor: <anonymous type: System.Char x, System.String z>..ctor(System.Char x, System.String z)) (OperationKind.ObjectCreationExpression, Type: <anonymous type: System.Char x, System.String z>) (Syntax: 'let z = x.ToString()')
-                                                    Arguments(2):
-                                                        IArgument (ArgumentKind.Explicit, Matching Parameter: x) (OperationKind.Argument) (Syntax: 'let z = x.ToString()')
-                                                          IParameterReferenceExpression: x (OperationKind.ParameterReferenceExpression, Type: System.Char) (Syntax: 'let z = x.ToString()')
-                                                          InConversion: CommonConversion (Exists: True, IsIdentity: True, IsNumeric: False, IsReference: False, IsUserDefined: False) (MethodSymbol: null)
-                                                          OutConversion: CommonConversion (Exists: True, IsIdentity: True, IsNumeric: False, IsReference: False, IsUserDefined: False) (MethodSymbol: null)
-                                                        IArgument (ArgumentKind.Explicit, Matching Parameter: z) (OperationKind.Argument) (Syntax: 'x.ToString()')
-                                                          IInvocationExpression (virtual System.String System.Char.ToString()) (OperationKind.InvocationExpression, Type: System.String) (Syntax: 'x.ToString()')
-                                                            Instance Receiver: IOperation:  (OperationKind.None) (Syntax: 'x')
-                                                            Arguments(0)
-                                                          InConversion: CommonConversion (Exists: True, IsIdentity: True, IsNumeric: False, IsReference: False, IsUserDefined: False) (MethodSymbol: null)
-                                                          OutConversion: CommonConversion (Exists: True, IsIdentity: True, IsNumeric: False, IsReference: False, IsUserDefined: False) (MethodSymbol: null)
-                                                    Initializer: null
-                                      InConversion: CommonConversion (Exists: True, IsIdentity: True, IsNumeric: False, IsReference: False, IsUserDefined: False) (MethodSymbol: null)
-                                      OutConversion: CommonConversion (Exists: True, IsIdentity: True, IsNumeric: False, IsReference: False, IsUserDefined: False) (MethodSymbol: null)
-                              InConversion: CommonConversion (Exists: True, IsIdentity: True, IsNumeric: False, IsReference: False, IsUserDefined: False) (MethodSymbol: null)
-                              OutConversion: CommonConversion (Exists: True, IsIdentity: True, IsNumeric: False, IsReference: False, IsUserDefined: False) (MethodSymbol: null)
-                            IArgument (ArgumentKind.Explicit, Matching Parameter: selector) (OperationKind.Argument) (Syntax: 'z')
-                              IDelegateCreationExpression (OperationKind.DelegateCreationExpression, Type: System.Func<<anonymous type: System.Char x, System.String z>, System.String>) (Syntax: 'z')
-                                Target: IAnonymousFunctionExpression (Symbol: lambda expression) (OperationKind.AnonymousFunctionExpression, Type: null) (Syntax: 'z')
-                                    IBlockStatement (1 statements) (OperationKind.BlockStatement) (Syntax: 'z')
-                                      IReturnStatement (OperationKind.ReturnStatement) (Syntax: 'z')
-                                        ReturnedValue: IOperation:  (OperationKind.None) (Syntax: 'z')
-                              InConversion: CommonConversion (Exists: True, IsIdentity: True, IsNumeric: False, IsReference: False, IsUserDefined: False) (MethodSymbol: null)
-                              OutConversion: CommonConversion (Exists: True, IsIdentity: True, IsNumeric: False, IsReference: False, IsUserDefined: False) (MethodSymbol: null)
-                      InConversion: CommonConversion (Exists: True, IsIdentity: True, IsNumeric: False, IsReference: False, IsUserDefined: False) (MethodSymbol: null)
-                      OutConversion: CommonConversion (Exists: True, IsIdentity: True, IsNumeric: False, IsReference: False, IsUserDefined: False) (MethodSymbol: null)
-                    IArgument (ArgumentKind.Explicit, Matching Parameter: selector) (OperationKind.Argument) (Syntax: 'w')
-                      IDelegateCreationExpression (OperationKind.DelegateCreationExpression, Type: System.Func<System.String, System.String>) (Syntax: 'w')
-                        Target: IAnonymousFunctionExpression (Symbol: lambda expression) (OperationKind.AnonymousFunctionExpression, Type: null) (Syntax: 'w')
-                            IBlockStatement (1 statements) (OperationKind.BlockStatement) (Syntax: 'w')
-                              IReturnStatement (OperationKind.ReturnStatement) (Syntax: 'w')
-                                ReturnedValue: IOperation:  (OperationKind.None) (Syntax: 'w')
-                      InConversion: CommonConversion (Exists: True, IsIdentity: True, IsNumeric: False, IsReference: False, IsUserDefined: False) (MethodSymbol: null)
-                      OutConversion: CommonConversion (Exists: True, IsIdentity: True, IsNumeric: False, IsReference: False, IsUserDefined: False) (MethodSymbol: null)
-=======
       IVariableDeclarationStatement (1 declarations) (OperationKind.VariableDeclarationStatement) (Syntax: 'IEnumerable ... select w')
         IVariableDeclaration (1 variables) (OperationKind.VariableDeclaration) (Syntax: 'str = from  ... select w')
           Variables: Local_1: System.Collections.Generic.IEnumerable<System.String> str
-          Initializer: 
+          Initializer:
             ITranslatedQueryExpression (OperationKind.TranslatedQueryExpression, Type: System.Collections.Generic.IEnumerable<System.String>) (Syntax: 'from x in "" ... select w')
-              Expression: 
+              Expression:
                 IInvocationExpression (System.Collections.Generic.IEnumerable<System.String> System.Linq.Enumerable.Select<System.String, System.String>(this System.Collections.Generic.IEnumerable<System.String> source, System.Func<System.String, System.String> selector)) (OperationKind.InvocationExpression, Type: System.Collections.Generic.IEnumerable<System.String>, IsImplicit) (Syntax: 'select w')
-                  Instance Receiver: 
+                  Instance Receiver:
                     null
                   Arguments(2):
                       IArgument (ArgumentKind.Explicit, Matching Parameter: source) (OperationKind.Argument, IsImplicit) (Syntax: 'select z')
                         IInvocationExpression (System.Collections.Generic.IEnumerable<System.String> System.Linq.Enumerable.Select<<anonymous type: System.Char x, System.String z>, System.String>(this System.Collections.Generic.IEnumerable<<anonymous type: System.Char x, System.String z>> source, System.Func<<anonymous type: System.Char x, System.String z>, System.String> selector)) (OperationKind.InvocationExpression, Type: System.Collections.Generic.IEnumerable<System.String>, IsImplicit) (Syntax: 'select z')
-                          Instance Receiver: 
+                          Instance Receiver:
                             null
                           Arguments(2):
                               IArgument (ArgumentKind.Explicit, Matching Parameter: source) (OperationKind.Argument, IsImplicit) (Syntax: 'let z = x.ToString()')
                                 IInvocationExpression (System.Collections.Generic.IEnumerable<<anonymous type: System.Char x, System.String z>> System.Linq.Enumerable.Select<System.Char, <anonymous type: System.Char x, System.String z>>(this System.Collections.Generic.IEnumerable<System.Char> source, System.Func<System.Char, <anonymous type: System.Char x, System.String z>> selector)) (OperationKind.InvocationExpression, Type: System.Collections.Generic.IEnumerable<<anonymous type: System.Char x, System.String z>>, IsImplicit) (Syntax: 'let z = x.ToString()')
-                                  Instance Receiver: 
+                                  Instance Receiver:
                                     null
                                   Arguments(2):
                                       IArgument (ArgumentKind.Explicit, Matching Parameter: source) (OperationKind.Argument, IsImplicit) (Syntax: 'from x in ""123""')
                                         IConversionExpression (Implicit, TryCast: False, Unchecked) (OperationKind.ConversionExpression, Type: System.Collections.Generic.IEnumerable<System.Char>, IsImplicit) (Syntax: 'from x in ""123""')
                                           Conversion: CommonConversion (Exists: True, IsIdentity: False, IsNumeric: False, IsReference: True, IsUserDefined: False) (MethodSymbol: null)
-                                          Operand: 
+                                          Operand:
                                             ILiteralExpression (OperationKind.LiteralExpression, Type: System.String, Constant: ""123"") (Syntax: '""123""')
                                         InConversion: CommonConversion (Exists: True, IsIdentity: True, IsNumeric: False, IsReference: False, IsUserDefined: False) (MethodSymbol: null)
                                         OutConversion: CommonConversion (Exists: True, IsIdentity: True, IsNumeric: False, IsReference: False, IsUserDefined: False) (MethodSymbol: null)
                                       IArgument (ArgumentKind.Explicit, Matching Parameter: selector) (OperationKind.Argument, IsImplicit) (Syntax: 'x.ToString()')
-                                        IConversionExpression (Implicit, TryCast: False, Unchecked) (OperationKind.ConversionExpression, Type: System.Func<System.Char, <anonymous type: System.Char x, System.String z>>, IsImplicit) (Syntax: 'x.ToString()')
-                                          Conversion: CommonConversion (Exists: True, IsIdentity: False, IsNumeric: False, IsReference: False, IsUserDefined: False) (MethodSymbol: null)
-                                          Operand: 
+                                        IDelegateCreationExpression (OperationKind.DelegateCreationExpression, Type: System.Func<System.Char, <anonymous type: System.Char x, System.String z>>, IsImplicit) (Syntax: 'x.ToString()')
+                                          Target:
                                             IAnonymousFunctionExpression (Symbol: lambda expression) (OperationKind.AnonymousFunctionExpression, Type: null, IsImplicit) (Syntax: 'x.ToString()')
                                               IBlockStatement (1 statements) (OperationKind.BlockStatement, IsImplicit) (Syntax: 'x.ToString()')
                                                 IReturnStatement (OperationKind.ReturnStatement, IsImplicit) (Syntax: 'x.ToString()')
-                                                  ReturnedValue: 
+                                                  ReturnedValue:
                                                     IObjectCreationExpression (Constructor: <anonymous type: System.Char x, System.String z>..ctor(System.Char x, System.String z)) (OperationKind.ObjectCreationExpression, Type: <anonymous type: System.Char x, System.String z>, IsImplicit) (Syntax: 'let z = x.ToString()')
                                                       Arguments(2):
                                                           IArgument (ArgumentKind.Explicit, Matching Parameter: x) (OperationKind.Argument, IsImplicit) (Syntax: 'let z = x.ToString()')
@@ -1899,60 +1836,57 @@
                                                             OutConversion: CommonConversion (Exists: True, IsIdentity: True, IsNumeric: False, IsReference: False, IsUserDefined: False) (MethodSymbol: null)
                                                           IArgument (ArgumentKind.Explicit, Matching Parameter: z) (OperationKind.Argument, IsImplicit) (Syntax: 'x.ToString()')
                                                             IInvocationExpression (virtual System.String System.Char.ToString()) (OperationKind.InvocationExpression, Type: System.String) (Syntax: 'x.ToString()')
-                                                              Instance Receiver: 
+                                                              Instance Receiver:
                                                                 IOperation:  (OperationKind.None) (Syntax: 'x')
                                                               Arguments(0)
                                                             InConversion: CommonConversion (Exists: True, IsIdentity: True, IsNumeric: False, IsReference: False, IsUserDefined: False) (MethodSymbol: null)
                                                             OutConversion: CommonConversion (Exists: True, IsIdentity: True, IsNumeric: False, IsReference: False, IsUserDefined: False) (MethodSymbol: null)
-                                                      Initializer: 
+                                                      Initializer:
                                                         null
                                         InConversion: CommonConversion (Exists: True, IsIdentity: True, IsNumeric: False, IsReference: False, IsUserDefined: False) (MethodSymbol: null)
                                         OutConversion: CommonConversion (Exists: True, IsIdentity: True, IsNumeric: False, IsReference: False, IsUserDefined: False) (MethodSymbol: null)
                                 InConversion: CommonConversion (Exists: True, IsIdentity: True, IsNumeric: False, IsReference: False, IsUserDefined: False) (MethodSymbol: null)
                                 OutConversion: CommonConversion (Exists: True, IsIdentity: True, IsNumeric: False, IsReference: False, IsUserDefined: False) (MethodSymbol: null)
                               IArgument (ArgumentKind.Explicit, Matching Parameter: selector) (OperationKind.Argument, IsImplicit) (Syntax: 'z')
-                                IConversionExpression (Implicit, TryCast: False, Unchecked) (OperationKind.ConversionExpression, Type: System.Func<<anonymous type: System.Char x, System.String z>, System.String>, IsImplicit) (Syntax: 'z')
-                                  Conversion: CommonConversion (Exists: True, IsIdentity: False, IsNumeric: False, IsReference: False, IsUserDefined: False) (MethodSymbol: null)
-                                  Operand: 
+                                IDelegateCreationExpression (OperationKind.DelegateCreationExpression, Type: System.Func<<anonymous type: System.Char x, System.String z>, System.String>, IsImplicit) (Syntax: 'z')
+                                  Target:
                                     IAnonymousFunctionExpression (Symbol: lambda expression) (OperationKind.AnonymousFunctionExpression, Type: null, IsImplicit) (Syntax: 'z')
                                       IBlockStatement (1 statements) (OperationKind.BlockStatement, IsImplicit) (Syntax: 'z')
                                         IReturnStatement (OperationKind.ReturnStatement, IsImplicit) (Syntax: 'z')
-                                          ReturnedValue: 
+                                          ReturnedValue:
                                             IOperation:  (OperationKind.None) (Syntax: 'z')
                                 InConversion: CommonConversion (Exists: True, IsIdentity: True, IsNumeric: False, IsReference: False, IsUserDefined: False) (MethodSymbol: null)
                                 OutConversion: CommonConversion (Exists: True, IsIdentity: True, IsNumeric: False, IsReference: False, IsUserDefined: False) (MethodSymbol: null)
                         InConversion: CommonConversion (Exists: True, IsIdentity: True, IsNumeric: False, IsReference: False, IsUserDefined: False) (MethodSymbol: null)
                         OutConversion: CommonConversion (Exists: True, IsIdentity: True, IsNumeric: False, IsReference: False, IsUserDefined: False) (MethodSymbol: null)
                       IArgument (ArgumentKind.Explicit, Matching Parameter: selector) (OperationKind.Argument, IsImplicit) (Syntax: 'w')
-                        IConversionExpression (Implicit, TryCast: False, Unchecked) (OperationKind.ConversionExpression, Type: System.Func<System.String, System.String>, IsImplicit) (Syntax: 'w')
-                          Conversion: CommonConversion (Exists: True, IsIdentity: False, IsNumeric: False, IsReference: False, IsUserDefined: False) (MethodSymbol: null)
-                          Operand: 
+                        IDelegateCreationExpression (OperationKind.DelegateCreationExpression, Type: System.Func<System.String, System.String>, IsImplicit) (Syntax: 'w')
+                          Target:
                             IAnonymousFunctionExpression (Symbol: lambda expression) (OperationKind.AnonymousFunctionExpression, Type: null, IsImplicit) (Syntax: 'w')
                               IBlockStatement (1 statements) (OperationKind.BlockStatement, IsImplicit) (Syntax: 'w')
                                 IReturnStatement (OperationKind.ReturnStatement, IsImplicit) (Syntax: 'w')
-                                  ReturnedValue: 
+                                  ReturnedValue:
                                     IOperation:  (OperationKind.None) (Syntax: 'w')
                         InConversion: CommonConversion (Exists: True, IsIdentity: True, IsNumeric: False, IsReference: False, IsUserDefined: False) (MethodSymbol: null)
                         OutConversion: CommonConversion (Exists: True, IsIdentity: True, IsNumeric: False, IsReference: False, IsUserDefined: False) (MethodSymbol: null)
->>>>>>> 4b021d7e
   AtLoopBottom(0)
-  Body: 
+  Body:
     IBlockStatement (2 statements) (OperationKind.BlockStatement) (Syntax: '{ ... }')
       IForEachLoopStatement (LoopKind.ForEach) (OperationKind.LoopStatement) (Syntax: 'foreach (va ... }')
         Locals: Local_1: System.String item
-        LoopControlVariable: 
+        LoopControlVariable:
           ILocalReferenceExpression: item (IsDeclaration: True) (OperationKind.LocalReferenceExpression, Type: System.String, Constant: null) (Syntax: 'foreach (va ... }')
-        Collection: 
+        Collection:
           IConversionExpression (Implicit, TryCast: False, Unchecked) (OperationKind.ConversionExpression, Type: System.Collections.Generic.IEnumerable<System.String>, IsImplicit) (Syntax: 'str')
             Conversion: CommonConversion (Exists: True, IsIdentity: True, IsNumeric: False, IsReference: False, IsUserDefined: False) (MethodSymbol: null)
-            Operand: 
+            Operand:
               ILocalReferenceExpression: str (OperationKind.LocalReferenceExpression, Type: System.Collections.Generic.IEnumerable<System.String>) (Syntax: 'str')
-        Body: 
+        Body:
           IBlockStatement (1 statements) (OperationKind.BlockStatement) (Syntax: '{ ... }')
             IExpressionStatement (OperationKind.ExpressionStatement) (Syntax: 'System.Cons ... Line(item);')
-              Expression: 
+              Expression:
                 IInvocationExpression (void System.Console.WriteLine(System.String value)) (OperationKind.InvocationExpression, Type: System.Void) (Syntax: 'System.Cons ... eLine(item)')
-                  Instance Receiver: 
+                  Instance Receiver:
                     null
                   Arguments(1):
                       IArgument (ArgumentKind.Explicit, Matching Parameter: value) (OperationKind.Argument) (Syntax: 'item')
@@ -1961,7 +1895,7 @@
                         OutConversion: CommonConversion (Exists: True, IsIdentity: True, IsNumeric: False, IsReference: False, IsUserDefined: False) (MethodSymbol: null)
         NextVariables(0)
       IReturnStatement (OperationKind.ReturnStatement) (Syntax: 'return;')
-        ReturnedValue: 
+        ReturnedValue:
           null
 ";
             VerifyOperationTreeForTest<ForStatementSyntax>(source, expectedOperationTree);
@@ -2001,64 +1935,54 @@
             string expectedOperationTree = @"
 IForLoopStatement (LoopKind.For) (OperationKind.LoopStatement) (Syntax: 'for (int i  ... }')
   Locals: Local_1: System.Int32 i
-  Condition: 
+  Condition:
     IBinaryOperatorExpression (BinaryOperatorKind.LessThan) (OperationKind.BinaryOperatorExpression, Type: System.Boolean) (Syntax: 'i < 5')
-      Left: 
+      Left:
         ILocalReferenceExpression: i (OperationKind.LocalReferenceExpression, Type: System.Int32) (Syntax: 'i')
-      Right: 
+      Right:
         ILiteralExpression (OperationKind.LiteralExpression, Type: System.Int32, Constant: 5) (Syntax: '5')
   Before:
       IVariableDeclarationStatement (1 declarations) (OperationKind.VariableDeclarationStatement) (Syntax: 'int i = 0')
         IVariableDeclaration (1 variables) (OperationKind.VariableDeclaration) (Syntax: 'i = 0')
           Variables: Local_1: System.Int32 i
-          Initializer: 
+          Initializer:
             ILiteralExpression (OperationKind.LiteralExpression, Type: System.Int32, Constant: 0) (Syntax: '0')
   AtLoopBottom(0)
-  Body: 
+  Body:
     IBlockStatement (1 statements) (OperationKind.BlockStatement) (Syntax: '{ ... }')
       IReturnStatement (OperationKind.ReturnStatement) (Syntax: 'return from ... select w;')
-        ReturnedValue: 
+        ReturnedValue:
           ITranslatedQueryExpression (OperationKind.TranslatedQueryExpression, Type: System.Collections.Generic.IEnumerable<System.String>) (Syntax: 'from x in "" ... select w')
-            Expression: 
+            Expression:
               IInvocationExpression (System.Collections.Generic.IEnumerable<System.String> System.Linq.Enumerable.Select<System.String, System.String>(this System.Collections.Generic.IEnumerable<System.String> source, System.Func<System.String, System.String> selector)) (OperationKind.InvocationExpression, Type: System.Collections.Generic.IEnumerable<System.String>, IsImplicit) (Syntax: 'select w')
-                Instance Receiver: 
+                Instance Receiver:
                   null
                 Arguments(2):
                     IArgument (ArgumentKind.Explicit, Matching Parameter: source) (OperationKind.Argument, IsImplicit) (Syntax: 'select z')
                       IInvocationExpression (System.Collections.Generic.IEnumerable<System.String> System.Linq.Enumerable.Select<<anonymous type: System.Char x, System.String z>, System.String>(this System.Collections.Generic.IEnumerable<<anonymous type: System.Char x, System.String z>> source, System.Func<<anonymous type: System.Char x, System.String z>, System.String> selector)) (OperationKind.InvocationExpression, Type: System.Collections.Generic.IEnumerable<System.String>, IsImplicit) (Syntax: 'select z')
-                        Instance Receiver: 
+                        Instance Receiver:
                           null
                         Arguments(2):
                             IArgument (ArgumentKind.Explicit, Matching Parameter: source) (OperationKind.Argument, IsImplicit) (Syntax: 'let z = x.ToString()')
                               IInvocationExpression (System.Collections.Generic.IEnumerable<<anonymous type: System.Char x, System.String z>> System.Linq.Enumerable.Select<System.Char, <anonymous type: System.Char x, System.String z>>(this System.Collections.Generic.IEnumerable<System.Char> source, System.Func<System.Char, <anonymous type: System.Char x, System.String z>> selector)) (OperationKind.InvocationExpression, Type: System.Collections.Generic.IEnumerable<<anonymous type: System.Char x, System.String z>>, IsImplicit) (Syntax: 'let z = x.ToString()')
-                                Instance Receiver: 
+                                Instance Receiver:
                                   null
                                 Arguments(2):
                                     IArgument (ArgumentKind.Explicit, Matching Parameter: source) (OperationKind.Argument, IsImplicit) (Syntax: 'from x in ""123""')
                                       IConversionExpression (Implicit, TryCast: False, Unchecked) (OperationKind.ConversionExpression, Type: System.Collections.Generic.IEnumerable<System.Char>, IsImplicit) (Syntax: 'from x in ""123""')
                                         Conversion: CommonConversion (Exists: True, IsIdentity: False, IsNumeric: False, IsReference: True, IsUserDefined: False) (MethodSymbol: null)
-                                        Operand: 
+                                        Operand:
                                           ILiteralExpression (OperationKind.LiteralExpression, Type: System.String, Constant: ""123"") (Syntax: '""123""')
                                       InConversion: CommonConversion (Exists: True, IsIdentity: True, IsNumeric: False, IsReference: False, IsUserDefined: False) (MethodSymbol: null)
                                       OutConversion: CommonConversion (Exists: True, IsIdentity: True, IsNumeric: False, IsReference: False, IsUserDefined: False) (MethodSymbol: null)
-<<<<<<< HEAD
-                                    IArgument (ArgumentKind.Explicit, Matching Parameter: selector) (OperationKind.Argument) (Syntax: 'x.ToString()')
-                                      IDelegateCreationExpression (OperationKind.DelegateCreationExpression, Type: System.Func<System.Char, <anonymous type: System.Char x, System.String z>>) (Syntax: 'x.ToString()')
-                                        Target: IAnonymousFunctionExpression (Symbol: lambda expression) (OperationKind.AnonymousFunctionExpression, Type: null) (Syntax: 'x.ToString()')
-                                            IBlockStatement (1 statements) (OperationKind.BlockStatement) (Syntax: 'x.ToString()')
-                                              IReturnStatement (OperationKind.ReturnStatement) (Syntax: 'x.ToString()')
-                                                ReturnedValue: IObjectCreationExpression (Constructor: <anonymous type: System.Char x, System.String z>..ctor(System.Char x, System.String z)) (OperationKind.ObjectCreationExpression, Type: <anonymous type: System.Char x, System.String z>) (Syntax: 'let z = x.ToString()')
-=======
                                     IArgument (ArgumentKind.Explicit, Matching Parameter: selector) (OperationKind.Argument, IsImplicit) (Syntax: 'x.ToString()')
-                                      IConversionExpression (Implicit, TryCast: False, Unchecked) (OperationKind.ConversionExpression, Type: System.Func<System.Char, <anonymous type: System.Char x, System.String z>>, IsImplicit) (Syntax: 'x.ToString()')
-                                        Conversion: CommonConversion (Exists: True, IsIdentity: False, IsNumeric: False, IsReference: False, IsUserDefined: False) (MethodSymbol: null)
-                                        Operand: 
+                                      IDelegateCreationExpression (OperationKind.DelegateCreationExpression, Type: System.Func<System.Char, <anonymous type: System.Char x, System.String z>>, IsImplicit) (Syntax: 'x.ToString()')
+                                        Target:
                                           IAnonymousFunctionExpression (Symbol: lambda expression) (OperationKind.AnonymousFunctionExpression, Type: null, IsImplicit) (Syntax: 'x.ToString()')
                                             IBlockStatement (1 statements) (OperationKind.BlockStatement, IsImplicit) (Syntax: 'x.ToString()')
                                               IReturnStatement (OperationKind.ReturnStatement, IsImplicit) (Syntax: 'x.ToString()')
-                                                ReturnedValue: 
+                                                ReturnedValue:
                                                   IObjectCreationExpression (Constructor: <anonymous type: System.Char x, System.String z>..ctor(System.Char x, System.String z)) (OperationKind.ObjectCreationExpression, Type: <anonymous type: System.Char x, System.String z>, IsImplicit) (Syntax: 'let z = x.ToString()')
->>>>>>> 4b021d7e
                                                     Arguments(2):
                                                         IArgument (ArgumentKind.Explicit, Matching Parameter: x) (OperationKind.Argument, IsImplicit) (Syntax: 'let z = x.ToString()')
                                                           IParameterReferenceExpression: x (OperationKind.ParameterReferenceExpression, Type: System.Char, IsImplicit) (Syntax: 'let z = x.ToString()')
@@ -2066,57 +1990,37 @@
                                                           OutConversion: CommonConversion (Exists: True, IsIdentity: True, IsNumeric: False, IsReference: False, IsUserDefined: False) (MethodSymbol: null)
                                                         IArgument (ArgumentKind.Explicit, Matching Parameter: z) (OperationKind.Argument, IsImplicit) (Syntax: 'x.ToString()')
                                                           IInvocationExpression (virtual System.String System.Char.ToString()) (OperationKind.InvocationExpression, Type: System.String) (Syntax: 'x.ToString()')
-                                                            Instance Receiver: 
+                                                            Instance Receiver:
                                                               IOperation:  (OperationKind.None) (Syntax: 'x')
                                                             Arguments(0)
                                                           InConversion: CommonConversion (Exists: True, IsIdentity: True, IsNumeric: False, IsReference: False, IsUserDefined: False) (MethodSymbol: null)
                                                           OutConversion: CommonConversion (Exists: True, IsIdentity: True, IsNumeric: False, IsReference: False, IsUserDefined: False) (MethodSymbol: null)
-                                                    Initializer: 
+                                                    Initializer:
                                                       null
                                       InConversion: CommonConversion (Exists: True, IsIdentity: True, IsNumeric: False, IsReference: False, IsUserDefined: False) (MethodSymbol: null)
                                       OutConversion: CommonConversion (Exists: True, IsIdentity: True, IsNumeric: False, IsReference: False, IsUserDefined: False) (MethodSymbol: null)
                               InConversion: CommonConversion (Exists: True, IsIdentity: True, IsNumeric: False, IsReference: False, IsUserDefined: False) (MethodSymbol: null)
                               OutConversion: CommonConversion (Exists: True, IsIdentity: True, IsNumeric: False, IsReference: False, IsUserDefined: False) (MethodSymbol: null)
-<<<<<<< HEAD
-                            IArgument (ArgumentKind.Explicit, Matching Parameter: selector) (OperationKind.Argument) (Syntax: 'z')
-                              IDelegateCreationExpression (OperationKind.DelegateCreationExpression, Type: System.Func<<anonymous type: System.Char x, System.String z>, System.String>) (Syntax: 'z')
-                                Target: IAnonymousFunctionExpression (Symbol: lambda expression) (OperationKind.AnonymousFunctionExpression, Type: null) (Syntax: 'z')
-                                    IBlockStatement (1 statements) (OperationKind.BlockStatement) (Syntax: 'z')
-                                      IReturnStatement (OperationKind.ReturnStatement) (Syntax: 'z')
-                                        ReturnedValue: IOperation:  (OperationKind.None) (Syntax: 'z')
-=======
                             IArgument (ArgumentKind.Explicit, Matching Parameter: selector) (OperationKind.Argument, IsImplicit) (Syntax: 'z')
-                              IConversionExpression (Implicit, TryCast: False, Unchecked) (OperationKind.ConversionExpression, Type: System.Func<<anonymous type: System.Char x, System.String z>, System.String>, IsImplicit) (Syntax: 'z')
-                                Conversion: CommonConversion (Exists: True, IsIdentity: False, IsNumeric: False, IsReference: False, IsUserDefined: False) (MethodSymbol: null)
-                                Operand: 
+                              IDelegateCreationExpression (OperationKind.DelegateCreationExpression, Type: System.Func<<anonymous type: System.Char x, System.String z>, System.String>, IsImplicit) (Syntax: 'z')
+                                Target:
                                   IAnonymousFunctionExpression (Symbol: lambda expression) (OperationKind.AnonymousFunctionExpression, Type: null, IsImplicit) (Syntax: 'z')
                                     IBlockStatement (1 statements) (OperationKind.BlockStatement, IsImplicit) (Syntax: 'z')
                                       IReturnStatement (OperationKind.ReturnStatement, IsImplicit) (Syntax: 'z')
-                                        ReturnedValue: 
+                                        ReturnedValue:
                                           IOperation:  (OperationKind.None) (Syntax: 'z')
->>>>>>> 4b021d7e
                               InConversion: CommonConversion (Exists: True, IsIdentity: True, IsNumeric: False, IsReference: False, IsUserDefined: False) (MethodSymbol: null)
                               OutConversion: CommonConversion (Exists: True, IsIdentity: True, IsNumeric: False, IsReference: False, IsUserDefined: False) (MethodSymbol: null)
                       InConversion: CommonConversion (Exists: True, IsIdentity: True, IsNumeric: False, IsReference: False, IsUserDefined: False) (MethodSymbol: null)
                       OutConversion: CommonConversion (Exists: True, IsIdentity: True, IsNumeric: False, IsReference: False, IsUserDefined: False) (MethodSymbol: null)
-<<<<<<< HEAD
-                    IArgument (ArgumentKind.Explicit, Matching Parameter: selector) (OperationKind.Argument) (Syntax: 'w')
-                      IDelegateCreationExpression (OperationKind.DelegateCreationExpression, Type: System.Func<System.String, System.String>) (Syntax: 'w')
-                        Target: IAnonymousFunctionExpression (Symbol: lambda expression) (OperationKind.AnonymousFunctionExpression, Type: null) (Syntax: 'w')
-                            IBlockStatement (1 statements) (OperationKind.BlockStatement) (Syntax: 'w')
-                              IReturnStatement (OperationKind.ReturnStatement) (Syntax: 'w')
-                                ReturnedValue: IOperation:  (OperationKind.None) (Syntax: 'w')
-=======
                     IArgument (ArgumentKind.Explicit, Matching Parameter: selector) (OperationKind.Argument, IsImplicit) (Syntax: 'w')
-                      IConversionExpression (Implicit, TryCast: False, Unchecked) (OperationKind.ConversionExpression, Type: System.Func<System.String, System.String>, IsImplicit) (Syntax: 'w')
-                        Conversion: CommonConversion (Exists: True, IsIdentity: False, IsNumeric: False, IsReference: False, IsUserDefined: False) (MethodSymbol: null)
-                        Operand: 
+                      IDelegateCreationExpression (OperationKind.DelegateCreationExpression, Type: System.Func<System.String, System.String>, IsImplicit) (Syntax: 'w')
+                        Target:
                           IAnonymousFunctionExpression (Symbol: lambda expression) (OperationKind.AnonymousFunctionExpression, Type: null, IsImplicit) (Syntax: 'w')
                             IBlockStatement (1 statements) (OperationKind.BlockStatement, IsImplicit) (Syntax: 'w')
                               IReturnStatement (OperationKind.ReturnStatement, IsImplicit) (Syntax: 'w')
-                                ReturnedValue: 
+                                ReturnedValue:
                                   IOperation:  (OperationKind.None) (Syntax: 'w')
->>>>>>> 4b021d7e
                       InConversion: CommonConversion (Exists: True, IsIdentity: True, IsNumeric: False, IsReference: False, IsUserDefined: False) (MethodSymbol: null)
                       OutConversion: CommonConversion (Exists: True, IsIdentity: True, IsNumeric: False, IsReference: False, IsUserDefined: False) (MethodSymbol: null)
 ";
