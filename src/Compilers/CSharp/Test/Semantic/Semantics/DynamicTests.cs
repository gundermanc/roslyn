﻿// Copyright (c) Microsoft.  All Rights Reserved.  Licensed under the Apache License, Version 2.0.  See License.txt in the project root for license information.

using System;
using Microsoft.CodeAnalysis.CSharp.Symbols;
using Microsoft.CodeAnalysis.CSharp.Test.Utilities;
using Roslyn.Test.Utilities;
using Xunit;
using System.Collections.Generic;
using System.Linq;
using Microsoft.CodeAnalysis.CSharp.Syntax;
using Microsoft.CodeAnalysis.Test.Utilities;

namespace Microsoft.CodeAnalysis.CSharp.UnitTests
{
    public partial class SyntaxBinderTests
    {
        #region Conversions

        [Fact]
        public void DynamicAssignmentConversion_Errors()
        {
            string source = @"
public unsafe class C
{
    void M()
    {
        dynamic d = null;
        void* p1 = d;
        int* p2 = (int*)d;
    }
}
";
            CreateCompilationWithMscorlib40AndSystemCore(source, options: TestOptions.UnsafeReleaseDll).VerifyDiagnostics(
                // (7,20): error CS0029: Cannot implicitly convert type 'dynamic' to 'void*'
                Diagnostic(ErrorCode.ERR_NoImplicitConv, "d").WithArguments("dynamic", "void*"),
                // (8,19): error CS0030: Cannot convert type 'dynamic' to 'int*'
                Diagnostic(ErrorCode.ERR_NoExplicitConv, "(int*)d").WithArguments("dynamic", "int*"));
        }

        [Fact]
        public void ConversionClassification()
        {
            var c = CreateCompilation("", new[] { CSharpRef, SystemCoreRef });
            HashSet<DiagnosticInfo> useSiteDiagnostics = null;
            var dynamicToObject = c.Conversions.ClassifyConversionFromType(DynamicTypeSymbol.Instance, c.GetSpecialType(SpecialType.System_Object), ref useSiteDiagnostics);
            var objectToDynamic = c.Conversions.ClassifyConversionFromType(c.GetSpecialType(SpecialType.System_Object), DynamicTypeSymbol.Instance, ref useSiteDiagnostics);

            Assert.Equal(ConversionKind.Identity, dynamicToObject.Kind);
            Assert.Equal(ConversionKind.Identity, objectToDynamic.Kind);
        }

        [Fact]
        public void UserDefinedConversion()
        {
            string source = @"
using System.Collections.Generic;

class A
{
    public static implicit operator List<object>(A a) { return null; }
    public static explicit operator List<dynamic>(A a) {return null; }
}

class B
{
    public static implicit operator object[](B a) { return null; }
    public static implicit operator dynamic[](B a) {return null; }
}";

            CreateCompilationWithMscorlib40AndSystemCore(source).VerifyDiagnostics(
                // (7,37): error CS0557: Duplicate user-defined conversion in type 'A'
                //     public static explicit operator List<dynamic>(A a) {return null; }
                Diagnostic(ErrorCode.ERR_DuplicateConversionInClass, "List<dynamic>").WithArguments("A"),
                // (13,37): error CS0557: Duplicate user-defined conversion in type 'B'
                //     public static implicit operator dynamic[](B a) {return null; }
                Diagnostic(ErrorCode.ERR_DuplicateConversionInClass, "dynamic[]").WithArguments("B"));
        }

        [Fact]
        public void IdentityConversions()
        {
            string source = @"
using System.Collections.Generic;

class C
{
    void M() 
    {
        ICollection<dynamic> v1 = new List<object>();                   //-typeExpression: System.Collections.Generic.ICollection<dynamic>
                                                                        //-objectCreationExpression: System.Collections.Generic.List<object>
                                                                        //-conversion: System.Collections.Generic.ICollection<dynamic>

        ICollection<object> v2 = new List<dynamic>();                   //-typeExpression: System.Collections.Generic.ICollection<object>
                                                                        //-objectCreationExpression: System.Collections.Generic.List<dynamic>
                                                                        //-conversion: System.Collections.Generic.ICollection<object>

        IEnumerable<dynamic> v3 = new List<object>();                   //-typeExpression: System.Collections.Generic.IEnumerable<dynamic>
                                                                        //-objectCreationExpression: System.Collections.Generic.List<object>
                                                                        //-conversion: System.Collections.Generic.IEnumerable<dynamic>

        IEnumerable<object>  v4 = new List<dynamic>();                  //-typeExpression: System.Collections.Generic.IEnumerable<object>
                                                                        //-objectCreationExpression: System.Collections.Generic.List<dynamic>
                                                                        //-conversion: System.Collections.Generic.IEnumerable<object>

        IDictionary<dynamic, int> v5 = new Dictionary<object, int>();   //-typeExpression: System.Collections.Generic.IDictionary<dynamic, int>
                                                                        //-objectCreationExpression: System.Collections.Generic.Dictionary<object, int>
                                                                        //-conversion: System.Collections.Generic.IDictionary<dynamic, int>

        IDictionary<object, int> v6 = new Dictionary<dynamic, int>();   //-typeExpression: System.Collections.Generic.IDictionary<object, int>
                                                                        //-objectCreationExpression: System.Collections.Generic.Dictionary<dynamic, int>
                                                                        //-conversion: System.Collections.Generic.IDictionary<object, int>

        IList<dynamic> v7 = new List<object>();                         //-typeExpression: System.Collections.Generic.IList<dynamic>
                                                                        //-objectCreationExpression: System.Collections.Generic.List<object>
                                                                        //-conversion: System.Collections.Generic.IList<dynamic>

        IList<object> v8 = new List<dynamic>();                         //-typeExpression: System.Collections.Generic.IList<object>
                                                                        //-objectCreationExpression: System.Collections.Generic.List<dynamic>
                                                                        //-conversion: System.Collections.Generic.IList<object>
    }
}
";
            TestTypes(source);
        }

        #endregion

        #region Parameters

        [Fact]
        public void DefaultParameterValues()
        {
            string source = @"
class C
{
    void F1(dynamic d = null) { }
    void F2(dynamic d = c) { }
    void F3(dynamic d = 123) { }
    void F4(dynamic d = true) { }
    void F5(dynamic d = 1.0) { }
    void F6(dynamic d = 1.0m) { }

    const string c = ""x"";
}
";
            CreateCompilationWithMscorlib40AndSystemCore(source).VerifyDiagnostics(
                // (5,18): error CS1763: 'd' is of type 'dynamic'. A default parameter value of a reference type other than string can only be initialized with null
                // void F2(dynamic d = "x") { }
                Diagnostic(ErrorCode.ERR_NotNullRefDefaultParameter, "d").WithArguments("d", "dynamic"),
                // (6,18): error CS1763: 'd' is of type 'dynamic'. A default parameter value of a reference type other than string can only be initialized with null
                // void F3(dynamic d = 123) { }
                Diagnostic(ErrorCode.ERR_NotNullRefDefaultParameter, "d").WithArguments("d", "dynamic"),
                // (7,19): error CS1763: 'd' is of type 'dynamic'. A default parameter value of a reference type other than string can only be initialized with null
                // void F4(dynamic d = true) { }
                Diagnostic(ErrorCode.ERR_NotNullRefDefaultParameter, "d").WithArguments("d", "dynamic"),
                // (8,19): error CS1763: 'd' is of type 'dynamic'. A default parameter value of a reference type other than string can only be initialized with null
                // void F5(dynamic d = 1.0) { }
                Diagnostic(ErrorCode.ERR_NotNullRefDefaultParameter, "d").WithArguments("d", "dynamic"),
                // (9,19): error CS1763: 'd' is of type 'dynamic'. A default parameter value of a reference type other than string can only be initialized with null
                // void F6(dynamic d = 1.0m) { }
                Diagnostic(ErrorCode.ERR_NotNullRefDefaultParameter, "d").WithArguments("d", "dynamic"));
        }

        [Fact]
        public void ArgList_Error()
        {
            string source = @"
class C 
{
  void Goo(__arglist)
  {
  }

  void Main()
  {
    dynamic d = 1;
    Goo(d);
  }
}";
            CreateCompilationWithMscorlib40AndSystemCore(source).VerifyDiagnostics(
                // (11,9): error CS1503: Argument 1: cannot convert from 'dynamic' to '__arglist'
                Diagnostic(ErrorCode.ERR_BadArgType, "d").WithArguments("1", "dynamic", "__arglist"));
        }

        [Fact]
        public void ArgList_OK()
        {
            string source = @"
class C 
{
  void Goo(__arglist) { }
  void Goo(bool a) { }

  void Main()
  {
    dynamic d = 1;
    Goo(d);
  }
}";
            CreateCompilationWithMscorlib40AndSystemCore(source).VerifyDiagnostics();
        }

        #endregion

        #region Overrides, Hides and Implements

        [Fact]
        public void IdentityConvertibleReturnTypes_Overriding()
        {
            string source = @"
using System;
using System.Collections.Generic;

abstract class A
{
    public virtual object F(int i) { return null; }
    public virtual object this[int i] { get { return null; } }
    public virtual Dictionary<List<object>, dynamic> P { get { return null; } }
    public virtual event Action<object> E { add { } remove { } }
}

class B : A
{
    public override dynamic F(int i) { return null; }
    public override dynamic this[int i] { get { return null; } }
    public override Dictionary<List<dynamic>, object> P { get { return null; } }
    public override event Action<dynamic> E { add { } remove { } }
}

class C : B
{
    public override object F(int i) { return null; }
    public override object this[int i] { get { return null; } }
    public override Dictionary<List<object>, object> P { get { return null; } }
    public override event Action<object> E { add { } remove { } }
}
";
            CreateCompilation(source, new[] { CSharpRef, SystemCoreRef }).VerifyDiagnostics();
        }

        [Fact]
        public void IdentityConvertibleReturnTypes_Hiding()
        {
            string source = @"
abstract class A
{
    public object F(int i) { return null; }
    public void G(dynamic a) { }
    public void H(params object[] a) { }
    public void I(ref dynamic a) { }
}

class B : A
{
    public dynamic F(int i) { return null; }
    public void G(object a) { }
    public void H(dynamic[] a) { }
    public void I(ref object a) { }
}
";
            CreateCompilation(source, new[] { CSharpRef, SystemCoreRef }).VerifyDiagnostics(
                // (13,17): warning CS0108: 'B.G(object)' hides inherited member 'A.G(dynamic)'. Use the new keyword if hiding was intended.
                Diagnostic(ErrorCode.WRN_NewRequired, "G").WithArguments("B.G(object)", "A.G(dynamic)"),
                // (14,17): warning CS0108: 'B.H(dynamic[])' hides inherited member 'A.H(params object[])'. Use the new keyword if hiding was intended.
                Diagnostic(ErrorCode.WRN_NewRequired, "H").WithArguments("B.H(dynamic[])", "A.H(params object[])"),
                // (15,17): warning CS0108: 'B.I(ref object)' hides inherited member 'A.I(ref dynamic)'. Use the new keyword if hiding was intended.
                Diagnostic(ErrorCode.WRN_NewRequired, "I").WithArguments("B.I(ref object)", "A.I(ref dynamic)"),
                // (12,20): warning CS0108: 'B.F(int)' hides inherited member 'A.F(int)'. Use the new keyword if hiding was intended.
                Diagnostic(ErrorCode.WRN_NewRequired, "F").WithArguments("B.F(int)", "A.F(int)"));
        }

        [Fact]
        public void IdentityConvertibleReturnTypes_InheritedImplementation()
        {
            string source = @"
using System.Collections.Generic;

public interface I
{
    List<dynamic> M(List<object> l);
}
public class A
{
    public virtual List<object> M(List<dynamic> l) { return null; }
}
public class B : A, I
{
    public static void Main(string[] args) { }
}";
            CreateCompilationWithMscorlib40AndSystemCore(source).VerifyDiagnostics();
        }

        [Fact]
        public void InterfaceImplementations1()
        {
            string source = @"
using System.Collections.Generic;
 
abstract class A<T>
{
    public abstract void F<S>() where S : List<T>;
}
 
interface I
{
    void F<S>() where S : List<object>;
}
 
class B : A<dynamic>, I
{
    public override void F<S>() { } 
}
";
            CreateCompilationWithMscorlib40AndSystemCore(source).VerifyDiagnostics();
        }

        [Fact]
        public void InterfaceImplementations2()
        {
            string source = @"
using System.Collections.Generic;
 
abstract class A<P>
{
    public abstract void F<S>() where S : List<P>;
}
 
interface I<P>
{
    void F<S>() where S : List<P>;
}
 
class B<T> : A<dynamic>, I<object>
{
    public override void F<S>() { } 
}
";
            CreateCompilationWithMscorlib40AndSystemCore(source).VerifyDiagnostics();
        }

        [Fact, WorkItem(667053, "http://vstfdevdiv:8080/DevDiv2/DevDiv/_workitems/edit/667053")]
        public void OverrideChangesTypeAndParameterNames()
        {
            string source = @"
using System;
 
class C
{
    public virtual void Goo(Action<dynamic> a) { }
}
 
class D : C
{
    public override void Goo(Action<object> b) { }
}
 
class Program
{
    static void Main()
    {
        var d = new D();
        d.Goo(x => x.Bar());
        d.Goo(b: x => x.Bar());
    }
}
";
            CreateCompilationWithMscorlib40AndSystemCore(source).VerifyDiagnostics();
        }

        [Fact, WorkItem(667053, "http://vstfdevdiv:8080/DevDiv2/DevDiv/_workitems/edit/667053")]
        public void OverrideChangesTypeGeneric()
        {
            string source = @"
using System;
 
class C
{
    public virtual void Goo<T>(T t, Action<dynamic> a) where T : struct
    {
    }
}
 
class D : C
{
    public override void Goo<T>(T t, Action<object> a) { }
}
 
class Program
{
    static void Main()
    {
        var d = new D();
        d.Goo(1, x => x.Bar());
    }
}
";
            CreateCompilationWithMscorlib40AndSystemCore(source).VerifyDiagnostics();
        }

        [Fact]
        public void ParameterTypeConstraintsAndOverride()
        {
            string source = @"
class Q<X, Y, Z>
    where X: Y
    where Z: class
{
}

class C<T>
{
    public virtual void F<M>(M z, Q<M, T, dynamic> q) 
        where M: T
    { 
    }
}

class D<U, S> : C<S>
    where U : S
{
    public override void F<M>(M z, Q<M, S, object> q)
    {
    }

    public void G(U i)
    {
        F(i, null);
    }
}";
            CreateCompilationWithMscorlib40AndSystemCore(source).VerifyDiagnostics();
        }

        #endregion

        #region Operators

        [Fact]
        public void TestDynamicSimpleUnaryOps()
        {
            // Test unary ~ ! + - 
            string source = @"
class C
{
    static void M()
    {
        dynamic d1 = 123;           
        dynamic d2 = true;
        unchecked
        {
            object[] x = 
            {
                ~d1,            //-DynamicBitwiseComplement
                +d1,            //-DynamicUnaryPlus
                -d1,            //-DynamicUnaryMinus
                !d2,            //-DynamicLogicalNegation
            };
        }
        checked
        {
            object[] x = 
            {
                ~d1,            //-DynamicBitwiseComplement, Checked
                +d1,            //-DynamicUnaryPlus, Checked
                -d1,            //-DynamicUnaryMinus, Checked
                !d2,            //-DynamicLogicalNegation, Checked
            };
        }
    }
}";
            TestOperatorKinds(source);
        }

        [Fact]
        public void TestDynamicIncrementDecrement_Simple()
        {
            // ++ --
            string source = @"
class C
{
    static void M()
    {
        dynamic d = 123;   
        int s = 123;
        
        unchecked
        {
            object[] x = 
            {
                ++d,            //-DynamicPrefixIncrement
                --d,            //-DynamicPrefixDecrement
                d++,            //-DynamicPostfixIncrement
                d--,            //-DynamicPostfixDecrement
            };
        }
        checked
        {
            object[] x = 
            {
                ++d,            //-DynamicPrefixIncrement, Checked
                --d,            //-DynamicPrefixDecrement, Checked
                d++,            //-DynamicPostfixIncrement, Checked
                d--,            //-DynamicPostfixDecrement, Checked
            };
        }
    }
}";
            TestOperatorKinds(source);
        }

        [Fact]
        public void TestDynamicIncrementDecrement_PropertiesIndexers()
        {
            string source = @"
class C
{
    dynamic D { get; set; }
    object[] P { get; set; }

    static void M()
    {
        dynamic d = 123;   
        int i = 123;
        C c = new C();

        unchecked
        {
            object[] x = 
            {
                ++d.P,          //-DynamicPrefixIncrement
                --d.P,          //-DynamicPrefixDecrement
                d.P++,          //-DynamicPostfixIncrement
                d.P--,          //-DynamicPostfixDecrement
                ++d.P[i],       //-DynamicPrefixIncrement
                --d.P[i],       //-DynamicPrefixDecrement
                d.P[i]++,       //-DynamicPostfixIncrement
                d.P[i]--,       //-DynamicPostfixDecrement
                ++c.D[i],       //-DynamicPrefixIncrement
                --c.D[i],       //-DynamicPrefixDecrement
                c.D[i]++,       //-DynamicPostfixIncrement
                c.D[i]--,       //-DynamicPostfixDecrement
                ++c.P[d],       //-PrefixIncrement
                --c.P[d],       //-PrefixDecrement
                c.P[d]++,       //-PostfixIncrement
                c.P[d]--,       //-PostfixDecrement
            };
        }
        checked
        {
            object[] x = 
            {
                ++d.P,          //-DynamicPrefixIncrement, Checked
                --d.P,          //-DynamicPrefixDecrement, Checked
                d.P++,          //-DynamicPostfixIncrement, Checked
                d.P--,          //-DynamicPostfixDecrement, Checked
                ++d.P[i],       //-DynamicPrefixIncrement, Checked
                --d.P[i],       //-DynamicPrefixDecrement, Checked
                d.P[i]++,       //-DynamicPostfixIncrement, Checked
                d.P[i]--,       //-DynamicPostfixDecrement, Checked
                ++c.D[i],       //-DynamicPrefixIncrement, Checked
                --c.D[i],       //-DynamicPrefixDecrement, Checked
                c.D[i]++,       //-DynamicPostfixIncrement, Checked
                c.D[i]--,       //-DynamicPostfixDecrement, Checked
                ++c.P[d],       //-PrefixIncrement
                --c.P[d],       //-PrefixDecrement
                c.P[d]++,       //-PostfixIncrement
                c.P[d]--,       //-PostfixDecrement
            };
        }
    }
}";
            TestOperatorKinds(source);
        }

        [Fact]
        public void TestDynamicPointerAndAddressOps()
        {
            string source = @"
using System;

class C
{
    unsafe static void Main()
    {
        dynamic d = null;
        var ptr = new IntPtr(&d);
		dynamic a = *d;
		dynamic b = d->x;
    }
}
";
            CreateCompilation(source, options: TestOptions.UnsafeReleaseDll).VerifyDiagnostics(
                // (9,30): error CS0208: Cannot take the address of, get the size of, or declare a pointer to a managed type ('dynamic')
                Diagnostic(ErrorCode.ERR_ManagedAddr, "&d").WithArguments("dynamic"),
                // (10,15): error CS0193: The * or -> operator must be applied to a pointer
                Diagnostic(ErrorCode.ERR_PtrExpected, "*d"),
                // (11,15): error CS0193: The * or -> operator must be applied to a pointer
                Diagnostic(ErrorCode.ERR_PtrExpected, "d->x")
            );
        }

        [Fact]
        public void TestDynamicAwait()
        {
            string source = @"
using System;
using System.Threading.Tasks;

class C
{
    static dynamic d = null;

    static async Task<int> M()
    {
        return await d;     //-fieldAccess: dynamic
                            //-awaitExpression: dynamic
                            //-conversion: int
    }
}
";
            TestTypes(source);
        }

        [Fact]
        public void TestDynamicAwait2()
        {
            string source = @"
using System;
using System.Threading.Tasks;

class C
{
	static dynamic d;

	static async void M() 
	{
		var x = await await d; //-typeExpression: dynamic
                               //-fieldAccess: dynamic
                               //-awaitExpression: dynamic
                               //-awaitExpression: dynamic
	}
}";

            TestTypes(source);
        }

        [Fact]
        public void TestDynamicSimpleBinaryOps()
        {
            // Test binary * / % + - << >> < > <= >= != == ^ & | but not
            // && || = *= /= %= += -= <<= >>= &= |= ^= ??
            string source = @"
class C
{
    static void M()
    {
        dynamic d1 = 123;
        
        unchecked
        {
            object[] x = 
            {
                d1 * d1,    //-DynamicMultiplication
                d1 * 22,    //-DynamicMultiplication
                22 * d1,    //-DynamicMultiplication
                d1 / d1,    //-DynamicDivision
                d1 / 22,    //-DynamicDivision
                22 / d1,    //-DynamicDivision
                d1 % d1,    //-DynamicRemainder
                d1 % 22,    //-DynamicRemainder
                22 % d1,    //-DynamicRemainder
                d1 + d1,    //-DynamicAddition
                d1 + 22,    //-DynamicAddition
                22 + d1,    //-DynamicAddition
                d1 - d1,    //-DynamicSubtraction
                d1 - 22,    //-DynamicSubtraction
                22 - d1,    //-DynamicSubtraction
                d1 << d1,   //-DynamicLeftShift
                d1 << 22,   //-DynamicLeftShift
                22 << d1,   //-DynamicLeftShift
                d1 >> d1,   //-DynamicRightShift
                d1 >> 22,   //-DynamicRightShift
                22 >> d1,   //-DynamicRightShift
                d1 < d1,    //-DynamicLessThan
                d1 < 22,    //-DynamicLessThan
                22 < d1,    //-DynamicLessThan
                d1 > d1,    //-DynamicGreaterThan
                d1 > 22,    //-DynamicGreaterThan
                22 > d1,    //-DynamicGreaterThan
                d1 <= d1,   //-DynamicLessThanOrEqual
                d1 <= 22,   //-DynamicLessThanOrEqual
                22 <= d1,   //-DynamicLessThanOrEqual
                d1 >= d1,   //-DynamicGreaterThanOrEqual
                d1 >= 22,   //-DynamicGreaterThanOrEqual
                22 >= d1,   //-DynamicGreaterThanOrEqual
                d1 == d1,   //-DynamicEqual
                d1 == 22,   //-DynamicEqual
                22 == d1,   //-DynamicEqual
                d1 != d1,   //-DynamicNotEqual
                d1 != 22,   //-DynamicNotEqual
                22 != d1,   //-DynamicNotEqual
                d1 & d1,    //-DynamicAnd
                d1 & 22,    //-DynamicAnd
                22 & d1,    //-DynamicAnd
                d1 | d1,    //-DynamicOr
                d1 | 22,    //-DynamicOr
                22 | d1,    //-DynamicOr
                d1 ^ d1,    //-DynamicXor
                d1 ^ 22,    //-DynamicXor
                22 ^ d1,    //-DynamicXor
            };

        }
        checked
        {
            object[] x = 
            {
                d1 * d1,    //-DynamicMultiplication, Checked
                d1 * 22,    //-DynamicMultiplication, Checked
                22 * d1,    //-DynamicMultiplication, Checked
                d1 / d1,    //-DynamicDivision, Checked
                d1 / 22,    //-DynamicDivision, Checked
                22 / d1,    //-DynamicDivision, Checked
                d1 % d1,    //-DynamicRemainder, Checked
                d1 % 22,    //-DynamicRemainder, Checked
                22 % d1,    //-DynamicRemainder, Checked
                d1 + d1,    //-DynamicAddition, Checked
                d1 + 22,    //-DynamicAddition, Checked
                22 + d1,    //-DynamicAddition, Checked
                d1 - d1,    //-DynamicSubtraction, Checked
                d1 - 22,    //-DynamicSubtraction, Checked
                22 - d1,    //-DynamicSubtraction, Checked
                d1 << d1,   //-DynamicLeftShift, Checked
                d1 << 22,   //-DynamicLeftShift, Checked
                22 << d1,   //-DynamicLeftShift, Checked
                d1 >> d1,   //-DynamicRightShift, Checked
                d1 >> 22,   //-DynamicRightShift, Checked
                22 >> d1,   //-DynamicRightShift, Checked
                d1 < d1,    //-DynamicLessThan, Checked
                d1 < 22,    //-DynamicLessThan, Checked
                22 < d1,    //-DynamicLessThan, Checked
                d1 > d1,    //-DynamicGreaterThan, Checked
                d1 > 22,    //-DynamicGreaterThan, Checked
                22 > d1,    //-DynamicGreaterThan, Checked
                d1 <= d1,   //-DynamicLessThanOrEqual, Checked
                d1 <= 22,   //-DynamicLessThanOrEqual, Checked
                22 <= d1,   //-DynamicLessThanOrEqual, Checked
                d1 >= d1,   //-DynamicGreaterThanOrEqual, Checked
                d1 >= 22,   //-DynamicGreaterThanOrEqual, Checked
                22 >= d1,   //-DynamicGreaterThanOrEqual, Checked
                d1 == d1,   //-DynamicEqual, Checked
                d1 == 22,   //-DynamicEqual, Checked
                22 == d1,   //-DynamicEqual, Checked
                d1 != d1,   //-DynamicNotEqual, Checked
                d1 != 22,   //-DynamicNotEqual, Checked
                22 != d1,   //-DynamicNotEqual, Checked
                d1 & d1,    //-DynamicAnd, Checked
                d1 & 22,    //-DynamicAnd, Checked
                22 & d1,    //-DynamicAnd, Checked
                d1 | d1,    //-DynamicOr, Checked
                d1 | 22,    //-DynamicOr, Checked
                22 | d1,    //-DynamicOr, Checked
                d1 ^ d1,    //-DynamicXor, Checked
                d1 ^ 22,    //-DynamicXor, Checked
                22 ^ d1,    //-DynamicXor, Checked
            };
        }
    }
}";
            TestOperatorKinds(source);
        }

        [Fact]
        public void TestDynamicSimpleBinaryOpsErrors()
        {
            // The dev10 compiler produces a "bad type argument" error for the use of TypedReference here, which
            // is not a very good error message. Roslyn produces a better error message, stating that TypedReference
            // cannot be used in the given operation.

            string source = @"
class C
{
    static unsafe void M(dynamic d1, System.TypedReference tr)
    {
        object[] x = 
        {
            null * d1, // OK
            d1 / null, // OK
            M % d1,
            d1 + M,
            ( ()=>{} ) - d1, 
            d1 >> ( ()=>{} ),
            delegate {} << d1,
            d1 << delegate {},
            (int*)null > d1,    
            d1 < (int*)null,
            d1 > tr,
            tr > d1
        };
    }
    static void Main() {}
}";

            var comp = CreateCompilationWithMscorlib40AndSystemCore(source, options: TestOptions.UnsafeReleaseDll);
            comp.VerifyDiagnostics(
                // (11,13): error CS0019: Operator '%' cannot be applied to operands of type 'method group' and 'dynamic'
                //             M % d1,
                Diagnostic(ErrorCode.ERR_BadBinaryOps, "M % d1").WithArguments("%", "method group", "dynamic"),
                // (12,13): error CS0019: Operator '+' cannot be applied to operands of type 'dynamic' and 'method group'
                //             d1 + M,
                Diagnostic(ErrorCode.ERR_BadBinaryOps, "d1 + M").WithArguments("+", "dynamic", "method group"),
                // (13,13): error CS0019: Operator '-' cannot be applied to operands of type 'lambda expression' and 'dynamic'
                //             ( ()=>{} ) - d1, 
                Diagnostic(ErrorCode.ERR_BadBinaryOps, "( ()=>{} ) - d1").WithArguments("-", "lambda expression", "dynamic"),
                // (14,13): error CS0019: Operator '>>' cannot be applied to operands of type 'dynamic' and 'lambda expression'
                //             d1 >> ( ()=>{} ),
                Diagnostic(ErrorCode.ERR_BadBinaryOps, "d1 >> ( ()=>{} )").WithArguments(">>", "dynamic", "lambda expression"),
                // (15,13): error CS0019: Operator '<<' cannot be applied to operands of type 'anonymous method' and 'dynamic'
                //             delegate {} << d1,
                Diagnostic(ErrorCode.ERR_BadBinaryOps, "delegate {} << d1").WithArguments("<<", "anonymous method", "dynamic"),
                // (16,13): error CS0019: Operator '<<' cannot be applied to operands of type 'dynamic' and 'anonymous method'
                //             d1 << delegate {},
                Diagnostic(ErrorCode.ERR_BadBinaryOps, "d1 << delegate {}").WithArguments("<<", "dynamic", "anonymous method"),
                // (17,13): error CS0019: Operator '>' cannot be applied to operands of type 'int*' and 'dynamic'
                //             (int*)null > d1,    
                Diagnostic(ErrorCode.ERR_BadBinaryOps, "(int*)null > d1").WithArguments(">", "int*", "dynamic"),
                // (18,13): error CS0019: Operator '<' cannot be applied to operands of type 'dynamic' and 'int*'
                //             d1 < (int*)null,
                Diagnostic(ErrorCode.ERR_BadBinaryOps, "d1 < (int*)null").WithArguments("<", "dynamic", "int*"),
                // (19,13): error CS0019: Operator '>' cannot be applied to operands of type 'dynamic' and 'System.TypedReference'
                //             d1 > tr,
                Diagnostic(ErrorCode.ERR_BadBinaryOps, "d1 > tr").WithArguments(">", "dynamic", "System.TypedReference"),
                // (20,13): error CS0019: Operator '>' cannot be applied to operands of type 'System.TypedReference' and 'dynamic'
                //             tr > d1
                Diagnostic(ErrorCode.ERR_BadBinaryOps, "tr > d1").WithArguments(">", "System.TypedReference", "dynamic"));
        }

        [Fact]
        [WorkItem(624322, "http://vstfdevdiv:8080/DevDiv2/DevDiv/_workitems/edit/624322")]
        public void BinaryOps_VoidArgument()
        {
            string source = @"
class C
{
    static void M(dynamic d)
    {
        object[] x = 
        {
            d < F(),
            d > F(),
            d >= F(),
            d <= F(),
            d == F(),
            d * F(),
            d % F(),
            d + F(),
            d - F(),
            d ^ F(),
            d & F(),
            d | F(),
            d && F(),
            d || F(),
            d += F(),
            d -= F(),
            d /= F(),
            d %= F(),
            d &= F(),
            d |= F(),
            d ^= F(),
            d << F(),
            d >> F(),
        };
    }
    static void F() {}
}
";
            CreateCompilationWithMscorlib40AndSystemCore(source).VerifyDiagnostics(
                // (8,13): error CS0019: Operator '<' cannot be applied to operands of type 'dynamic' and 'void'
                Diagnostic(ErrorCode.ERR_BadBinaryOps, "d < F()").WithArguments("<", "dynamic", "void"),
                // (9,13): error CS0019: Operator '>' cannot be applied to operands of type 'dynamic' and 'void'
                Diagnostic(ErrorCode.ERR_BadBinaryOps, "d > F()").WithArguments(">", "dynamic", "void"),
                // (10,13): error CS0019: Operator '>=' cannot be applied to operands of type 'dynamic' and 'void'
                Diagnostic(ErrorCode.ERR_BadBinaryOps, "d >= F()").WithArguments(">=", "dynamic", "void"),
                // (11,13): error CS0019: Operator '<=' cannot be applied to operands of type 'dynamic' and 'void'
                Diagnostic(ErrorCode.ERR_BadBinaryOps, "d <= F()").WithArguments("<=", "dynamic", "void"),
                // (12,13): error CS0019: Operator '==' cannot be applied to operands of type 'dynamic' and 'void'
                Diagnostic(ErrorCode.ERR_BadBinaryOps, "d == F()").WithArguments("==", "dynamic", "void"),
                // (13,13): error CS0019: Operator '*' cannot be applied to operands of type 'dynamic' and 'void'
                Diagnostic(ErrorCode.ERR_BadBinaryOps, "d * F()").WithArguments("*", "dynamic", "void"),
                // (14,13): error CS0019: Operator '%' cannot be applied to operands of type 'dynamic' and 'void'
                Diagnostic(ErrorCode.ERR_BadBinaryOps, "d % F()").WithArguments("%", "dynamic", "void"),
                // (15,13): error CS0019: Operator '+' cannot be applied to operands of type 'dynamic' and 'void'
                Diagnostic(ErrorCode.ERR_BadBinaryOps, "d + F()").WithArguments("+", "dynamic", "void"),
                // (16,13): error CS0019: Operator '-' cannot be applied to operands of type 'dynamic' and 'void'
                Diagnostic(ErrorCode.ERR_BadBinaryOps, "d - F()").WithArguments("-", "dynamic", "void"),
                // (17,13): error CS0019: Operator '^' cannot be applied to operands of type 'dynamic' and 'void'
                Diagnostic(ErrorCode.ERR_BadBinaryOps, "d ^ F()").WithArguments("^", "dynamic", "void"),
                // (18,13): error CS0019: Operator '&' cannot be applied to operands of type 'dynamic' and 'void'
                Diagnostic(ErrorCode.ERR_BadBinaryOps, "d & F()").WithArguments("&", "dynamic", "void"),
                // (19,13): error CS0019: Operator '|' cannot be applied to operands of type 'dynamic' and 'void'
                Diagnostic(ErrorCode.ERR_BadBinaryOps, "d | F()").WithArguments("|", "dynamic", "void"),
                // (20,13): error CS0019: Operator '&&' cannot be applied to operands of type 'dynamic' and 'void'
                Diagnostic(ErrorCode.ERR_BadBinaryOps, "d && F()").WithArguments("&&", "dynamic", "void"),
                // (21,13): error CS0019: Operator '||' cannot be applied to operands of type 'dynamic' and 'void'
                Diagnostic(ErrorCode.ERR_BadBinaryOps, "d || F()").WithArguments("||", "dynamic", "void"),
                // (22,13): error CS0019: Operator '+=' cannot be applied to operands of type 'dynamic' and 'void'
                Diagnostic(ErrorCode.ERR_BadBinaryOps, "d += F()").WithArguments("+=", "dynamic", "void"),
                // (23,13): error CS0019: Operator '-=' cannot be applied to operands of type 'dynamic' and 'void'
                Diagnostic(ErrorCode.ERR_BadBinaryOps, "d -= F()").WithArguments("-=", "dynamic", "void"),
                // (24,13): error CS0019: Operator '/=' cannot be applied to operands of type 'dynamic' and 'void'
                Diagnostic(ErrorCode.ERR_BadBinaryOps, "d /= F()").WithArguments("/=", "dynamic", "void"),
                // (25,13): error CS0019: Operator '%=' cannot be applied to operands of type 'dynamic' and 'void'
                Diagnostic(ErrorCode.ERR_BadBinaryOps, "d %= F()").WithArguments("%=", "dynamic", "void"),
                // (26,13): error CS0019: Operator '&=' cannot be applied to operands of type 'dynamic' and 'void'
                Diagnostic(ErrorCode.ERR_BadBinaryOps, "d &= F()").WithArguments("&=", "dynamic", "void"),
                // (27,13): error CS0019: Operator '|=' cannot be applied to operands of type 'dynamic' and 'void'
                Diagnostic(ErrorCode.ERR_BadBinaryOps, "d |= F()").WithArguments("|=", "dynamic", "void"),
                // (28,13): error CS0019: Operator '^=' cannot be applied to operands of type 'dynamic' and 'void'
                Diagnostic(ErrorCode.ERR_BadBinaryOps, "d ^= F()").WithArguments("^=", "dynamic", "void"),
                // (29,13): error CS0019: Operator '<<' cannot be applied to operands of type 'dynamic' and 'void'
                Diagnostic(ErrorCode.ERR_BadBinaryOps, "d << F()").WithArguments("<<", "dynamic", "void"),
                // (30,13): error CS0019: Operator '>>' cannot be applied to operands of type 'dynamic' and 'void'
                Diagnostic(ErrorCode.ERR_BadBinaryOps, "d >> F()").WithArguments(">>", "dynamic", "void"));
        }

        [Fact]
        public void TestDynamicConditionalLogicalOps()
        {
            // In each of these cases we do the logical operator, which gives a dynamic result,
            // and then we do a dynamic invocation of operator true on the dynamic result.
            string source = @"
public class C
{
    static dynamic d1 = true;
    static dynamic d2 = false;
    static bool s1 = true;
    static bool s2 = false;

    static void M()
    {
                      //-DynamicTrue  
        if (d1 && d2) //-DynamicLogicalAnd
        {
        }   

                        //-DynamicTrue  
        if (d1 || d2)   //-DynamicLogicalOr
        {
        } 

                        //-DynamicTrue  
        if (s1 && d2)   //-DynamicLogicalAnd
        {
        }   

                        //-DynamicTrue  
        if (s1 || d2)   //-DynamicLogicalOr
        {
        } 

                        //-DynamicTrue  
        if (d1 && s2)   //-DynamicLogicalAnd
        {
        }   

                        //-DynamicTrue  
        if (d1 || s2)   //-DynamicLogicalOr
        {
        } 
    }
}
";
            TestOperatorKinds(source);
        }

        #endregion

        #region Conditional, Coalescing Expression

        [Fact]
        public void TestCoalescingOp()
        {
            string source = @"
public class C
{
    static dynamic d1 = true;
    static dynamic d2 = false;
    static object s1 = true;
    static object s2 = false;

    static void M()
    {
        var dd = d1 ?? d2;  //-typeExpression: dynamic
                            //-fieldAccess: dynamic
                            //-fieldAccess: dynamic
                            //-nullCoalescingOperator: dynamic

        var sd = s1 ?? d2;  //-typeExpression: dynamic
                            //-fieldAccess: object
                            //-fieldAccess: dynamic
                            //-nullCoalescingOperator: dynamic

        var ds = d1 ?? s2;  //-typeExpression: dynamic
                            //-fieldAccess: dynamic
                            //-fieldAccess: object
                            //-conversion: dynamic
                            //-nullCoalescingOperator: dynamic
    }
}
";
            TestTypes(source);
        }

        [Fact]
        public void TestDynamicConditionalExpression1()
        {
            // Note that when the dynamic expression is the condition, we do a dynamic invocation of 
            // unary operator "true" rather than a dynamic conversion to bool.

            string source = @"
public class C
{
    static dynamic d1 = true;
    static dynamic d2 = false;
    static dynamic d3 = false;
    static bool s1 = true;
    static object s2 = false;
    static object s3 = false;

    static void M()
    {
        var ddd = d1 ? d2 : d3;  //-typeExpression: dynamic
                                 //-fieldAccess: dynamic
                                 //-unaryOperator: bool
                                 //-fieldAccess: dynamic
                                 //-fieldAccess: dynamic
                                 //-conditionalOperator: dynamic

        var dds = d1 ? d2 : s3;  //-typeExpression: dynamic
                                 //-fieldAccess: dynamic
                                 //-unaryOperator: bool
                                 //-fieldAccess: dynamic
                                 //-fieldAccess: object
                                 //-conversion: dynamic
                                 //-conditionalOperator: dynamic

        var dds = d1 ? d2 : s3;  //-typeExpression: dynamic
                                 //-fieldAccess: dynamic
                                 //-unaryOperator: bool
                                 //-fieldAccess: dynamic
                                 //-fieldAccess: object
                                 //-conversion: dynamic
                                 //-conditionalOperator: dynamic

        var dsd = d1 ? s2 : d3;  //-typeExpression: dynamic
                                 //-fieldAccess: dynamic
                                 //-unaryOperator: bool
                                 //-fieldAccess: object
                                 //-conversion: dynamic
                                 //-fieldAccess: dynamic
                                 //-conditionalOperator: dynamic    
                                           
        var dss = d1 ? s2 : s3;  //-typeExpression: object
                                 //-fieldAccess: dynamic
                                 //-unaryOperator: bool
                                 //-fieldAccess: object
                                 //-fieldAccess: object
                                 //-conditionalOperator: object  
                                            
        var sdd = s1 ? d2 : d3;  //-typeExpression: dynamic
                                 //-fieldAccess: bool
                                 //-fieldAccess: dynamic
                                 //-fieldAccess: dynamic
                                 //-conditionalOperator: dynamic   
                                            
        var sds = s1 ? d2 : s3;  //-typeExpression: dynamic
                                 //-fieldAccess: bool
                                 //-fieldAccess: dynamic
                                 //-fieldAccess: object
                                 //-conversion: dynamic
                                 //-conditionalOperator: dynamic   
                                            
        var ssd = s1 ? s2 : d3;  //-typeExpression: dynamic
                                 //-fieldAccess: bool
                                 //-fieldAccess: object
                                 //-conversion: dynamic
                                 //-fieldAccess: dynamic
                                 //-conditionalOperator: dynamic    
    }
}
";
            TestTypes(source);
        }

        [Fact]
        public void TestDynamicConditionalExpression2()
        {
            string source = @"
public class C
{
    static dynamic d = null;
    static bool b = true;
    static object[] s1 = null;
    static C s2 = null;

    static void M()
    {
        var x = b ? d : s1;  //-typeExpression: dynamic
                             //-fieldAccess: bool
                             //-fieldAccess: dynamic
                             //-fieldAccess: object[]
                             //-conversion: dynamic
                             //-conditionalOperator: dynamic
                               
        var y = b ? d : s2;  //-typeExpression: dynamic
                             //-fieldAccess: bool
                             //-fieldAccess: dynamic
                             //-fieldAccess: C
                             //-conversion: dynamic
                             //-conditionalOperator: dynamic
    }
}
";
            TestTypes(source);
        }

        [Fact]
        public void TestDynamicConditionalExpression3()
        {
            string source = @"
public unsafe class C
{
    static dynamic[] d1 = null;
    static dynamic d2 = null;
    static bool s1 = true;
    static object[] s2 = null;
    static void* ptr = null;

    static void M()
    {
        var x = s1 ? d1 : s2; // ok
        var y = s1 ? d2 : M;
        var z = s1 ? M : d2;
        var v = s1 ? ptr : d2;
        var w = s1 ? d2 : ptr;
    }
}
";
            CreateCompilationWithMscorlib40AndSystemCore(source, options: TestOptions.UnsafeReleaseDll).VerifyDiagnostics(
                // (13,17): error CS0173: Type of conditional expression cannot be determined because there is no implicit conversion between 'dynamic' and 'method group'
                //         var y = s1 ? d2 : M;
                Diagnostic(ErrorCode.ERR_InvalidQM, "s1 ? d2 : M").WithArguments("dynamic", "method group").WithLocation(13, 17),
                // (14,17): error CS0173: Type of conditional expression cannot be determined because there is no implicit conversion between 'method group' and 'dynamic'
                //         var z = s1 ? M : d2;
                Diagnostic(ErrorCode.ERR_InvalidQM, "s1 ? M : d2").WithArguments("method group", "dynamic").WithLocation(14, 17),
                // (15,17): error CS0173: Type of conditional expression cannot be determined because there is no implicit conversion between 'void*' and 'dynamic'
                //         var v = s1 ? ptr : d2;
                Diagnostic(ErrorCode.ERR_InvalidQM, "s1 ? ptr : d2").WithArguments("void*", "dynamic").WithLocation(15, 17),
                // (16,17): error CS0173: Type of conditional expression cannot be determined because there is no implicit conversion between 'dynamic' and 'void*'
                //         var w = s1 ? d2 : ptr;
                Diagnostic(ErrorCode.ERR_InvalidQM, "s1 ? d2 : ptr").WithArguments("dynamic", "void*").WithLocation(16, 17)
                );
        }

        #endregion

        #region Member Access, Invocation

        [CompilerTrait(CompilerFeature.IOperation)]
        [Fact]
        public void TestDynamicMemberAccessErrors()
        {
            string source = @"
static class S { }
class C
{
    static unsafe void M()
    {
        dynamic d1 = 123;
        object x = d1.N<int>;
        d1.N<int*>();
        d1.N<System.TypedReference>();
        /*<bind>*/d1.N<S>();/*</bind>*/ // The dev11 compiler does not catch this one.
    }
    static void Main() { }
}
";
            string expectedOperationTree = @"
IDynamicInvocationOperation (OperationKind.DynamicInvocation, Type: dynamic) (Syntax: 'd1.N<S>()')
  Expression: 
    IDynamicMemberReferenceOperation (Member Name: ""N"", Containing Type: null) (OperationKind.DynamicMemberReference, Type: dynamic) (Syntax: 'd1.N<S>')
      Type Arguments(1):
        Symbol: S
      Instance Receiver: 
        ILocalReferenceOperation: d1 (OperationKind.LocalReference, Type: dynamic) (Syntax: 'd1')
  Arguments(0)
  ArgumentNames(0)
  ArgumentRefKinds(0)
";
            var expectedDiagnostics = new DiagnosticDescription[] {
                // CS0227: Unsafe code may only appear if compiling with /unsafe
                //     static unsafe void M()
                Diagnostic(ErrorCode.ERR_IllegalUnsafe, "M").WithLocation(5, 24),
                // CS0307: The property 'N' cannot be used with type arguments
                //         object x = d1.N<int>;
                Diagnostic(ErrorCode.ERR_TypeArgsNotAllowed, "N<int>").WithArguments("N", "property").WithLocation(8, 23),
                // CS0306: The type 'int*' may not be used as a type argument
                //         d1.N<int*>();
                Diagnostic(ErrorCode.ERR_BadTypeArgument, "int*").WithArguments("int*").WithLocation(9, 14),
                // CS0306: The type 'TypedReference' may not be used as a type argument
                //         d1.N<System.TypedReference>();
                Diagnostic(ErrorCode.ERR_BadTypeArgument, "System.TypedReference").WithArguments("System.TypedReference").WithLocation(10, 14)
            };

            VerifyOperationTreeAndDiagnosticsForTest<InvocationExpressionSyntax>(source, expectedOperationTree, expectedDiagnostics);
        }

        [Fact]
        public void TestDynamicMemberAccess()
        {
            string source = @"
static class S {}
class C
{
    static void M()
    {
        dynamic d1 = 123;
        d1.A.B();                            //-B
                                             //-A
        object y = d1.E<int, double>();      //-E<int, double>
    }
    static void Main() {}
}";
            TestDynamicMemberAccessCore(source);
        }

        [CompilerTrait(CompilerFeature.IOperation)]
        [Fact]
        public void TestDynamicCallErrors()
        {
            string source = @"
class C
{
    static void M(dynamic d)
    {
        int z;
        d.Goo(__arglist(123, 456));
        d.Goo(x: 123, y: 456, 789);
        d.Goo(ref z);
        /*<bind>*/d.Goo(System.Console.WriteLine());/*</bind>*/
    }
}
";
            string expectedOperationTree = @"
IDynamicInvocationOperation (OperationKind.DynamicInvocation, Type: dynamic, IsInvalid) (Syntax: 'd.Goo(Syste ... riteLine())')
  Expression: 
    IDynamicMemberReferenceOperation (Member Name: ""Goo"", Containing Type: null) (OperationKind.DynamicMemberReference, Type: dynamic) (Syntax: 'd.Goo')
      Type Arguments(0)
      Instance Receiver: 
        IParameterReferenceOperation: d (OperationKind.ParameterReference, Type: dynamic) (Syntax: 'd')
  Arguments(1):
      IInvocationOperation (void System.Console.WriteLine()) (OperationKind.Invocation, Type: System.Void, IsInvalid) (Syntax: 'System.Cons ... WriteLine()')
        Instance Receiver: 
          null
        Arguments(0)
  ArgumentNames(0)
  ArgumentRefKinds(0)
";
            var expectedDiagnostics = new DiagnosticDescription[] {
                // file.cs(7,15): error CS1978: Cannot use an expression of type '__arglist' as an argument to a dynamically dispatched operation.
                //         d.Goo(__arglist(123, 456));
                Diagnostic(ErrorCode.ERR_BadDynamicMethodArg, "__arglist(123, 456)").WithArguments("__arglist").WithLocation(7, 15),
                // file.cs(8,31): error CS8324: Named argument specifications must appear after all fixed arguments have been specified in a dynamic invocation.
                //         d.Goo(x: 123, y: 456, 789);
                Diagnostic(ErrorCode.ERR_NamedArgumentSpecificationBeforeFixedArgumentInDynamicInvocation, "789").WithLocation(8, 31),
                // file.cs(10,25): error CS1978: Cannot use an expression of type 'void' as an argument to a dynamically dispatched operation.
                //         /*<bind>*/d.Goo(System.Console.WriteLine());/*</bind>*/
                Diagnostic(ErrorCode.ERR_BadDynamicMethodArg, "System.Console.WriteLine()").WithArguments("void").WithLocation(10, 25),
                // file.cs(9,19): error CS0165: Use of unassigned local variable 'z'
                //         d.Goo(ref z);
                Diagnostic(ErrorCode.ERR_UseDefViolation, "z").WithArguments("z").WithLocation(9, 19)
            };

            VerifyOperationTreeAndDiagnosticsForTest<InvocationExpressionSyntax>(source, expectedOperationTree, expectedDiagnostics);
        }

        [CompilerTrait(CompilerFeature.IOperation)]
        [Fact]
        public void TestDynamicArgumentsToCallsErrors()
        {
            string source = @"
class C
{
    public void Goo() { }
    public void Goo(int x, int y) { }
    public void M(dynamic d, C c)
    {
        /*<bind>*/c.Goo(d)/*</bind>*/;
    }
}
";
            string expectedOperationTree = @"
IInvalidOperation (OperationKind.Invalid, Type: System.Void, IsInvalid) (Syntax: 'c.Goo(d)')
  Children(2):
      IParameterReferenceOperation: c (OperationKind.ParameterReference, Type: C) (Syntax: 'c')
      IParameterReferenceOperation: d (OperationKind.ParameterReference, Type: dynamic) (Syntax: 'd')
";
            var expectedDiagnostics = new DiagnosticDescription[] {
                // CS7036: There is no argument given that corresponds to the required formal parameter 'y' of 'C.Goo(int, int)'
                //         /*<bind>*/c.Goo(d)/*</bind>*/;
                Diagnostic(ErrorCode.ERR_NoCorrespondingArgument, "Goo").WithArguments("y", "C.Goo(int, int)").WithLocation(8, 21)
            };

            VerifyOperationTreeAndDiagnosticsForTest<InvocationExpressionSyntax>(source, expectedOperationTree, expectedDiagnostics);
        }

        [CompilerTrait(CompilerFeature.IOperation)]
        [Fact]
        public void TestDynamicArgumentsToCalls()
        {
            string source = @"
class C
{
    public void Goo() { }
    public void Goo(int x) { }
    public void Goo(string x) { }
    public void Goo<T>(int x, int y) where T : class { }
    public void Goo<T>(string x, string y) where T : class { }

    static void M(dynamic d, C c)
    {
        // This could be either of the one-parameter overloads so we allow it.
        c.Goo(d);

        /*<bind>*/c.Goo<short>(d, d)/*</bind>*/; // Doesn't constraints of generic overloads.
    }
}
";
            VerifyOperationTreeAndDiagnosticsForTest<InvocationExpressionSyntax>(source, @"
IInvalidOperation (OperationKind.Invalid, Type: ?, IsInvalid) (Syntax: 'c.Goo<short>(d, d)')
  Children(3):
      IOperation:  (OperationKind.None, Type: null, IsInvalid) (Syntax: 'c.Goo<short>')
        Children(1):
            IParameterReferenceOperation: c (OperationKind.ParameterReference, Type: C, IsInvalid) (Syntax: 'c')
      IParameterReferenceOperation: d (OperationKind.ParameterReference, Type: dynamic, IsInvalid) (Syntax: 'd')
      IParameterReferenceOperation: d (OperationKind.ParameterReference, Type: dynamic, IsInvalid) (Syntax: 'd')
", new DiagnosticDescription[] {
                // file.cs(15,19): error CS0452: The type 'short' must be a reference type in order to use it as parameter 'T' in the generic type or method 'C.Goo<T>(int, int)'
                //         /*<bind>*/c.Goo<short>(d, d)/*</bind>*/; // Doesn't constraints of generic overloads.
                Diagnostic(ErrorCode.ERR_RefConstraintNotSatisfied, "c.Goo<short>(d, d)").WithArguments("C.Goo<T>(int, int)", "T", "short").WithLocation(15, 19)
            }, parseOptions: TestOptions.WithoutImprovedOverloadCandidates);
            VerifyOperationTreeAndDiagnosticsForTest<InvocationExpressionSyntax>(source, @"
IInvalidOperation (OperationKind.Invalid, Type: System.Void, IsInvalid) (Syntax: 'c.Goo<short>(d, d)')
  Children(3):
      IParameterReferenceOperation: c (OperationKind.ParameterReference, Type: C) (Syntax: 'c')
      IParameterReferenceOperation: d (OperationKind.ParameterReference, Type: dynamic) (Syntax: 'd')
      IParameterReferenceOperation: d (OperationKind.ParameterReference, Type: dynamic) (Syntax: 'd')
", new DiagnosticDescription[] {
                // file.cs(15,21): error CS0452: The type 'short' must be a reference type in order to use it as parameter 'T' in the generic type or method 'C.Goo<T>(int, int)'
                //         /*<bind>*/c.Goo<short>(d, d)/*</bind>*/; // Doesn't constraints of generic overloads.
                Diagnostic(ErrorCode.ERR_RefConstraintNotSatisfied, "Goo<short>").WithArguments("C.Goo<T>(int, int)", "T", "short").WithLocation(15, 21)
            });
        }

        [CompilerTrait(CompilerFeature.IOperation)]
        [Fact]
        public void TestDynamicMemberAccess_EarlyBoundReceiver_OuterInstance()
        {
            string source = @"
using System;

class A
{
    public Action<object> F;
    public Action<object> P { get; set; }
    public void M(int x) { }

    public class B
    {
        public void Goo()
        {
            dynamic d = null;
            F(d);
            P(d);
            /*<bind>*/M(d);/*</bind>*/
        }
    }
}
";
            string expectedOperationTree = @"
IInvalidOperation (OperationKind.Invalid, Type: ?, IsInvalid) (Syntax: 'M(d)')
  Children(2):
      IOperation:  (OperationKind.None, Type: null, IsInvalid) (Syntax: 'M')
      ILocalReferenceOperation: d (OperationKind.LocalReference, Type: dynamic, IsInvalid) (Syntax: 'd')
";
            var expectedDiagnostics = new DiagnosticDescription[] {
                // file.cs(15,13): error CS0120: An object reference is required for the non-static field, method, or property 'A.F'
                //             F(d);
                Diagnostic(ErrorCode.ERR_ObjectRequired, "F").WithArguments("A.F").WithLocation(15, 13),
                // file.cs(16,13): error CS0120: An object reference is required for the non-static field, method, or property 'A.P'
                //             P(d);
                Diagnostic(ErrorCode.ERR_ObjectRequired, "P").WithArguments("A.P").WithLocation(16, 13),
                // file.cs(17,23): error CS0120: An object reference is required for the non-static field, method, or property 'A.M(int)'
                //             /*<bind>*/M(d);/*</bind>*/
                Diagnostic(ErrorCode.ERR_ObjectRequired, "M(d)").WithArguments("A.M(int)").WithLocation(17, 23),
                // file.cs(6,27): warning CS0649: Field 'A.F' is never assigned to, and will always have its default value null
                //     public Action<object> F;
                Diagnostic(ErrorCode.WRN_UnassignedInternalField, "F").WithArguments("A.F", "null").WithLocation(6, 27)
            };

            VerifyOperationTreeAndDiagnosticsForTest<InvocationExpressionSyntax>(source, expectedOperationTree, expectedDiagnostics);
        }

        #endregion

        #region Type Inference

        [Fact]
        public void DynamicBestTypeInference()
        {
            string source = @"
class C
{
    static dynamic d1 = null;
    static object s1 = null;

    static void M()
    {
        var a = new[] { d1, s1 };   //-typeExpression: dynamic[]
                                    //-literal: int
                                    //-fieldAccess: dynamic
                                    //-fieldAccess: object
                                    //-conversion: dynamic
                                    //-arrayInitialization: <null>
                                    //-arrayCreation: dynamic[]
    }
}";
            TestTypes(source);
        }

        [Fact]
        [WorkItem(608628, "http://vstfdevdiv:8080/DevDiv2/DevDiv/_workitems/edit/608628")]
        public void MoreSpecificType()
        {
            string source = @"
class C
{
    static void Bar<T>(dynamic d, T a) { }
    static void Bar<T>(dynamic d, int a) { }

    static void Goo()
    {
        Bar<int>(1, 2);
    }
}
";
            var comp = CreateCompilationWithMscorlib40AndSystemCore(source);
            comp.VerifyDiagnostics();
        }

        #endregion

        #region Partial Applicability and Final Validation

        [Fact]
        public void TestDynamicTypeInference()
        {
            string source = @"
public class E<W> where W : struct {}
public class F<X> {}
public class C<V>
{
    public static void M<T, U>(E<T> e, U u, V v, F<T> f) where T : struct
    {
        dynamic d = null;

        // Original parameters: E<T>, U, V, F<T>
        // Constructed parameters: E<T>, U, T, F<T>
        // Elided parameters: e, u, f 
        // Remaining parameters: v
        //
        // Overload resolution succeeds here: 

        T t = default(T);

        C<T>.M(d, t, t, u);

        // Overload resolution fails here since 
        // 3rd arg is of type U which isn't convertible to T: 

        C<T>.M(d, t, u, u);
    }
}";
            var comp = CreateCompilationWithMscorlib40AndSystemCore(source);
            comp.VerifyDiagnostics(
                // error CS1503: Argument 3: cannot convert from 'U' to 'T'
                //         C<T>.M(d, t, u, u);
                Diagnostic(ErrorCode.ERR_BadArgType, "u").WithArguments("3", "U", "T"));
        }

        [Fact]
        public void CompileTimeChecking_Elision1()
        {
            string source = @"
public class C<S, R> 
{
    public void M<T>(T x, S y)
    {
    }

    public void F()
    {
        dynamic x = null;
        M(x, default(R));
    }
}
";
            CreateCompilationWithMscorlib40AndSystemCore(source).VerifyDiagnostics(
                // (11,14): error CS1503: Argument 2: cannot convert from 'R' to 'S'
                Diagnostic(ErrorCode.ERR_BadArgType, "default(R)").WithArguments("2", "R", "S"));
        }

        [Fact]
        public void CompileTimeChecking_Elision2()
        {
            string source = @"
class C
{
    public void M<T>(T p, object q)
    {
    }

    public void F()
    {
        dynamic x = null;
        M(ref x, x);
    }
}
";
            CreateCompilationWithMscorlib40AndSystemCore(source).VerifyDiagnostics(
                // (11,15): error CS1615: Argument 1 should not be passed with the 'ref' keyword
                Diagnostic(ErrorCode.ERR_BadArgExtraRef, "x").WithArguments("1", "ref"));
        }

        [Fact, WorkItem(624410, "http://vstfdevdiv:8080/DevDiv2/DevDiv/_workitems/edit/624410")]
        public void CompileTimeChecking_Elision3()
        {
            string source = @"
public unsafe class D
{
    static void Bar<T>(C<T>.E*[] x) { }
  
    public static void M()
    {
        dynamic x = null;
        Bar(x);
    }
}

public class C<T>
{
    public enum E { A } 
}
";
            // Dev11 reports error CS0411: The type arguments for method 'Program.Bar<T>(C<T>.E*[])' cannot be inferred from the usage.
            CreateCompilationWithMscorlib40AndSystemCore(source, options: TestOptions.UnsafeReleaseDll).VerifyDiagnostics();
        }

        [Fact]
        public void CompileTimeChecking_Elision4()
        {
            string source = @"
public class C
{
    public void M<S, T>(int i, S x, T y)
    {
        dynamic d = null;
        M(d, y, x);
    }
}
";
            CreateCompilationWithMscorlib40AndSystemCore(source).VerifyDiagnostics();
        }

        [Fact, WorkItem(627101, "http://vstfdevdiv:8080/DevDiv2/DevDiv/_workitems/edit/627101")]
        public void CompileTimeChecking_MethodConstraints_Elided1()
        {
            string source = @"
using System;
 
class C
{
    static void Main()
    {
        dynamic x = """";
        Goo(x, """");
    }
 
    static void Goo<T, S>(T x, S y) where S : IComparable<T>
    {
    }
}
";
            CreateCompilationWithMscorlib40AndSystemCore(source).VerifyDiagnostics();
        }

        [Fact, WorkItem(624684, "http://vstfdevdiv:8080/DevDiv2/DevDiv/_workitems/edit/624684")]
        public void CompileTimeChecking_MethodConstraints_Elided2()
        {
            string source = @"
using System.Collections;
 
class Program
{
    static void Main()
    {
        Goo((dynamic)1, 1);
    }
 
    static void Goo<T>(int x, T y) where T : IEnumerable
    {
    }
}
";
            // Dev11 reports error CS0315: The type 'int' cannot be used as type parameter 'T' in the generic type or method
            // 'Program.Goo<T>(int, T)'. There is no boxing conversion from 'int' to 'System.Collections.IEnumerable'.

            CreateCompilationWithMscorlib40AndSystemCore(source).VerifyDiagnostics();
        }

        [Fact, WorkItem(624684, "http://vstfdevdiv:8080/DevDiv2/DevDiv/_workitems/edit/624684")]
        public void CompileTimeChecking_MethodConstraints_Explicit2()
        {
            string source = @"
using System.Collections;
 
class Program
{
    static void Main()
    {
        Goo<int>((dynamic)1, 1);
    }
 
    static void Goo<T>(int x, T y) where T : IEnumerable
    {
    }
}
";
<<<<<<< HEAD
            CreateCompilationWithMscorlibAndSystemCore(source).VerifyDiagnostics(
                // (8,9): error CS0315: The type 'int' cannot be used as type parameter 'T' in the generic type or method 'Program.Goo<T>(int, T)'. There is no boxing conversion from 'int' to 'System.Collections.IEnumerable'.
                //         Goo<int>((dynamic)1, 1);
                Diagnostic(ErrorCode.ERR_GenericConstraintNotSatisfiedValType, "Goo<int>").WithArguments("Program.Goo<T>(int, T)", "System.Collections.IEnumerable", "T", "int").WithLocation(8, 9));
=======
            CreateCompilationWithMscorlib40AndSystemCore(source).VerifyDiagnostics(
                // (8,9): error CS0315: The type 'int' cannot be used as type parameter 'T' in the generic type or method 'Program.Goo<T>(int, T)'. 
                // There is no boxing conversion from 'int' to 'System.Collections.IEnumerable'.
                Diagnostic(ErrorCode.ERR_GenericConstraintNotSatisfiedValType, "Goo<int>((dynamic)1, 1)").WithArguments("Program.Goo<T>(int, T)", "System.Collections.IEnumerable", "T", "int"));
>>>>>>> 05a53556
        }

        [Fact]
        public void DynamicOverloadApplicability_NoConstraintChecks()
        {
            string source = @"
public class X<T> where T : struct {}

class C
{
    void F<T>(X<T> s, T t) where T : struct
    {
    }

    void M()
    {
        dynamic d = 1;
        F(null, d);
    }
}
";
            CreateCompilationWithMscorlib40AndSystemCore(source).VerifyDiagnostics();
        }

        [Fact]
        public void DynamicOverloadApplicability_ExplicitTypeArguments_ApplicabilityFails()
        {
            string source = @"
public class X<T> where T : struct {} 

class C
{
    void F<T>(T t, X<T> s) where T : struct 
    {
    }

    void M()
    {
        dynamic d = 1;
        F<string>(d, null);
    }
}
";
            // This should fail applicability. The type argument is known.

            CreateCompilationWithMscorlib40AndSystemCore(source).VerifyDiagnostics(
                // (13,9): error CS0453: The type 'string' must be a non-nullable value type in order to use it as parameter 'T' in the generic type or method 'C.F<T>(T, X<T>)'
                Diagnostic(ErrorCode.ERR_ValConstraintNotSatisfied, "F<string>").WithArguments("C.F<T>(T, X<T>)", "T", "string"));
        }

        [Fact]
        [WorkItem(598621, "http://vstfdevdiv:8080/DevDiv2/DevDiv/_workitems/edit/598621")]
        public void DynamicOverloadApplicability_ExplicitTypeArguments_ApplicabilitySucceeds_FinalValidationFails()
        {
            string source = @"
public class X<T> {}

class C
{
    void F<T>(T t, X<T> s) where T : struct 
    {
    }

    void M()
    {
        dynamic d = 1;
        F<string>(d, null);
    }
}
";
            CreateCompilationWithMscorlib40AndSystemCore(source).VerifyDiagnostics(
                // (13,9): error CS0453: The type 'string' must be a non-nullable value type in order to use it as parameter 'T' in the generic type or method 'C.F<T>(T, X<T>)'
                //         F<string>(d, null);
                Diagnostic(ErrorCode.ERR_ValConstraintNotSatisfied, "F<string>").WithArguments("C.F<T>(T, X<T>)", "T", "string").WithLocation(13, 9));
        }

        [Fact]
        public void DynamicOverloadApplicability_ExpandedParams()
        {
            string source = @"
public class C
{
	public static void F<T>(string s, params T[] args) where T : C {} 

	public static void Main()
	{
		dynamic d = 1;
		F<int>(d, 1, 2);
	}
}";
            CreateCompilationWithMscorlib40AndSystemCore(source).VerifyDiagnostics(
                // (9,3): error CS0315: The type 'int' cannot be used as type parameter 'T' in the generic type or method 'C.F<T>(string, params T[])'. There is no boxing conversion from 'int' to 'C'.
                // 		F<int>(d, 1, 2);
                Diagnostic(ErrorCode.ERR_GenericConstraintNotSatisfiedValType, "F<int>").WithArguments("C.F<T>(string, params T[])", "C", "T", "int").WithLocation(9, 3));
        }

        [Fact]
        public void DynamicOverloadApplicability_ExpandedParams_Elided()
        {
            string source = @"
public class C
{
	public static void F<T>(string s, params T[] args) where T : C {} 

	public static void Main()
	{
		dynamic d = 1;
		F(d, 1, 2);
	}
}";
            CreateCompilationWithMscorlib40AndSystemCore(source).VerifyDiagnostics();
        }

        [Fact]
        public void GenericParameterConstraints_EarlyBound()
        {
            string source = @"
interface I { }

class C
{
    public T CConstraint<T>() where T : C { return default(T); }
    public T InterfaceConstraint<T>() where T : I { return default(T); }
    public T StructConstraint<T>() where T : struct { return default(T); }
    public T ReferenceTypeConstraint<T>() where T : class { return default(T); }
    public T NewConstraint<T>() where T : new() { return default(T); }

    void M()
    {
        CConstraint<dynamic>();
        InterfaceConstraint<dynamic>();
        StructConstraint<dynamic>();
        ReferenceTypeConstraint<dynamic>();
        NewConstraint<dynamic>();
    }
}";
            CreateCompilationWithMscorlib40AndSystemCore(source).VerifyDiagnostics(
                // (14,9): error CS0311: The type 'dynamic' cannot be used as type parameter 'T' in the generic type or method 'C.CConstraint<T>()'. There is no implicit reference conversion from 'dynamic' to 'C'.
                Diagnostic(ErrorCode.ERR_GenericConstraintNotSatisfiedRefType, "CConstraint<dynamic>").WithArguments("C.CConstraint<T>()", "C", "T", "dynamic"),
                // (15,9): error CS0311: The type 'dynamic' cannot be used as type parameter 'T' in the generic type or method 'C.InterfaceConstraint<T>()'. There is no implicit reference conversion from 'dynamic' to 'I'.
                Diagnostic(ErrorCode.ERR_GenericConstraintNotSatisfiedRefType, "InterfaceConstraint<dynamic>").WithArguments("C.InterfaceConstraint<T>()", "I", "T", "dynamic"),
                // (16,9): error CS0453: The type 'dynamic' must be a non-nullable value type in order to use it as parameter 'T' in the generic type or method 'C.StructConstraint<T>()'
                Diagnostic(ErrorCode.ERR_ValConstraintNotSatisfied, "StructConstraint<dynamic>").WithArguments("C.StructConstraint<T>()", "T", "dynamic"));
        }

        #endregion

        #region Effective Base Type

        [Fact]
        public void DynamicTypeEraser()
        {
            string source = @"
using System;
using System.Collections.Generic;

public struct A<S, T>
{
    public enum E 
    {
        A
    }

    public class B<R>
    {
    }
}

unsafe public class C<X>
{
    public Func<A<dynamic, A<dynamic, bool>.E*[]>.B<X>, Dictionary<dynamic[], int>> F;
}
";

            var compilation = CreateCompilationWithMscorlib40AndSystemCore(source, options: TestOptions.UnsafeReleaseDll);
            compilation.VerifyDiagnostics();

            var c = compilation.GlobalNamespace.GetMember<TypeSymbol>("C");
            var f = c.GetMember<FieldSymbol>("F");
            var eraser = new DynamicTypeEraser(compilation.GetSpecialType(SpecialType.System_Object));
            var erasedType = eraser.EraseDynamic(f.Type);

            Assert.Equal("System.Func<A<System.Object, A<System.Object, System.Boolean>.E*[]>.B<X>, System.Collections.Generic.Dictionary<System.Object[], System.Int32>>", erasedType.ToTestDisplayString());
        }

        [Fact]
        public void DynamicGenericConstraintThruGenericParameter1()
        {
            string source = @"
public class Base<T>
{
  public virtual void M<U>(U u) where U : T 
  {
  }
}

public class Derived : Base<dynamic>
{
  public override void M<U>(U u)
  {
    u.F();
  }
}";
            var compilation = CreateCompilationWithMscorlib40AndSystemCore(source);

            var derived = compilation.GlobalNamespace.GetMember<TypeSymbol>("Derived");
            var m = derived.GetMember<MethodSymbol>("M");

            var ebc = m.TypeParameters[0].EffectiveBaseClassNoUseSiteDiagnostics;
            Assert.Equal(SpecialType.System_Object, ebc.SpecialType);

            compilation.VerifyDiagnostics(
                // (18,7): error CS1061: 'U' does not contain a definition for 'F' and no extension method 'F' accepting a first argument of type 'U' could be found (are you missing a using directive or an assembly reference?)
                Diagnostic(ErrorCode.ERR_NoSuchMemberOrExtension, "F").WithArguments("U", "F"));
        }

        [Fact]
        public void DynamicGenericConstraintThruGenericParameter2()
        {
            string source = @"
using System.Collections.Generic;

public class Base<T>
{
    public virtual void M<U>(U u) where U : T 
    {
    }
}

public class Derived : Base<List<dynamic>>
{
    public override void M<U>(U u)
    {
        u[0].F();
    }
}";
            CreateCompilationWithMscorlib40AndSystemCore(source).VerifyDiagnostics(
                // (15,10): error CS1061: 'object' does not contain a definition for 'F' and no extension method 'F' accepting a first argument of type 'object' could be found (are you missing a using directive or an assembly reference?)
                Diagnostic(ErrorCode.ERR_NoSuchMemberOrExtension, "F").WithArguments("object", "F"));
        }

        [Fact]
        public void DynamicGenericConstraintThruGenericParameter3()
        {
            string source = @"
public class Base<T1, T2>
{
    public virtual void M<U>(U u) where U : T1, T2
    {
    }
}

public class Derived : Base<dynamic, object>
{
    public override void M<U>(U u)
    {
        var x = u.GetHashCode();
    }
}";
            CreateCompilationWithMscorlib40AndSystemCore(source).VerifyDiagnostics();
        }

        [Fact]
        public void DynamicGenericConstraintThruGenericParameter4()
        {
            string source = @"
using System;
using System.Collections.Generic;

public class Base<T1, T2>
{
    public virtual void M<U>(U u) where U : T1, T2
    {
    }
}

public class Derived : Base<List<dynamic>, List<object>>
{
    public override void M<U>(U u)
    {
        Console.WriteLine(u.Count);
    }
}";
            CreateCompilationWithMscorlib40AndSystemCore(source).VerifyDiagnostics();
        }

        [Fact, WorkItem(633857, "http://vstfdevdiv:8080/DevDiv2/DevDiv/_workitems/edit/633857")]
        public void Erasure_InterfaceSet()
        {
            string source = @"
using System.Collections.Generic;
using System.Linq;
 
abstract class A<T>
{
    public abstract void Goo<S>(S x) where S : List<T>, IList<T>;
}
 
class B : A<dynamic>
{
    public override void Goo<S>(S x)
    {
        x.First();
    }
}
";
            CreateCompilationWithMscorlib40AndSystemCore(source).VerifyDiagnostics();
        }

        [Fact]
        public void Erasure_Delegate1()
        {
            string source = @"
using System;

abstract class A<T>
{
    public abstract void Goo<S>(S x) where S : T;
}

class B : A<Func<int, dynamic>>
{
    public override void Goo<S>(S x)
    {
        x.Invoke(1).Bar();
    }
}
";
            CreateCompilationWithMscorlib40AndSystemCore(source).VerifyDiagnostics(
                // (13,21): error CS1061: 'object' does not contain a definition for 'Bar' and no extension method 'Bar' accepting a first 
                // argument of type 'object' could be found (are you missing a using directive or an assembly reference?)
                Diagnostic(ErrorCode.ERR_NoSuchMemberOrExtension, "Bar").WithArguments("object", "Bar"));
        }

        [Fact]
        public void Erasure_Delegate2()
        {
            string source = @"
using System;

abstract class A<T>
{
    public abstract void Goo<S>(S x) where S : T;
}

unsafe class B : A<Func<Action<D<dynamic>.E*[]>, int>>
{
    public override void Goo<S>(S x)
    {
        x.Invoke(1);
    }
}

public class D<T> 
{
    public enum E { A } 
}
";
            CreateCompilationWithMscorlib40AndSystemCore(source, options: TestOptions.UnsafeReleaseDll).VerifyDiagnostics(
                // (13,18): error CS1503: Argument 1: cannot convert from 'int' to 'System.Action<D<object>.E*[]>'
                Diagnostic(ErrorCode.ERR_BadArgType, "1").WithArguments("1", "int", "System.Action<D<object>.E*[]>"));
        }

        #endregion

        #region Compound Assignment

        [Fact]
        public void DynamicCompoundAssignment_Errors()
        {
            string source = @"
enum F { A, B }

public unsafe class C
{
	static dynamic d = null;
	static int* ptr = null;
	static C c = new C();

    static void M()
    {
        M += d;     
        d += M;     
        ptr += d;   
        d += ptr;    
    }
} 
";
            CreateCompilationWithMscorlib40AndSystemCore(source, options: TestOptions.UnsafeReleaseDll).VerifyDiagnostics(
                // (14,9): error CS1656: Cannot assign to 'M' because it is a 'method group'
                Diagnostic(ErrorCode.ERR_AssgReadonlyLocalCause, "M").WithArguments("M", "method group"),
                // (15,9): error CS0019: Operator '+=' cannot be applied to operands of type 'dynamic' and 'method group'
                Diagnostic(ErrorCode.ERR_BadBinaryOps, "d += M").WithArguments("+=", "dynamic", "method group"),
                // (16,9): error CS0019: Operator '+=' cannot be applied to operands of type 'int*' and 'dynamic'
                Diagnostic(ErrorCode.ERR_BadBinaryOps, "ptr += d").WithArguments("+=", "int*", "dynamic"),
                // (17,9): error CS0019: Operator '+=' cannot be applied to operands of type 'dynamic' and 'int*'
                Diagnostic(ErrorCode.ERR_BadBinaryOps, "d += ptr").WithArguments("+=", "dynamic", "int*"));
        }

        [Fact]
        public void DynamicCompoundAssignment_Addition()
        {
            string source = @"
using System;

enum F { A, B }

public unsafe class C
{
	F fi;
	event Action ei;
	
	static dynamic d1 = null;
	static dynamic d2 = null;
	static F f;
	static event Action e;
	static Action a = null;
	static int i = 0;	
	static int* ptr = null;
	
	static C c = new C();

    static void M()
    {
        M += d1;     //-@operator: Error leftConversion: NoConversion finalConversion: NoConversion
        d1 += M;     //-@operator: Error leftConversion: NoConversion finalConversion: NoConversion

        ptr += d1;   //-@operator: Error leftConversion: NoConversion finalConversion: NoConversion
        d1 += ptr;   //-@operator: Error leftConversion: NoConversion finalConversion: NoConversion

        unchecked
        {{
            f += d1;     //-@operator: DynamicAddition leftConversion: NoConversion finalConversion: ImplicitDynamic
            c.fi += d1;  //-@operator: DynamicAddition leftConversion: NoConversion finalConversion: ImplicitDynamic
            e += d1;     //-isAddition: True isDynamic: True
            c.ei += d1;  //-isAddition: True isDynamic: True

            d1 += d2;    //-@operator: DynamicAddition leftConversion: NoConversion finalConversion: Identity
            d1 += a;     //-@operator: DynamicAddition leftConversion: NoConversion finalConversion: ImplicitReference
            d1.x += a;   //-@operator: DynamicAddition leftConversion: NoConversion finalConversion: ImplicitReference
            d1[i] += a;  //-@operator: DynamicAddition leftConversion: NoConversion finalConversion: ImplicitReference
        }}
        checked
        {{
            f += d1;     //-@operator: DynamicAddition, Checked leftConversion: NoConversion finalConversion: ImplicitDynamic
            c.fi += d1;  //-@operator: DynamicAddition, Checked leftConversion: NoConversion finalConversion: ImplicitDynamic
            e += d1;     //-isAddition: True isDynamic: True
            c.ei += d1;  //-isAddition: True isDynamic: True

            d1 += d2;    //-@operator: DynamicAddition, Checked leftConversion: NoConversion finalConversion: Identity
            d1 += a;     //-@operator: DynamicAddition, Checked leftConversion: NoConversion finalConversion: ImplicitReference
            d1.x += a;   //-@operator: DynamicAddition, Checked leftConversion: NoConversion finalConversion: ImplicitReference
            d1[i] += a;  //-@operator: DynamicAddition, Checked leftConversion: NoConversion finalConversion: ImplicitReference
        }}
    }
} 
";
            TestCompoundAssignment(source);
        }

        [Fact]
        public void DynamicCompoundAssignment_Subtraction()
        {
            string source = @"
using System;

enum F { A, B }

public unsafe class C
{
	F fi;
	event Action ei;
	
	static dynamic d1 = null;
	static dynamic d2 = null;
	static F f;
	static event Action e;
	static Action a = null;
	static int i = 0;	
	static int* ptr = null;
	
	static C c = new C();

    static void M()
    {
        M -= d1;     //-@operator: Error leftConversion: NoConversion finalConversion: NoConversion
        d1 -= M;     //-@operator: Error leftConversion: NoConversion finalConversion: NoConversion

        ptr -= d1;   //-@operator: Error leftConversion: NoConversion finalConversion: NoConversion
        d1 -= ptr;   //-@operator: Error leftConversion: NoConversion finalConversion: NoConversion

        unchecked
        {{
            f -= d1;     //-@operator: DynamicSubtraction leftConversion: NoConversion finalConversion: ImplicitDynamic
            c.fi -= d1;  //-@operator: DynamicSubtraction leftConversion: NoConversion finalConversion: ImplicitDynamic
            e -= d1;     //-isAddition: False isDynamic: True
            c.ei -= d1;  //-isAddition: False isDynamic: True
                        
            d1 -= d2;    //-@operator: DynamicSubtraction leftConversion: NoConversion finalConversion: Identity
            d1 -= a;     //-@operator: DynamicSubtraction leftConversion: NoConversion finalConversion: ImplicitReference
            d1.x -= a;   //-@operator: DynamicSubtraction leftConversion: NoConversion finalConversion: ImplicitReference
            d1[i] -= a;  //-@operator: DynamicSubtraction leftConversion: NoConversion finalConversion: ImplicitReference
        }}
        checked
        {{
            f -= d1;     //-@operator: DynamicSubtraction, Checked leftConversion: NoConversion finalConversion: ImplicitDynamic
            c.fi -= d1;  //-@operator: DynamicSubtraction, Checked leftConversion: NoConversion finalConversion: ImplicitDynamic
            e -= d1;     //-isAddition: False isDynamic: True
            c.ei -= d1;  //-isAddition: False isDynamic: True
                        
            d1 -= d2;    //-@operator: DynamicSubtraction, Checked leftConversion: NoConversion finalConversion: Identity
            d1 -= a;     //-@operator: DynamicSubtraction, Checked leftConversion: NoConversion finalConversion: ImplicitReference
            d1.x -= a;   //-@operator: DynamicSubtraction, Checked leftConversion: NoConversion finalConversion: ImplicitReference
            d1[i] -= a;  //-@operator: DynamicSubtraction, Checked leftConversion: NoConversion finalConversion: ImplicitReference
        }}
    }
} 
";
            TestCompoundAssignment(source);
        }

        private static string GetDynamicCompoundAssignmentTestSource(string operatorSyntax, string operatorName)
        {
            Assert.NotEqual("+", operatorSyntax);
            Assert.NotEqual("-", operatorSyntax);

            return String.Format(@"
using System;

enum F {{ A, B }}

public unsafe class C
{{
    F fi;
    event Action ei;
    
    static dynamic d1 = null;
    static dynamic d2 = null;
    static F f;
    static event Action e;
    static Action a = null;
    static int i = 0;	
    static int* ptr = null;
	
    static C c = new C();
    
    static void M()
    {{
        M {0}= d1;     //-@operator: Error leftConversion: NoConversion finalConversion: NoConversion
        d1 {0}= M;     //-@operator: Error leftConversion: NoConversion finalConversion: NoConversion
                         
        ptr {0}= d1;   //-@operator: Error leftConversion: NoConversion finalConversion: NoConversion
        d1 {0}= ptr;   //-@operator: Error leftConversion: NoConversion finalConversion: NoConversion
         
        unchecked
        {{             
            f {0}= d1;     //-@operator: {1} leftConversion: NoConversion finalConversion: ImplicitDynamic
            c.fi {0}= d1;  //-@operator: {1} leftConversion: NoConversion finalConversion: ImplicitDynamic
            e {0}= d1;     //-@operator: {1} leftConversion: NoConversion finalConversion: ImplicitDynamic
            c.ei {0}= d1;  //-@operator: {1} leftConversion: NoConversion finalConversion: ImplicitDynamic
                         
            d1 {0}= d2;    //-@operator: {1} leftConversion: NoConversion finalConversion: Identity
            d1 {0}= a;     //-@operator: {1} leftConversion: NoConversion finalConversion: ImplicitReference
            d1.x {0}= a;   //-@operator: {1} leftConversion: NoConversion finalConversion: ImplicitReference
            d1[i] {0}= a;  //-@operator: {1} leftConversion: NoConversion finalConversion: ImplicitReference
        }}

        checked
        {{
            f {0}= d1;     //-@operator: {1}, Checked leftConversion: NoConversion finalConversion: ImplicitDynamic
            c.fi {0}= d1;  //-@operator: {1}, Checked leftConversion: NoConversion finalConversion: ImplicitDynamic
            e {0}= d1;     //-@operator: {1}, Checked leftConversion: NoConversion finalConversion: ImplicitDynamic
            c.ei {0}= d1;  //-@operator: {1}, Checked leftConversion: NoConversion finalConversion: ImplicitDynamic
                                            
            d1 {0}= d2;    //-@operator: {1}, Checked leftConversion: NoConversion finalConversion: Identity
            d1 {0}= a;     //-@operator: {1}, Checked leftConversion: NoConversion finalConversion: ImplicitReference
            d1.x {0}= a;   //-@operator: {1}, Checked leftConversion: NoConversion finalConversion: ImplicitReference
            d1[i] {0}= a;  //-@operator: {1}, Checked leftConversion: NoConversion finalConversion: ImplicitReference
        }}
    }}
}}
", operatorSyntax, operatorName);
        }

        [Fact]
        public void DynamicCompoundAssignment_Multiplication()
        {
            string source = GetDynamicCompoundAssignmentTestSource("*", "DynamicMultiplication");
            TestCompoundAssignment(source);
        }

        [Fact]
        public void DynamicCompoundAssignment_Division()
        {
            string source = GetDynamicCompoundAssignmentTestSource("/", "DynamicDivision");
            TestCompoundAssignment(source);
        }

        [Fact]
        public void DynamicCompoundAssignment_Remainder()
        {
            string source = GetDynamicCompoundAssignmentTestSource("%", "DynamicRemainder");
            TestCompoundAssignment(source);
        }

        [Fact]
        public void DynamicCompoundAssignment_Xor()
        {
            string source = GetDynamicCompoundAssignmentTestSource("^", "DynamicXor");
            TestCompoundAssignment(source);
        }

        [Fact]
        public void DynamicCompoundAssignment_And()
        {
            string source = GetDynamicCompoundAssignmentTestSource("&", "DynamicAnd");
            TestCompoundAssignment(source);
        }

        [Fact]
        public void DynamicCompoundAssignment_Or()
        {
            string source = GetDynamicCompoundAssignmentTestSource("|", "DynamicOr");
            TestCompoundAssignment(source);
        }

        [Fact]
        public void DynamicCompoundAssignment_LeftShift()
        {
            string source = GetDynamicCompoundAssignmentTestSource("<<", "DynamicLeftShift");
            TestCompoundAssignment(source);
        }

        [Fact]
        public void DynamicCompoundAssignment_RightShift()
        {
            string source = GetDynamicCompoundAssignmentTestSource(">>", "DynamicRightShift");
            TestCompoundAssignment(source);
        }

        [Fact]
        public void DynamicCompoundAssignment_Logical()
        {
            string source = @"
class C
{
    bool a = true;
    bool b = true;
    int i;
    dynamic d = null;
    
    int M()
    {
        a &= d;   //-thisReference: C
                  //-fieldAccess: bool
                  //-thisReference: C
                  //-fieldAccess: dynamic
                  //-compoundAssignmentOperator: bool

        a |= d;   //-thisReference: C
                  //-fieldAccess: bool
                  //-thisReference: C
                  //-fieldAccess: dynamic
                  //-compoundAssignmentOperator: bool
       
        a ^= d;   //-thisReference: C
                  //-fieldAccess: bool
                  //-thisReference: C
                  //-fieldAccess: dynamic
                  //-compoundAssignmentOperator: bool
        
        i += d;   //-thisReference: C
                  //-fieldAccess: int
                  //-thisReference: C
                  //-fieldAccess: dynamic
                  //-compoundAssignmentOperator: int

        i -= d;   //-thisReference: C
                  //-fieldAccess: int
                  //-thisReference: C
                  //-fieldAccess: dynamic
                  //-compoundAssignmentOperator: int

        i *= d;   //-thisReference: C
                  //-fieldAccess: int
                  //-thisReference: C
                  //-fieldAccess: dynamic
                  //-compoundAssignmentOperator: int

        i /= d;   //-thisReference: C
                  //-fieldAccess: int
                  //-thisReference: C
                  //-fieldAccess: dynamic
                  //-compoundAssignmentOperator: int

        i %= d;   //-thisReference: C
                  //-fieldAccess: int
                  //-thisReference: C
                  //-fieldAccess: dynamic
                  //-compoundAssignmentOperator: int

        i <<= d;  //-thisReference: C
                  //-fieldAccess: int
                  //-thisReference: C
                  //-fieldAccess: dynamic
                  //-compoundAssignmentOperator: int

        i >>= d;  //-thisReference: C
                  //-fieldAccess: int
                  //-thisReference: C
                  //-fieldAccess: dynamic
                  //-compoundAssignmentOperator: int
    }
}
";
            TestTypes(source);
        }

        #endregion

        #region Collection and Object initializers

        [Fact]
        public void DynamicNew()
        {
            string source = @"
class C
{
    static void M()
    {
		var x = new dynamic
        {
            a = 1,
            b = 
            {
                c = f()
            }
        };
    }
} 
";
            CreateCompilationWithMscorlib40AndSystemCore(source).VerifyDiagnostics(
                // (6,15): error CS0143: The type 'dynamic' has no constructors defined
                Diagnostic(ErrorCode.ERR_NoConstructors, "dynamic").WithArguments("dynamic"),
                // (11,21): error CS0103: The name 'f' does not exist in the current context
                Diagnostic(ErrorCode.ERR_NameNotInContext, "f").WithArguments("f"));
        }

        [Fact]
        public void DynamicObjectInitializer_Errors()
        {
            string source = @"
using System;

unsafe class X
{
    public dynamic A { get; set; }
    public dynamic B { get; set; }
    public dynamic C { get; set; }
    public dynamic D { get; set; }
    public static int* ptr = null;

    static void M()
    {
        var x = new X          
        {
            A = M,
            B = ptr,
            C = () => {},
            D = default(TypedReference)
        };                    
    }
} 
";
            CreateCompilationWithMscorlib40AndSystemCore(source, options: TestOptions.UnsafeReleaseDll).VerifyDiagnostics(
                // (14,17): error CS0428: Cannot convert method group 'M' to non-delegate type 'dynamic'. Did you intend to invoke the method?
                Diagnostic(ErrorCode.ERR_MethGrpToNonDel, "M").WithArguments("M", "dynamic"),
                // (15,17): error CS0029: Cannot implicitly convert type 'int*' to 'dynamic'
                Diagnostic(ErrorCode.ERR_NoImplicitConv, "ptr").WithArguments("int*", "dynamic"),
                // (18,17): error CS1660: Cannot convert lambda expression to type 'dynamic' because it is not a delegate type
                Diagnostic(ErrorCode.ERR_AnonMethToNonDel, "() => {}").WithArguments("lambda expression", "dynamic"),
                // (19,17): error CS0029: Cannot implicitly convert type 'System.TypedReference' to 'dynamic'
                Diagnostic(ErrorCode.ERR_NoImplicitConv, "default(TypedReference)").WithArguments("System.TypedReference", "dynamic"));
        }

        [Fact]
        public void DynamicCollectionInitializer_Errors()
        {
            string source = @"
using System;

unsafe class C
{
    public dynamic X;
    public static int* ptr = null;

    static void M()
    {
        var c = new C 
        { 
            X = 
            {
                M,
                ptr,
                () => {},
                default(TypedReference),
                M()
            } 
        };
    }
}
";
            CreateCompilationWithMscorlib40AndSystemCore(source, options: TestOptions.UnsafeReleaseDll).VerifyDiagnostics(
                // (15,17): error CS1976: Cannot use a method group as an argument to a dynamically dispatched operation. Did you intend to invoke the method?
                Diagnostic(ErrorCode.ERR_BadDynamicMethodArgMemgrp, "M"),
                // (16,17): error CS1978: Cannot use an expression of type 'int*' as an argument to a dynamically dispatched operation.
                Diagnostic(ErrorCode.ERR_BadDynamicMethodArg, "ptr").WithArguments("int*"),
                // (17,17): error CS1977: Cannot use a lambda expression as an argument to a dynamically dispatched operation without first casting it to a delegate or expression tree type.
                Diagnostic(ErrorCode.ERR_BadDynamicMethodArgLambda, "() => {}"),
                // (18,17): error CS1978: Cannot use an expression of type 'System.TypedReference' as an argument to a dynamically dispatched operation.
                Diagnostic(ErrorCode.ERR_BadDynamicMethodArg, "default(TypedReference)").WithArguments("System.TypedReference"),
                // (19,17): error CS1978: Cannot use an expression of type 'void' as an argument to a dynamically dispatched operation.
                Diagnostic(ErrorCode.ERR_BadDynamicMethodArg, "M()").WithArguments("void"));
        }

        [Fact]
        public void DynamicObjectInitializer()
        {
            string source = @"
using System;

class C
{
    public dynamic A { get; set; }
    public dynamic B { get; set; }
    public dynamic C { get; set; }
        
    static void M()
    {
        var x = new C          //-typeExpression: C
        {
            A =                //-objectInitializerMember: dynamic 
            {                  
                B =            //-dynamicObjectInitializerMember: dynamic 
                {              
                    C = 3      //-dynamicObjectInitializerMember: dynamic
                               //-literal: int
                               //-assignmentOperator: dynamic     
                                
                }              //-objectInitializerExpression: dynamic
                               //-assignmentOperator: dynamic         

            }                  //-objectInitializerExpression: dynamic
                               //-assignmentOperator: dynamic

         };                    //-objectInitializerExpression: C
                               //-objectCreationExpression: C
    }
} 
";
            TestTypes(source);
        }

        [Fact]
        public void DynamicCollectionInitializer()
        {
            string source = @"
using System;
using System.Collections.Generic;

class C : List<int>
{
    static dynamic d = null;

    public void Add(int a, int b, int c) 
    {
    }

    static void M()
    {	
		var z = new C()         //-typeExpression: C
		{
			{ d },              //-fieldAccess: dynamic
                                //-dynamicCollectionElementInitializer: dynamic

			{ d, d, d },        //-fieldAccess: dynamic
                                //-fieldAccess: dynamic
                                //-fieldAccess: dynamic
                                //-dynamicCollectionElementInitializer: dynamic

		};                      //-collectionInitializerExpression: C
                                //-objectCreationExpression: C
    }
} 
";
            TestTypes(source);
        }

        [Fact, WorkItem(578404, "http://vstfdevdiv:8080/DevDiv2/DevDiv/_workitems/edit/578404")]
        public void ExpressionTrees()
        {
            string source = @"
using System;
using System.Linq;
using System.Threading.Tasks;
using System.Linq.Expressions;
using System.Collections.Generic;

class C : List<int>
{
    static dynamic d = null;
    public int P { get; set; }
    public dynamic D { get; set; }

    public void Add(int a, int b, int c) 
    {
    }

    static object f(object arg)
    {
        return null;
    }

    static void Main()
    {	
        Expression<Func<C>> e0 = () => new C { P = d };
        Expression<Func<C>> e1 = () => new C { D = 1 };  // ok
        Expression<Func<C>> e2 = () => new C { D = { X = { Y = 1 }, Z = 1 } };
		Expression<Func<C>> e3 = () => new C() { { d }, { d, d, d } };
        Expression<Func<dynamic, dynamic>> e4 = x => x.goo();
        Expression<Func<dynamic, dynamic>> e5 = x => x[1];
        Expression<Func<dynamic, dynamic>> e6 = x => x.y.z;
        Expression<Func<dynamic, dynamic>> e7 = x => x + 1;
        Expression<Func<dynamic, dynamic>> e8 = x => -x;
        Expression<Func<dynamic, dynamic>> e9 = x => f(d);
        Expression<Func<dynamic, dynamic>> e10 = x => f((object)d);  // ok
        Expression<Func<dynamic, dynamic>> e11 = x => f((dynamic)1);
        Expression<Func<dynamic, dynamic>> e12 = x => f(d ?? null);
        Expression<Func<dynamic, dynamic>> e13 = x => d ? 1 : 2;
        Expression<Func<dynamic, Task<dynamic>>> e14 = async x => await d;
        Expression<Func<dynamic, dynamic>> e15 = x => new { a = d, b = 1 }; // ok
        Expression<Func<dynamic, dynamic>> e16 = x => d;  // ok
        Expression<Func<dynamic, dynamic>> e17 = x => d as dynamic; // ok
        Expression<Func<dynamic, dynamic>> e18 = x => d is dynamic; // ok, warning
        Expression<Func<dynamic, dynamic>> e19 = x => (dynamic)1; // ok
        Expression<Func<dynamic, dynamic>> e20 = x => default(dynamic); // ok
        Expression<Func<dynamic, dynamic>> e21 = x => new dynamic();
        Expression<Func<dynamic, dynamic>> e22 = x => from a in new[] { d } select a + 1;
        Expression<Func<dynamic, dynamic>> e23 = x => from a in new[] { d } select a; // ok
        Expression<Func<dynamic, dynamic>> e24 = x => new string(x);
    }
} 
";
            CreateCompilationWithMscorlib40AndSystemCore(new[] { Parse(source, options: TestOptions.Regular.WithLanguageVersion(LanguageVersion.CSharp5)) }).VerifyDiagnostics(
                // (43,55): warning CS1981: Using 'is' to test compatibility with 'dynamic' is essentially identical to testing compatibility with 'Object' and will succeed for all non-null values
                //         Expression<Func<dynamic, dynamic>> e18 = x => d is dynamic; // ok, warning
                Diagnostic(ErrorCode.WRN_IsDynamicIsConfusing, "d is dynamic").WithArguments("is", "dynamic", "Object"),
                // (46,59): error CS0143: The type 'dynamic' has no constructors defined
                //         Expression<Func<dynamic, dynamic>> e21 = x => new dynamic();
                Diagnostic(ErrorCode.ERR_NoConstructors, "dynamic").WithArguments("dynamic"),
                // (25,52): error CS1963: An expression tree may not contain a dynamic operation
                //         Expression<Func<C>> e0 = () => new C { P = d };
                Diagnostic(ErrorCode.ERR_ExpressionTreeContainsDynamicOperation, "d"),
                // (27,54): error CS1963: An expression tree may not contain a dynamic operation
                //         Expression<Func<C>> e2 = () => new C { D = { X = { Y = 1 }, Z = 1 } };
                Diagnostic(ErrorCode.ERR_ExpressionTreeContainsDynamicOperation, "X"),
                // (27,60): error CS1963: An expression tree may not contain a dynamic operation
                //         Expression<Func<C>> e2 = () => new C { D = { X = { Y = 1 }, Z = 1 } };
                Diagnostic(ErrorCode.ERR_ExpressionTreeContainsDynamicOperation, "Y"),
                // (27,69): error CS1963: An expression tree may not contain a dynamic operation
                //         Expression<Func<C>> e2 = () => new C { D = { X = { Y = 1 }, Z = 1 } };
                Diagnostic(ErrorCode.ERR_ExpressionTreeContainsDynamicOperation, "Z"),
                // (28,50): error CS1963: An expression tree may not contain a dynamic operation
                //         Expression<Func<C>> e3 = () => new C() { { d }, { d, d, d } };
                Diagnostic(ErrorCode.ERR_ExpressionTreeContainsDynamicOperation, "{ d }"),
                // (28,57): error CS1963: An expression tree may not contain a dynamic operation
                //         Expression<Func<C>> e3 = () => new C() { { d }, { d, d, d } };
                Diagnostic(ErrorCode.ERR_ExpressionTreeContainsDynamicOperation, "{ d, d, d }"),
                // (29,54): error CS1963: An expression tree may not contain a dynamic operation
                //         Expression<Func<dynamic, dynamic>> e4 = x => x.goo();
                Diagnostic(ErrorCode.ERR_ExpressionTreeContainsDynamicOperation, "x.goo()"),
                // (29,54): error CS1963: An expression tree may not contain a dynamic operation
                //         Expression<Func<dynamic, dynamic>> e4 = x => x.goo();
                Diagnostic(ErrorCode.ERR_ExpressionTreeContainsDynamicOperation, "x.goo"),
                // (30,54): error CS1963: An expression tree may not contain a dynamic operation
                //         Expression<Func<dynamic, dynamic>> e5 = x => x[1];
                Diagnostic(ErrorCode.ERR_ExpressionTreeContainsDynamicOperation, "x[1]"),
                // (31,54): error CS1963: An expression tree may not contain a dynamic operation
                //         Expression<Func<dynamic, dynamic>> e6 = x => x.y.z;
                Diagnostic(ErrorCode.ERR_ExpressionTreeContainsDynamicOperation, "x.y.z"),
                // (31,54): error CS1963: An expression tree may not contain a dynamic operation
                //         Expression<Func<dynamic, dynamic>> e6 = x => x.y.z;
                Diagnostic(ErrorCode.ERR_ExpressionTreeContainsDynamicOperation, "x.y"),
                // (32,54): error CS1963: An expression tree may not contain a dynamic operation
                //         Expression<Func<dynamic, dynamic>> e7 = x => x + 1;
                Diagnostic(ErrorCode.ERR_ExpressionTreeContainsDynamicOperation, "x + 1"),
                // (33,54): error CS1963: An expression tree may not contain a dynamic operation
                //         Expression<Func<dynamic, dynamic>> e8 = x => -x;
                Diagnostic(ErrorCode.ERR_ExpressionTreeContainsDynamicOperation, "-x"),
                // (34,54): error CS1963: An expression tree may not contain a dynamic operation
                //         Expression<Func<dynamic, dynamic>> e9 = x => f(d);
                Diagnostic(ErrorCode.ERR_ExpressionTreeContainsDynamicOperation, "f(d)"),
                // (36,55): error CS1963: An expression tree may not contain a dynamic operation
                //         Expression<Func<dynamic, dynamic>> e11 = x => f((dynamic)1);
                Diagnostic(ErrorCode.ERR_ExpressionTreeContainsDynamicOperation, "f((dynamic)1)"),
                // (37,55): error CS1963: An expression tree may not contain a dynamic operation
                //         Expression<Func<dynamic, dynamic>> e12 = x => f(d ?? null);
                Diagnostic(ErrorCode.ERR_ExpressionTreeContainsDynamicOperation, "f(d ?? null)"),
                // (38,55): error CS1963: An expression tree may not contain a dynamic operation
                //         Expression<Func<dynamic, dynamic>> e13 = x => d ? 1 : 2;
                Diagnostic(ErrorCode.ERR_ExpressionTreeContainsDynamicOperation, "d"),
                // (39,56): error CS1989: Async lambda expressions cannot be converted to expression trees
                //         Expression<Func<dynamic, Task<dynamic>>> e14 = async x => await d;
                Diagnostic(ErrorCode.ERR_BadAsyncExpressionTree, "async x => await d"),
                // (47,84): error CS1963: An expression tree may not contain a dynamic operation
                //         Expression<Func<dynamic, dynamic>> e22 = x => from a in new[] { d } select a + 1;
                Diagnostic(ErrorCode.ERR_ExpressionTreeContainsDynamicOperation, "a + 1"),
                // (49,55): error CS1963: An expression tree may not contain a dynamic operation
                //         Expression<Func<dynamic, dynamic>> e24 = x => new string(x);
                Diagnostic(ErrorCode.ERR_ExpressionTreeContainsDynamicOperation, "new string(x)"));
        }

        [Fact, WorkItem(578401, "http://vstfdevdiv:8080/DevDiv2/DevDiv/_workitems/edit/578401")]
        public void ExpressionTrees_ByRefDynamic()
        {
            string source = @"
using System;
using System.Linq.Expressions;
 
class Program
{
    static void Main()
    {
        Expression<Action<dynamic>> e = x => Goo(ref x);
    }
 
    static void Goo<T>(ref T x) { }
}
";
            CompileAndVerify(source, new[] { SystemCoreRef, CSharpRef });
        }

        #endregion

        #region Async

        [Fact]
        public void TestBadAsyncExpressionTree()
        {
            string source = @"
using System;
using System.Threading.Tasks;
using System.Linq.Expressions;
using System.Collections.Generic;

class C : List<int>
{
    static dynamic d = null;

    static void Main()
    {
        Expression<Func<dynamic, Task<dynamic>>> e1 = async x => await d;
        Expression<Func<dynamic, Task<dynamic>>> e2 = async x => { return await d; };
        Expression<Func<dynamic, Task<dynamic>>> e3 = async (x) => await d;
        Expression<Func<dynamic, Task<dynamic>>> e4 = async (x) => { return await d; };
    }
}
";
            CreateCompilationWithMscorlib40AndSystemCore(new[] { Parse(source, options: TestOptions.Regular.WithLanguageVersion(LanguageVersion.CSharp5)) }).VerifyDiagnostics(
                // (13,55): error CS1989: Async lambda expressions cannot be converted to expression trees
                //         Expression<Func<dynamic, Task<dynamic>>> e1 = async x => await d;
                Diagnostic(ErrorCode.ERR_BadAsyncExpressionTree, "async x => await d"),
                // (14,55): error CS1989: Async lambda expressions cannot be converted to expression trees
                //         Expression<Func<dynamic, Task<dynamic>>> e2 = async x => { return await d; };
                Diagnostic(ErrorCode.ERR_BadAsyncExpressionTree, "async x => { return await d; }"),
                // (15,55): error CS1989: Async lambda expressions cannot be converted to expression trees
                //         Expression<Func<dynamic, Task<dynamic>>> e3 = async (x) => await d;
                Diagnostic(ErrorCode.ERR_BadAsyncExpressionTree, "async (x) => await d"),
                // (16,55): error CS1989: Async lambda expressions cannot be converted to expression trees
                //         Expression<Func<dynamic, Task<dynamic>>> e4 = async (x) => { return await d; };
                Diagnostic(ErrorCode.ERR_BadAsyncExpressionTree, "async (x) => { return await d; }"));
        }

        [Fact]
        [WorkItem(18320, "https://github.com/dotnet/roslyn/issues/18320")]
        public void TestMissingMicrosoftCSharpDllReference()
        {
            string source = @"
public class Class1
{
    public dynamic GetResponse()
    {
        return null;
    }
    public async void GetResponseTest()
    {
        var result = await GetResponse();
    }
}";
            CreateCompilationWithMscorlib45(source, new[] { SystemCoreRef }, options: TestOptions.DebugDll).VerifyEmitDiagnostics(
                // (10,28): error CS0656: Missing compiler required member 'Microsoft.CSharp.RuntimeBinder.CSharpArgumentInfo.Create'
                //         var result = await GetResponse();
                Diagnostic(ErrorCode.ERR_MissingPredefinedMember, "GetResponse()").WithArguments("Microsoft.CSharp.RuntimeBinder.CSharpArgumentInfo", "Create").WithLocation(10, 28)
                );
        }

        #endregion

        #region Query

        [Fact]
        public void DynamicQuerySource()
        {
            string source = @"
using System.Linq;

class C
{
    static dynamic D1 = null;
    static dynamic D2 = null;

    static void M() 
    {
        var x = from a in D1
                join b in D2 on a equals b
                select a;
    }
}
";
            CreateCompilationWithMscorlib40AndSystemCore(source).VerifyDiagnostics(
                // (11,27): error CS1979: Query expressions over source type 'dynamic' or with a join sequence of type 'dynamic' are not allowed
                Diagnostic(ErrorCode.ERR_BadDynamicQuery, "D1"),
                // (12,27): error CS1979: Query expressions over source type 'dynamic' or with a join sequence of type 'dynamic' are not allowed
                Diagnostic(ErrorCode.ERR_BadDynamicQuery, "D2"));
        }

        [Fact]
        public void DynamicEnumerableQuerySource()
        {
            string source = @"
using System.Linq;
using System.Collections.Generic;

class C
{
    static IEnumerable<dynamic> D = null;

    static void M() 
    {
        var x = from a in D
                join b in D on a equals b
                select a;
    }
}
";
            CreateCompilationWithMscorlib40AndSystemCore(source).VerifyDiagnostics();
        }

        [Fact]
        public void DynamicQuery_Select1()
        {
            string source = @"
using System;

public class Q<T>
{
	public Q<T> Where(Func<T,bool> predicate) { throw null; }
	public dynamic Select<U>(Func<T,U> selector) { throw null; }
}

class C
{
    static void M() 
    {
        var x = from a in new Q<int>()
                select a;
        x.goo();
    }
}
";
            CreateCompilationWithMscorlib40AndSystemCore(source).VerifyDiagnostics();
        }

        [Fact]
        public void DynamicQuery_Select2()
        {
            string source = @"
using System;

public class Q<T>
{
	public Q<T> Where(Func<T,bool> predicate) { throw null; }
	public Q<U> Select<U>(dynamic selector) { throw null; }
}

class C
{
    static void M() 
    {
        var x = from a in new Q<int>()
                select a;
    }
}
";
            CreateCompilationWithMscorlib40AndSystemCore(source).VerifyDiagnostics(
                // (15,17): error CS1942: The type of the expression in the select clause is incorrect.  Type inference failed in the call to 'Select'.
                Diagnostic(ErrorCode.ERR_QueryTypeInferenceFailed, "select").WithArguments("select", "Select"));
        }

        [Fact]
        public void DynamicQuery_DynamicWhereTrivialSelect()
        {
            string source = @"
using System;

public class Q<T>
{
	public dynamic Where(Func<T,bool> predicate) { throw null; }
	public Q<U> Select<U>(Func<T,U> selector) { throw null; }
}

class C
{
    static void M() 
    {
        var x = from a in new Q<int>()
                where a == 0
                select a;
    }
}
";
            CreateCompilationWithMscorlib40AndSystemCore(source).VerifyDiagnostics();
        }

        [Fact]
        public void DynamicQuery_DynamicWhereNonTrivialSelect()
        {
            string source = @"
using System;

public class Q<T>
{
	public dynamic Where(Func<T,bool> predicate) { throw null; }
	public Q<U> Select<U>(Func<T,U> selector) { throw null; }
}

class C
{
    static void M() 
    {
        var x = from a in new Q<int>()
                where a == 0
                select a + 1;
    }
}
";
            CreateCompilationWithMscorlib40AndSystemCore(source).VerifyDiagnostics(
                // (16,17): error CS1979: Query expressions over source type 'dynamic' or with a join sequence of type 'dynamic' are not allowed
                Diagnostic(ErrorCode.ERR_BadDynamicQuery, "select a + 1"));
        }

        #endregion

        #region Misc Expressions

        [Fact]
        public void TestDynamicIndexers()
        {
            const string source = @"
class B
{
  public int this[double x] { get { return 1; } set { } }
}

class C : B
{
  public int this[int x] { get { return 1; } set { } }
  public int this[string x] { get { return 1; } set { } }
  public int this[int a, System.Func<int, int> b, object c] { get { return 1; } set { } }

  void M(C c, dynamic d)
  {
    // No overload takes two arguments:
    c[d, d] = 1; 

    // This should succeed:
    c[d] = 2; 

    // Overload resolution finds an applicable candidate, but the dynamic operation may not contain a lambda.
    c[d, q=>q, null] = 3; 

    // Overload resolution finds an applicable candidate, but no dynamic dispatch on base expressions is allowed.
    base[d] = 4;
  }
}";

            var comp = CreateCompilationWithMscorlib40AndSystemCore(source);
            comp.VerifyDiagnostics(
                // (16,5): error CS7036: There is no argument given that corresponds to the required formal parameter 'c' of 'C.this[int, Func<int, int>, object]'
                //     c[d, d] = 1; 
                Diagnostic(ErrorCode.ERR_NoCorrespondingArgument, "c[d, d]").WithArguments("c", "C.this[int, System.Func<int, int>, object]").WithLocation(16, 5),
                // (22,10): error CS1977: Cannot use a lambda expression as an argument to a dynamically dispatched operation without first casting it to a delegate or expression tree type.
                //     c[d, q=>q, null] = 3; 
                Diagnostic(ErrorCode.ERR_BadDynamicMethodArgLambda, "q=>q"),
                // (25,5): error CS1972: The indexer access needs to be dynamically dispatched, but cannot be because it is part of a base access expression. Consider casting the dynamic arguments or eliminating the base access.
                //     base[d] = 4;
                Diagnostic(ErrorCode.ERR_NoDynamicPhantomOnBaseIndexer, "base[d]"));
        }

        [Fact]
        public void DynamicDelegateInvocation()
        {
            const string source = @"
class P
{
  void M(dynamic d)
  {
    d(123);
  }
}";

            var comp = CreateCompilationWithMscorlib40AndSystemCore(source);
            comp.VerifyDiagnostics();
        }

        [Fact]
        public void DynamicDelegateInvocation2()
        {
            const string source = @"
class P
{
  delegate void F(int x);
  void M(F f, dynamic d)
  {
    f(d);
  }
}";

            var comp = CreateCompilationWithMscorlib40AndSystemCore(source);
            comp.VerifyDiagnostics();
        }

        [Fact]
        public void DynamicDelegateInvocation3()
        {
            const string source = @"
class P
{
  delegate void F(int x, int y);
  void M(F f, dynamic d)
  {
    f(d, 1.23);
  }
}";

            var comp = CreateCompilationWithMscorlib40AndSystemCore(source);
            comp.VerifyDiagnostics(
                // (7,10): error CS1503: Argument 2: cannot convert from 'double' to 'int'
                //     f(d, 1.23);
                Diagnostic(ErrorCode.ERR_BadArgType, "1.23").WithArguments("2", "double", "int"));
        }

        [Fact]
        public void DynamicDelegateInvocation4()
        {
            const string source = @"
class P
{
  delegate void F(int x, int y);
  void M(F f, dynamic d)
  {
    f(d, 1.23);
  }
}";

            var comp = CreateCompilationWithMscorlib40AndSystemCore(source);
            comp.VerifyDiagnostics(
                // (7,10): error CS1503: Argument 2: cannot convert from 'double' to 'int'
                //     f(d, 1.23);
                Diagnostic(ErrorCode.ERR_BadArgType, "1.23").WithArguments("2", "double", "int"));
        }

        [Fact]
        public void DynamicDelegateInvocation_Field()
        {
            const string source = @"
class C
{
    dynamic d = null;
    
    void M(C c)
    {
        c.d(1);
    }
}";

            var comp = CreateCompilationWithMscorlib40AndSystemCore(source);
            comp.VerifyDiagnostics();
        }

        [Fact]
        public void DynamicDelegateInvocation_Property()
        {
            const string source = @"
class C
{
    dynamic d { get; set; }
    
    void M(C c)
    {
        c.d(1);
    }
}";

            var comp = CreateCompilationWithMscorlib40AndSystemCore(source);
            comp.VerifyDiagnostics();
        }

        [Fact]
        public void DynamicBooleanExpression()
        {
            const string source = @"
class C
{
  int M(dynamic d)
  {
    // This is a dynamic invocation of operator true, not a dynamic conversion to bool.
    return d ? 1 : 2; //-DynamicTrue
  }
}";
            TestOperatorKinds(source);
            var comp = CreateCompilationWithMscorlib40AndSystemCore(source);
            comp.VerifyDiagnostics();
        }

        [Fact]
        public void DynamicBooleanExpression_MissingOperator_False()
        {
            const string source = @"
class B { }

class C
{
  B b = null;

  dynamic M(dynamic d)
  {
    return b && d;
  }
}";
            CreateCompilationWithMscorlib40AndSystemCore(source).VerifyDiagnostics(
                // (10,12): error CS7083: Expression must be implicitly convertible to Boolean or its type 'B' must define operator 'false'.
                Diagnostic(ErrorCode.ERR_InvalidDynamicCondition, "b").WithArguments("B", "false")
            );
        }

        [Fact]
        public void DynamicBooleanExpression_MissingOperator_True()
        {
            const string source = @"
class B { }

class C
{
  B b = null;

  dynamic M(dynamic d)
  {
    return b || d;
  }
}";
            CreateCompilationWithMscorlib40AndSystemCore(source).VerifyDiagnostics(
                // (10,12): error CS7083: Expression must be implicitly convertible to Boolean or its type 'B' must define operator 'true'.
                Diagnostic(ErrorCode.ERR_InvalidDynamicCondition, "b").WithArguments("B", "true")
            );
        }

        [Fact]
        public void DynamicBooleanExpression_MethodGroup()
        {
            const string source = @"
class B { }

class C
{
  dynamic M(dynamic d)
  {
    return M && d;
  }
}";
            CreateCompilationWithMscorlib40AndSystemCore(source).VerifyDiagnostics(
                // (8,12): error CS0019: Operator '&&' cannot be applied to operands of type 'method group' and 'dynamic'
                Diagnostic(ErrorCode.ERR_BadBinaryOps, "M && d").WithArguments("&&", "method group", "dynamic")
            );
        }

        [Fact]
        public void DynamicConstructorCall1()
        {
            // If there are one or more applicable ctors then we do a dynamic binding.
            const string source = @"
class C
{
  public C(int x) {}
  public C(string x) {}
  public C(string x, string y) {}

  C M(dynamic d)
  {
    return new C(d);
  }
}";
            TestOperatorKinds(source);
            var comp = CreateCompilationWithMscorlib40AndSystemCore(source);
            comp.VerifyDiagnostics();
        }

        [Fact]
        public void DynamicConstructorCall2()
        {
            // If there are no applicable ctors then we give a compile-time error.
            const string source = @"
class C
{
  public C(string x, string y) {}

  C M(dynamic d)
  {
    return new C(d);
  }
}";
            TestOperatorKinds(source);
            var comp = CreateCompilationWithMscorlib40AndSystemCore(source);
            comp.VerifyDiagnostics(
                // (8,16): error CS7036: There is no argument given that corresponds to the required formal parameter 'y' of 'C.C(string, string)'
                //     return new C(d);
                Diagnostic(ErrorCode.ERR_NoCorrespondingArgument, "C").WithArguments("y", "C.C(string, string)").WithLocation(8, 16));
        }

        [Fact]
        public void DynamicConstructorCall3()
        {
            // The type of a dynamic ctor expression is the compile-time type, not dynamic.
            const string source = @"
class C
{
  
  public C(string x) {}
  void N(int z) {}
  void M(dynamic d)
  {
    N(new C(d));
  }
}";
            TestOperatorKinds(source);
            var comp = CreateCompilationWithMscorlib40AndSystemCore(source);
            comp.VerifyDiagnostics(
                // (9,7): error CS1503: Argument 1: cannot convert from 'C' to 'int'
                //     N(new C(d));
                Diagnostic(ErrorCode.ERR_BadArgType, "new C(d)").WithArguments("1", "C", "int"));
        }

        [Fact]
        public void NamespaceCalledDynamic()
        {
            var source =
@"namespace dynamic
{
    class C
    {
        public dynamic x { get; set; }
    }
}";
            CreateCompilationWithMscorlib40AndSystemCore(source).VerifyDiagnostics();
        }

        [Fact]
        [WorkItem(693741, "http://vstfdevdiv:8080/DevDiv2/DevDiv/_workitems/edit/693741")]
        public void DynamicAndNull()
        {
            var source = @"
class C
{
    static void Main()
    {
        dynamic d = new object();
        d = d && null;
    }
}
";

            var comp = CreateCompilation(source);
            comp.VerifyDiagnostics();
        }

        [Fact]
        public void DynamicBeforeCSharp4()
        {
            var source = @"
class C
{
    dynamic M()
    {
        throw null;
    }
}

class D
{
    class dynamic { }

    dynamic M()
    {
        throw null;
    }
}
";
            // NOTE: the error is that the type is not known, not that the feature is unavailable.
            CreateCompilationWithMscorlib40AndSystemCore(source, parseOptions: TestOptions.Regular.WithLanguageVersion(LanguageVersion.CSharp4)).VerifyDiagnostics();
            CreateCompilationWithMscorlib40AndSystemCore(source, parseOptions: TestOptions.Regular.WithLanguageVersion(LanguageVersion.CSharp3)).VerifyDiagnostics(
                // (4,5): error CS0246: The type or namespace name 'dynamic' could not be found (are you missing a using directive or an assembly reference?)
                //     dynamic M()
                Diagnostic(ErrorCode.ERR_SingleTypeNameNotFound, "dynamic").WithArguments("dynamic"));
        }

        [Fact]
        public void DynamicExceptionFilters()
        {
            string source = @"
using System;

class C
{
    dynamic d = null;
        
    void M()
    {
        try
        {
        }
        catch (Exception e) when (d)  //-local: System.Exception
                                    //-thisReference: C
                                    //-fieldAccess: dynamic
                                    //-unaryOperator: bool
        {
        }
    }
}";
            TestTypes(source);
        }

        #endregion

        #region Misc Statements

        [Fact]
        public void UsingStatement()
        {
            string source = @"
class C
{
    dynamic d = null;
        
    void M()
    {
        using (dynamic u = d)  //-typeExpression: dynamic
                               //-thisReference: C
                               //-fieldAccess: dynamic
        {
        }
    }
}";
            TestTypes(source);
        }

        #endregion

        [Fact, WorkItem(922611, "http://vstfdevdiv:8080/DevDiv2/DevDiv/_workitems/edit/922611"), WorkItem(56, "CodePlex")]
        public void Bug922611_01()
        {
            string source = @"
using System;
using System.Collections.Generic;

class Test
{
    static void Main()
    {
        IEnumerable<object> objectSource = null;
        Action<dynamic> dynamicAction = null;
        // Fails under Roslyn, compiles under C# 5 compiler
        Goo(objectSource, dynamicAction);
    }

    static void Goo<T>(IEnumerable<T> source, Action<T> action)
    {
        System.Console.WriteLine(typeof(T));
    }
}";
            var verifier = CompileAndVerify(source, new[] { CSharpRef }, expectedOutput: "System.Object").VerifyDiagnostics();

            var tree = verifier.Compilation.SyntaxTrees.Single();
            var model = verifier.Compilation.GetSemanticModel(tree);

            var node = tree.GetRoot().DescendantNodes().OfType<IdentifierNameSyntax>().Where(n => n.Identifier.ValueText == "Goo").Single();
            Assert.Equal("void Test.Goo<dynamic>(System.Collections.Generic.IEnumerable<dynamic> source, System.Action<dynamic> action)", model.GetSymbolInfo(node).Symbol.ToTestDisplayString());
        }

        [Fact, WorkItem(922611, "http://vstfdevdiv:8080/DevDiv2/DevDiv/_workitems/edit/922611"), WorkItem(56, "CodePlex")]
        public void Bug922611_02()
        {
            string source = @"
using System;
using System.Collections.Generic;

class Test
{
    static void Main()
    {
        IEnumerable<object> objectSource = null;
        Action<dynamic> dynamicAction = null;
        // Fails under Roslyn, compiles under C# 5 compiler
        Goo(dynamicAction, objectSource);
    }

    static void Goo<T>(Action<T> action, IEnumerable<T> source)
    {
        System.Console.WriteLine(typeof(T));
    }
}";
            CompileAndVerify(source, new[] { CSharpRef }, expectedOutput: "System.Object").VerifyDiagnostics();

            var verifier = CompileAndVerify(source, new[] { CSharpRef }, expectedOutput: "System.Object").VerifyDiagnostics();

            var tree = verifier.Compilation.SyntaxTrees.Single();
            var model = verifier.Compilation.GetSemanticModel(tree);

            var node = tree.GetRoot().DescendantNodes().OfType<IdentifierNameSyntax>().Where(n => n.Identifier.ValueText == "Goo").Single();
            Assert.Equal("void Test.Goo<dynamic>(System.Action<dynamic> action, System.Collections.Generic.IEnumerable<dynamic> source)", model.GetSymbolInfo(node).Symbol.ToTestDisplayString());
        }

        [Fact, WorkItem(875140, "http://vstfdevdiv:8080/DevDiv2/DevDiv/_workitems/edit/875140")]
        public void Bug875140_01()
        {
            string source = @"
using System;
using System.Reflection;
 
class Program
{
    unsafe static void Main()
    {
        Action<dynamic, object> action = delegate { };
        void* p = Pointer.Unbox(Goo(action));
    }
 
    static T Goo<T>(Action<T, T> x) { throw null; }
}
";
            var verifier = CompileAndVerify(source, options: TestOptions.DebugDll.WithAllowUnsafe(true), verify: Verification.Fails).VerifyDiagnostics();

            var tree = verifier.Compilation.SyntaxTrees.Single();
            var model = verifier.Compilation.GetSemanticModel(tree);

            var node = tree.GetRoot().DescendantNodes().OfType<IdentifierNameSyntax>().Where(n => n.Identifier.ValueText == "Goo").Single();
            Assert.Equal("System.Object Program.Goo<System.Object>(System.Action<System.Object, System.Object> x)", model.GetSymbolInfo(node).Symbol.ToTestDisplayString());
        }

        [Fact, WorkItem(875140, "http://vstfdevdiv:8080/DevDiv2/DevDiv/_workitems/edit/875140")]
        public void Bug875140_02()
        {
            string source = @"
using System;
using System.Reflection;
 
class Program
{
    unsafe static void Main()
    {
        Action<object, dynamic> action = delegate { };
        void* p = Pointer.Unbox(Goo(action));
    }
 
    static T Goo<T>(Action<T, T> x) { throw null; }
}
";
            var verifier = CompileAndVerify(source, options: TestOptions.DebugDll.WithAllowUnsafe(true), verify: Verification.Fails).VerifyDiagnostics();

            var tree = verifier.Compilation.SyntaxTrees.Single();
            var model = verifier.Compilation.GetSemanticModel(tree);

            var node = tree.GetRoot().DescendantNodes().OfType<IdentifierNameSyntax>().Where(n => n.Identifier.ValueText == "Goo").Single();
            Assert.Equal("System.Object Program.Goo<System.Object>(System.Action<System.Object, System.Object> x)", model.GetSymbolInfo(node).Symbol.ToTestDisplayString());
        }

        [Fact, WorkItem(875140, "http://vstfdevdiv:8080/DevDiv2/DevDiv/_workitems/edit/875140")]
        public void Bug875140_03()
        {
            string source = @"
using System;
using System.Reflection;
 
class Program
{
    unsafe static void Main()
    {
        Func<object, dynamic> action = null;
        void* p = Pointer.Unbox(Goo(action));
    }
 
    static T Goo<T>(Func<T, T> x) { throw null; }
}
";
            CreateCompilation(source, options: TestOptions.DebugDll.WithAllowUnsafe(true)).VerifyDiagnostics(
    // (10,33): error CS0411: The type arguments for method 'Program.Goo<T>(Func<T, T>)' cannot be inferred from the usage. Try specifying the type arguments explicitly.
    //         void* p = Pointer.Unbox(Goo(action));
    Diagnostic(ErrorCode.ERR_CantInferMethTypeArgs, "Goo").WithArguments("Program.Goo<T>(System.Func<T, T>)").WithLocation(10, 33)
                );
        }

        [Fact, WorkItem(875140, "http://vstfdevdiv:8080/DevDiv2/DevDiv/_workitems/edit/875140")]
        public void Bug875140_04()
        {
            string source = @"
using System;
 
class Program
{
    static void Main()
    {
        Func<dynamic, object> action = null;
        Goo(action).M1();
    }
 
    static T Goo<T>(Func<T, T> x) { throw null; }
}
";
            var verifier = CompileAndVerify(source, new[] { CSharpRef, SystemCoreRef }, options: TestOptions.DebugDll).VerifyDiagnostics();

            var tree = verifier.Compilation.SyntaxTrees.Single();
            var model = verifier.Compilation.GetSemanticModel(tree);

            var node = tree.GetRoot().DescendantNodes().OfType<IdentifierNameSyntax>().Where(n => n.Identifier.ValueText == "Goo").Single();
            Assert.Equal("dynamic Program.Goo<dynamic>(System.Func<dynamic, dynamic> x)", model.GetSymbolInfo(node).Symbol.ToTestDisplayString());
        }

        [Fact, WorkItem(1149588, "http://vstfdevdiv:8080/DevDiv2/DevDiv/_workitems/edit/1149588")]
        public void AccessPropertyWithoutArguments()
        {
            string source1 = @"
Imports System
Imports System.Runtime.InteropServices
<Assembly: PrimaryInteropAssembly(0, 0)>
<Assembly: Guid(""165F752D-E9C4-4F7E-B0D0-CDFD7A36E210"")>
<ComImport()>
<Guid(""165F752D-E9C4-4F7E-B0D0-CDFD7A36E211"")>
Public Interface IB
    Property Value(Optional index As Object = Nothing) As Object
End Interface
";

            var reference = BasicCompilationUtils.CompileToMetadata(source1);

            string source2 = @"
class CIB : IB
{
    public dynamic get_Value(object index = null)
    {
        return ""Test"";
    }

    public void set_Value(object index = null, object Value = null)
    {
    }
}

class Test
{
    static void Main()
    {
        IB x = new CIB();
        System.Console.WriteLine(x.Value.Length);
    }
}
";

            var compilation2 = CreateCompilation(source2, new[] { reference.WithEmbedInteropTypes(true), CSharpRef, SystemCoreRef }, options: TestOptions.ReleaseExe);

            CompileAndVerify(compilation2, expectedOutput: @"4");
        }

        [Fact, WorkItem(9945, "https://github.com/dotnet/roslyn/issues/9945")]
        public void DynamicGetOnlyProperty()
        {
            string source = @"
class Program
{
    static void Main()
    {
        I i = null;
        System.Type t = i.d.GetType();
    }

    interface I
    {
        dynamic d { set; }
    }
}
";
            var compilation = CreateCompilation(source, new[] { CSharpRef, SystemCoreRef }, options: TestOptions.DebugDll);
            // crash happens during emit if not detected, so VerifyDiagnostics (no Emit) doesn't catch the crash.
            compilation.VerifyEmitDiagnostics(
                // (7,25): error CS0154: The property or indexer 'Program.I.d' cannot be used in this context because it lacks the get accessor
                //         System.Type t = i.d.GetType();
                Diagnostic(ErrorCode.ERR_PropertyLacksGet, "i.d").WithArguments("Program.I.d").WithLocation(7, 25)
            );
        }

        [Fact, WorkItem(9945, "https://github.com/dotnet/roslyn/issues/9945")]
        public void DynamicGetOnlyPropertyIndexer()
        {
            string source = @"
class Program
{
    static void Main()
    {
        I i = null;
        System.Type t = i[null].GetType();
    }

    interface I
    {
        dynamic this[string s] { set; }
    }
}
";
            var compilation = CreateCompilation(source, new[] { CSharpRef, SystemCoreRef }, options: TestOptions.DebugDll);
            compilation.VerifyEmitDiagnostics(
                // (7,25): error CS0154: The property or indexer 'Program.I.this[string]' cannot be used in this context because it lacks the get accessor
                //         System.Type t = i[null].GetType();
                Diagnostic(ErrorCode.ERR_PropertyLacksGet, "i[null]").WithArguments("Program.I.this[string]").WithLocation(7, 25)
            );
        }

        [ClrOnlyFact(ClrOnlyReason.Ilasm)]
        public void IncorrectArrayLength()
        {
            var il = @"
.assembly extern mscorlib { }
.assembly extern System.Core { }
.assembly IncorrectArrayLength { }

.class private auto ansi beforefieldinit D
       extends [mscorlib]System.Object
{
  .field public class Generic`2<object,object> MissingTrue
  .custom instance void [System.Core]System.Runtime.CompilerServices.DynamicAttribute::.ctor(bool[])
           = {bool[2](false true)}

  .field public class Generic`2<object,object> MissingFalse
  .custom instance void [System.Core]System.Runtime.CompilerServices.DynamicAttribute::.ctor(bool[])
           = {bool[2](false true)}

  .field public class Generic`2<object,object> ExtraTrue
  .custom instance void [System.Core]System.Runtime.CompilerServices.DynamicAttribute::.ctor(bool[])
           = {bool[4](false true false true)}

  .field public class Generic`2<object,object> ExtraFalse
  .custom instance void [System.Core]System.Runtime.CompilerServices.DynamicAttribute::.ctor(bool[])
           = {bool[4](false true false false)}

  .method public hidebysig specialname rtspecialname 
          instance void  .ctor() cil managed
  {
    ldarg.0
    call       instance void [mscorlib]System.Object::.ctor()
    ret
  }
} // end of class D

.class public auto ansi beforefieldinit Generic`2<T,U>
       extends [mscorlib]System.Object
{
  .method public hidebysig specialname rtspecialname 
          instance void  .ctor() cil managed
  {
    // Code size       7 (0x7)
    .maxstack  8
    IL_0000:  ldarg.0
    IL_0001:  call       instance void [mscorlib]System.Object::.ctor()
    IL_0006:  ret
  } // end of method Generic`2::.ctor

} // end of class Generic`2
";
            var comp = CreateCompilationWithILAndMscorlib40("", il, references: new[] { SystemCoreRef }, appendDefaultHeader: false);
            var global = comp.GlobalNamespace;
            var typeD = global.GetMember<NamedTypeSymbol>("D");
            var typeG = global.GetMember<NamedTypeSymbol>("Generic");
            var typeObject = comp.GetSpecialType(SpecialType.System_Object);
            var typeGConstructed = typeG.Construct(typeObject, typeObject);

            Assert.Equal(typeGConstructed, typeD.GetMember<FieldSymbol>("MissingTrue").Type);
            Assert.Equal(typeGConstructed, typeD.GetMember<FieldSymbol>("MissingFalse").Type);
            Assert.Equal(typeGConstructed, typeD.GetMember<FieldSymbol>("ExtraTrue").Type);
            Assert.Equal(typeGConstructed, typeD.GetMember<FieldSymbol>("ExtraFalse").Type);
        }

        [ClrOnlyFact(ClrOnlyReason.Ilasm)]
        [WorkItem(204561, "https://devdiv.visualstudio.com/DefaultCollection/DevDiv/_workitems?id=204561&_a=edit")]
        public void SuppressDynamicIndexerAccessOffOfType_01()
        {
            var iLSource = @"
.assembly extern mscorlib
{
  .publickeytoken = (B7 7A 5C 56 19 34 E0 89 )                         // .z\V.4..
  .ver 4:0:0:0
}

.assembly Microsoft.Office.Interop.Excel
{
  .custom instance void [mscorlib]System.Runtime.InteropServices.ImportedFromTypeLibAttribute::.ctor(string) = ( 01 00 05 45 78 63 65 6C 00 00 )                   // ...Excel..
  .custom instance void [mscorlib]System.Runtime.InteropServices.PrimaryInteropAssemblyAttribute::.ctor(int32,
                                                                                                        int32) = ( 01 00 01 00 00 00 08 00 00 00 00 00 ) 
  .custom instance void [mscorlib]System.Runtime.InteropServices.GuidAttribute::.ctor(string) = ( 01 00 24 30 30 30 32 30 38 31 33 2D 30 30 30 30   // ..$00020813-0000
                                                                                                  2D 30 30 30 30 2D 63 30 30 30 2D 30 30 30 30 30   // -0000-c000-00000
                                                                                                  30 30 30 30 30 34 36 00 00 )                      // 0000046..
  .custom instance void [mscorlib]System.Runtime.InteropServices.TypeLibVersionAttribute::.ctor(int32,
                                                                                                int32) = ( 01 00 01 00 00 00 08 00 00 00 00 00 ) 
  .hash algorithm 0x00008004
  .ver 15:0:0:0
}
.module Excel.dll
// MVID: {C7C599B3-5C80-48BC-9637-7CADFEF6DEB8}
.imagebase 0x00400000
.file alignment 0x00001000
.stackreserve 0x00100000
.subsystem 0x0003       // WINDOWS_CUI
.corflags 0x00000009    //  ILONLY
// Image base: 0x050E0000

.class interface public abstract auto ansi import Microsoft.Office.Interop.Excel.Worksheet
       implements Microsoft.Office.Interop.Excel._Worksheet
{
  .custom instance void [mscorlib]System.Runtime.InteropServices.GuidAttribute::.ctor(string) = ( 01 00 24 30 30 30 32 30 38 44 38 2D 30 30 30 30   // ..$000208D8-0000
                                                                                                  2D 30 30 30 30 2D 43 30 30 30 2D 30 30 30 30 30   // -0000-C000-00000
                                                                                                  30 30 30 30 30 34 36 00 00 )                      // 0000046..
} // end of class Microsoft.Office.Interop.Excel.Worksheet

.class interface public abstract auto ansi import Microsoft.Office.Interop.Excel._Worksheet
{
  .custom instance void [mscorlib]System.Runtime.InteropServices.TypeLibTypeAttribute::.ctor(int16) = ( 01 00 C0 10 00 00 ) 
  .custom instance void [mscorlib]System.Runtime.InteropServices.GuidAttribute::.ctor(string) = ( 01 00 24 30 30 30 32 30 38 44 38 2D 30 30 30 30   // ..$000208D8-0000
                                                                                                  2D 30 30 30 30 2D 43 30 30 30 2D 30 30 30 30 30   // -0000-C000-00000
                                                                                                  30 30 30 30 30 34 36 00 00 )                      // 0000046..

  .method public hidebysig newslot specialname abstract virtual 
          instance class Microsoft.Office.Interop.Excel.Range 
          marshal( interface ) 
          get_Range([in] object  marshal( struct) Cell1,
                    [in][opt] object  marshal( struct) Cell2) runtime managed internalcall
  {
    .custom instance void [mscorlib]System.Runtime.InteropServices.DispIdAttribute::.ctor(int32) = ( 01 00 C5 00 00 00 00 00 ) 
  } // end of method _Worksheet::get_Range

  .property class Microsoft.Office.Interop.Excel.Range
          Range(object,
                object)
  {
    .custom instance void [mscorlib]System.Runtime.InteropServices.DispIdAttribute::.ctor(int32) = ( 01 00 C5 00 00 00 00 00 ) 
    .get instance class Microsoft.Office.Interop.Excel.Range Microsoft.Office.Interop.Excel._Worksheet::get_Range(object,
                                                                                                                  object)
  } // end of property _Worksheet::Range

  .method public hidebysig newslot specialname abstract virtual 
          instance class Microsoft.Office.Interop.Excel.Range 
          marshal( interface ) 
          MRange([in] object  marshal( struct) Cell1,
                    [in][opt] object  marshal( struct) Cell2) runtime managed internalcall
  {
    .custom instance void [mscorlib]System.Runtime.InteropServices.DispIdAttribute::.ctor(int32) = ( 01 00 C5 00 00 00 00 00 ) 
  } // end of method _Worksheet::get_Range
}

.class interface public abstract auto ansi import Microsoft.Office.Interop.Excel.Range
       implements [mscorlib]System.Collections.IEnumerable
{
  .custom instance void [mscorlib]System.Runtime.InteropServices.InterfaceTypeAttribute::.ctor(int16) = ( 01 00 02 00 00 00 ) 
  .custom instance void [mscorlib]System.Reflection.DefaultMemberAttribute::.ctor(string) = ( 01 00 08 5F 44 65 66 61 75 6C 74 00 00 )          // ..._Default..
  .custom instance void [mscorlib]System.Runtime.InteropServices.GuidAttribute::.ctor(string) = ( 01 00 24 30 30 30 32 30 38 34 36 2D 30 30 30 30   // ..$00020846-0000
                                                                                                  2D 30 30 30 30 2D 43 30 30 30 2D 30 30 30 30 30   // -0000-C000-00000
                                                                                                  30 30 30 30 30 34 36 00 00 )                      // 0000046..
  .custom instance void [mscorlib]System.Runtime.InteropServices.TypeLibTypeAttribute::.ctor(int16) = ( 01 00 00 10 00 00 ) 
}
";

            MetadataReference reference = CompileIL(iLSource, prependDefaultHeader: false, embedInteropTypes: false);

            string consumer1 = @"
using Microsoft.Office.Interop.Excel;

class Test
{
    public static void Main()
    {
        dynamic x = 1;
        dynamic y = 1;
        
        var z2 = Worksheet.MRange(x, y);
    }
}
";

            var compilation1 = CreateCompilation(consumer1, options: TestOptions.ReleaseExe,
                references: new MetadataReference[] { reference, CSharpRef, SystemCoreRef });

            compilation1.VerifyDiagnostics(
                // (11,18): error CS0120: An object reference is required for the non-static field, method, or property '_Worksheet.MRange(object, object)'
                //         var z2 = Worksheet.MRange(x, y);
                Diagnostic(ErrorCode.ERR_ObjectRequired, "Worksheet.MRange").WithArguments("Microsoft.Office.Interop.Excel._Worksheet.MRange(object, object)").WithLocation(11, 18)
                );

            string consumer2 = @"
using Microsoft.Office.Interop.Excel;

class Test
{
    public static void Main()
    {
        dynamic x = 1;
        dynamic y = 1;
        var z1 = Worksheet.Range[x, y];
    }
}
";

            var compilation2 = CreateCompilation(consumer2, options: TestOptions.ReleaseExe,
                references: new MetadataReference[] { reference, CSharpRef, SystemCoreRef });

            compilation2.VerifyDiagnostics(
                // (10,18): error CS0120: An object reference is required for the non-static field, method, or property '_Worksheet.Range[object, object]'
                //         var z1 = Worksheet.Range[x, y];
                Diagnostic(ErrorCode.ERR_ObjectRequired, "Worksheet.Range[x, y]").WithArguments("Microsoft.Office.Interop.Excel._Worksheet.Range[object, object]").WithLocation(10, 18)
                );
        }

        [ClrOnlyFact(ClrOnlyReason.Ilasm)]
        [WorkItem(204561, "https://devdiv.visualstudio.com/DefaultCollection/DevDiv/_workitems?id=204561&_a=edit")]
        public void SuppressDynamicIndexerAccessOffOfType_02()
        {
            var iLSource = @"
.class public auto ansi WithIndexer
       extends [mscorlib]System.Object
{
  .method public specialname rtspecialname 
          instance void  .ctor() cil managed
  {
    // Code size       7 (0x7)
    .maxstack  8
    IL_0000:  ldarg.0
    IL_0001:  call       instance void [mscorlib]System.Object::.ctor()
    IL_0006:  ret
  } // end of method WithIndexer::.ctor

  .method public specialname static object 
          get_Indexer(object x,
                      object y) cil managed
  {
    // Code size       18 (0x12)
    .maxstack  1
    .locals init (object V_0)
    IL_0000:  nop
    IL_0001:  ldstr      ""Indexer""
    IL_0006:  call       void [mscorlib]System.Console::WriteLine(string)
    IL_000b:  nop
    IL_000c:  ldnull
    IL_000d:  stloc.0
    IL_000e:  br.s       IL_0010

    IL_0010:  ldloc.0
    IL_0011:  ret
  } // end of method WithIndexer::get_Indexer

  .method public specialname static void 
          set_Indexer(object x,
                      object y,
                      object 'value') cil managed
  {
    // Code size       2 (0x2)
    .maxstack  8
    IL_0000:  nop
    IL_0001:  ret
  } // end of method WithIndexer::set_Indexer

  .method public static object  MIndexer(object x,
                                         object y) cil managed
  {
    // Code size       18 (0x12)
    .maxstack  1
    .locals init (object V_0)
    IL_0000:  nop
    IL_0001:  ldstr      ""MIndexer""
    IL_0006:  call       void [mscorlib]System.Console::WriteLine(string)
    IL_000b:  nop
    IL_000c:  ldnull
    IL_000d:  stloc.0
    IL_000e:  br.s       IL_0010

    IL_0010:  ldloc.0
    IL_0011:  ret
  } // end of method WithIndexer::MIndexer

  .property object Indexer(object,
                           object)
  {
    .get object WithIndexer::get_Indexer(object,
                                         object)
    .set void WithIndexer::set_Indexer(object,
                                       object,
                                       object)
  } // end of property WithIndexer::Indexer
} // end of class WithIndexer
";

            MetadataReference reference = CompileIL(iLSource, prependDefaultHeader: true, embedInteropTypes: false);

            string consumer1 = @"
class Test
{
    public static void Main()
    {
        dynamic x = 1;
        dynamic y = 1;
        var z2 = WithIndexer.MIndexer(x, y);
    }
}";

            var compilation1 = CreateCompilation(consumer1, options: TestOptions.ReleaseExe,
                references: new MetadataReference[] { reference, CSharpRef, SystemCoreRef });

            CompileAndVerify(compilation1, expectedOutput: "MIndexer").VerifyDiagnostics();

            string consumer2 = @"
class Test
{
    public static void Main()
    {
        dynamic x = 1;
        dynamic y = 1;
        var z1 = WithIndexer.Indexer[x, y];
    }
}";

            var compilation2 = CreateCompilation(consumer2, options: TestOptions.ReleaseExe,
                references: new MetadataReference[] { reference, CSharpRef, SystemCoreRef });

            compilation2.VerifyDiagnostics(
                // (8,30): error CS1545: Property, indexer, or event 'WithIndexer.Indexer[object, object]' is not supported by the language; try directly calling accessor methods 'WithIndexer.get_Indexer(object, object)' or 'WithIndexer.set_Indexer(object, object, object)'
                //         var z1 = WithIndexer.Indexer[x, y];
                Diagnostic(ErrorCode.ERR_BindToBogusProp2, "Indexer").WithArguments("WithIndexer.Indexer[object, object]", "WithIndexer.get_Indexer(object, object)", "WithIndexer.set_Indexer(object, object, object)").WithLocation(8, 30)
                );
        }

        [WorkItem(22813, "https://github.com/dotnet/roslyn/issues/22813")]
        [Fact]
        public void InArgumentDynamic()
        {
            string source = @"
class C
{
    static void M1()
    {
        int x = 42;
        dynamic d = null;
        d.M2(in x);
    }
}
";

            var comp = CreateCompilationWithMscorlib45AndCSharp(source, parseOptions: TestOptions.Regular7_2);

            comp.VerifyEmitDiagnostics(
                // (8,17): error CS8364: Arguments with 'in' modifier cannot be used in dynamically dispatched expessions.
                //         d.M2(in x);
                Diagnostic(ErrorCode.ERR_InDynamicMethodArg, "x").WithLocation(8, 17)
                );
        }

        [WorkItem(22813, "https://github.com/dotnet/roslyn/issues/22813")]
        [Fact]
        public void InArgumentDynamic2()
        {
            string source = @"
class C
{
    static void M1()
    {
        int x = 42;
        dynamic d = null;
        d.M2(1, in d, 123, in x);
    }
}
";

            var comp = CreateCompilationWithMscorlib45AndCSharp(source, parseOptions: TestOptions.Regular7_2);

            comp.VerifyEmitDiagnostics(
                // (8,20): error CS8364: Arguments with 'in' modifier cannot be used in dynamically dispatched expessions.
                //         d.M2(1, in d, 123, in x);
                Diagnostic(ErrorCode.ERR_InDynamicMethodArg, "d").WithLocation(8, 20),
                // (8,31): error CS8364: Arguments with 'in' modifier cannot be used in dynamically dispatched expessions.
                //         d.M2(1, in d, 123, in x);
                Diagnostic(ErrorCode.ERR_InDynamicMethodArg, "x").WithLocation(8, 31)
                );
        }

        [WorkItem(22813, "https://github.com/dotnet/roslyn/issues/22813")]
        [Fact]
        public void InArgumentDynamicLocalFunction()
        {
            string source = @"
class C
{
    private static void M1(in dynamic x, int y, in dynamic z) => System.Console.WriteLine(x == y);

    static void Main()
    {
        dynamic d = 1;

        // Produce an error. This cannot work correctly right now
        M1(in d, d = 2, in d);

        void M2(in dynamic x, int y, in dynamic z) => System.Console.WriteLine(x == y);

        // NOTE: the following could work!!!
        //
        // Currently any kind of overloading that would require dynamic dispatch is not permitted
        // for locals functions and dynamic dispatch is bypassed.
        // 
        // We will still give an error for consistency with the case where the method is an ordinary private method. 
        // (and also in case if overloading restrictions are relaxed in the future and dispatch becomes necessary)
        //
        M2(in d, d = 3, in d);
    }
}
";

            var comp = CreateCompilationWithMscorlib45AndCSharp(source, parseOptions: TestOptions.Regular7_2);

            comp.VerifyEmitDiagnostics(
                // (11,15): error CS8364: Arguments with 'in' modifier cannot be used in dynamically dispatched expessions.
                //         M1(in d, d = 2, in d);
                Diagnostic(ErrorCode.ERR_InDynamicMethodArg, "d").WithLocation(11, 15),
                // (11,28): error CS8364: Arguments with 'in' modifier cannot be used in dynamically dispatched expessions.
                //         M1(in d, d = 2, in d);
                Diagnostic(ErrorCode.ERR_InDynamicMethodArg, "d").WithLocation(11, 28),
                // (23,15): error CS8364: Arguments with 'in' modifier cannot be used in dynamically dispatched expessions.
                //         M2(in d, d = 3, in d);
                Diagnostic(ErrorCode.ERR_InDynamicMethodArg, "d").WithLocation(23, 15),
                // (23,28): error CS8364: Arguments with 'in' modifier cannot be used in dynamically dispatched expessions.
                //         M2(in d, d = 3, in d);
                Diagnostic(ErrorCode.ERR_InDynamicMethodArg, "d").WithLocation(23, 28)
                );
        }

        [WorkItem(22813, "https://github.com/dotnet/roslyn/issues/22813")]
        [Fact]
        public void InArgumentDynamicCtor()
        {
            string source = @"
class C
{
    static void Main()
    {
        int x = 42;
        dynamic d = 1;
        var y = new M2(d, in x);
    }

    class M2
    {
        public M2(int a, in int d) => System.Console.Write(1);
        public M2(int a, int d) => System.Console.Write(2);
    }
}";

            var comp = CreateCompilationWithMscorlib45AndCSharp(source, parseOptions: TestOptions.Regular7_2);

            comp.VerifyEmitDiagnostics(
                // (8,30): error CS8364: Arguments with 'in' modifier cannot be used in dynamically dispatched expessions.
                //         var y = new M2(d, in x);
                Diagnostic(ErrorCode.ERR_InDynamicMethodArg, "x").WithLocation(8, 30)
                );
        }

        [WorkItem(22813, "https://github.com/dotnet/roslyn/issues/22813")]
        [Fact]
        public void InArgumentDynamicIndexer()
        {
            string source = @"
class C
{
    static void Main()
    {
        int x = 42;
        dynamic d = new C1();
        System.Console.WriteLine(d[in x]);
    }

    class C1
    {
        public int this[in int x] => x;
    }
}";

            var comp = CreateCompilationWithMscorlib45AndCSharp(source, parseOptions: TestOptions.Regular7_2);

            comp.VerifyEmitDiagnostics(
                // (8,39): error CS8364: Arguments with 'in' modifier cannot be used in dynamically dispatched expessions.
                //         System.Console.WriteLine(d[in x]);
                Diagnostic(ErrorCode.ERR_InDynamicMethodArg, "x").WithLocation(8, 39)
                );
        }
    }
}<|MERGE_RESOLUTION|>--- conflicted
+++ resolved
@@ -1645,17 +1645,10 @@
     }
 }
 ";
-<<<<<<< HEAD
-            CreateCompilationWithMscorlibAndSystemCore(source).VerifyDiagnostics(
+            CreateCompilationWithMscorlib40AndSystemCore(source).VerifyDiagnostics(
                 // (8,9): error CS0315: The type 'int' cannot be used as type parameter 'T' in the generic type or method 'Program.Goo<T>(int, T)'. There is no boxing conversion from 'int' to 'System.Collections.IEnumerable'.
                 //         Goo<int>((dynamic)1, 1);
                 Diagnostic(ErrorCode.ERR_GenericConstraintNotSatisfiedValType, "Goo<int>").WithArguments("Program.Goo<T>(int, T)", "System.Collections.IEnumerable", "T", "int").WithLocation(8, 9));
-=======
-            CreateCompilationWithMscorlib40AndSystemCore(source).VerifyDiagnostics(
-                // (8,9): error CS0315: The type 'int' cannot be used as type parameter 'T' in the generic type or method 'Program.Goo<T>(int, T)'. 
-                // There is no boxing conversion from 'int' to 'System.Collections.IEnumerable'.
-                Diagnostic(ErrorCode.ERR_GenericConstraintNotSatisfiedValType, "Goo<int>((dynamic)1, 1)").WithArguments("Program.Goo<T>(int, T)", "System.Collections.IEnumerable", "T", "int"));
->>>>>>> 05a53556
         }
 
         [Fact]
