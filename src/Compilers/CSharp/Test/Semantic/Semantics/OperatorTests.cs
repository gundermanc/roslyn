--- conflicted
+++ resolved
@@ -1857,7 +1857,6 @@
       Declarators:
           IVariableDeclaratorOperation (Symbol: System.Boolean[] b) (OperationKind.VariableDeclarator, Type: null) (Syntax: 'b = ... }')
             Initializer: 
-<<<<<<< HEAD
               IVariableInitializerOperation (OperationKind.VariableInitializer, Type: null) (Syntax: '= ... }')
                 IArrayCreationOperation (OperationKind.ArrayCreation, Type: System.Boolean[]) (Syntax: '{ ... }')
                   Dimension Sizes(1):
@@ -1872,7 +1871,7 @@
                               IParameterReferenceOperation: s2 (OperationKind.ParameterReference, Type: S) (Syntax: 's2')
                           IBinaryOperation (BinaryOperatorKind.Equals) (OperatorMethod: System.Boolean S.op_Equality(S? x, S? y)) (OperationKind.BinaryOperator, Type: System.Boolean) (Syntax: 's1 == s3')
                             Left: 
-                              IConversionOperation (Implicit, TryCast: False, Unchecked) (OperationKind.Conversion, Type: S?, IsImplicit) (Syntax: 's1')
+                              IConversionOperation (TryCast: False, Unchecked) (OperationKind.Conversion, Type: S?, IsImplicit) (Syntax: 's1')
                                 Conversion: CommonConversion (Exists: True, IsIdentity: False, IsNumeric: False, IsReference: False, IsUserDefined: False) (MethodSymbol: null)
                                 Operand: 
                                   IParameterReferenceOperation: s1 (OperationKind.ParameterReference, Type: S) (Syntax: 's1')
@@ -1880,12 +1879,12 @@
                               IParameterReferenceOperation: s3 (OperationKind.ParameterReference, Type: S?) (Syntax: 's3')
                           IBinaryOperation (BinaryOperatorKind.Equals) (OperatorMethod: System.Boolean S.op_Equality(S? x, S? y)) (OperationKind.BinaryOperator, Type: System.Boolean) (Syntax: 's1 == null')
                             Left: 
-                              IConversionOperation (Implicit, TryCast: False, Unchecked) (OperationKind.Conversion, Type: S?, IsImplicit) (Syntax: 's1')
+                              IConversionOperation (TryCast: False, Unchecked) (OperationKind.Conversion, Type: S?, IsImplicit) (Syntax: 's1')
                                 Conversion: CommonConversion (Exists: True, IsIdentity: False, IsNumeric: False, IsReference: False, IsUserDefined: False) (MethodSymbol: null)
                                 Operand: 
                                   IParameterReferenceOperation: s1 (OperationKind.ParameterReference, Type: S) (Syntax: 's1')
                             Right: 
-                              IConversionOperation (Implicit, TryCast: False, Unchecked) (OperationKind.Conversion, Type: S?, Constant: null, IsImplicit) (Syntax: 'null')
+                              IConversionOperation (TryCast: False, Unchecked) (OperationKind.Conversion, Type: S?, Constant: null, IsImplicit) (Syntax: 'null')
                                 Conversion: CommonConversion (Exists: True, IsIdentity: False, IsNumeric: False, IsReference: False, IsUserDefined: False) (MethodSymbol: null)
                                 Operand: 
                                   ILiteralOperation (OperationKind.Literal, Type: null, Constant: null) (Syntax: 'null')
@@ -1893,7 +1892,7 @@
                             Left: 
                               IParameterReferenceOperation: s3 (OperationKind.ParameterReference, Type: S?) (Syntax: 's3')
                             Right: 
-                              IConversionOperation (Implicit, TryCast: False, Unchecked) (OperationKind.Conversion, Type: S?, IsImplicit) (Syntax: 's1')
+                              IConversionOperation (TryCast: False, Unchecked) (OperationKind.Conversion, Type: S?, IsImplicit) (Syntax: 's1')
                                 Conversion: CommonConversion (Exists: True, IsIdentity: False, IsNumeric: False, IsReference: False, IsUserDefined: False) (MethodSymbol: null)
                                 Operand: 
                                   IParameterReferenceOperation: s1 (OperationKind.ParameterReference, Type: S) (Syntax: 's1')
@@ -1906,24 +1905,24 @@
                             Left: 
                               IParameterReferenceOperation: s3 (OperationKind.ParameterReference, Type: S?) (Syntax: 's3')
                             Right: 
-                              IConversionOperation (Implicit, TryCast: False, Unchecked) (OperationKind.Conversion, Type: S?, Constant: null, IsImplicit) (Syntax: 'null')
+                              IConversionOperation (TryCast: False, Unchecked) (OperationKind.Conversion, Type: S?, Constant: null, IsImplicit) (Syntax: 'null')
                                 Conversion: CommonConversion (Exists: True, IsIdentity: False, IsNumeric: False, IsReference: False, IsUserDefined: False) (MethodSymbol: null)
                                 Operand: 
                                   ILiteralOperation (OperationKind.Literal, Type: null, Constant: null) (Syntax: 'null')
                           IBinaryOperation (BinaryOperatorKind.Equals) (OperatorMethod: System.Boolean S.op_Equality(S? x, S? y)) (OperationKind.BinaryOperator, Type: System.Boolean) (Syntax: 'null == s1')
                             Left: 
-                              IConversionOperation (Implicit, TryCast: False, Unchecked) (OperationKind.Conversion, Type: S?, Constant: null, IsImplicit) (Syntax: 'null')
+                              IConversionOperation (TryCast: False, Unchecked) (OperationKind.Conversion, Type: S?, Constant: null, IsImplicit) (Syntax: 'null')
                                 Conversion: CommonConversion (Exists: True, IsIdentity: False, IsNumeric: False, IsReference: False, IsUserDefined: False) (MethodSymbol: null)
                                 Operand: 
                                   ILiteralOperation (OperationKind.Literal, Type: null, Constant: null) (Syntax: 'null')
                             Right: 
-                              IConversionOperation (Implicit, TryCast: False, Unchecked) (OperationKind.Conversion, Type: S?, IsImplicit) (Syntax: 's1')
+                              IConversionOperation (TryCast: False, Unchecked) (OperationKind.Conversion, Type: S?, IsImplicit) (Syntax: 's1')
                                 Conversion: CommonConversion (Exists: True, IsIdentity: False, IsNumeric: False, IsReference: False, IsUserDefined: False) (MethodSymbol: null)
                                 Operand: 
                                   IParameterReferenceOperation: s1 (OperationKind.ParameterReference, Type: S) (Syntax: 's1')
                           IBinaryOperation (BinaryOperatorKind.Equals) (OperatorMethod: System.Boolean S.op_Equality(S? x, S? y)) (OperationKind.BinaryOperator, Type: System.Boolean) (Syntax: 'null == s3')
                             Left: 
-                              IConversionOperation (Implicit, TryCast: False, Unchecked) (OperationKind.Conversion, Type: S?, Constant: null, IsImplicit) (Syntax: 'null')
+                              IConversionOperation (TryCast: False, Unchecked) (OperationKind.Conversion, Type: S?, Constant: null, IsImplicit) (Syntax: 'null')
                                 Conversion: CommonConversion (Exists: True, IsIdentity: False, IsNumeric: False, IsReference: False, IsUserDefined: False) (MethodSymbol: null)
                                 Operand: 
                                   ILiteralOperation (OperationKind.Literal, Type: null, Constant: null) (Syntax: 'null')
@@ -1931,74 +1930,6 @@
                               IParameterReferenceOperation: s3 (OperationKind.ParameterReference, Type: S?) (Syntax: 's3')
       Initializer: 
         null
-=======
-              IArrayInitializerOperation (8 elements) (OperationKind.ArrayInitializer, Type: null) (Syntax: '{ ... }')
-                Element Values(8):
-                    IBinaryOperation (BinaryOperatorKind.Equals) (OperatorMethod: System.Boolean S.op_Equality(S x, S y)) (OperationKind.BinaryOperator, Type: System.Boolean) (Syntax: 's1 == s2')
-                      Left: 
-                        IParameterReferenceOperation: s1 (OperationKind.ParameterReference, Type: S) (Syntax: 's1')
-                      Right: 
-                        IParameterReferenceOperation: s2 (OperationKind.ParameterReference, Type: S) (Syntax: 's2')
-                    IBinaryOperation (BinaryOperatorKind.Equals) (OperatorMethod: System.Boolean S.op_Equality(S? x, S? y)) (OperationKind.BinaryOperator, Type: System.Boolean) (Syntax: 's1 == s3')
-                      Left: 
-                        IConversionOperation (TryCast: False, Unchecked) (OperationKind.Conversion, Type: S?, IsImplicit) (Syntax: 's1')
-                          Conversion: CommonConversion (Exists: True, IsIdentity: False, IsNumeric: False, IsReference: False, IsUserDefined: False) (MethodSymbol: null)
-                          Operand: 
-                            IParameterReferenceOperation: s1 (OperationKind.ParameterReference, Type: S) (Syntax: 's1')
-                      Right: 
-                        IParameterReferenceOperation: s3 (OperationKind.ParameterReference, Type: S?) (Syntax: 's3')
-                    IBinaryOperation (BinaryOperatorKind.Equals) (OperatorMethod: System.Boolean S.op_Equality(S? x, S? y)) (OperationKind.BinaryOperator, Type: System.Boolean) (Syntax: 's1 == null')
-                      Left: 
-                        IConversionOperation (TryCast: False, Unchecked) (OperationKind.Conversion, Type: S?, IsImplicit) (Syntax: 's1')
-                          Conversion: CommonConversion (Exists: True, IsIdentity: False, IsNumeric: False, IsReference: False, IsUserDefined: False) (MethodSymbol: null)
-                          Operand: 
-                            IParameterReferenceOperation: s1 (OperationKind.ParameterReference, Type: S) (Syntax: 's1')
-                      Right: 
-                        IConversionOperation (TryCast: False, Unchecked) (OperationKind.Conversion, Type: S?, Constant: null, IsImplicit) (Syntax: 'null')
-                          Conversion: CommonConversion (Exists: True, IsIdentity: False, IsNumeric: False, IsReference: False, IsUserDefined: False) (MethodSymbol: null)
-                          Operand: 
-                            ILiteralOperation (OperationKind.Literal, Type: null, Constant: null) (Syntax: 'null')
-                    IBinaryOperation (BinaryOperatorKind.Equals) (OperatorMethod: System.Boolean S.op_Equality(S? x, S? y)) (OperationKind.BinaryOperator, Type: System.Boolean) (Syntax: 's3 == s1')
-                      Left: 
-                        IParameterReferenceOperation: s3 (OperationKind.ParameterReference, Type: S?) (Syntax: 's3')
-                      Right: 
-                        IConversionOperation (TryCast: False, Unchecked) (OperationKind.Conversion, Type: S?, IsImplicit) (Syntax: 's1')
-                          Conversion: CommonConversion (Exists: True, IsIdentity: False, IsNumeric: False, IsReference: False, IsUserDefined: False) (MethodSymbol: null)
-                          Operand: 
-                            IParameterReferenceOperation: s1 (OperationKind.ParameterReference, Type: S) (Syntax: 's1')
-                    IBinaryOperation (BinaryOperatorKind.Equals) (OperatorMethod: System.Boolean S.op_Equality(S? x, S? y)) (OperationKind.BinaryOperator, Type: System.Boolean) (Syntax: 's3 == s4')
-                      Left: 
-                        IParameterReferenceOperation: s3 (OperationKind.ParameterReference, Type: S?) (Syntax: 's3')
-                      Right: 
-                        IParameterReferenceOperation: s4 (OperationKind.ParameterReference, Type: S?) (Syntax: 's4')
-                    IBinaryOperation (BinaryOperatorKind.Equals) (OperatorMethod: System.Boolean S.op_Equality(S? x, S? y)) (OperationKind.BinaryOperator, Type: System.Boolean) (Syntax: 's3 == null')
-                      Left: 
-                        IParameterReferenceOperation: s3 (OperationKind.ParameterReference, Type: S?) (Syntax: 's3')
-                      Right: 
-                        IConversionOperation (TryCast: False, Unchecked) (OperationKind.Conversion, Type: S?, Constant: null, IsImplicit) (Syntax: 'null')
-                          Conversion: CommonConversion (Exists: True, IsIdentity: False, IsNumeric: False, IsReference: False, IsUserDefined: False) (MethodSymbol: null)
-                          Operand: 
-                            ILiteralOperation (OperationKind.Literal, Type: null, Constant: null) (Syntax: 'null')
-                    IBinaryOperation (BinaryOperatorKind.Equals) (OperatorMethod: System.Boolean S.op_Equality(S? x, S? y)) (OperationKind.BinaryOperator, Type: System.Boolean) (Syntax: 'null == s1')
-                      Left: 
-                        IConversionOperation (TryCast: False, Unchecked) (OperationKind.Conversion, Type: S?, Constant: null, IsImplicit) (Syntax: 'null')
-                          Conversion: CommonConversion (Exists: True, IsIdentity: False, IsNumeric: False, IsReference: False, IsUserDefined: False) (MethodSymbol: null)
-                          Operand: 
-                            ILiteralOperation (OperationKind.Literal, Type: null, Constant: null) (Syntax: 'null')
-                      Right: 
-                        IConversionOperation (TryCast: False, Unchecked) (OperationKind.Conversion, Type: S?, IsImplicit) (Syntax: 's1')
-                          Conversion: CommonConversion (Exists: True, IsIdentity: False, IsNumeric: False, IsReference: False, IsUserDefined: False) (MethodSymbol: null)
-                          Operand: 
-                            IParameterReferenceOperation: s1 (OperationKind.ParameterReference, Type: S) (Syntax: 's1')
-                    IBinaryOperation (BinaryOperatorKind.Equals) (OperatorMethod: System.Boolean S.op_Equality(S? x, S? y)) (OperationKind.BinaryOperator, Type: System.Boolean) (Syntax: 'null == s3')
-                      Left: 
-                        IConversionOperation (TryCast: False, Unchecked) (OperationKind.Conversion, Type: S?, Constant: null, IsImplicit) (Syntax: 'null')
-                          Conversion: CommonConversion (Exists: True, IsIdentity: False, IsNumeric: False, IsReference: False, IsUserDefined: False) (MethodSymbol: null)
-                          Operand: 
-                            ILiteralOperation (OperationKind.Literal, Type: null, Constant: null) (Syntax: 'null')
-                      Right: 
-                        IParameterReferenceOperation: s3 (OperationKind.ParameterReference, Type: S?) (Syntax: 's3')
->>>>>>> 7dfc2fa4
 ";
             var expectedDiagnostics = new DiagnosticDescription[] {
                 // CS0458: The result of the expression is always 'null' of type 'int?'
