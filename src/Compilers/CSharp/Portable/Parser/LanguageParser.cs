--- conflicted
+++ resolved
@@ -8561,11 +8561,7 @@
             }
 
             // the two forms of component are
-<<<<<<< HEAD
-            // (1) type designation
-=======
             // (1) type designator
->>>>>>> 189137d5
             // (2) ( component ... )
             VariableComponentSyntax result;
             if (this.CurrentToken.Kind == SyntaxKind.OpenParenToken)
