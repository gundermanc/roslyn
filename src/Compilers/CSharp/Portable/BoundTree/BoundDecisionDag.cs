﻿// Copyright (c) Microsoft.  All Rights Reserved.  Licensed under the Apache License, Version 2.0.  See License.txt in the project root for license information.

using System.Collections.Generic;
using System.Collections.Immutable;
using System.Diagnostics;
using System.Linq;
using Microsoft.CodeAnalysis.CSharp.Symbols;
using Microsoft.CodeAnalysis.PooledObjects;
using Roslyn.Utilities;

namespace Microsoft.CodeAnalysis.CSharp
{
    internal partial class BoundDecisionDag
    {
        private HashSet<LabelSymbol> _reachableLabels;
        private ImmutableArray<BoundDecisionDagNode> _topologicallySortedNodes;

        private static IEnumerable<BoundDecisionDagNode> Successors(BoundDecisionDagNode node)
        {
            switch (node)
            {
                case BoundEvaluationDecisionDagNode p:
                    yield return p.Next;
                    yield break;
                case BoundTestDecisionDagNode p:
                    Debug.Assert(p.WhenFalse != null);
                    yield return p.WhenFalse;
                    Debug.Assert(p.WhenTrue != null);
                    yield return p.WhenTrue;
                    yield break;
                case BoundLeafDecisionDagNode d:
                    yield break;
                case BoundWhenDecisionDagNode w:
                    Debug.Assert(w.WhenTrue != null);
                    yield return w.WhenTrue;
                    if (w.WhenFalse != null)
                    {
                        yield return w.WhenFalse;
                    }

                    yield break;
                default:
                    throw ExceptionUtilities.UnexpectedValue(node.Kind);
            }
        }

        public HashSet<LabelSymbol> ReachableLabels
        {
            get
            {
                if (_reachableLabels == null)
                {
                    // PROTOTYPE(patterns2): avoid linq?
                    _reachableLabels = new HashSet<LabelSymbol>(
                        this.TopologicallySortedNodes.OfType<BoundLeafDecisionDagNode>().Select(d => d.Label));
                }

                return _reachableLabels;
            }
        }

        /// <summary>
<<<<<<< HEAD
        /// A list of all the nodes reachable from this one, in a topologically sorted order.
=======
        /// A list of all the nodes reachable from the root node, in a topologically sorted order.
>>>>>>> e47a4cd4
        /// </summary>
        public ImmutableArray<BoundDecisionDagNode> TopologicallySortedNodes
        {
            get
            {
                if (_topologicallySortedNodes.IsDefault)
                {
                    // We use an iterative topological sort to avoid overflowing the compiler's runtime stack for a large switch statement.
                    _topologicallySortedNodes = TopologicalSort.IterativeSort<BoundDecisionDagNode>(new[] { this.RootNode }, Successors);
                }

                return _topologicallySortedNodes;
            }
        }

        /// <summary>
        /// Given a decision dag and a constant-valued input, produce a simplified decision dag that has removed all the
        /// tests that are unnecessary due to that constant value. This simplification affects flow analysis (reachability
        /// and definite assignment) and permits us to simplify the generated code.
        /// </summary>
        public BoundDecisionDag SimplifyDecisionDagForConstantInput(
            BoundExpression input,
            Conversions conversions,
            DiagnosticBag diagnostics)
        {
            ConstantValue inputConstant = input.ConstantValue;
            Debug.Assert(inputConstant != null);

            // First, we topologically sort the nodes of the dag so that we can translate the nodes bottom-up.
            // This will avoid overflowing the compiler's runtime stack which would occur for a large switch
            // statement if we were using a recursive strategy.
            ImmutableArray<BoundDecisionDagNode> sortedNodes = this.TopologicallySortedNodes;

            // Cache simplified/translated replacement for each translated dag node. Since we always visit
            // a node's successors before the node, the replacement should always be in the cache when we need it.
            var replacement = PooledDictionary<BoundDecisionDagNode, BoundDecisionDagNode>.GetInstance();

            // Loop backwards through the topologically sorted nodes to translate them, so that we always visit a node after its successors
            for (int i = sortedNodes.Length - 1; i >= 0; i--)
            {
                BoundDecisionDagNode node = sortedNodes[i];
                Debug.Assert(!replacement.ContainsKey(node));
                BoundDecisionDagNode newNode = makeReplacement(node);
                replacement.Add(node, newNode);
            }

            // Return the computed replacement root node
            var newRoot = replacement[this.RootNode];
            replacement.Free();
            return this.Update(newRoot);

            // Make a replacement for a given node, using the precomputed replacements for its successors.
            BoundDecisionDagNode makeReplacement(BoundDecisionDagNode dag)
            {
                switch (dag)
                {
                    case BoundEvaluationDecisionDagNode p:
                        return p.Update(p.Evaluation, replacement[p.Next]);
                    case BoundTestDecisionDagNode p:
                        // This is the key to the optimization. The result of a top-level test might be known if the input is constant.
                        switch (knownResult(p.Test))
                        {
                            case true:
                                return replacement[p.WhenTrue];
                            case false:
                                return replacement[p.WhenFalse];
                            default:
                                return p.Update(p.Test, replacement[p.WhenTrue], replacement[p.WhenFalse]);
                        }
                    case BoundWhenDecisionDagNode p:
                        if (p.WhenExpression == null || p.WhenExpression.ConstantValue == ConstantValue.True)
                        {
                            return p.Update(p.Bindings, p.WhenExpression, replacement[p.WhenTrue], null);
                        }
                        else if (p.WhenExpression.ConstantValue == ConstantValue.False)
                        {
                            // It is possible in this case that we could eliminate some predecessor nodes, for example
                            // those that compute evaluations only needed to get to this decision. We do not bother,
                            // as that optimization would only be likely to affect test code.
                            return replacement[p.WhenFalse];
                        }
                        else
                        {
                            return p.Update(p.Bindings, p.WhenExpression, replacement[p.WhenTrue], replacement[p.WhenFalse]);
                        }
                    case BoundLeafDecisionDagNode p:
                        return p;
                    default:
                        throw ExceptionUtilities.UnexpectedValue(dag);
                }
            }

            // Is the decision's result known because the input is a constant?
            bool? knownResult(BoundDagTest choice)
            {
                if (choice.Input.Source != null)
                {
                    // This is a test of something other than the main input; result unknown
                    return null;
                }

                switch (choice)
                {
                    case BoundDagNullTest d:
                        return inputConstant.IsNull;
                    case BoundDagNonNullTest d:
                        return !inputConstant.IsNull;
                    case BoundDagValueTest d:
                        return d.Value == inputConstant;
                    case BoundDagTypeTest d:
                        HashSet<DiagnosticInfo> useSiteDiagnostics = null;
                        bool? known = Binder.ExpressionOfTypeMatchesPatternType(conversions, input.Type, d.Type, ref useSiteDiagnostics, out Conversion conversion, inputConstant, inputConstant.IsNull);
                        diagnostics.Add(d.Syntax, useSiteDiagnostics);
                        return known;
                    default:
                        throw ExceptionUtilities.UnexpectedValue(choice);
                }
            }

        }
    }
}<|MERGE_RESOLUTION|>--- conflicted
+++ resolved
@@ -60,11 +60,7 @@
         }
 
         /// <summary>
-<<<<<<< HEAD
-        /// A list of all the nodes reachable from this one, in a topologically sorted order.
-=======
         /// A list of all the nodes reachable from the root node, in a topologically sorted order.
->>>>>>> e47a4cd4
         /// </summary>
         public ImmutableArray<BoundDecisionDagNode> TopologicallySortedNodes
         {
