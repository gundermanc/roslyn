﻿// Copyright (c) Microsoft.  All Rights Reserved.  Licensed under the Apache License, Version 2.0.  See License.txt in the project root for license information.

<<<<<<< HEAD
=======
using Microsoft.CodeAnalysis.CSharp.Symbols;
using Microsoft.CodeAnalysis.PooledObjects;
using Microsoft.CodeAnalysis.Semantics;
>>>>>>> ed5a25a0
using System.Collections.Immutable;
using Microsoft.CodeAnalysis.Semantics;

namespace Microsoft.CodeAnalysis.CSharp
{
    internal partial class BoundNode : IBoundNodeWithIOperationChildren
    {
        ImmutableArray<BoundNode> IBoundNodeWithIOperationChildren.Children => this.Children;

        /// <summary>
        /// Override this property to return the child bound nodes if the IOperation API corresponding to this bound node is not yet designed or implemented.
        /// </summary>
        /// <remarks>Note that any of the child bound nodes may be null.</remarks>
        protected virtual ImmutableArray<BoundNode> Children => ImmutableArray<BoundNode>.Empty;
    }

    internal partial class BoundBadStatement
    {
        protected override ImmutableArray<BoundNode> Children => this.ChildBoundNodes;
    }

    partial class BoundLocalFunctionStatement
    {
        protected override ImmutableArray<BoundNode> Children => ImmutableArray.Create<BoundNode>(this.Body);
    }
}<|MERGE_RESOLUTION|>--- conflicted
+++ resolved
@@ -1,11 +1,8 @@
 ﻿// Copyright (c) Microsoft.  All Rights Reserved.  Licensed under the Apache License, Version 2.0.  See License.txt in the project root for license information.
 
-<<<<<<< HEAD
-=======
 using Microsoft.CodeAnalysis.CSharp.Symbols;
 using Microsoft.CodeAnalysis.PooledObjects;
 using Microsoft.CodeAnalysis.Semantics;
->>>>>>> ed5a25a0
 using System.Collections.Immutable;
 using Microsoft.CodeAnalysis.Semantics;
 
