﻿// Licensed to the .NET Foundation under one or more agreements.
// The .NET Foundation licenses this file to you under the MIT license.
// See the LICENSE file in the project root for more information.

using System.Collections.Immutable;
using Microsoft.CodeAnalysis.CSharp.Symbols;
using Microsoft.CodeAnalysis.CSharp.Syntax;

namespace Microsoft.CodeAnalysis.CSharp
{
    internal sealed partial class BoundMethodGroup : BoundMethodOrPropertyGroup
    {
        public BoundMethodGroup(
            SyntaxNode syntax,
            ImmutableArray<TypeWithAnnotations> typeArgumentsOpt,
            BoundExpression receiverOpt,
            string name,
            ImmutableArray<MethodSymbol> methods,
            LookupResult lookupResult,
            BoundMethodGroupFlags flags,
            Binder binder,
            bool hasErrors = false)
<<<<<<< HEAD
            : this(syntax, typeArgumentsOpt, name, methods, lookupResult.SingleSymbolOrDefault, lookupResult.Error, flags, functionType: GetLazyFunctionType(binder, syntax), receiverOpt, lookupResult.Kind, hasErrors)
=======
            : this(syntax, typeArgumentsOpt, name, methods, lookupResult.SingleSymbolOrDefault, lookupResult.Error, flags, functionType: GetFunctionType(binder, syntax), receiverOpt, lookupResult.Kind, hasErrors)
>>>>>>> 67d940c4
        {
            FunctionType?.SetExpression(this);
        }

<<<<<<< HEAD
        private static FunctionTypeSymbol.Lazy? GetLazyFunctionType(Binder binder, SyntaxNode syntax)
        {
            return FunctionTypeSymbol.Lazy.CreateIfFeatureEnabled(syntax, binder, static (binder, expr) => binder.GetMethodGroupDelegateType((BoundMethodGroup)expr));
=======
        private static FunctionTypeSymbol? GetFunctionType(Binder binder, SyntaxNode syntax)
        {
            return FunctionTypeSymbol.CreateIfFeatureEnabled(syntax, binder, static (binder, expr) => binder.GetMethodGroupDelegateType((BoundMethodGroup)expr));
>>>>>>> 67d940c4
        }

        public MemberAccessExpressionSyntax? MemberAccessExpressionSyntax
        {
            get
            {
                return this.Syntax as MemberAccessExpressionSyntax;
            }
        }

        public SyntaxNode NameSyntax
        {
            get
            {
                var memberAccess = this.MemberAccessExpressionSyntax;
                if (memberAccess != null)
                {
                    return memberAccess.Name;
                }
                else
                {
                    return this.Syntax;
                }
            }
        }

        public BoundExpression? InstanceOpt
        {
            get
            {
                if (this.ReceiverOpt == null || this.ReceiverOpt.Kind == BoundKind.TypeExpression)
                {
                    return null;
                }
                else
                {
                    return this.ReceiverOpt;
                }
            }
        }

        public bool SearchExtensionMethods
        {
            get
            {
                return (this.Flags & BoundMethodGroupFlags.SearchExtensionMethods) != 0;
            }
        }
    }
}<|MERGE_RESOLUTION|>--- conflicted
+++ resolved
@@ -20,24 +20,14 @@
             BoundMethodGroupFlags flags,
             Binder binder,
             bool hasErrors = false)
-<<<<<<< HEAD
-            : this(syntax, typeArgumentsOpt, name, methods, lookupResult.SingleSymbolOrDefault, lookupResult.Error, flags, functionType: GetLazyFunctionType(binder, syntax), receiverOpt, lookupResult.Kind, hasErrors)
-=======
             : this(syntax, typeArgumentsOpt, name, methods, lookupResult.SingleSymbolOrDefault, lookupResult.Error, flags, functionType: GetFunctionType(binder, syntax), receiverOpt, lookupResult.Kind, hasErrors)
->>>>>>> 67d940c4
         {
             FunctionType?.SetExpression(this);
         }
 
-<<<<<<< HEAD
-        private static FunctionTypeSymbol.Lazy? GetLazyFunctionType(Binder binder, SyntaxNode syntax)
-        {
-            return FunctionTypeSymbol.Lazy.CreateIfFeatureEnabled(syntax, binder, static (binder, expr) => binder.GetMethodGroupDelegateType((BoundMethodGroup)expr));
-=======
         private static FunctionTypeSymbol? GetFunctionType(Binder binder, SyntaxNode syntax)
         {
             return FunctionTypeSymbol.CreateIfFeatureEnabled(syntax, binder, static (binder, expr) => binder.GetMethodGroupDelegateType((BoundMethodGroup)expr));
->>>>>>> 67d940c4
         }
 
         public MemberAccessExpressionSyntax? MemberAccessExpressionSyntax
