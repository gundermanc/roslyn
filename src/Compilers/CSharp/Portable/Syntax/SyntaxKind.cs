﻿// Licensed to the .NET Foundation under one or more agreements.
// The .NET Foundation licenses this file to you under the MIT license.
// See the LICENSE file in the project root for more information.

namespace Microsoft.CodeAnalysis.CSharp
{
#pragma warning disable CA1200 // Avoid using cref tags with a prefix - The prefix is required since this file is referenced in projects that can't access syntax nodes
    // DO NOT CHANGE NUMBERS ASSIGNED TO EXISTING KINDS OR YOU WILL BREAK BINARY COMPATIBILITY
    public enum SyntaxKind : ushort
    {
        None = 0,
        List = GreenNode.ListKind,

        // punctuation
        /// <summary>Represents <c>~</c> token.</summary>
        TildeToken = 8193,
        /// <summary>Represents <c>!</c> token.</summary>
        ExclamationToken = 8194,
        /// <summary>Represents <c>$</c> token.</summary>
        /// <remarks>This is a debugger special punctuation and not related to string interpolation.</remarks>
        DollarToken = 8195,
        /// <summary>Represents <c>%</c> token.</summary>
        PercentToken = 8196,
        /// <summary>Represents <c>^</c> token.</summary>
        CaretToken = 8197,
        /// <summary>Represents <c>&amp;</c> token.</summary>
        AmpersandToken = 8198,
        /// <summary>Represents <c>*</c> token.</summary>
        AsteriskToken = 8199,
        /// <summary>Represents <c>(</c> token.</summary>
        OpenParenToken = 8200,
        /// <summary>Represents <c>)</c> token.</summary>
        CloseParenToken = 8201,
        /// <summary>Represents <c>-</c> token.</summary>
        MinusToken = 8202,
        /// <summary>Represents <c>+</c> token.</summary>
        PlusToken = 8203,
        /// <summary>Represents <c>=</c> token.</summary>
        EqualsToken = 8204,
        /// <summary>Represents <c>{</c> token.</summary>
        OpenBraceToken = 8205,
        /// <summary>Represents <c>}</c> token.</summary>
        CloseBraceToken = 8206,
        /// <summary>Represents <c>[</c> token.</summary>
        OpenBracketToken = 8207,
        /// <summary>Represents <c>]</c> token.</summary>
        CloseBracketToken = 8208,
        /// <summary>Represents <c>|</c> token.</summary>
        BarToken = 8209,
        /// <summary>Represents <c>\</c> token.</summary>
        BackslashToken = 8210,
        /// <summary>Represents <c>:</c> token.</summary>
        ColonToken = 8211,
        /// <summary>Represents <c>;</c> token.</summary>
        SemicolonToken = 8212,
        /// <summary>Represents <c>"</c> token.</summary>
        DoubleQuoteToken = 8213,
        /// <summary>Represents <c>'</c> token.</summary>
        SingleQuoteToken = 8214,
        /// <summary>Represents <c>&lt;</c> token.</summary>
        LessThanToken = 8215,
        /// <summary>Represents <c>,</c> token.</summary>
        CommaToken = 8216,
        /// <summary>Represents <c>&gt;</c> token.</summary>
        GreaterThanToken = 8217,
        /// <summary>Represents <c>.</c> token.</summary>
        DotToken = 8218,
        /// <summary>Represents <c>?</c> token.</summary>
        QuestionToken = 8219,
        /// <summary>Represents <c>#</c> token.</summary>
        HashToken = 8220,
        /// <summary>Represents <c>/</c> token.</summary>
        SlashToken = 8221,
        /// <summary>Represents <c>..</c> token.</summary>
        DotDotToken = 8222,

        // additional xml tokens
        /// <summary>Represents <c>/&gt;</c> token.</summary>
        SlashGreaterThanToken = 8232, // xml empty element end
        /// <summary>Represents <c>&lt;/</c> token.</summary>
        LessThanSlashToken = 8233, // element end tag start token
        /// <summary>Represents <c>&lt;!--</c> token.</summary>
        XmlCommentStartToken = 8234, // <!--
        /// <summary>Represents <c>--&gt;</c> token.</summary>
        XmlCommentEndToken = 8235, // -->
        /// <summary>Represents <c>&lt;![CDATA[</c> token.</summary>
        XmlCDataStartToken = 8236, // <![CDATA[
        /// <summary>Represents <c>]]&gt;</c> token.</summary>
        XmlCDataEndToken = 8237, // ]]>
        /// <summary>Represents <c>&lt;?</c> token.</summary>
        XmlProcessingInstructionStartToken = 8238, // <?
        /// <summary>Represents <c>?&gt;</c> token.</summary>
        XmlProcessingInstructionEndToken = 8239, // ?>

        // compound punctuation
        /// <summary>Represents <c>||</c> token.</summary>
        BarBarToken = 8260,
        /// <summary>Represents <c>&amp;&amp;</c> token.</summary>
        AmpersandAmpersandToken = 8261,
        /// <summary>Represents <c>--</c> token.</summary>
        MinusMinusToken = 8262,
        /// <summary>Represents <c>++</c> token.</summary>
        PlusPlusToken = 8263,
        /// <summary>Represents <c>::</c> token.</summary>
        ColonColonToken = 8264,
        /// <summary>Represents <c>??</c> token.</summary>
        QuestionQuestionToken = 8265,
        /// <summary>Represents <c>-&gt;</c> token.</summary>
        MinusGreaterThanToken = 8266,
        /// <summary>Represents <c>!=</c> token.</summary>
        ExclamationEqualsToken = 8267,
        /// <summary>Represents <c>==</c> token.</summary>
        EqualsEqualsToken = 8268,
        /// <summary>Represents <c>=&gt;</c> token.</summary>
        EqualsGreaterThanToken = 8269,
        /// <summary>Represents <c>&lt;=</c> token.</summary>
        LessThanEqualsToken = 8270,
        /// <summary>Represents <c>&lt;&lt;</c> token.</summary>
        LessThanLessThanToken = 8271,
        /// <summary>Represents <c>&lt;&lt;=</c> token.</summary>
        LessThanLessThanEqualsToken = 8272,
        /// <summary>Represents <c>&gt;=</c> token.</summary>
        GreaterThanEqualsToken = 8273,
        /// <summary>Represents <c>&gt;&gt;</c> token.</summary>
        GreaterThanGreaterThanToken = 8274,
        /// <summary>Represents <c>&gt;&gt;=</c> token.</summary>
        GreaterThanGreaterThanEqualsToken = 8275,
        /// <summary>Represents <c>/=</c> token.</summary>
        SlashEqualsToken = 8276,
        /// <summary>Represents <c>*=</c> token.</summary>
        AsteriskEqualsToken = 8277,
        /// <summary>Represents <c>|=</c> token.</summary>
        BarEqualsToken = 8278,
        /// <summary>Represents <c>&amp;=</c> token.</summary>
        AmpersandEqualsToken = 8279,
        /// <summary>Represents <c>+=</c> token.</summary>
        PlusEqualsToken = 8280,
        /// <summary>Represents <c>-=</c> token.</summary>
        MinusEqualsToken = 8281,
        /// <summary>Represents <c>^=</c> token.</summary>
        CaretEqualsToken = 8282,
        /// <summary>Represents <c>%=</c> token.</summary>
        PercentEqualsToken = 8283,
        /// <summary>Represents <c>??=</c> token.</summary>
        QuestionQuestionEqualsToken = 8284,
        /// <summary>Represents <c>!!</c> token.</summary>
        ExclamationExclamationToken = 8285,

        // Keywords
        /// <summary>Represents <see langword="bool"/>.</summary>
        BoolKeyword = 8304,
        /// <summary>Represents <see langword="byte"/>.</summary>
        ByteKeyword = 8305,
        /// <summary>Represents <see langword="sbyte"/>.</summary>
        SByteKeyword = 8306,
        /// <summary>Represents <see langword="short"/>.</summary>
        ShortKeyword = 8307,
        /// <summary>Represents <see langword="ushort"/>.</summary>
        UShortKeyword = 8308,
        /// <summary>Represents <see langword="int"/>.</summary>
        IntKeyword = 8309,
        /// <summary>Represents <see langword="uint"/>.</summary>
        UIntKeyword = 8310,
        /// <summary>Represents <see langword="long"/>.</summary>
        LongKeyword = 8311,
        /// <summary>Represents <see langword="ulong"/>.</summary>
        ULongKeyword = 8312,
        /// <summary>Represents <see langword="double"/>.</summary>
        DoubleKeyword = 8313,
        /// <summary>Represents <see langword="float"/>.</summary>
        FloatKeyword = 8314,
        /// <summary>Represents <see langword="decimal"/>.</summary>
        DecimalKeyword = 8315,
        /// <summary>Represents <see langword="string"/>.</summary>
        StringKeyword = 8316,
        /// <summary>Represents <see langword="char"/>.</summary>
        CharKeyword = 8317,
        /// <summary>Represents <see langword="void"/>.</summary>
        VoidKeyword = 8318,
        /// <summary>Represents <see langword="object"/>.</summary>
        ObjectKeyword = 8319,
        /// <summary>Represents <see langword="typeof"/>.</summary>
        TypeOfKeyword = 8320,
        /// <summary>Represents <see langword="sizeof"/>.</summary>
        SizeOfKeyword = 8321,
        /// <summary>Represents <see langword="null"/>.</summary>
        NullKeyword = 8322,
        /// <summary>Represents <see langword="true"/>.</summary>
        TrueKeyword = 8323,
        /// <summary>Represents <see langword="false"/>.</summary>
        FalseKeyword = 8324,
        /// <summary>Represents <see langword="if"/>.</summary>
        IfKeyword = 8325,
        /// <summary>Represents <see langword="else"/>.</summary>
        ElseKeyword = 8326,
        /// <summary>Represents <see langword="while"/>.</summary>
        WhileKeyword = 8327,
        /// <summary>Represents <see langword="for"/>.</summary>
        ForKeyword = 8328,
        /// <summary>Represents <see langword="foreach"/>.</summary>
        ForEachKeyword = 8329,
        /// <summary>Represents <see langword="do"/>.</summary>
        DoKeyword = 8330,
        /// <summary>Represents <see langword="switch"/>.</summary>
        SwitchKeyword = 8331,
        /// <summary>Represents <see langword="case"/>.</summary>
        CaseKeyword = 8332,
        /// <summary>Represents <see langword="default"/>.</summary>
        DefaultKeyword = 8333,
        /// <summary>Represents <see langword="try"/>.</summary>
        TryKeyword = 8334,
        /// <summary>Represents <see langword="catch"/>.</summary>
        CatchKeyword = 8335,
        /// <summary>Represents <see langword="finally"/>.</summary>
        FinallyKeyword = 8336,
        /// <summary>Represents <see langword="lock"/>.</summary>
        LockKeyword = 8337,
        /// <summary>Represents <see langword="goto"/>.</summary>
        GotoKeyword = 8338,
        /// <summary>Represents <see langword="break"/>.</summary>
        BreakKeyword = 8339,
        /// <summary>Represents <see langword="continue"/>.</summary>
        ContinueKeyword = 8340,
        /// <summary>Represents <see langword="return"/>.</summary>
        ReturnKeyword = 8341,
        /// <summary>Represents <see langword="throw"/>.</summary>
        ThrowKeyword = 8342,
        /// <summary>Represents <see langword="public"/>.</summary>
        PublicKeyword = 8343,
        /// <summary>Represents <see langword="private"/>.</summary>
        PrivateKeyword = 8344,
        /// <summary>Represents <see langword="internal"/>.</summary>
        InternalKeyword = 8345,
        /// <summary>Represents <see langword="protected"/>.</summary>
        ProtectedKeyword = 8346,
        /// <summary>Represents <see langword="static"/>.</summary>
        StaticKeyword = 8347,
        /// <summary>Represents <see langword="readonly"/>.</summary>
        ReadOnlyKeyword = 8348,
        /// <summary>Represents <see langword="sealed"/>.</summary>
        SealedKeyword = 8349,
        /// <summary>Represents <see langword="const"/>.</summary>
        ConstKeyword = 8350,
        /// <summary>Represents <see langword="fixed"/>.</summary>
        FixedKeyword = 8351,
        /// <summary>Represents <see langword="stackalloc"/>.</summary>
        StackAllocKeyword = 8352,
        /// <summary>Represents <see langword="volatile"/>.</summary>
        VolatileKeyword = 8353,
        /// <summary>Represents <see langword="new"/>.</summary>
        NewKeyword = 8354,
        /// <summary>Represents <see langword="override"/>.</summary>
        OverrideKeyword = 8355,
        /// <summary>Represents <see langword="abstract"/>.</summary>
        AbstractKeyword = 8356,
        /// <summary>Represents <see langword="virtual"/>.</summary>
        VirtualKeyword = 8357,
        /// <summary>Represents <see langword="event"/>.</summary>
        EventKeyword = 8358,
        /// <summary>Represents <see langword="extern"/>.</summary>
        ExternKeyword = 8359,
        /// <summary>Represents <see langword="ref"/>.</summary>
        RefKeyword = 8360,
        /// <summary>Represents <see langword="out"/>.</summary>
        OutKeyword = 8361,
        /// <summary>Represents <see langword="in"/>.</summary>
        InKeyword = 8362,
        /// <summary>Represents <see langword="is"/>.</summary>
        IsKeyword = 8363,
        /// <summary>Represents <see langword="as"/>.</summary>
        AsKeyword = 8364,
        /// <summary>Represents <see langword="params"/>.</summary>
        ParamsKeyword = 8365,
        /// <summary>Represents <see langword="__arglist"/>.</summary>
        ArgListKeyword = 8366,
        /// <summary>Represents <see langword="__makeref"/>.</summary>
        MakeRefKeyword = 8367,
        /// <summary>Represents <see langword="__reftype"/>.</summary>
        RefTypeKeyword = 8368,
        /// <summary>Represents <see langword="__refvalue"/>.</summary>
        RefValueKeyword = 8369,
        /// <summary>Represents <see langword="this"/>.</summary>
        ThisKeyword = 8370,
        /// <summary>Represents <see langword="base"/>.</summary>
        BaseKeyword = 8371,
        /// <summary>Represents <see langword="namespace"/>.</summary>
        NamespaceKeyword = 8372,
        /// <summary>Represents <see langword="using"/>.</summary>
        UsingKeyword = 8373,
        /// <summary>Represents <see langword="class"/>.</summary>
        ClassKeyword = 8374,
        /// <summary>Represents <see langword="struct"/>.</summary>
        StructKeyword = 8375,
        /// <summary>Represents <see langword="interface"/>.</summary>
        InterfaceKeyword = 8376,
        /// <summary>Represents <see langword="enum"/>.</summary>
        EnumKeyword = 8377,
        /// <summary>Represents <see langword="delegate"/>.</summary>
        DelegateKeyword = 8378,
        /// <summary>Represents <see langword="checked"/>.</summary>
        CheckedKeyword = 8379,
        /// <summary>Represents <see langword="unchecked"/>.</summary>
        UncheckedKeyword = 8380,
        /// <summary>Represents <see langword="unsafe"/>.</summary>
        UnsafeKeyword = 8381,
        /// <summary>Represents <see langword="operator"/>.</summary>
        OperatorKeyword = 8382,
        /// <summary>Represents <see langword="explicit"/>.</summary>
        ExplicitKeyword = 8383,
        /// <summary>Represents <see langword="implicit"/>.</summary>
        ImplicitKeyword = 8384,

        // contextual keywords
        /// <summary>Represents <see langword="yield"/>.</summary>
        YieldKeyword = 8405,
        /// <summary>Represents <see langword="partial"/>.</summary>
        PartialKeyword = 8406,
        /// <summary>Represents <see langword="alias"/>.</summary>
        AliasKeyword = 8407,
        /// <summary>Represents <see langword="global"/>.</summary>
        GlobalKeyword = 8408,
        /// <summary>Represents <see langword="assembly"/>.</summary>
        AssemblyKeyword = 8409,
        /// <summary>Represents <see langword="module"/>.</summary>
        ModuleKeyword = 8410,
        /// <summary>Represents <see langword="type"/>.</summary>
        TypeKeyword = 8411,
        /// <summary>Represents <see langword="field"/>.</summary>
        FieldKeyword = 8412,
        /// <summary>Represents <see langword="method"/>.</summary>
        MethodKeyword = 8413,
        /// <summary>Represents <see langword="param"/>.</summary>
        ParamKeyword = 8414,
        /// <summary>Represents <see langword="property"/>.</summary>
        PropertyKeyword = 8415,
        /// <summary>Represents <see langword="typevar"/>.</summary>
        TypeVarKeyword = 8416,
        /// <summary>Represents <see langword="get"/>.</summary>
        GetKeyword = 8417,
        /// <summary>Represents <see langword="set"/>.</summary>
        SetKeyword = 8418,
        /// <summary>Represents <see langword="add"/>.</summary>
        AddKeyword = 8419,
        /// <summary>Represents <see langword="remove"/>.</summary>
        RemoveKeyword = 8420,
        /// <summary>Represents <see langword="where"/>.</summary>
        WhereKeyword = 8421,
        /// <summary>Represents <see langword="from"/>.</summary>
        FromKeyword = 8422,
        /// <summary>Represents <see langword="group"/>.</summary>
        GroupKeyword = 8423,
        /// <summary>Represents <see langword="join"/>.</summary>
        JoinKeyword = 8424,
        /// <summary>Represents <see langword="into"/>.</summary>
        IntoKeyword = 8425,
        /// <summary>Represents <see langword="let"/>.</summary>
        LetKeyword = 8426,
        /// <summary>Represents <see langword="by"/>.</summary>
        ByKeyword = 8427,
        /// <summary>Represents <see langword="select"/>.</summary>
        SelectKeyword = 8428,
        /// <summary>Represents <see langword="orderby"/>.</summary>
        OrderByKeyword = 8429,
        /// <summary>Represents <see langword="on"/>.</summary>
        OnKeyword = 8430,
        /// <summary>Represents <see langword="equals"/>.</summary>
        EqualsKeyword = 8431,
        /// <summary>Represents <see langword="ascending"/>.</summary>
        AscendingKeyword = 8432,
        /// <summary>Represents <see langword="descending"/>.</summary>
        DescendingKeyword = 8433,
        /// <summary>Represents <see langword="nameof"/>.</summary>
        NameOfKeyword = 8434,
        /// <summary>Represents <see langword="async"/>.</summary>
        AsyncKeyword = 8435,
        /// <summary>Represents <see langword="await"/>.</summary>
        AwaitKeyword = 8436,
        /// <summary>Represents <see langword="when"/>.</summary>
        WhenKeyword = 8437,
        /// <summary>Represents <see langword="or"/>.</summary>
        OrKeyword = 8438,
        /// <summary>Represents <see langword="and"/>.</summary>
        AndKeyword = 8439,
        /// <summary>Represents <see langword="not"/>.</summary>
        NotKeyword = 8440,

        // Don't use 8441. It corresponds to a deleted kind (DataKeyword) that was previously shipped.

        /// <summary>Represents <see langword="with"/>.</summary>
        WithKeyword = 8442,
        /// <summary>Represents <see langword="init"/>.</summary>
        InitKeyword = 8443,
        /// <summary>Represents <see langword="record"/>.</summary>
        RecordKeyword = 8444,
        /// <summary>Represents <see langword="managed"/>.</summary>
        ManagedKeyword = 8445,
        /// <summary>Represents <see langword="unmanaged"/>.</summary>
        UnmanagedKeyword = 8446,

        // when adding a contextual keyword following functions must be adapted:
        // <see cref="SyntaxFacts.GetContextualKeywordKinds"/>
        // <see cref="SyntaxFacts.IsContextualKeyword(SyntaxKind)"/>
        // <see cref="SyntaxFacts.GetContextualKeywordKind(string)"/>
        // <see cref="SyntaxFacts.GetText(SyntaxKind)"/>

        // keywords with an enum value less than ElifKeyword are considered i.a. contextual keywords
        // additional preprocessor keywords
        /// <summary>Represents <see langword="elif"/>.</summary>
        ElifKeyword = 8467,
        /// <summary>Represents <see langword="endif"/>.</summary>
        EndIfKeyword = 8468,
        /// <summary>Represents <see langword="region"/>.</summary>
        RegionKeyword = 8469,
        /// <summary>Represents <see langword="endregion"/>.</summary>
        EndRegionKeyword = 8470,
        /// <summary>Represents <see langword="define"/>.</summary>
        DefineKeyword = 8471,
        /// <summary>Represents <see langword="undef"/>.</summary>
        UndefKeyword = 8472,
        /// <summary>Represents <see langword="warning"/>.</summary>
        WarningKeyword = 8473,
        /// <summary>Represents <see langword="error"/>.</summary>
        ErrorKeyword = 8474,
        /// <summary>Represents <see langword="line"/>.</summary>
        LineKeyword = 8475,
        /// <summary>Represents <see langword="pragma"/>.</summary>
        PragmaKeyword = 8476,
        /// <summary>Represents <see langword="hidden"/>.</summary>
        HiddenKeyword = 8477,
        /// <summary>Represents <see langword="checksum"/>.</summary>
        ChecksumKeyword = 8478,
        /// <summary>Represents <see langword="disable"/>.</summary>
        DisableKeyword = 8479,
        /// <summary>Represents <see langword="restore"/>.</summary>
        RestoreKeyword = 8480,
        /// <summary>Represents <see langword="r"/>.</summary>
        ReferenceKeyword = 8481,

        /// <summary>Represents <c>$"</c> token.</summary>
        InterpolatedStringStartToken = 8482,            // $"
        /// <summary>Represents <c>"</c> token that is closing <c>$"</c>.</summary>
        InterpolatedStringEndToken = 8483,              // "
        /// <summary>Represents <c>$@</c> or <c>@$</c> token.</summary>
        InterpolatedVerbatimStringStartToken = 8484,    // $@" or @$"

        // additional preprocessor keywords (continued)
        /// <summary>Represents <see langword="load"/>.</summary>
        LoadKeyword = 8485,
        /// <summary>Represents <see langword="nullable"/>.</summary>
        NullableKeyword = 8486,
        /// <summary>Represents <see langword="enable"/>.</summary>
        EnableKeyword = 8487,

        // targets for #nullable directive
        /// <summary>Represents <see langword="warnings"/>.</summary>
        WarningsKeyword = 8488,
        /// <summary>Represents <see langword="annotations"/>.</summary>
        AnnotationsKeyword = 8489,

        // Other
        /// <summary>Represents <see langword="var"/>.</summary>
        VarKeyword = 8490,
        /// <summary>Represents <c>_</c> token.</summary>
        UnderscoreToken = 8491,
        /// <summary>Represents that nothing was specified as a type argument.</summary>
        /// <remarks>For example <c>Dictionary&lt;,&gt;</c> which has <see cref="OmittedTypeArgumentToken"/> as a child of <see cref="T:Microsoft.CodeAnalysis.CSharp.Syntax.OmittedTypeArgumentSyntax"/> before and after the <see cref="CommaToken"/>.</remarks>
        OmittedTypeArgumentToken = 8492,
        /// <summary>Represents that nothing was specified as an array size.</summary>
        /// <remarks>For example <c>int[,]</c> which has <see cref="OmittedArraySizeExpressionToken"/> as a child of <see cref="T:Microsoft.CodeAnalysis.CSharp.Syntax.OmittedArraySizeExpressionSyntax"/> before and after the <see cref="CommaToken"/>.</remarks>
        OmittedArraySizeExpressionToken = 8493,
        /// <summary>Represents a token that comes after the end of a directive such as <c>#endif</c>.</summary>
        EndOfDirectiveToken = 8494,
        /// <summary>Represents the end of a triple-slash documentation comment.</summary>
        EndOfDocumentationCommentToken = 8495,
        /// <summary>Represents the end of a file.</summary>
        EndOfFileToken = 8496, //NB: this is assumed to be the last textless token

        // tokens with text
        BadToken = 8507,
        IdentifierToken = 8508,
        NumericLiteralToken = 8509,
        CharacterLiteralToken = 8510,
        StringLiteralToken = 8511,
        XmlEntityLiteralToken = 8512,  // &lt; &gt; &quot; &amp; &apos; or &name; or &#nnnn; or &#xhhhh;
        XmlTextLiteralToken = 8513,    // xml text node text
        XmlTextLiteralNewLineToken = 8514,

        /// <summary>
        /// Token for a whole interpolated string <c>$""" ... { expr } ..."""</c>. This only exists in transient form during parsing.
        /// </summary>
        InterpolatedStringToken = 8515,
        InterpolatedStringTextToken = 8517,             // literal text that is part of an interpolated string

<<<<<<< HEAD
        UTF8StringLiteralToken = 8518,
        UTF8SingleLineRawStringLiteralToken = 8519,
        UTF8MultiLineRawStringLiteralToken = 8520,
=======
        SingleLineRawStringLiteralToken = 8518,
        MultiLineRawStringLiteralToken = 8519,
>>>>>>> c5713c64

        // trivia
        EndOfLineTrivia = 8539,
        WhitespaceTrivia = 8540,
        SingleLineCommentTrivia = 8541,
        MultiLineCommentTrivia = 8542,
        DocumentationCommentExteriorTrivia = 8543,
        SingleLineDocumentationCommentTrivia = 8544,
        MultiLineDocumentationCommentTrivia = 8545,
        DisabledTextTrivia = 8546,
        PreprocessingMessageTrivia = 8547,
        IfDirectiveTrivia = 8548,
        ElifDirectiveTrivia = 8549,
        ElseDirectiveTrivia = 8550,
        EndIfDirectiveTrivia = 8551,
        RegionDirectiveTrivia = 8552,
        EndRegionDirectiveTrivia = 8553,
        DefineDirectiveTrivia = 8554,
        UndefDirectiveTrivia = 8555,
        ErrorDirectiveTrivia = 8556,
        WarningDirectiveTrivia = 8557,
        LineDirectiveTrivia = 8558,
        PragmaWarningDirectiveTrivia = 8559,
        PragmaChecksumDirectiveTrivia = 8560,
        ReferenceDirectiveTrivia = 8561,
        BadDirectiveTrivia = 8562,
        SkippedTokensTrivia = 8563,
        ConflictMarkerTrivia = 8564,

        // xml nodes (for xml doc comment structure)
        XmlElement = 8574,
        XmlElementStartTag = 8575,
        XmlElementEndTag = 8576,
        XmlEmptyElement = 8577,
        XmlTextAttribute = 8578,
        XmlCrefAttribute = 8579,
        XmlNameAttribute = 8580,
        XmlName = 8581,
        XmlPrefix = 8582,
        XmlText = 8583,
        XmlCDataSection = 8584,
        XmlComment = 8585,
        XmlProcessingInstruction = 8586,

        // documentation comment nodes (structure inside DocumentationCommentTrivia)
        TypeCref = 8597,
        QualifiedCref = 8598,
        NameMemberCref = 8599,
        IndexerMemberCref = 8600,
        OperatorMemberCref = 8601,
        ConversionOperatorMemberCref = 8602,
        CrefParameterList = 8603,
        CrefBracketedParameterList = 8604,
        CrefParameter = 8605,

        // names & type-names
        IdentifierName = 8616,
        QualifiedName = 8617,
        GenericName = 8618,
        TypeArgumentList = 8619,
        AliasQualifiedName = 8620,
        PredefinedType = 8621,
        ArrayType = 8622,
        ArrayRankSpecifier = 8623,
        PointerType = 8624,
        NullableType = 8625,
        OmittedTypeArgument = 8626,

        // expressions
        ParenthesizedExpression = 8632,
        ConditionalExpression = 8633,
        InvocationExpression = 8634,
        ElementAccessExpression = 8635,
        ArgumentList = 8636,
        BracketedArgumentList = 8637,
        Argument = 8638,
        NameColon = 8639,
        CastExpression = 8640,
        AnonymousMethodExpression = 8641,
        SimpleLambdaExpression = 8642,
        ParenthesizedLambdaExpression = 8643,
        ObjectInitializerExpression = 8644,
        CollectionInitializerExpression = 8645,
        ArrayInitializerExpression = 8646,
        AnonymousObjectMemberDeclarator = 8647,
        ComplexElementInitializerExpression = 8648,
        ObjectCreationExpression = 8649,
        AnonymousObjectCreationExpression = 8650,
        ArrayCreationExpression = 8651,
        ImplicitArrayCreationExpression = 8652,
        StackAllocArrayCreationExpression = 8653,
        OmittedArraySizeExpression = 8654,
        InterpolatedStringExpression = 8655,
        ImplicitElementAccess = 8656,
        IsPatternExpression = 8657,
        RangeExpression = 8658,
        ImplicitObjectCreationExpression = 8659,

        // binary expressions
        AddExpression = 8668,
        SubtractExpression = 8669,
        MultiplyExpression = 8670,
        DivideExpression = 8671,
        ModuloExpression = 8672,
        LeftShiftExpression = 8673,
        RightShiftExpression = 8674,
        LogicalOrExpression = 8675,
        LogicalAndExpression = 8676,
        BitwiseOrExpression = 8677,
        BitwiseAndExpression = 8678,
        ExclusiveOrExpression = 8679,
        EqualsExpression = 8680,
        NotEqualsExpression = 8681,
        LessThanExpression = 8682,
        LessThanOrEqualExpression = 8683,
        GreaterThanExpression = 8684,
        GreaterThanOrEqualExpression = 8685,
        IsExpression = 8686,
        AsExpression = 8687,
        CoalesceExpression = 8688,
        SimpleMemberAccessExpression = 8689,  // dot access:   a.b
        PointerMemberAccessExpression = 8690,  // arrow access:   a->b
        ConditionalAccessExpression = 8691,    // question mark access:   a?.b , a?[1]

        // binding expressions
        MemberBindingExpression = 8707,
        ElementBindingExpression = 8708,

        // binary assignment expressions
        SimpleAssignmentExpression = 8714,
        AddAssignmentExpression = 8715,
        SubtractAssignmentExpression = 8716,
        MultiplyAssignmentExpression = 8717,
        DivideAssignmentExpression = 8718,
        ModuloAssignmentExpression = 8719,
        AndAssignmentExpression = 8720,
        ExclusiveOrAssignmentExpression = 8721,
        OrAssignmentExpression = 8722,
        LeftShiftAssignmentExpression = 8723,
        RightShiftAssignmentExpression = 8724,
        CoalesceAssignmentExpression = 8725,

        // unary expressions
        UnaryPlusExpression = 8730,
        UnaryMinusExpression = 8731,
        BitwiseNotExpression = 8732,
        LogicalNotExpression = 8733,
        PreIncrementExpression = 8734,
        PreDecrementExpression = 8735,
        PointerIndirectionExpression = 8736,
        AddressOfExpression = 8737,
        PostIncrementExpression = 8738,
        PostDecrementExpression = 8739,
        AwaitExpression = 8740,
        IndexExpression = 8741,

        // primary expression
        ThisExpression = 8746,
        BaseExpression = 8747,
        ArgListExpression = 8748,
        NumericLiteralExpression = 8749,
        StringLiteralExpression = 8750,
        CharacterLiteralExpression = 8751,
        TrueLiteralExpression = 8752,
        FalseLiteralExpression = 8753,
        NullLiteralExpression = 8754,
        DefaultLiteralExpression = 8755,
        UTF8StringLiteralExpression = 8756,

        // primary function expressions
        TypeOfExpression = 8760,
        SizeOfExpression = 8761,
        CheckedExpression = 8762,
        UncheckedExpression = 8763,
        DefaultExpression = 8764,
        MakeRefExpression = 8765,
        RefValueExpression = 8766,
        RefTypeExpression = 8767,
        // NameOfExpression = 8768, // we represent nameof(x) as an invocation expression

        // query expressions
        QueryExpression = 8774,
        QueryBody = 8775,
        FromClause = 8776,
        LetClause = 8777,
        JoinClause = 8778,
        JoinIntoClause = 8779,
        WhereClause = 8780,
        OrderByClause = 8781,
        AscendingOrdering = 8782,
        DescendingOrdering = 8783,
        SelectClause = 8784,
        GroupClause = 8785,
        QueryContinuation = 8786,

        // statements
        Block = 8792,
        LocalDeclarationStatement = 8793,
        VariableDeclaration = 8794,
        VariableDeclarator = 8795,
        EqualsValueClause = 8796,
        ExpressionStatement = 8797,
        EmptyStatement = 8798,
        LabeledStatement = 8799,

        // jump statements
        GotoStatement = 8800,
        GotoCaseStatement = 8801,
        GotoDefaultStatement = 8802,
        BreakStatement = 8803,
        ContinueStatement = 8804,
        ReturnStatement = 8805,
        YieldReturnStatement = 8806,
        YieldBreakStatement = 8807,
        ThrowStatement = 8808,

        WhileStatement = 8809,
        DoStatement = 8810,
        ForStatement = 8811,
        ForEachStatement = 8812,
        UsingStatement = 8813,
        FixedStatement = 8814,

        // checked statements
        CheckedStatement = 8815,
        UncheckedStatement = 8816,

        UnsafeStatement = 8817,
        LockStatement = 8818,
        IfStatement = 8819,
        ElseClause = 8820,
        SwitchStatement = 8821,
        SwitchSection = 8822,
        CaseSwitchLabel = 8823,
        DefaultSwitchLabel = 8824,
        TryStatement = 8825,
        CatchClause = 8826,
        CatchDeclaration = 8827,
        CatchFilterClause = 8828,
        FinallyClause = 8829,

        // statements that didn't fit above
        LocalFunctionStatement = 8830,

        // declarations
        CompilationUnit = 8840,
        GlobalStatement = 8841,
        NamespaceDeclaration = 8842,
        UsingDirective = 8843,
        ExternAliasDirective = 8844,
        FileScopedNamespaceDeclaration = 8845,

        // attributes
        AttributeList = 8847,
        AttributeTargetSpecifier = 8848,
        Attribute = 8849,
        AttributeArgumentList = 8850,
        AttributeArgument = 8851,
        NameEquals = 8852,

        // type declarations
        ClassDeclaration = 8855,
        StructDeclaration = 8856,
        InterfaceDeclaration = 8857,
        EnumDeclaration = 8858,
        DelegateDeclaration = 8859,

        BaseList = 8864,
        SimpleBaseType = 8865,
        TypeParameterConstraintClause = 8866,
        ConstructorConstraint = 8867,
        ClassConstraint = 8868,
        StructConstraint = 8869,
        TypeConstraint = 8870,
        ExplicitInterfaceSpecifier = 8871,
        EnumMemberDeclaration = 8872,
        FieldDeclaration = 8873,
        EventFieldDeclaration = 8874,
        MethodDeclaration = 8875,
        OperatorDeclaration = 8876,
        ConversionOperatorDeclaration = 8877,
        ConstructorDeclaration = 8878,

        BaseConstructorInitializer = 8889,
        ThisConstructorInitializer = 8890,
        DestructorDeclaration = 8891,
        PropertyDeclaration = 8892,
        EventDeclaration = 8893,
        IndexerDeclaration = 8894,
        AccessorList = 8895,
        GetAccessorDeclaration = 8896,
        SetAccessorDeclaration = 8897,
        AddAccessorDeclaration = 8898,
        RemoveAccessorDeclaration = 8899,
        UnknownAccessorDeclaration = 8900,
        ParameterList = 8906,
        BracketedParameterList = 8907,
        Parameter = 8908,
        TypeParameterList = 8909,
        TypeParameter = 8910,
        IncompleteMember = 8916,
        ArrowExpressionClause = 8917,
        Interpolation = 8918, // part of an interpolated string
        InterpolatedStringText = 8919,
        InterpolationAlignmentClause = 8920,
        InterpolationFormatClause = 8921,

        ShebangDirectiveTrivia = 8922,
        LoadDirectiveTrivia = 8923,
        // Changes after C# 6

        // tuples
        TupleType = 8924,
        TupleElement = 8925,
        TupleExpression = 8926,
        SingleVariableDesignation = 8927,
        ParenthesizedVariableDesignation = 8928,
        ForEachVariableStatement = 8929,

        // patterns (for pattern-matching)
        DeclarationPattern = 9000,
        ConstantPattern = 9002,
        CasePatternSwitchLabel = 9009,
        WhenClause = 9013,
        DiscardDesignation = 9014,

        // added along with recursive patterns
        RecursivePattern = 9020,
        PropertyPatternClause = 9021,
        Subpattern = 9022,
        PositionalPatternClause = 9023,
        DiscardPattern = 9024,
        SwitchExpression = 9025,
        SwitchExpressionArm = 9026,
        VarPattern = 9027,

        // new patterns added in C# 9.0
        ParenthesizedPattern = 9028,
        RelationalPattern = 9029,
        TypePattern = 9030,
        OrPattern = 9031,
        AndPattern = 9032,
        NotPattern = 9033,

        // new patterns added in C# 11.0
        SlicePattern = 9034,
        ListPattern = 9035,

        // Kinds between 9000 and 9039 are "reserved" for pattern matching.

        DeclarationExpression = 9040,
        RefExpression = 9050,
        RefType = 9051,
        ThrowExpression = 9052,
        ImplicitStackAllocArrayCreationExpression = 9053,
        SuppressNullableWarningExpression = 9054,
        NullableDirectiveTrivia = 9055,

        FunctionPointerType = 9056,
        FunctionPointerParameter = 9057,
        FunctionPointerParameterList = 9058,
        FunctionPointerCallingConvention = 9059,

        InitAccessorDeclaration = 9060,

        WithExpression = 9061,
        WithInitializerExpression = 9062,
        RecordDeclaration = 9063,

        DefaultConstraint = 9064,

        PrimaryConstructorBaseType = 9065,

        FunctionPointerUnmanagedCallingConventionList = 9066,
        FunctionPointerUnmanagedCallingConvention = 9067,

        RecordStructDeclaration = 9068,

        ExpressionColon = 9069,
        LineDirectivePosition = 9070,
        LineSpanDirectiveTrivia = 9071,

        InterpolatedSingleLineRawStringStartToken = 9072,   // $"""
        InterpolatedMultiLineRawStringStartToken = 9073,    // $""" (whitespace and newline are included in the Text for this token)
        InterpolatedRawStringEndToken = 9074,               // """ (preceding whitespace and newline are included in the Text for this token)
    }
}<|MERGE_RESOLUTION|>--- conflicted
+++ resolved
@@ -491,14 +491,12 @@
         InterpolatedStringToken = 8515,
         InterpolatedStringTextToken = 8517,             // literal text that is part of an interpolated string
 
-<<<<<<< HEAD
-        UTF8StringLiteralToken = 8518,
-        UTF8SingleLineRawStringLiteralToken = 8519,
-        UTF8MultiLineRawStringLiteralToken = 8520,
-=======
         SingleLineRawStringLiteralToken = 8518,
         MultiLineRawStringLiteralToken = 8519,
->>>>>>> c5713c64
+
+        UTF8StringLiteralToken = 8520,
+        UTF8SingleLineRawStringLiteralToken = 8521,
+        UTF8MultiLineRawStringLiteralToken = 8522,
 
         // trivia
         EndOfLineTrivia = 8539,
