--- conflicted
+++ resolved
@@ -1,10 +1,6 @@
 ﻿// Licensed to the .NET Foundation under one or more agreements.
 // The .NET Foundation licenses this file to you under the MIT license.
 // See the LICENSE file in the project root for more information.
-
-#nullable disable
-
-#nullable enable
 
 using System;
 using System.Collections.Generic;
@@ -12,7 +8,6 @@
 using Roslyn.Utilities;
 using System.Diagnostics;
 using Microsoft.CodeAnalysis.PooledObjects;
-using System.Diagnostics.CodeAnalysis;
 
 namespace Microsoft.CodeAnalysis.CSharp.Symbols
 {
@@ -230,31 +225,19 @@
             return Hash.Combine(current, indirections);
         }
 
-<<<<<<< HEAD
-        internal override bool Equals(TypeSymbol? t2, TypeCompareKind comparison, IReadOnlyDictionary<TypeParameterSymbol, bool>? isValueTypeOverrideOpt = null)
-=======
-        internal override bool Equals(TypeSymbol t2, TypeCompareKind comparison)
->>>>>>> 5ada1d50
+        internal override bool Equals(TypeSymbol? t2, TypeCompareKind comparison)
         {
             return this.Equals(t2 as PointerTypeSymbol, comparison);
         }
 
-<<<<<<< HEAD
-        private bool Equals(PointerTypeSymbol? other, TypeCompareKind comparison, IReadOnlyDictionary<TypeParameterSymbol, bool>? isValueTypeOverrideOpt)
-=======
-        private bool Equals(PointerTypeSymbol other, TypeCompareKind comparison)
->>>>>>> 5ada1d50
+        private bool Equals(PointerTypeSymbol? other, TypeCompareKind comparison)
         {
             if (ReferenceEquals(this, other))
             {
                 return true;
             }
 
-<<<<<<< HEAD
-            if ((object?)other == null || !other._pointedAtType.Equals(_pointedAtType, comparison, isValueTypeOverrideOpt))
-=======
-            if ((object)other == null || !other._pointedAtType.Equals(_pointedAtType, comparison))
->>>>>>> 5ada1d50
+            if ((object?)other == null || !other._pointedAtType.Equals(_pointedAtType, comparison))
             {
                 return false;
             }
@@ -299,15 +282,9 @@
             return PointedAtTypeWithAnnotations.IsSameAs(newPointedAtType) ? this : new PointerTypeSymbol(newPointedAtType);
         }
 
-<<<<<<< HEAD
-        internal override DiagnosticInfo? GetUseSiteDiagnostic()
-        {
-            DiagnosticInfo? result = null;
-=======
         internal override UseSiteInfo<AssemblySymbol> GetUseSiteInfo()
         {
             UseSiteInfo<AssemblySymbol> result = default;
->>>>>>> 5ada1d50
 
             // Check type, custom modifiers
             DeriveUseSiteInfoFromType(ref result, this.PointedAtTypeWithAnnotations, AllowedRequiredModifierType.None);
@@ -334,18 +311,9 @@
 
         internal override bool IsRecordStruct => false;
 
-<<<<<<< HEAD
-        [return: MaybeNull]
-        public override TResult Accept<TResult>(SymbolVisitor<TResult> visitor)
-        {
-#pragma warning disable CS8717 // A member returning a [MaybeNull] value introduces a null value when 'TResult' is a non-nullable reference type.
-            return visitor.VisitPointerType(this);
-#pragma warning restore CS8717 // A member returning a [MaybeNull] value introduces a null value when 'TResult' is a non-nullable reference type.
-=======
         internal sealed override IEnumerable<(MethodSymbol Body, MethodSymbol Implemented)> SynthesizedInterfaceMethodImpls()
         {
             return SpecializedCollections.EmptyEnumerable<(MethodSymbol Body, MethodSymbol Implemented)>();
->>>>>>> 5ada1d50
         }
     }
 }