﻿// Licensed to the .NET Foundation under one or more agreements.
// The .NET Foundation licenses this file to you under the MIT license.
// See the LICENSE file in the project root for more information.

using System.Collections.Generic;
using System.Collections.Immutable;
using System.Diagnostics;
using Microsoft.CodeAnalysis.CSharp.Emit;
using Microsoft.CodeAnalysis.PooledObjects;
using Roslyn.Utilities;

namespace Microsoft.CodeAnalysis.CSharp.Symbols
{
    internal sealed partial class AnonymousTypeManager
    {
        internal sealed class AnonymousDelegateTemplateSymbol : AnonymousTypeOrDelegateTemplateSymbol
        {
            private readonly ImmutableArray<Symbol> _members;

            /// <summary>
            /// True if name of the delegate is indexed by source order (&lt;&gt;f__AnonymousDelegate0, 1, ...)
            /// instead of being fully determined by signature of the delegate (&lt;&gt;A, &lt;&gt;F).
            /// </summary>
            internal readonly bool HasIndexedName;

            /// <summary>
            /// A delegate type where the parameter types and return type
            /// of the delegate signature are type parameters.
            /// </summary>
            internal AnonymousDelegateTemplateSymbol(
                AnonymousTypeManager manager,
                string name,
                TypeSymbol objectType,
                TypeSymbol intPtrType,
                TypeSymbol? voidReturnTypeOpt,
                int parameterCount,
                RefKindVector refKinds)
                : base(manager, Location.None) // Location is not needed since NameAndIndex is set explicitly below.
            {
                Debug.Assert(refKinds.IsNull || parameterCount == refKinds.Capacity - (voidReturnTypeOpt is { } ? 0 : 1));

                HasIndexedName = false;
                TypeParameters = CreateTypeParameters(this, parameterCount, returnsVoid: voidReturnTypeOpt is { });
                NameAndIndex = new NameAndIndex(name, index: 0);

                var constructor = new SynthesizedDelegateConstructor(this, objectType, intPtrType);
                // https://github.com/dotnet/roslyn/issues/56808: Synthesized delegates should include BeginInvoke() and EndInvoke().
                var invokeMethod = createInvokeMethod(this, refKinds, voidReturnTypeOpt);
                _members = ImmutableArray.Create<Symbol>(constructor, invokeMethod);

                static SynthesizedDelegateInvokeMethod createInvokeMethod(AnonymousDelegateTemplateSymbol containingType, RefKindVector refKinds, TypeSymbol? voidReturnTypeOpt)
                {
                    var typeParams = containingType.TypeParameters;

                    int parameterCount = typeParams.Length - (voidReturnTypeOpt is null ? 1 : 0);
<<<<<<< HEAD
                    var parameters = ArrayBuilder<(TypeWithAnnotations Type, RefKind RefKind, ScopedKind Scope, ConstantValue? DefaultValue, bool IsParams)>.GetInstance(parameterCount);
                    for (int i = 0; i < parameterCount; i++)
                    {
                        parameters.Add((TypeWithAnnotations.Create(typeParams[i]), refKinds.IsNull ? RefKind.None : refKinds[i], ScopedKind.None, DefaultValue: null, IsParams: false));
=======
                    var parameters = ArrayBuilder<SynthesizedDelegateInvokeMethod.ParameterDescription>.GetInstance(parameterCount);
                    for (int i = 0; i < parameterCount; i++)
                    {
                        parameters.Add(
                            new SynthesizedDelegateInvokeMethod.ParameterDescription(TypeWithAnnotations.Create(typeParams[i]), refKinds.IsNull ? RefKind.None : refKinds[i], DeclarationScope.Unscoped, defaultValue: null, isParams: false, hasUnscopedRefAttribute: false));
>>>>>>> e5390ea7
                    }

                    // if we are given Void type the method returns Void, otherwise its return type is the last type parameter of the delegate:
                    var returnType = TypeWithAnnotations.Create(voidReturnTypeOpt ?? typeParams[parameterCount]);
                    var returnRefKind = (refKinds.IsNull || voidReturnTypeOpt is { }) ? RefKind.None : refKinds[parameterCount];

                    var method = new SynthesizedDelegateInvokeMethod(containingType, parameters, returnType, returnRefKind);
                    parameters.Free();
                    return method;
                }
            }

            private static ImmutableArray<TypeParameterSymbol> CreateTypeParameters(AnonymousDelegateTemplateSymbol containingType, int parameterCount, bool returnsVoid)
            {
                var typeParameters = ArrayBuilder<TypeParameterSymbol>.GetInstance(parameterCount + (returnsVoid ? 0 : 1));
                for (int i = 0; i < parameterCount; i++)
                {
                    typeParameters.Add(new AnonymousTypeManager.AnonymousTypeParameterSymbol(containingType, i, "T" + (i + 1)));
                }

                if (!returnsVoid)
                {
                    typeParameters.Add(new AnonymousTypeManager.AnonymousTypeParameterSymbol(containingType, parameterCount, "TResult"));
                }

                return typeParameters.ToImmutableAndFree();
            }

            /// <summary>
            /// A delegate type where the parameter types and return type
            /// of the delegate signature are type parameters
            /// but some information cannot be serialized into its name
            /// (like default parameter values).
            /// </summary>
            internal AnonymousDelegateTemplateSymbol(AnonymousTypeManager manager, AnonymousTypeDescriptor typeDescr)
                : base(manager, typeDescr.Location)
            {
                // AnonymousTypeOrDelegateComparer requires an actual location.
                Debug.Assert(SmallestLocation != null);
                Debug.Assert(SmallestLocation != Location.None);

                HasIndexedName = true;
                TypeParameters = CreateTypeParameters(
                    this,
                    parameterCount: typeDescr.Fields.Length - 1,
                    returnsVoid: typeDescr.Fields[^1].Type.IsVoidType());

                var constructor = new SynthesizedDelegateConstructor(this, manager.System_Object, manager.System_IntPtr);
                // https://github.com/dotnet/roslyn/issues/56808: Synthesized delegates should include BeginInvoke() and EndInvoke().
                var invokeMethod = createInvokeMethod(this, typeDescr.Fields);
                _members = ImmutableArray.Create<Symbol>(constructor, invokeMethod);

                static SynthesizedDelegateInvokeMethod createInvokeMethod(
                    AnonymousDelegateTemplateSymbol containingType,
                    ImmutableArray<AnonymousTypeField> fields)
                {
                    var typeParams = containingType.TypeParameters;
                    var returnParameter = fields[^1];
                    var returnsVoid = returnParameter.Type.IsVoidType();

                    var parameterCount = fields.Length - 1;
<<<<<<< HEAD
                    var parameters = ArrayBuilder<(TypeWithAnnotations Type, RefKind RefKind, ScopedKind Scope, ConstantValue? DefaultValue, bool IsParams)>.GetInstance(parameterCount);
=======
                    var parameters = ArrayBuilder<SynthesizedDelegateInvokeMethod.ParameterDescription>.GetInstance(parameterCount);
>>>>>>> e5390ea7
                    for (int i = 0; i < parameterCount; i++)
                    {
                        var field = fields[i];
                        var type = TypeWithAnnotations.Create(typeParams[i]);

                        // Replace `T` with `T[]` for params array.
                        if (field.IsParams)
                        {
                            type = TypeWithAnnotations.Create(ArrayTypeSymbol.CreateSZArray(containingType.ContainingAssembly, type));
                        }

                        parameters.Add(
                            new SynthesizedDelegateInvokeMethod.ParameterDescription(type, field.RefKind, field.Scope, field.DefaultValue, isParams: field.IsParams, hasUnscopedRefAttribute: field.HasUnscopedRefAttribute));
                    }

                    // if we are given Void type the method returns Void, otherwise its return type is the last type parameter of the delegate
                    var returnType = TypeWithAnnotations.Create(returnsVoid ? returnParameter.Type : typeParams[parameterCount]);
                    var returnRefKind = returnParameter.RefKind;

                    var method = new SynthesizedDelegateInvokeMethod(containingType, parameters, returnType, returnRefKind);
                    parameters.Free();
                    return method;
                }
            }

            /// <summary>
            /// A delegate type where at least one of the parameter types or return type
            /// of the delegate signature is a fixed type not a type parameter.
            /// </summary>
            internal AnonymousDelegateTemplateSymbol(AnonymousTypeManager manager, AnonymousTypeDescriptor typeDescr, ImmutableArray<TypeParameterSymbol> typeParametersToSubstitute)
                : base(manager, typeDescr.Location)
            {
                // AnonymousTypeOrDelegateComparer requires an actual location.
                Debug.Assert(SmallestLocation != null);
                Debug.Assert(SmallestLocation != Location.None);

                HasIndexedName = true;

                TypeMap typeMap;
                int typeParameterCount = typeParametersToSubstitute.Length;
                if (typeParameterCount == 0)
                {
                    TypeParameters = ImmutableArray<TypeParameterSymbol>.Empty;
                    typeMap = TypeMap.Empty;
                }
                else
                {
                    var typeParameters = ArrayBuilder<TypeParameterSymbol>.GetInstance(typeParameterCount);
                    for (int i = 0; i < typeParameterCount; i++)
                    {
                        typeParameters.Add(new AnonymousTypeParameterSymbol(this, i, "T" + (i + 1)));
                    }
                    TypeParameters = typeParameters.ToImmutableAndFree();
                    typeMap = new TypeMap(typeParametersToSubstitute, TypeParameters, allowAlpha: true);
                }

                var constructor = new SynthesizedDelegateConstructor(this, manager.System_Object, manager.System_IntPtr);
                // https://github.com/dotnet/roslyn/issues/56808: Synthesized delegates should include BeginInvoke() and EndInvoke().
                var invokeMethod = createInvokeMethod(this, typeDescr.Fields, typeMap);
                _members = ImmutableArray.Create<Symbol>(constructor, invokeMethod);

                static SynthesizedDelegateInvokeMethod createInvokeMethod(
                    AnonymousDelegateTemplateSymbol containingType,
                    ImmutableArray<AnonymousTypeField> fields,
                    TypeMap typeMap)
                {
                    var parameterCount = fields.Length - 1;
<<<<<<< HEAD
                    var parameters = ArrayBuilder<(TypeWithAnnotations, RefKind, ScopedKind, ConstantValue?, bool)>.GetInstance(parameterCount);
=======
                    var parameters = ArrayBuilder<SynthesizedDelegateInvokeMethod.ParameterDescription>.GetInstance(parameterCount);
>>>>>>> e5390ea7
                    for (int i = 0; i < parameterCount; i++)
                    {
                        var field = fields[i];
                        parameters.Add(
                            new SynthesizedDelegateInvokeMethod.ParameterDescription(typeMap.SubstituteType(field.Type), field.RefKind, field.Scope, field.DefaultValue, isParams: field.IsParams, hasUnscopedRefAttribute: field.HasUnscopedRefAttribute));
                    }

                    var returnParameter = fields[^1];
                    var returnType = typeMap.SubstituteType(returnParameter.Type);
                    var returnRefKind = returnParameter.RefKind;

                    var method = new SynthesizedDelegateInvokeMethod(containingType, parameters, returnType, returnRefKind);
                    parameters.Free();
                    return method;
                }
            }

            // AnonymousTypeOrDelegateComparer should not be calling this property for delegate
            // types since AnonymousTypeOrDelegateComparer is only used during emit and we
            // should only be emitting delegate types inferred from distinct locations in source.
            internal override string TypeDescriptorKey => throw new System.NotImplementedException();

            public override TypeKind TypeKind => TypeKind.Delegate;

            public override IEnumerable<string> MemberNames => GetMembers().SelectAsArray(member => member.Name);

            internal override bool HasDeclaredRequiredMembers => false;

            public override ImmutableArray<Symbol> GetMembers() => _members;

            public override ImmutableArray<Symbol> GetMembers(string name) => GetMembers().WhereAsArray((member, name) => member.Name == name, name);

            internal override IEnumerable<FieldSymbol> GetFieldsToEmit() => SpecializedCollections.EmptyEnumerable<FieldSymbol>();

            internal override ImmutableArray<NamedTypeSymbol> GetInterfacesToEmit() => ImmutableArray<NamedTypeSymbol>.Empty;

            internal override ImmutableArray<NamedTypeSymbol> InterfacesNoUseSiteDiagnostics(ConsList<TypeSymbol>? basesBeingResolved = null) => ImmutableArray<NamedTypeSymbol>.Empty;

            internal override NamedTypeSymbol BaseTypeNoUseSiteDiagnostics => Manager.System_MulticastDelegate;

            public override ImmutableArray<TypeParameterSymbol> TypeParameters { get; }

            internal override void AddSynthesizedAttributes(PEModuleBuilder moduleBuilder, ref ArrayBuilder<SynthesizedAttributeData> attributes)
            {
                base.AddSynthesizedAttributes(moduleBuilder, ref attributes);

                var compilation = ContainingSymbol.DeclaringCompilation;
                AddSynthesizedAttribute(ref attributes,
                    compilation.TrySynthesizeAttribute(WellKnownMember.System_Runtime_CompilerServices_CompilerGeneratedAttribute__ctor));
            }
        }
    }
}<|MERGE_RESOLUTION|>--- conflicted
+++ resolved
@@ -53,18 +53,11 @@
                     var typeParams = containingType.TypeParameters;
 
                     int parameterCount = typeParams.Length - (voidReturnTypeOpt is null ? 1 : 0);
-<<<<<<< HEAD
-                    var parameters = ArrayBuilder<(TypeWithAnnotations Type, RefKind RefKind, ScopedKind Scope, ConstantValue? DefaultValue, bool IsParams)>.GetInstance(parameterCount);
-                    for (int i = 0; i < parameterCount; i++)
-                    {
-                        parameters.Add((TypeWithAnnotations.Create(typeParams[i]), refKinds.IsNull ? RefKind.None : refKinds[i], ScopedKind.None, DefaultValue: null, IsParams: false));
-=======
                     var parameters = ArrayBuilder<SynthesizedDelegateInvokeMethod.ParameterDescription>.GetInstance(parameterCount);
                     for (int i = 0; i < parameterCount; i++)
                     {
                         parameters.Add(
-                            new SynthesizedDelegateInvokeMethod.ParameterDescription(TypeWithAnnotations.Create(typeParams[i]), refKinds.IsNull ? RefKind.None : refKinds[i], DeclarationScope.Unscoped, defaultValue: null, isParams: false, hasUnscopedRefAttribute: false));
->>>>>>> e5390ea7
+                            new SynthesizedDelegateInvokeMethod.ParameterDescription(TypeWithAnnotations.Create(typeParams[i]), refKinds.IsNull ? RefKind.None : refKinds[i], ScopedKind.None, defaultValue: null, isParams: false, hasUnscopedRefAttribute: false));
                     }
 
                     // if we are given Void type the method returns Void, otherwise its return type is the last type parameter of the delegate:
@@ -126,11 +119,7 @@
                     var returnsVoid = returnParameter.Type.IsVoidType();
 
                     var parameterCount = fields.Length - 1;
-<<<<<<< HEAD
-                    var parameters = ArrayBuilder<(TypeWithAnnotations Type, RefKind RefKind, ScopedKind Scope, ConstantValue? DefaultValue, bool IsParams)>.GetInstance(parameterCount);
-=======
                     var parameters = ArrayBuilder<SynthesizedDelegateInvokeMethod.ParameterDescription>.GetInstance(parameterCount);
->>>>>>> e5390ea7
                     for (int i = 0; i < parameterCount; i++)
                     {
                         var field = fields[i];
@@ -198,11 +187,7 @@
                     TypeMap typeMap)
                 {
                     var parameterCount = fields.Length - 1;
-<<<<<<< HEAD
-                    var parameters = ArrayBuilder<(TypeWithAnnotations, RefKind, ScopedKind, ConstantValue?, bool)>.GetInstance(parameterCount);
-=======
                     var parameters = ArrayBuilder<SynthesizedDelegateInvokeMethod.ParameterDescription>.GetInstance(parameterCount);
->>>>>>> e5390ea7
                     for (int i = 0; i < parameterCount; i++)
                     {
                         var field = fields[i];
