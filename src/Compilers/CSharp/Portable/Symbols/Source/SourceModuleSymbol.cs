﻿// Copyright (c) Microsoft.  All Rights Reserved.  Licensed under the Apache License, Version 2.0.  See License.txt in the project root for license information.

using System;
using System.Collections.Concurrent;
using System.Collections.Generic;
using System.Collections.Immutable;
using System.Diagnostics;
using System.Reflection.PortableExecutable;
using System.Runtime.InteropServices;
using System.Threading;
using Microsoft.CodeAnalysis.CSharp.Emit;
using Microsoft.CodeAnalysis.CSharp.Syntax;
using Microsoft.CodeAnalysis.PooledObjects;
using Roslyn.Utilities;

namespace Microsoft.CodeAnalysis.CSharp.Symbols
{
    /// <summary>
    /// Represents the primary module of an assembly being built by compiler.
    /// </summary>
    internal sealed class SourceModuleSymbol : NonMissingModuleSymbol, IAttributeTargetSymbol
    {
        /// <summary>
        /// Owning assembly.
        /// </summary>
        private readonly SourceAssemblySymbol _assemblySymbol;

        private ImmutableArray<AssemblySymbol> _lazyAssembliesToEmbedTypesFrom;

        private ThreeState _lazyContainsExplicitDefinitionOfNoPiaLocalTypes = ThreeState.Unknown;

        /// <summary>
        /// The declarations corresponding to the source files of this module.
        /// </summary>
        private readonly DeclarationTable _sources;

        private SymbolCompletionState _state;
        private CustomAttributesBag<CSharpAttributeData> _lazyCustomAttributesBag;
        private ImmutableArray<Location> _locations;
        private NamespaceSymbol _globalNamespace;

        private bool _hasBadAttributes;

        internal SourceModuleSymbol(
            SourceAssemblySymbol assemblySymbol,
            DeclarationTable declarations,
            string moduleName)
        {
            Debug.Assert((object)assemblySymbol != null);

            _assemblySymbol = assemblySymbol;
            _sources = declarations;
            _name = moduleName;
        }

        internal void RecordPresenceOfBadAttributes()
        {
            _hasBadAttributes = true;
        }

        internal bool HasBadAttributes
        {
            get
            {
                return _hasBadAttributes;
            }
        }

        internal override int Ordinal
        {
            get
            {
                return 0;
            }
        }

        internal override Machine Machine
        {
            get
            {
                switch (DeclaringCompilation.Options.Platform)
                {
                    case Platform.Arm:
                        return Machine.ArmThumb2;
                    case Platform.X64:
                        return Machine.Amd64;
                    case Platform.Arm64:
                        return Machine.Arm64;
                    case Platform.Itanium:
                        return Machine.IA64;
                    default:
                        return Machine.I386;
                }
            }
        }

        internal override bool Bit32Required
        {
            get
            {
                return DeclaringCompilation.Options.Platform == Platform.X86;
            }
        }

        internal bool AnyReferencedAssembliesAreLinked
        {
            get
            {
                return GetAssembliesToEmbedTypesFrom().Length > 0;
            }
        }

        internal bool MightContainNoPiaLocalTypes()
        {
            return AnyReferencedAssembliesAreLinked ||
                ContainsExplicitDefinitionOfNoPiaLocalTypes;
        }

        internal ImmutableArray<AssemblySymbol> GetAssembliesToEmbedTypesFrom()
        {
            if (_lazyAssembliesToEmbedTypesFrom.IsDefault)
            {
                AssertReferencesInitialized();
                var buffer = ArrayBuilder<AssemblySymbol>.GetInstance();

                foreach (AssemblySymbol asm in this.GetReferencedAssemblySymbols())
                {
                    if (asm.IsLinked)
                    {
                        buffer.Add(asm);
                    }
                }

                ImmutableInterlocked.InterlockedCompareExchange(ref _lazyAssembliesToEmbedTypesFrom,
                                                    buffer.ToImmutableAndFree(),
                                                    default(ImmutableArray<AssemblySymbol>));
            }

            Debug.Assert(!_lazyAssembliesToEmbedTypesFrom.IsDefault);
            return _lazyAssembliesToEmbedTypesFrom;
        }

        internal bool ContainsExplicitDefinitionOfNoPiaLocalTypes
        {
            get
            {
                if (_lazyContainsExplicitDefinitionOfNoPiaLocalTypes == ThreeState.Unknown)
                {
                    _lazyContainsExplicitDefinitionOfNoPiaLocalTypes = NamespaceContainsExplicitDefinitionOfNoPiaLocalTypes(GlobalNamespace).ToThreeState();
                }

                Debug.Assert(_lazyContainsExplicitDefinitionOfNoPiaLocalTypes != ThreeState.Unknown);
                return _lazyContainsExplicitDefinitionOfNoPiaLocalTypes == ThreeState.True;
            }
        }

        private static bool NamespaceContainsExplicitDefinitionOfNoPiaLocalTypes(NamespaceSymbol ns)
        {
            foreach (Symbol s in ns.GetMembersUnordered())
            {
                switch (s.Kind)
                {
                    case SymbolKind.Namespace:
                        if (NamespaceContainsExplicitDefinitionOfNoPiaLocalTypes((NamespaceSymbol)s))
                        {
                            return true;
                        }

                        break;

                    case SymbolKind.NamedType:
                        if (((NamedTypeSymbol)s).IsExplicitDefinitionOfNoPiaLocalType)
                        {
                            return true;
                        }

                        break;
                }
            }

            return false;
        }

        public override NamespaceSymbol GlobalNamespace
        {
            get
            {
                if ((object)_globalNamespace == null)
                {
                    var diagnostics = DiagnosticBag.GetInstance();
                    var globalNS = new SourceNamespaceSymbol(
                        this, this, DeclaringCompilation.MergedRootDeclaration, diagnostics);
                    Debug.Assert(diagnostics.IsEmptyWithoutResolution);
                    diagnostics.Free();
                    Interlocked.CompareExchange(ref _globalNamespace, globalNS, null);
                }

                return _globalNamespace;
            }
        }

        internal sealed override bool RequiresCompletion
        {
            get { return true; }
        }

        internal sealed override bool HasComplete(CompletionPart part)
        {
            return _state.HasComplete(part);
        }

        internal override void ForceComplete(SourceLocation locationOpt, CancellationToken cancellationToken)
        {
            while (true)
            {
                cancellationToken.ThrowIfCancellationRequested();
                var incompletePart = _state.NextIncompletePart;
                switch (incompletePart)
                {
                    case CompletionPart.Attributes:
                        GetAttributes();
                        break;

                    case CompletionPart.StartValidatingReferencedAssemblies:
                        {
                            DiagnosticBag diagnostics = null;

                            if (AnyReferencedAssembliesAreLinked)
                            {
                                diagnostics = DiagnosticBag.GetInstance();
                                ValidateLinkedAssemblies(diagnostics, cancellationToken);
                            }

                            if (_state.NotePartComplete(CompletionPart.StartValidatingReferencedAssemblies))
                            {
                                if (diagnostics != null)
                                {
                                    _assemblySymbol.DeclaringCompilation.DeclarationDiagnostics.AddRange(diagnostics);
                                }

                                _state.NotePartComplete(CompletionPart.FinishValidatingReferencedAssemblies);
                            }

                            if (diagnostics != null)
                            {
                                diagnostics.Free();
                            }
                        }
                        break;

                    case CompletionPart.FinishValidatingReferencedAssemblies:
                        // some other thread has started validating references (otherwise we would be in the case above) so
                        // we just wait for it to both finish and report the diagnostics.
                        Debug.Assert(_state.HasComplete(CompletionPart.StartValidatingReferencedAssemblies));
                        _state.SpinWaitComplete(CompletionPart.FinishValidatingReferencedAssemblies, cancellationToken);
                        break;

                    case CompletionPart.MembersCompleted:
                        this.GlobalNamespace.ForceComplete(locationOpt, cancellationToken);

                        if (this.GlobalNamespace.HasComplete(CompletionPart.MembersCompleted))
                        {
                            _state.NotePartComplete(CompletionPart.MembersCompleted);
                        }
                        else
                        {
                            Debug.Assert(locationOpt != null, "If no location was specified, then the namespace members should be completed");
                            return;
                        }

                        break;

                    case CompletionPart.None:
                        return;

                    default:
                        // any other values are completion parts intended for other kinds of symbols
                        _state.NotePartComplete(incompletePart);
                        break;
                }

                _state.SpinWaitComplete(incompletePart, cancellationToken);
            }
        }

        private void ValidateLinkedAssemblies(DiagnosticBag diagnostics, CancellationToken cancellationToken)
        {
            foreach (AssemblySymbol a in GetReferencedAssemblySymbols())
            {
                cancellationToken.ThrowIfCancellationRequested();

                if (!a.IsMissing && a.IsLinked)
                {
                    bool hasGuidAttribute = false;
                    bool hasImportedFromTypeLibOrPrimaryInteropAssemblyAttribute = false;

                    foreach (var attrData in a.GetAttributes())
                    {
                        if (attrData.IsTargetAttribute(a, AttributeDescription.GuidAttribute))
                        {
                            string guidString;
                            if (attrData.TryGetGuidAttributeValue(out guidString))
                            {
                                hasGuidAttribute = true;
                            }
                        }
                        else if (attrData.IsTargetAttribute(a, AttributeDescription.ImportedFromTypeLibAttribute))
                        {
                            if (attrData.CommonConstructorArguments.Length == 1)
                            {
                                hasImportedFromTypeLibOrPrimaryInteropAssemblyAttribute = true;
                            }
                        }
                        else if (attrData.IsTargetAttribute(a, AttributeDescription.PrimaryInteropAssemblyAttribute))
                        {
                            if (attrData.CommonConstructorArguments.Length == 2)
                            {
                                hasImportedFromTypeLibOrPrimaryInteropAssemblyAttribute = true;
                            }
                        }

                        if (hasGuidAttribute && hasImportedFromTypeLibOrPrimaryInteropAssemblyAttribute)
                        {
                            break;
                        }
                    }

                    if (!hasGuidAttribute)
                    {
                        // ERRID_PIAHasNoAssemblyGuid1/ERR_NoPIAAssemblyMissingAttribute
                        diagnostics.Add(ErrorCode.ERR_NoPIAAssemblyMissingAttribute, NoLocation.Singleton, a, AttributeDescription.GuidAttribute.FullName);
                    }

                    if (!hasImportedFromTypeLibOrPrimaryInteropAssemblyAttribute)
                    {
                        // ERRID_PIAHasNoTypeLibAttribute1/ERR_NoPIAAssemblyMissingAttributes
                        diagnostics.Add(ErrorCode.ERR_NoPIAAssemblyMissingAttributes, NoLocation.Singleton, a,
                                                   AttributeDescription.ImportedFromTypeLibAttribute.FullName,
                                                   AttributeDescription.PrimaryInteropAssemblyAttribute.FullName);
                    }
                }
            }
        }

        public override ImmutableArray<Location> Locations
        {
            get
            {
                if (_locations.IsDefault)
                {
                    ImmutableInterlocked.InterlockedInitialize(
                        ref _locations,
                        DeclaringCompilation.MergedRootDeclaration.Declarations.SelectAsArray(d => (Location)d.Location));
                }

                return _locations;
            }
        }

        /// <summary>
        /// The name (contains extension)
        /// </summary>
        private readonly string _name;

        public override string Name
        {
            get
            {
                return _name;
            }
        }

        public override Symbol ContainingSymbol
        {
            get
            {
                return _assemblySymbol;
            }
        }

        public override AssemblySymbol ContainingAssembly
        {
            get
            {
                return _assemblySymbol;
            }
        }

        internal SourceAssemblySymbol ContainingSourceAssembly
        {
            get
            {
                return _assemblySymbol;
            }
        }

        /// <remarks>
        /// This override is essential - it's a base case of the recursive definition.
        /// </remarks>
        internal override CSharpCompilation DeclaringCompilation
        {
            get
            {
                return _assemblySymbol.DeclaringCompilation;
            }
        }

        internal override ICollection<string> TypeNames
        {
            get
            {
                return _sources.TypeNames;
            }
        }

        internal override ICollection<string> NamespaceNames
        {
            get
            {
                return _sources.NamespaceNames;
            }
        }

        IAttributeTargetSymbol IAttributeTargetSymbol.AttributesOwner
        {
            get { return _assemblySymbol; }
        }

        AttributeLocation IAttributeTargetSymbol.DefaultAttributeLocation
        {
            get { return AttributeLocation.Module; }
        }

        AttributeLocation IAttributeTargetSymbol.AllowedAttributeLocations
        {
            get
            {
                return ContainingAssembly.IsInteractive ? AttributeLocation.None : AttributeLocation.Assembly | AttributeLocation.Module;
            }
        }

        /// <summary>
        /// Returns a bag of applied custom attributes and data decoded from well-known attributes. Returns null if there are no attributes applied on the symbol.
        /// </summary>
        /// <remarks>
        /// Forces binding and decoding of attributes.
        /// </remarks>
        private CustomAttributesBag<CSharpAttributeData> GetAttributesBag()
        {
            if (_lazyCustomAttributesBag == null || !_lazyCustomAttributesBag.IsSealed)
            {
                var mergedAttributes = ((SourceAssemblySymbol)this.ContainingAssembly).GetAttributeDeclarations();
                if (LoadAndValidateAttributes(OneOrMany.Create(mergedAttributes), ref _lazyCustomAttributesBag))
                {
                    var completed = _state.NotePartComplete(CompletionPart.Attributes);
                    Debug.Assert(completed);
                }
            }

            return _lazyCustomAttributesBag;
        }

        /// <summary>
        /// Gets the attributes applied on this symbol.
        /// Returns an empty array if there are no attributes.
        /// </summary>
        /// <remarks>
        /// NOTE: This method should always be kept as a sealed override.
        /// If you want to override attribute binding logic for a sub-class, then override <see cref="GetAttributesBag"/> method.
        /// </remarks>
        public sealed override ImmutableArray<CSharpAttributeData> GetAttributes()
        {
            return this.GetAttributesBag().Attributes;
        }

        /// <summary>
        /// Returns data decoded from well-known attributes applied to the symbol or null if there are no applied attributes.
        /// </summary>
        /// <remarks>
        /// Forces binding and decoding of attributes.
        /// </remarks>
        private ModuleWellKnownAttributeData GetDecodedWellKnownAttributeData()
        {
            var attributesBag = _lazyCustomAttributesBag;
            if (attributesBag == null || !attributesBag.IsDecodedWellKnownAttributeDataComputed)
            {
                attributesBag = this.GetAttributesBag();
            }

            return (ModuleWellKnownAttributeData)attributesBag.DecodedWellKnownAttributeData;
        }

        internal override void DecodeWellKnownAttribute(ref DecodeWellKnownAttributeArguments<AttributeSyntax, CSharpAttributeData, AttributeLocation> arguments)
        {
            Debug.Assert((object)arguments.AttributeSyntaxOpt != null);

            var attribute = arguments.Attribute;
            Debug.Assert(!attribute.HasErrors);
            Debug.Assert(arguments.SymbolPart == AttributeLocation.None);

            if (attribute.IsTargetAttribute(this, AttributeDescription.DefaultCharSetAttribute))
            {
                CharSet charSet = attribute.GetConstructorArgument<CharSet>(0, SpecialType.System_Enum);
                if (!ModuleWellKnownAttributeData.IsValidCharSet(charSet))
                {
                    CSharpSyntaxNode attributeArgumentSyntax = attribute.GetAttributeArgumentSyntax(0, arguments.AttributeSyntaxOpt);
                    arguments.Diagnostics.Add(ErrorCode.ERR_InvalidAttributeArgument, attributeArgumentSyntax.Location, arguments.AttributeSyntaxOpt.GetErrorDisplayName());
                }
                else
                {
                    arguments.GetOrCreateData<ModuleWellKnownAttributeData>().DefaultCharacterSet = charSet;
                }
            }
<<<<<<< HEAD
            else if (attribute.IsTargetAttribute(this, AttributeDescription.SkipLocalsInitAttribute))
            {
                arguments.GetOrCreateData<ModuleWellKnownAttributeData>().HasSkipLocalsInitAttribute = true;
=======
            else if (attribute.IsTargetAttribute(this, AttributeDescription.NullableContextAttribute))
            {
                ReportExplicitUseOfNullabilityAttribute(in arguments, AttributeDescription.NullableContextAttribute);
            }
            else if (attribute.IsTargetAttribute(this, AttributeDescription.NullablePublicOnlyAttribute))
            {
                ReportExplicitUseOfNullabilityAttribute(in arguments, AttributeDescription.NullablePublicOnlyAttribute);
>>>>>>> 1bd191ea
            }
        }

        internal override void AddSynthesizedAttributes(PEModuleBuilder moduleBuilder, ref ArrayBuilder<SynthesizedAttributeData> attributes)
        {
            base.AddSynthesizedAttributes(moduleBuilder, ref attributes);

            var compilation = _assemblySymbol.DeclaringCompilation;
            if (compilation.Options.AllowUnsafe)
            {
                // NOTE: GlobalAttrBind::EmitCompilerGeneratedAttrs skips attribute if the well-known type isn't available.
                if (!(compilation.GetWellKnownType(WellKnownType.System_Security_UnverifiableCodeAttribute) is MissingMetadataTypeSymbol))
                {
                    AddSynthesizedAttribute(ref attributes, compilation.TrySynthesizeAttribute(
                        WellKnownMember.System_Security_UnverifiableCodeAttribute__ctor));
                }
            }

            if (moduleBuilder.ShouldEmitNullablePublicOnlyAttribute())
            {
                var includesInternals = ImmutableArray.Create(
                    new TypedConstant(compilation.GetSpecialType(SpecialType.System_Boolean), TypedConstantKind.Primitive, _assemblySymbol.InternalsAreVisible));
                AddSynthesizedAttribute(ref attributes, moduleBuilder.SynthesizeNullablePublicOnlyAttribute(includesInternals));
            }
        }

        internal override bool HasAssemblyCompilationRelaxationsAttribute
        {
            get
            {
                CommonAssemblyWellKnownAttributeData<NamedTypeSymbol> decodedData = ((SourceAssemblySymbol)this.ContainingAssembly).GetSourceDecodedWellKnownAttributeData();
                return decodedData != null && decodedData.HasCompilationRelaxationsAttribute;
            }
        }

        internal override bool HasAssemblyRuntimeCompatibilityAttribute
        {
            get
            {
                CommonAssemblyWellKnownAttributeData<NamedTypeSymbol> decodedData = ((SourceAssemblySymbol)this.ContainingAssembly).GetSourceDecodedWellKnownAttributeData();
                return decodedData != null && decodedData.HasRuntimeCompatibilityAttribute;
            }
        }

        internal override CharSet? DefaultMarshallingCharSet
        {
            get
            {
                var data = GetDecodedWellKnownAttributeData();
                return data != null && data.HasDefaultCharSetAttribute ? data.DefaultCharacterSet : (CharSet?)null;
            }
        }

        public sealed override bool AreLocalsZeroed
        {
            get
            {
                var data = GetDecodedWellKnownAttributeData();
                return data?.HasSkipLocalsInitAttribute != true;
            }
        }

        public override ModuleMetadata GetMetadata() => null;
    }
}<|MERGE_RESOLUTION|>--- conflicted
+++ resolved
@@ -511,19 +511,17 @@
                     arguments.GetOrCreateData<ModuleWellKnownAttributeData>().DefaultCharacterSet = charSet;
                 }
             }
-<<<<<<< HEAD
+            else if (attribute.IsTargetAttribute(this, AttributeDescription.NullableContextAttribute))
+            {
+                ReportExplicitUseOfNullabilityAttribute(in arguments, AttributeDescription.NullableContextAttribute);
+            }
+            else if (attribute.IsTargetAttribute(this, AttributeDescription.NullablePublicOnlyAttribute))
+            {
+                ReportExplicitUseOfNullabilityAttribute(in arguments, AttributeDescription.NullablePublicOnlyAttribute);
+            }
             else if (attribute.IsTargetAttribute(this, AttributeDescription.SkipLocalsInitAttribute))
             {
                 arguments.GetOrCreateData<ModuleWellKnownAttributeData>().HasSkipLocalsInitAttribute = true;
-=======
-            else if (attribute.IsTargetAttribute(this, AttributeDescription.NullableContextAttribute))
-            {
-                ReportExplicitUseOfNullabilityAttribute(in arguments, AttributeDescription.NullableContextAttribute);
-            }
-            else if (attribute.IsTargetAttribute(this, AttributeDescription.NullablePublicOnlyAttribute))
-            {
-                ReportExplicitUseOfNullabilityAttribute(in arguments, AttributeDescription.NullablePublicOnlyAttribute);
->>>>>>> 1bd191ea
             }
         }
 
