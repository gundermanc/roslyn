﻿// Licensed to the .NET Foundation under one or more agreements.
// The .NET Foundation licenses this file to you under the MIT license.
// See the LICENSE file in the project root for more information.

using System;
using System.Collections.Generic;
using System.Collections.Immutable;
using System.Diagnostics;
using System.Globalization;
using System.Runtime.InteropServices;
using System.Threading;
using Microsoft.CodeAnalysis.CSharp.Emit;
using Microsoft.CodeAnalysis.CSharp.Syntax;
using Microsoft.CodeAnalysis.PooledObjects;
using Roslyn.Utilities;

namespace Microsoft.CodeAnalysis.CSharp.Symbols
{
    internal abstract class SourceMemberMethodSymbol : SourceMethodSymbolWithAttributes, IAttributeTargetSymbol
    {
        // The flags type is used to compact many different bits of information.
        protected struct Flags
        {
            // We currently pack everything into a 32 bit int with the following layout:
            //
            // |                |vvv|yy|s|r|q|z|wwwww|
            // 
            // w = method kind.  5 bits.
            // z = isExtensionMethod. 1 bit.
            // q = isMetadataVirtualIgnoringInterfaceChanges. 1 bit.
            // r = isMetadataVirtual. 1 bit. (At least as true as isMetadataVirtualIgnoringInterfaceChanges.)
            // s = isMetadataVirtualLocked. 1 bit.
            // y = ReturnsVoid. 2 bits.
            // v = NullableContext. 3 bits.
            private int _flags;

            private const int MethodKindOffset = 0;
            private const int MethodKindSize = 5;

            private const int IsExtensionMethodOffset = MethodKindOffset + MethodKindSize;
            private const int IsExtensionMethodSize = 1;

            private const int IsMetadataVirtualIgnoringInterfaceChangesOffset = IsExtensionMethodOffset + IsExtensionMethodSize;
            private const int IsMetadataVirtualIgnoringInterfaceChangesSize = 1;

            private const int IsMetadataVirtualOffset = IsMetadataVirtualIgnoringInterfaceChangesOffset + IsMetadataVirtualIgnoringInterfaceChangesSize;
            private const int IsMetadataVirtualSize = 1;

            private const int IsMetadataVirtualLockedOffset = IsMetadataVirtualOffset + IsMetadataVirtualSize;
            private const int IsMetadataVirtualLockedSize = 1;

            private const int ReturnsVoidOffset = IsMetadataVirtualLockedOffset + IsMetadataVirtualLockedSize;
            private const int ReturnsVoidSize = 2;

            private const int NullableContextOffset = ReturnsVoidOffset + ReturnsVoidSize;
            private const int NullableContextSize = 3;

            private const int MethodKindMask = (1 << MethodKindSize) - 1;

            private const int IsExtensionMethodBit = 1 << IsExtensionMethodOffset;
            private const int IsMetadataVirtualIgnoringInterfaceChangesBit = 1 << IsMetadataVirtualIgnoringInterfaceChangesOffset;
            private const int IsMetadataVirtualBit = 1 << IsMetadataVirtualIgnoringInterfaceChangesOffset;
            private const int IsMetadataVirtualLockedBit = 1 << IsMetadataVirtualLockedOffset;

            private const int ReturnsVoidBit = 1 << ReturnsVoidOffset;
            private const int ReturnsVoidIsSetBit = 1 << ReturnsVoidOffset + 1;

            private const int NullableContextMask = (1 << NullableContextSize) - 1;

            public bool TryGetReturnsVoid(out bool value)
            {
                int bits = _flags;
                value = (bits & ReturnsVoidBit) != 0;
                return (bits & ReturnsVoidIsSetBit) != 0;
            }

            public void SetReturnsVoid(bool value)
            {
                ThreadSafeFlagOperations.Set(ref _flags, (int)(ReturnsVoidIsSetBit | (value ? ReturnsVoidBit : 0)));
            }

            public MethodKind MethodKind
            {
                get { return (MethodKind)((_flags >> MethodKindOffset) & MethodKindMask); }
            }

            public bool IsExtensionMethod
            {
                get { return (_flags & IsExtensionMethodBit) != 0; }
            }

            public bool IsMetadataVirtualLocked
            {
                get { return (_flags & IsMetadataVirtualLockedBit) != 0; }
            }

#if DEBUG
            static Flags()
            {
                // Verify masks are sufficient for values.
                Debug.Assert(EnumUtilities.ContainsAllValues<MethodKind>(MethodKindMask));
                Debug.Assert(EnumUtilities.ContainsAllValues<NullableContextKind>(NullableContextMask));
            }
#endif

            private static bool ModifiersRequireMetadataVirtual(DeclarationModifiers modifiers)
            {
                return (modifiers & (DeclarationModifiers.Abstract | DeclarationModifiers.Virtual | DeclarationModifiers.Override)) != 0;
            }

            public Flags(
                MethodKind methodKind,
                DeclarationModifiers declarationModifiers,
                bool returnsVoid,
                bool isExtensionMethod,
                bool isMetadataVirtualIgnoringModifiers = false)
            {
                bool isMetadataVirtual = isMetadataVirtualIgnoringModifiers || ModifiersRequireMetadataVirtual(declarationModifiers);

                int methodKindInt = ((int)methodKind & MethodKindMask) << MethodKindOffset;
                int isExtensionMethodInt = isExtensionMethod ? IsExtensionMethodBit : 0;
                int isMetadataVirtualIgnoringInterfaceImplementationChangesInt = isMetadataVirtual ? IsMetadataVirtualIgnoringInterfaceChangesBit : 0;
                int isMetadataVirtualInt = isMetadataVirtual ? IsMetadataVirtualBit : 0;

                _flags = methodKindInt
                    | isExtensionMethodInt
                    | isMetadataVirtualIgnoringInterfaceImplementationChangesInt
                    | isMetadataVirtualInt
                    | (returnsVoid ? ReturnsVoidBit : 0)
                    | ReturnsVoidIsSetBit;
            }

            public bool IsMetadataVirtual(bool ignoreInterfaceImplementationChanges = false)
            {
                // This flag is immutable, so there's no reason to set a lock bit, as we do below.
                if (ignoreInterfaceImplementationChanges)
                {
                    return (_flags & IsMetadataVirtualIgnoringInterfaceChangesBit) != 0;
                }

                if (!IsMetadataVirtualLocked)
                {
                    ThreadSafeFlagOperations.Set(ref _flags, IsMetadataVirtualLockedBit);
                }

                return (_flags & IsMetadataVirtualBit) != 0;
            }

            public void EnsureMetadataVirtual()
            {
                // ACASEY: This assert is here to check that we're not mutating the value of IsMetadataVirtual after
                // someone has consumed it.  The best practice is to not access IsMetadataVirtual before ForceComplete
                // has been called on all SourceNamedTypeSymbols.  If it is necessary to do so, then you can pass
                // ignoreInterfaceImplementationChanges: true, but you must be conscious that seeing "false" may not
                // reflect the final, emitted modifier.
                Debug.Assert(!IsMetadataVirtualLocked);
                if ((_flags & IsMetadataVirtualBit) == 0)
                {
                    ThreadSafeFlagOperations.Set(ref _flags, IsMetadataVirtualBit);
                }
            }

            public bool TryGetNullableContext(out byte? value)
            {
                return ((NullableContextKind)((_flags >> NullableContextOffset) & NullableContextMask)).TryGetByte(out value);
            }

            public bool SetNullableContext(byte? value)
            {
                return ThreadSafeFlagOperations.Set(ref _flags, (((int)value.ToNullableContextFlags() & NullableContextMask) << NullableContextOffset));
            }
        }

        protected SymbolCompletionState state;

        protected DeclarationModifiers DeclarationModifiers;
        protected Flags flags;

        private readonly NamedTypeSymbol _containingType;
        private ParameterSymbol _lazyThisParameter;
        private TypeWithAnnotations.Boxed _lazyIteratorElementType;

        private OverriddenOrHiddenMembersResult _lazyOverriddenOrHiddenMembers;

        protected ImmutableArray<Location> locations;
        protected string lazyDocComment;
        protected string lazyExpandedDocComment;

        //null if has never been computed. Initial binding diagnostics
        //are stashed here in service of API usage patterns
        //where method body diagnostics are requested multiple times.
        private ImmutableArray<Diagnostic> _cachedDiagnostics;
        internal ImmutableArray<Diagnostic> Diagnostics
        {
            get { return _cachedDiagnostics; }
        }

        internal ImmutableArray<Diagnostic> SetDiagnostics(ImmutableArray<Diagnostic> newSet, out bool diagsWritten)
        {
            //return the diagnostics that were actually saved in the event that there were two threads racing. 
            diagsWritten = ImmutableInterlocked.InterlockedInitialize(ref _cachedDiagnostics, newSet);
            return _cachedDiagnostics;
        }

        protected SourceMemberMethodSymbol(NamedTypeSymbol containingType, SyntaxReference syntaxReferenceOpt, Location location, bool isIterator)
            : this(containingType, syntaxReferenceOpt, ImmutableArray.Create(location), isIterator)
        {
        }

        protected SourceMemberMethodSymbol(
            NamedTypeSymbol containingType,
            SyntaxReference syntaxReferenceOpt,
            ImmutableArray<Location> locations,
            bool isIterator)
            : base(syntaxReferenceOpt)
        {
            Debug.Assert((object)containingType != null);
            Debug.Assert(!locations.IsEmpty);

            _containingType = containingType;
            this.locations = locations;

            if (isIterator)
            {
                _lazyIteratorElementType = TypeWithAnnotations.Boxed.Sentinel;
            }
        }

        protected void CheckEffectiveAccessibility(TypeWithAnnotations returnType, ImmutableArray<ParameterSymbol> parameters, BindingDiagnosticBag diagnostics)
        {
            if (this.DeclaredAccessibility <= Accessibility.Private || MethodKind == MethodKind.ExplicitInterfaceImplementation)
            {
                return;
            }

            ErrorCode code = (this.MethodKind == MethodKind.Conversion || this.MethodKind == MethodKind.UserDefinedOperator) ?
                ErrorCode.ERR_BadVisOpReturn :
                ErrorCode.ERR_BadVisReturnType;

            var useSiteInfo = new CompoundUseSiteInfo<AssemblySymbol>(diagnostics, ContainingAssembly);
            if (!this.IsNoMoreVisibleThan(returnType, ref useSiteInfo))
            {
                // Inconsistent accessibility: return type '{1}' is less accessible than method '{0}'
                diagnostics.Add(code, Locations[0], this, returnType.Type);
            }

            code = (this.MethodKind == MethodKind.Conversion || this.MethodKind == MethodKind.UserDefinedOperator) ?
                ErrorCode.ERR_BadVisOpParam :
                ErrorCode.ERR_BadVisParamType;

            foreach (var parameter in parameters)
            {
                if (!parameter.TypeWithAnnotations.IsAtLeastAsVisibleAs(this, ref useSiteInfo))
                {
                    // Inconsistent accessibility: parameter type '{1}' is less accessible than method '{0}'
                    diagnostics.Add(code, Locations[0], this, parameter.Type);
                }
            }

            diagnostics.Add(Locations[0], useSiteInfo);
        }

        protected void MakeFlags(
            MethodKind methodKind,
            DeclarationModifiers declarationModifiers,
            bool returnsVoid,
            bool isExtensionMethod,
            bool isMetadataVirtualIgnoringModifiers = false)
        {
            DeclarationModifiers = declarationModifiers;
            this.flags = new Flags(methodKind, declarationModifiers, returnsVoid, isExtensionMethod, isMetadataVirtualIgnoringModifiers);
        }

        protected void SetReturnsVoid(bool returnsVoid)
        {
            this.flags.SetReturnsVoid(returnsVoid);
        }

        /// <remarks>
        /// Implementers should assume that a lock has been taken on MethodChecksLockObject.
        /// In particular, it should not (generally) be necessary to use CompareExchange to
        /// protect assignments to fields.
        /// </remarks>
        protected abstract void MethodChecks(BindingDiagnosticBag diagnostics);

        /// <summary>
        /// We can usually lock on the syntax reference of this method, but it turns
        /// out that some synthesized methods (e.g. field-like event accessors) also
        /// need to do method checks.  This property allows such methods to supply
        /// their own lock objects, so that we don't have to add a new field to every
        /// SourceMethodSymbol.
        /// </summary>
        protected virtual object MethodChecksLockObject
        {
            get { return this.syntaxReferenceOpt; }
        }

        protected void LazyMethodChecks()
        {
            if (!state.HasComplete(CompletionPart.FinishMethodChecks))
            {
                // TODO: if this lock ever encloses a potential call to Debugger.NotifyOfCrossThreadDependency,
                // then we should call DebuggerUtilities.CallBeforeAcquiringLock() (see method comment for more
                // details).

                object lockObject = MethodChecksLockObject;
                Debug.Assert(lockObject != null);
                lock (lockObject)
                {
                    if (state.NotePartComplete(CompletionPart.StartMethodChecks))
                    {
                        // By setting StartMethodChecks, we've committed to doing the checks and setting
                        // FinishMethodChecks.  So there is no cancellation supported between one and the other.
                        var diagnostics = BindingDiagnosticBag.GetInstance();
                        try
                        {
                            MethodChecks(diagnostics);
                            AddDeclarationDiagnostics(diagnostics);
                        }
                        finally
                        {
                            state.NotePartComplete(CompletionPart.FinishMethodChecks);
                            diagnostics.Free();
                        }
                    }
                    else
                    {
                        // Either (1) this thread is in the process of completing the method,
                        // or (2) some other thread has beat us to the punch and completed the method.
                        // We can distinguish the two cases here by checking for the FinishMethodChecks
                        // part to be complete, which would only occur if another thread completed this
                        // method.
                        //
                        // The other case, in which this thread is in the process of completing the method,
                        // requires that we return here even though the checks are not complete.  That's because
                        // methods are processed by first populating the return type and parameters by binding
                        // the syntax from source.  Those values are visible to the same thread for the purpose
                        // of computing which methods are implemented and overridden.  But then those values
                        // may be rewritten (by the same thread) to copy down custom modifiers.  In order to
                        // allow the same thread to see the return type and parameters from the syntax (though
                        // they do not yet take on their final values), we return here.

                        // Due to the fact that LazyMethodChecks is potentially reentrant, we must use a 
                        // reentrant lock to avoid deadlock and cannot assert that at this point method checks
                        // have completed (state.HasComplete(CompletionPart.FinishMethodChecks)).
                    }
                }
            }
        }

        protected virtual void LazyAsyncMethodChecks(CancellationToken cancellationToken)
        {
            state.NotePartComplete(CompletionPart.StartAsyncMethodChecks);
            state.NotePartComplete(CompletionPart.FinishAsyncMethodChecks);
        }

        public sealed override Symbol ContainingSymbol
        {
            get
            {
                return _containingType;
            }
        }

        public override NamedTypeSymbol ContainingType
        {
            get
            {
                return _containingType;
            }
        }

        public override Symbol AssociatedSymbol
        {
            get
            {
                return null;
            }
        }

        #region Flags

        public override bool ReturnsVoid
        {
            get
            {
                flags.TryGetReturnsVoid(out bool value);
                return value;
            }
        }

        public sealed override MethodKind MethodKind
        {
            get
            {
                return this.flags.MethodKind;
            }
        }

        public override bool IsExtensionMethod
        {
            get
            {
                return this.flags.IsExtensionMethod;
            }
        }

        // TODO (tomat): sealed
        internal override bool IsMetadataNewSlot(bool ignoreInterfaceImplementationChanges = false)
        {
            if (IsExplicitInterfaceImplementation && _containingType.IsInterface)
            {
                // All implementations of methods from base interfaces should omit the newslot bit to ensure no new vtable slot is allocated.
                return false;
            }

            // If C# and the runtime don't agree on the overridden method,
            // then we will mark the method as newslot and specify the
            // override explicitly (see GetExplicitImplementationOverrides
            // in NamedTypeSymbolAdapter.cs).
            return this.IsOverride ?
                this.RequiresExplicitOverride() :
                this.IsMetadataVirtual(ignoreInterfaceImplementationChanges);
        }

        // TODO (tomat): sealed?
        internal override bool IsMetadataVirtual(bool ignoreInterfaceImplementationChanges = false)
        {
            return this.flags.IsMetadataVirtual(ignoreInterfaceImplementationChanges);
        }

        internal void EnsureMetadataVirtual()
        {
            this.flags.EnsureMetadataVirtual();
        }

        public override Accessibility DeclaredAccessibility
        {
            get
            {
                return ModifierUtils.EffectiveAccessibility(this.DeclarationModifiers);
            }
        }

        internal bool HasExternModifier
        {
            get
            {
                return (this.DeclarationModifiers & DeclarationModifiers.Extern) != 0;
            }
        }

        public override bool IsExtern
        {
            get
            {
                return HasExternModifier;
            }
        }

        public sealed override bool IsSealed
        {
            get
            {
                return (this.DeclarationModifiers & DeclarationModifiers.Sealed) != 0;
            }
        }

        public sealed override bool IsAbstract
        {
            get
            {
                return (this.DeclarationModifiers & DeclarationModifiers.Abstract) != 0;
            }
        }

        public sealed override bool IsOverride
        {
            get
            {
                return (this.DeclarationModifiers & DeclarationModifiers.Override) != 0;
            }
        }

        internal bool IsPartial
        {
            get
            {
                return (this.DeclarationModifiers & DeclarationModifiers.Partial) != 0;
            }
        }

        public sealed override bool IsVirtual
        {
            get
            {
                return (this.DeclarationModifiers & DeclarationModifiers.Virtual) != 0;
            }
        }

        internal bool IsNew
        {
            get
            {
                return (this.DeclarationModifiers & DeclarationModifiers.New) != 0;
            }
        }

        public sealed override bool IsStatic
        {
            get
            {
                return (this.DeclarationModifiers & DeclarationModifiers.Static) != 0;
            }
        }

        internal bool IsUnsafe
        {
            get
            {
                return (this.DeclarationModifiers & DeclarationModifiers.Unsafe) != 0;
            }
        }

        public sealed override bool IsAsync
        {
            get
            {
                return (this.DeclarationModifiers & DeclarationModifiers.Async) != 0;
            }
        }

        internal override bool IsDeclaredReadOnly
        {
            get
            {
                return (this.DeclarationModifiers & DeclarationModifiers.ReadOnly) != 0;
            }
        }

        internal override bool IsInitOnly => false;

        internal sealed override Cci.CallingConvention CallingConvention
        {
            get
            {
                var cc = IsVararg ? Cci.CallingConvention.ExtraArguments : Cci.CallingConvention.Default;

                if (IsGenericMethod)
                {
                    cc |= Cci.CallingConvention.Generic;
                }

                if (!IsStatic)
                {
                    cc |= Cci.CallingConvention.HasThis;
                }

                return cc;
            }
        }

        #endregion

        #region Syntax

        internal (BlockSyntax blockBody, ArrowExpressionClauseSyntax arrowBody) Bodies
        {
            get
            {
                switch (SyntaxNode)
                {
                    case BaseMethodDeclarationSyntax method:
                        return (method.Body, method.ExpressionBody);

                    case AccessorDeclarationSyntax accessor:
                        return (accessor.Body, accessor.ExpressionBody);

                    case ArrowExpressionClauseSyntax arrowExpression:
                        Debug.Assert(arrowExpression.Parent.Kind() == SyntaxKind.PropertyDeclaration ||
                                     arrowExpression.Parent.Kind() == SyntaxKind.IndexerDeclaration ||
                                     this is SynthesizedClosureMethod);
                        return (null, arrowExpression);

                    case BlockSyntax block:
                        Debug.Assert(this is SynthesizedClosureMethod);
                        return (block, null);

                    default:
                        return (null, null);
                }
            }
        }

        private Binder TryGetInMethodBinder(BinderFactory binderFactoryOpt = null)
        {
            CSharpSyntaxNode contextNode = GetInMethodSyntaxNode();
            if (contextNode == null)
            {
                return null;
            }

            Binder result = (binderFactoryOpt ?? this.DeclaringCompilation.GetBinderFactory(contextNode.SyntaxTree)).GetBinder(contextNode);
#if DEBUG
            Binder current = result;
            do
            {
                if (current is InMethodBinder)
                {
                    break;
                }

                current = current.Next;
            }
            while (current != null);

            Debug.Assert(current is InMethodBinder);
#endif
            return result;
        }

        internal virtual ExecutableCodeBinder TryGetBodyBinder(BinderFactory binderFactoryOpt = null, bool ignoreAccessibility = false)
        {
            Binder inMethod = TryGetInMethodBinder(binderFactoryOpt);
            return inMethod == null ? null : new ExecutableCodeBinder(SyntaxNode, this, inMethod.WithAdditionalFlags(ignoreAccessibility ? BinderFlags.IgnoreAccessibility : BinderFlags.None));
        }

        /// <summary>
        /// Overridden by <see cref="SourceOrdinaryMethodSymbol"/>, 
        /// which might return locations of partial methods.
        /// </summary>
        public override ImmutableArray<Location> Locations
        {
            get
            {
                return this.locations;
            }
        }

        public override string GetDocumentationCommentXml(CultureInfo preferredCulture = null, bool expandIncludes = false, CancellationToken cancellationToken = default(CancellationToken))
        {
            ref var lazyDocComment = ref expandIncludes ? ref this.lazyExpandedDocComment : ref this.lazyDocComment;
            return SourceDocumentationCommentUtils.GetAndCacheDocumentationComment(this, expandIncludes, ref lazyDocComment);
        }

        #endregion

        public override ImmutableArray<CustomModifier> RefCustomModifiers
        {
            get
            {
                return ImmutableArray<CustomModifier>.Empty;
            }
        }

        public sealed override ImmutableArray<TypeWithAnnotations> TypeArgumentsWithAnnotations
        {
            get
            {
                return GetTypeParametersAsTypeArguments();
            }
        }

        public sealed override int Arity
        {
            get
            {
                return TypeParameters.Length;
            }
        }

        internal sealed override bool TryGetThisParameter(out ParameterSymbol thisParameter)
        {
            thisParameter = _lazyThisParameter;
            if ((object)thisParameter != null || IsStatic)
            {
                return true;
            }

            Interlocked.CompareExchange(ref _lazyThisParameter, new ThisParameterSymbol(this), null);
            thisParameter = _lazyThisParameter;
            return true;
        }

        internal override TypeWithAnnotations IteratorElementTypeWithAnnotations
        {
            get
            {
                return _lazyIteratorElementType?.Value ?? default;
            }
            set
            {
                Debug.Assert(_lazyIteratorElementType == TypeWithAnnotations.Boxed.Sentinel || TypeSymbol.Equals(_lazyIteratorElementType.Value.Type, value.Type, TypeCompareKind.ConsiderEverything2));
                Interlocked.CompareExchange(ref _lazyIteratorElementType, new TypeWithAnnotations.Boxed(value), TypeWithAnnotations.Boxed.Sentinel);
            }
        }

        internal override bool IsIterator => _lazyIteratorElementType is object;

        //overridden appropriately in SourceMemberMethodSymbol
        public override ImmutableArray<MethodSymbol> ExplicitInterfaceImplementations
        {
            get
            {
                return ImmutableArray<MethodSymbol>.Empty;
            }
        }

        internal sealed override OverriddenOrHiddenMembersResult OverriddenOrHiddenMembers
        {
            get
            {
                this.LazyMethodChecks();
                if (_lazyOverriddenOrHiddenMembers == null)
                {
                    Interlocked.CompareExchange(ref _lazyOverriddenOrHiddenMembers, this.MakeOverriddenOrHiddenMembers(), null);
                }

                return _lazyOverriddenOrHiddenMembers;
            }
        }

        internal sealed override bool RequiresCompletion
        {
            get { return true; }
        }

        internal sealed override bool HasComplete(CompletionPart part)
        {
            return state.HasComplete(part);
        }

        internal override void ForceComplete(SourceLocation locationOpt, CancellationToken cancellationToken)
        {
            while (true)
            {
                cancellationToken.ThrowIfCancellationRequested();
                var incompletePart = state.NextIncompletePart;
                switch (incompletePart)
                {
                    case CompletionPart.Attributes:
                        GetAttributes();
                        break;

                    case CompletionPart.ReturnTypeAttributes:
                        this.GetReturnTypeAttributes();
                        break;

                    case CompletionPart.Type:
                        var unusedType = this.ReturnTypeWithAnnotations;
                        state.NotePartComplete(CompletionPart.Type);
                        break;

                    case CompletionPart.Parameters:
                        foreach (var parameter in this.Parameters)
                        {
                            parameter.ForceComplete(locationOpt, cancellationToken);
                        }

                        state.NotePartComplete(CompletionPart.Parameters);
                        break;

                    case CompletionPart.TypeParameters:
                        foreach (var typeParameter in this.TypeParameters)
                        {
                            typeParameter.ForceComplete(locationOpt, cancellationToken);
                        }

                        state.NotePartComplete(CompletionPart.TypeParameters);
                        break;

                    case CompletionPart.StartAsyncMethodChecks:
                    case CompletionPart.FinishAsyncMethodChecks:
                        LazyAsyncMethodChecks(cancellationToken);
                        break;

                    case CompletionPart.StartMethodChecks:
                    case CompletionPart.FinishMethodChecks:
                        LazyMethodChecks();
                        goto done;

                    case CompletionPart.None:
                        return;

                    default:
                        // any other values are completion parts intended for other kinds of symbols
                        state.NotePartComplete(CompletionPart.All & ~CompletionPart.MethodSymbolAll);
                        break;
                }

                state.SpinWaitComplete(incompletePart, cancellationToken);
            }

done:
// Don't return until we've seen all of the CompletionParts. This ensures all
// diagnostics have been reported (not necessarily on this thread).
            CompletionPart allParts = CompletionPart.MethodSymbolAll;
            state.SpinWaitComplete(allParts, cancellationToken);
        }

        protected sealed override void NoteAttributesComplete(bool forReturnType)
        {
            var part = forReturnType ? CompletionPart.ReturnTypeAttributes : CompletionPart.Attributes;
            state.NotePartComplete(part);
        }

        internal override void AfterAddingTypeMembersChecks(ConversionsBase conversions, BindingDiagnosticBag diagnostics)
        {
            base.AfterAddingTypeMembersChecks(conversions, diagnostics);

            var compilation = this.DeclaringCompilation;
            var location = locations[0];

            if (IsDeclaredReadOnly && !ContainingType.IsReadOnly)
            {
                compilation.EnsureIsReadOnlyAttributeExists(diagnostics, location, modifyCompilation: true);
            }

            if (compilation.ShouldEmitNullableAttributes(this) &&
                ShouldEmitNullableContextValue(out _))
            {
                compilation.EnsureNullableContextAttributeExists(diagnostics, location, modifyCompilation: true);
            }
        }

        // Consider moving this state to SourceMethodSymbol to emit NullableContextAttributes
        // on lambdas and local functions (see https://github.com/dotnet/roslyn/issues/36736).
        internal override byte? GetLocalNullableContextValue()
        {
            byte? value;
            if (!flags.TryGetNullableContext(out value))
            {
                value = ComputeNullableContextValue();
                flags.SetNullableContext(value);
            }
            return value;
        }

        private byte? ComputeNullableContextValue()
        {
            var compilation = DeclaringCompilation;
            if (!compilation.ShouldEmitNullableAttributes(this))
            {
                return null;
            }

            var builder = new MostCommonNullableValueBuilder();
            foreach (var typeParameter in TypeParameters)
            {
                typeParameter.GetCommonNullableValues(compilation, ref builder);
            }
            builder.AddValue(ReturnTypeWithAnnotations);
            foreach (var parameter in Parameters)
            {
                parameter.GetCommonNullableValues(compilation, ref builder);
            }
            return builder.MostCommonValue;
        }

        internal override void AddSynthesizedAttributes(PEModuleBuilder moduleBuilder, ref ArrayBuilder<SynthesizedAttributeData> attributes)
        {
            base.AddSynthesizedAttributes(moduleBuilder, ref attributes);

            if (IsDeclaredReadOnly && !ContainingType.IsReadOnly)
            {
                AddSynthesizedAttribute(ref attributes, moduleBuilder.SynthesizeIsReadOnlyAttribute(this));
            }

            var compilation = this.DeclaringCompilation;

            if (compilation.ShouldEmitNullableAttributes(this) &&
                ShouldEmitNullableContextValue(out byte nullableContextValue))
            {
                AddSynthesizedAttribute(ref attributes, moduleBuilder.SynthesizeNullableContextAttribute(this, nullableContextValue));
            }

            bool isAsync = this.IsAsync;
            bool isIterator = this.IsIterator;

            if (!isAsync && !isIterator)
            {
                return;
            }

            // The async state machine type is not synthesized until the async method body is rewritten. If we are
            // only emitting metadata the method body will not have been rewritten, and the async state machine
            // type will not have been created. In this case, omit the attribute.
            if (moduleBuilder.CompilationState.TryGetStateMachineType(this, out NamedTypeSymbol stateMachineType))
            {
                var arg = new TypedConstant(compilation.GetWellKnownType(WellKnownType.System_Type),
                    TypedConstantKind.Type, stateMachineType.GetUnboundGenericTypeOrSelf());

                if (isAsync && isIterator)
                {
                    AddSynthesizedAttribute(ref attributes,
                        compilation.TrySynthesizeAttribute(WellKnownMember.System_Runtime_CompilerServices_AsyncIteratorStateMachineAttribute__ctor,
                            ImmutableArray.Create(arg)));
                }
                else if (isAsync)
                {
                    AddSynthesizedAttribute(ref attributes,
                        compilation.TrySynthesizeAttribute(WellKnownMember.System_Runtime_CompilerServices_AsyncStateMachineAttribute__ctor,
                            ImmutableArray.Create(arg)));
                }
                else if (isIterator)
                {
                    AddSynthesizedAttribute(ref attributes,
                        compilation.TrySynthesizeAttribute(WellKnownMember.System_Runtime_CompilerServices_IteratorStateMachineAttribute__ctor,
                            ImmutableArray.Create(arg)));
                }
            }

            if (isAsync && !isIterator)
            {
                // Regular async (not async-iterator) kick-off method calls MoveNext, which contains user code.
                // This means we need to emit DebuggerStepThroughAttribute in order
                // to have correct stepping behavior during debugging.
                AddSynthesizedAttribute(ref attributes, compilation.SynthesizeDebuggerStepThroughAttribute());
            }
        }

        /// <summary>
        /// Checks to see if a body is legal given the current modifiers.
        /// If it is not, a diagnostic is added with the current type.
        /// </summary>
<<<<<<< HEAD
        protected void CheckModifiersForBody(SyntaxNode declarationSyntax, Location location, BindingDiagnosticBag diagnostics)
=======
        protected void CheckModifiersForBody(Location location, DiagnosticBag diagnostics)
>>>>>>> 29542b0a
        {
            if (IsExtern && !IsAbstract)
            {
                diagnostics.Add(ErrorCode.ERR_ExternHasBody, location, this);
            }
            else if (IsAbstract && !IsExtern)
            {
                diagnostics.Add(ErrorCode.ERR_AbstractHasBody, location, this);
            }
            // Do not report error for IsAbstract && IsExtern. Dev10 reports CS0180 only
            // in that case ("member cannot be both extern and abstract").
        }

        protected void CheckFeatureAvailabilityAndRuntimeSupport(SyntaxNode declarationSyntax, Location location, bool hasBody, BindingDiagnosticBag diagnostics)
        {
            if (_containingType.IsInterface)
            {
                if (hasBody || IsExplicitInterfaceImplementation)
                {
                    Binder.CheckFeatureAvailability(declarationSyntax, MessageID.IDS_DefaultInterfaceImplementation, diagnostics, location);
                }

                if ((hasBody || IsExplicitInterfaceImplementation || IsExtern) && !ContainingAssembly.RuntimeSupportsDefaultInterfaceImplementation)
                {
                    diagnostics.Add(ErrorCode.ERR_RuntimeDoesNotSupportDefaultInterfaceImplementation, location);
                }
            }
        }

        /// <summary>
        /// Returns true if the method body is an expression, as expressed
        /// by the <see cref="ArrowExpressionClauseSyntax"/> syntax. False
        /// otherwise.
        /// </summary>
        /// <remarks>
        /// If the method has both block body and an expression body
        /// present, this is not treated as expression-bodied.
        /// </remarks>
        internal abstract bool IsExpressionBodied { get; }

        internal override int CalculateLocalSyntaxOffset(int localPosition, SyntaxTree localTree)
        {
            Debug.Assert(this.SyntaxNode.SyntaxTree == localTree);

            (BlockSyntax blockBody, ArrowExpressionClauseSyntax expressionBody) = Bodies;
            CSharpSyntaxNode bodySyntax = null;

            // All locals are declared within the body of the method.
            if (blockBody?.Span.Contains(localPosition) == true)
            {
                bodySyntax = blockBody;
            }
            else if (expressionBody?.Span.Contains(localPosition) == true)
            {
                bodySyntax = expressionBody;
            }
            else
            {
                // Method without body doesn't declare locals.
                Debug.Assert(bodySyntax != null);
                return -1;
            }

            return localPosition - bodySyntax.SpanStart;
        }
    }
}<|MERGE_RESOLUTION|>--- conflicted
+++ resolved
@@ -923,11 +923,7 @@
         /// Checks to see if a body is legal given the current modifiers.
         /// If it is not, a diagnostic is added with the current type.
         /// </summary>
-<<<<<<< HEAD
-        protected void CheckModifiersForBody(SyntaxNode declarationSyntax, Location location, BindingDiagnosticBag diagnostics)
-=======
-        protected void CheckModifiersForBody(Location location, DiagnosticBag diagnostics)
->>>>>>> 29542b0a
+        protected void CheckModifiersForBody(Location location, BindingDiagnosticBag diagnostics)
         {
             if (IsExtern && !IsAbstract)
             {
