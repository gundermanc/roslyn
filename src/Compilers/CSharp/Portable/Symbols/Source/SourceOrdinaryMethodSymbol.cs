--- conflicted
+++ resolved
@@ -186,35 +186,6 @@
                 }
             }
 
-<<<<<<< HEAD
-            var location = this.Locations[0];
-            if (IsAsync)
-            {
-                var iAsyncEnumerableType = DeclaringCompilation.GetWellKnownType(WellKnownType.System_Collections_Generic_IAsyncEnumerable_T);
-                var enumeratorCancellationCount = Parameters.Count(p => p is SourceComplexParameterSymbol { HasEnumeratorCancellationAttribute: true });
-                if (ReturnType.OriginalDefinition.Equals(iAsyncEnumerableType) &&
-                    (Bodies.blockBody != null || Bodies.arrowBody != null))
-                {
-                    var cancellationTokenType = DeclaringCompilation.GetWellKnownType(WellKnownType.System_Threading_CancellationToken);
-
-                    if (enumeratorCancellationCount == 0 &&
-                        ParameterTypesWithAnnotations.Any(p => p.Type.Equals(cancellationTokenType)))
-                    {
-                        // Warn for CancellationToken parameters in async-iterators with no parameter decorated with [EnumeratorCancellation]
-                        // There could be more than one parameter that could be decorated with [EnumeratorCancellation] so we warn on the method instead
-                        diagnostics.Add(ErrorCode.WRN_UndecoratedCancellationTokenParameter, location, this);
-                    }
-
-                    if (enumeratorCancellationCount > 1)
-                    {
-                        // The [EnumeratorCancellation] attribute can only be used on one parameter
-                        diagnostics.Add(ErrorCode.ERR_MultipleEnumeratorCancellationAttributes, location);
-                    }
-                }
-            }
-
-=======
->>>>>>> 916b15db
             var returnsVoid = _lazyReturnType.IsVoidType();
             if (this.RefKind != RefKind.None && returnsVoid)
             {
@@ -486,30 +457,6 @@
             }
         }
 
-<<<<<<< HEAD
-        // This is also used for async lambdas.  Probably not the best place to locate this method, but where else could it go?
-        internal static void ReportAsyncParameterErrors(ImmutableArray<ParameterSymbol> parameters, BindingDiagnosticBag diagnostics, Location location)
-        {
-            foreach (var parameter in parameters)
-            {
-                var loc = parameter.Locations.Any() ? parameter.Locations[0] : location;
-                if (parameter.RefKind != RefKind.None)
-                {
-                    diagnostics.Add(ErrorCode.ERR_BadAsyncArgType, loc);
-                }
-                else if (parameter.Type.IsUnsafe())
-                {
-                    diagnostics.Add(ErrorCode.ERR_UnsafeAsyncArgType, loc);
-                }
-                else if (parameter.Type.IsRestrictedType())
-                {
-                    diagnostics.Add(ErrorCode.ERR_BadSpecialByRefLocal, loc, parameter.Type);
-                }
-            }
-        }
-
-=======
->>>>>>> 916b15db
         protected sealed override void LazyAsyncMethodChecks(CancellationToken cancellationToken)
         {
             Debug.Assert(this.IsPartial == state.HasComplete(CompletionPart.FinishMethodChecks),
@@ -522,42 +469,8 @@
                 return;
             }
 
-<<<<<<< HEAD
-            BindingDiagnosticBag diagnostics = BindingDiagnosticBag.GetInstance();
-            Location errorLocation = this.Locations[0];
-
-            if (this.RefKind != RefKind.None)
-            {
-                ReportBadRefToken(GetSyntax().ReturnType, diagnostics.DiagnosticBag);
-            }
-            else if (ReturnType.IsBadAsyncReturn(this.DeclaringCompilation))
-            {
-                diagnostics.Add(ErrorCode.ERR_BadAsyncReturn, errorLocation);
-            }
-
-            for (NamedTypeSymbol curr = this.ContainingType; (object)curr != null; curr = curr.ContainingType)
-            {
-                var sourceNamedTypeSymbol = curr as SourceNamedTypeSymbol;
-                if ((object)sourceNamedTypeSymbol != null && sourceNamedTypeSymbol.HasSecurityCriticalAttributes)
-                {
-                    diagnostics.Add(ErrorCode.ERR_SecurityCriticalOrSecuritySafeCriticalOnAsyncInClassOrStruct, errorLocation);
-                    break;
-                }
-            }
-
-            if ((this.ImplementationAttributes & System.Reflection.MethodImplAttributes.Synchronized) != 0)
-            {
-                diagnostics.Add(ErrorCode.ERR_SynchronizedAsyncMethod, errorLocation);
-            }
-
-            if (!diagnostics.HasAnyResolvedErrors())
-            {
-                ReportAsyncParameterErrors(_lazyParameters, diagnostics, errorLocation);
-            }
-=======
             DiagnosticBag diagnostics = DiagnosticBag.GetInstance();
             AsyncMethodChecks(diagnostics);
->>>>>>> 916b15db
 
             CompleteAsyncMethodChecks(diagnostics, cancellationToken);
             diagnostics.Free();
