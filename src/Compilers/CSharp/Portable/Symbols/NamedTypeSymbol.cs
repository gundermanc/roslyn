--- conflicted
+++ resolved
@@ -1224,11 +1224,7 @@
         {
             foreach (TypeWithAnnotations arg in this.TypeArgumentsWithAnnotationsNoUseSiteDiagnostics)
             {
-<<<<<<< HEAD
-                if (DeriveUseSiteInfoFromType(ref result, arg))
-=======
-                if (DeriveUseSiteDiagnosticFromType(ref result, arg, AllowedRequiredModifierType.None))
->>>>>>> 29542b0a
+                if (DeriveUseSiteInfoFromType(ref result, arg, AllowedRequiredModifierType.None))
                 {
                     return true;
                 }
