--- conflicted
+++ resolved
@@ -19,11 +19,7 @@
     {
         private readonly int _memberOffset;
 
-<<<<<<< HEAD
-        protected SynthesizedRecordOrdinaryMethod(SourceMemberContainerTypeSymbol containingType, string name, int memberOffset, BindingDiagnosticBag diagnostics)
-=======
-        protected SynthesizedRecordOrdinaryMethod(SourceMemberContainerTypeSymbol containingType, string name, bool hasBody, int memberOffset, DiagnosticBag diagnostics)
->>>>>>> 7e9bff78
+        protected SynthesizedRecordOrdinaryMethod(SourceMemberContainerTypeSymbol containingType, string name, bool hasBody, int memberOffset, BindingDiagnosticBag diagnostics)
             : base(containingType, name, containingType.Locations[0], (CSharpSyntaxNode)containingType.SyntaxReferences[0].GetSyntax(), MethodKind.Ordinary,
                    isIterator: false, isExtensionMethod: false, isPartial: false, hasBody, diagnostics)
         {
