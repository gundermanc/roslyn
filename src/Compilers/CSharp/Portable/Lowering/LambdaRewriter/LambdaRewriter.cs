﻿// Copyright (c) Microsoft.  All Rights Reserved.  Licensed under the Apache License, Version 2.0.  See License.txt in the project root for license information.

#if DEBUG
//#define CHECK_LOCALS // define CHECK_LOCALS to help debug some rewriting problems that would otherwise cause code-gen failures

#endif
using System;
using System.Collections.Generic;
using System.Collections.Immutable;
using System.Diagnostics;
using Microsoft.CodeAnalysis.CodeGen;
using Microsoft.CodeAnalysis.CSharp.Symbols;
using Microsoft.CodeAnalysis.CSharp.Syntax;
using Roslyn.Utilities;

namespace Microsoft.CodeAnalysis.CSharp
{
    /// <summary>
    /// The rewriter for removing lambda expressions from method bodies and introducing closure classes
    /// as containers for captured variables along the lines of the example in section 6.5.3 of the
    /// C# language specification.
    /// 
    /// The entry point is the public method <see cref="Rewrite"/>.  It operates as follows:
    /// 
    /// First, an analysis of the whole method body is performed that determines which variables are
    /// captured, what their scopes are, and what the nesting relationship is between scopes that
    /// have captured variables.  The result of this analysis is left in <see cref="_analysis"/>.
    /// 
    /// Then we make a frame, or compiler-generated class, represented by an instance of
    /// <see cref="LambdaFrame"/> for each scope with captured variables.  The generated frames are kept
    /// in <see cref="_frames"/>.  Each frame is given a single field for each captured
    /// variable in the corresponding scope.  These are maintained in <see cref="MethodToClassRewriter.proxies"/>.
    /// 
    /// Finally, we walk and rewrite the input bound tree, keeping track of the following:
    /// (1) The current set of active frame pointers, in <see cref="_framePointers"/>
    /// (2) The current method being processed (this changes within a lambda's body), in <see cref="_currentMethod"/>
    /// (3) The "this" symbol for the current method in <see cref="_currentFrameThis"/>, and
    /// (4) The symbol that is used to access the innermost frame pointer (it could be a local variable or "this" parameter)
    /// 
    /// There are a few key transformations done in the rewriting.
    /// (1) Lambda expressions are turned into delegate creation expressions, and the body of the lambda is
    ///     moved into a new, compiler-generated method of a selected frame class.
    /// (2) On entry to a scope with captured variables, we create a frame object and store it in a local variable.
    /// (3) References to captured variables are transformed into references to fields of a frame class.
    /// 
    /// In addition, the rewriting deposits into <see cref="TypeCompilationState.SynthesizedMethods"/> a (<see cref="MethodSymbol"/>, <see cref="BoundStatement"/>)
    /// pair for each generated method.
    /// 
    /// <see cref="Rewrite"/> produces its output in two forms.  First, it returns a new bound statement
    /// for the caller to use for the body of the original method.  Second, it returns a collection of
    /// (<see cref="MethodSymbol"/>, <see cref="BoundStatement"/>) pairs for additional methods that the lambda rewriter produced.
    /// These additional methods contain the bodies of the lambdas moved into ordinary methods of their
    /// respective frame classes, and the caller is responsible for processing them just as it does with
    /// the returned bound node.  For example, the caller will typically perform iterator method and
    /// asynchronous method transformations, and emit IL instructions into an assembly.
    /// </summary>
    internal sealed partial class LambdaRewriter : MethodToClassRewriter
    {
        private readonly Analysis _analysis;
        private readonly MethodSymbol _topLevelMethod;
        private readonly MethodSymbol _substitutedSourceMethod;
        private readonly int _topLevelMethodOrdinal;

        // lambda frame for static lambdas. 
        // initialized lazily and could be null if there are no static lambdas
        private LambdaFrame _lazyStaticLambdaFrame;

        // A mapping from every lambda parameter to its corresponding method's parameter.
        private readonly Dictionary<ParameterSymbol, ParameterSymbol> _parameterMap = new Dictionary<ParameterSymbol, ParameterSymbol>();

        // A mapping from every local function to its lowered method
        private struct MappedLocalFunction
        {
            public readonly SynthesizedLambdaMethod Symbol;
            public readonly ClosureKind ClosureKind;
            public MappedLocalFunction(SynthesizedLambdaMethod symbol, ClosureKind closureKind)
            {
                Symbol = symbol;
                ClosureKind = closureKind;
            }
        }
        private readonly Dictionary<LocalFunctionSymbol, MappedLocalFunction> _localFunctionMap = new Dictionary<LocalFunctionSymbol, MappedLocalFunction>();

        // for each block with lifted (captured) variables, the corresponding frame type
        private readonly Dictionary<BoundNode, LambdaFrame> _frames = new Dictionary<BoundNode, LambdaFrame>();

        // the current set of frame pointers in scope.  Each is either a local variable (where introduced),
        // or the "this" parameter when at the top level.  Keys in this map are never constructed types.
        private readonly Dictionary<NamedTypeSymbol, Symbol> _framePointers = new Dictionary<NamedTypeSymbol, Symbol>();

        // True if the rewritten tree should include assignments of the
        // original locals to the lifted proxies. This is only useful for the
        // expression evaluator where the original locals are left as is.
        private readonly bool _assignLocals;

        // The current method or lambda being processed.
        private MethodSymbol _currentMethod;

        // The "this" symbol for the current method.
        private ParameterSymbol _currentFrameThis;

        private readonly ArrayBuilder<LambdaDebugInfo> _lambdaDebugInfoBuilder;

        // ID dispenser for field names of frame references
        private int _synthesizedFieldNameIdDispenser;

        // The symbol (field or local) holding the innermost frame
        private Symbol _innermostFramePointer;

        // The mapping of type parameters for the current lambda body
        private TypeMap _currentLambdaBodyTypeMap;

        // The current set of type parameters (mapped from the enclosing method's type parameters)
        private ImmutableArray<TypeParameterSymbol> _currentTypeParameters;

        // Initialization for the proxy of the upper frame if it needs to be deferred.
        // Such situation happens when lifting this in a ctor.
        private BoundExpression _thisProxyInitDeferred;

        // Set to true once we've seen the base (or self) constructor invocation in a constructor
        private bool _seenBaseCall;

        // Set to true while translating code inside of an expression lambda.
        private bool _inExpressionLambda;

        // When a lambda captures only 'this' of the enclosing method, we cache it in a local
        // variable.  This is the set of such local variables that must be added to the enclosing
        // method's top-level block.
        private ArrayBuilder<LocalSymbol> _addedLocals;

        // Similarly, this is the set of statements that must be added to the enclosing method's
        // top-level block initializing those variables to null.
        private ArrayBuilder<BoundStatement> _addedStatements;

        private LambdaRewriter(
            Analysis analysis,
            NamedTypeSymbol thisType,
            ParameterSymbol thisParameterOpt,
            MethodSymbol method,
            int methodOrdinal,
            MethodSymbol substitutedSourceMethod,
            ArrayBuilder<LambdaDebugInfo> lambdaDebugInfoBuilder,
            VariableSlotAllocator slotAllocatorOpt,
            TypeCompilationState compilationState,
            DiagnosticBag diagnostics,
            bool assignLocals)
            : base(slotAllocatorOpt, compilationState, diagnostics)
        {
            Debug.Assert(analysis != null);
            Debug.Assert(thisType != null);
            Debug.Assert(method != null);
            Debug.Assert(compilationState != null);
            Debug.Assert(diagnostics != null);

            _topLevelMethod = method;
            _substitutedSourceMethod = substitutedSourceMethod;
            _topLevelMethodOrdinal = methodOrdinal;
            _lambdaDebugInfoBuilder = lambdaDebugInfoBuilder;
            _currentMethod = method;
            _analysis = analysis;
            _assignLocals = assignLocals;
            _currentTypeParameters = method.TypeParameters;
            _currentLambdaBodyTypeMap = TypeMap.Empty;
            _innermostFramePointer = _currentFrameThis = thisParameterOpt;
            _framePointers[thisType] = thisParameterOpt;
            _seenBaseCall = method.MethodKind != MethodKind.Constructor; // only used for ctors
            _synthesizedFieldNameIdDispenser = 1;
        }

        protected override bool NeedsProxy(Symbol localOrParameter)
        {
            Debug.Assert(localOrParameter is LocalSymbol || localOrParameter is ParameterSymbol ||
                (localOrParameter as MethodSymbol)?.MethodKind == MethodKind.LocalFunction);
            return _analysis.CapturedVariables.ContainsKey(localOrParameter);
        }

        /// <summary>
        /// Rewrite the given node to eliminate lambda expressions.  Also returned are the method symbols and their
        /// bound bodies for the extracted lambda bodies. These would typically be emitted by the caller such as
        /// MethodBodyCompiler.  See this class' documentation
        /// for a more thorough explanation of the algorithm and its use by clients.
        /// </summary>
        /// <param name="loweredBody">The bound node to be rewritten</param>
        /// <param name="thisType">The type of the top-most frame</param>
        /// <param name="thisParameter">The "this" parameter in the top-most frame, or null if static method</param>
        /// <param name="method">The containing method of the node to be rewritten</param>
        /// <param name="methodOrdinal">Index of the method symbol in its containing type member list.</param>
        /// <param name="substitutedSourceMethod">If this is non-null, then <paramref name="method"/> will be treated as this for uses of parent symbols. For use in EE.</param>
        /// <param name="lambdaDebugInfoBuilder">Information on lambdas defined in <paramref name="method"/> needed for debugging.</param>
        /// <param name="closureDebugInfoBuilder">Information on closures defined in <paramref name="method"/> needed for debugging.</param>
        /// <param name="slotAllocatorOpt">Slot allocator.</param>
        /// <param name="compilationState">The caller's buffer into which we produce additional methods to be emitted by the caller</param>
        /// <param name="diagnostics">Diagnostic bag for diagnostics</param>
        /// <param name="assignLocals">The rewritten tree should include assignments of the original locals to the lifted proxies</param>
        public static BoundStatement Rewrite(
            BoundStatement loweredBody,
            NamedTypeSymbol thisType,
            ParameterSymbol thisParameter,
            MethodSymbol method,
            int methodOrdinal,
            MethodSymbol substitutedSourceMethod,
            ArrayBuilder<LambdaDebugInfo> lambdaDebugInfoBuilder,
            ArrayBuilder<ClosureDebugInfo> closureDebugInfoBuilder,
            VariableSlotAllocator slotAllocatorOpt,
            TypeCompilationState compilationState,
            DiagnosticBag diagnostics,
            bool assignLocals)
        {
            Debug.Assert((object)thisType != null);
            Debug.Assert(((object)thisParameter == null) || (thisParameter.Type == thisType));
            Debug.Assert(compilationState.ModuleBuilderOpt != null);

            var analysis = Analysis.Analyze(loweredBody, method);
            if (!analysis.SeenLambda)
            {
                // Unreachable anonymous functions are ignored by the analyzer.
                // No closures or lambda methods are generated.
                // E.g. 
                //   int y = 0;
                //   var b = false && from z in new X(y) select f(z + y)
                return loweredBody;
            }

            CheckLocalsDefined(loweredBody);
            var rewriter = new LambdaRewriter(
                analysis,
                thisType,
                thisParameter,
                method,
                methodOrdinal,
                substitutedSourceMethod,
                lambdaDebugInfoBuilder,
                slotAllocatorOpt,
                compilationState,
                diagnostics,
                assignLocals);

            analysis.ComputeLambdaScopesAndFrameCaptures();
            rewriter.MakeFrames(closureDebugInfoBuilder);
            var body = rewriter.AddStatementsIfNeeded((BoundStatement)rewriter.Visit(loweredBody));
            CheckLocalsDefined(body);

            return body;
        }

        private BoundStatement AddStatementsIfNeeded(BoundStatement body)
        {
            if (_addedLocals != null)
            {
                _addedStatements.Add(body);
                body = new BoundBlock(body.Syntax, _addedLocals.ToImmutableAndFree(), ImmutableArray<LocalFunctionSymbol>.Empty, _addedStatements.ToImmutableAndFree()) { WasCompilerGenerated = true };
                _addedLocals = null;
                _addedStatements = null;
            }
            else
            {
                Debug.Assert(_addedStatements == null);
            }

            return body;
        }

        protected override TypeMap TypeMap
        {
            get { return _currentLambdaBodyTypeMap; }
        }

        protected override MethodSymbol CurrentMethod
        {
            get { return _currentMethod; }
        }

        protected override NamedTypeSymbol ContainingType
        {
            get { return _topLevelMethod.ContainingType; }
        }

        /// <summary>
        /// Check that the top-level node is well-defined, in the sense that all
        /// locals that are used are defined in some enclosing scope.
        /// </summary>
        static partial void CheckLocalsDefined(BoundNode node);

        /// <summary>
        /// Create the frame types.
        /// </summary>
        private void MakeFrames(ArrayBuilder<ClosureDebugInfo> closureDebugInfo)
        {
            NamedTypeSymbol containingType = this.ContainingType;

            foreach (var kvp in _analysis.CapturedVariables)
            {
                var captured = kvp.Key;

                BoundNode scope;
                if (!_analysis.VariableScope.TryGetValue(captured, out scope))
                {
                    continue;
                }

                LambdaFrame frame = GetFrameForScope(scope, closureDebugInfo);

                if (captured.Kind != SymbolKind.Method)
                {
                var hoistedField = LambdaCapturedVariable.Create(frame, captured, ref _synthesizedFieldNameIdDispenser);
                proxies.Add(captured, new CapturedToFrameSymbolReplacement(hoistedField, isReusable: false));
                CompilationState.ModuleBuilderOpt.AddSynthesizedDefinition(frame, hoistedField);

                if (hoistedField.Type.IsRestrictedType())
                {
                    foreach (CSharpSyntaxNode syntax in kvp.Value)
                    {
                        // CS4013: Instance of type '{0}' cannot be used inside an anonymous function, query expression, iterator block or async method
                        this.Diagnostics.Add(ErrorCode.ERR_SpecialByRefInLambda, syntax.Location, hoistedField.Type);
                    }
                }
            }
        }
        }

        private LambdaFrame GetFrameForScope(BoundNode scope, ArrayBuilder<ClosureDebugInfo> closureDebugInfo)
        {
            LambdaFrame frame;
            if (!_frames.TryGetValue(scope, out frame))
            {
                var syntax = scope.Syntax;
                Debug.Assert(syntax != null);

                DebugId methodId = GetTopLevelMethodId();
                DebugId closureId = GetClosureId(syntax, closureDebugInfo);

                var canBeStruct = !_analysis.ScopesThatCantBeStructs.Contains(scope);

                var containingMethod = _analysis.ScopeOwner[scope];
                if (_substitutedSourceMethod != null && containingMethod == _topLevelMethod)
                {
                    containingMethod = _substitutedSourceMethod;
                }
                frame = new LambdaFrame(_topLevelMethod, containingMethod, canBeStruct, syntax, methodId, closureId);
                _frames.Add(scope, frame);

                CompilationState.ModuleBuilderOpt.AddSynthesizedDefinition(this.ContainingType, frame);
                if (frame.Constructor != null)
                {
                CompilationState.AddSynthesizedMethod(
                    frame.Constructor,
                    FlowAnalysisPass.AppendImplicitReturn(
                        MethodCompiler.BindMethodBody(frame.Constructor, CompilationState, null),
                    frame.Constructor));
            }
            }

            return frame;
        }

        private LambdaFrame GetStaticFrame(DiagnosticBag diagnostics, IBoundLambdaOrFunction lambda)
        {
            if (_lazyStaticLambdaFrame == null)
            {
                var isNonGeneric = !_topLevelMethod.IsGenericMethod;
                if (isNonGeneric)
                {
                    _lazyStaticLambdaFrame = CompilationState.staticLambdaFrame;
                }

                if (_lazyStaticLambdaFrame == null)
                {
                    DebugId methodId;
                    if (isNonGeneric)
                    {
                        methodId = new DebugId(DebugId.UndefinedOrdinal, CompilationState.ModuleBuilderOpt.CurrentGenerationOrdinal);
                    }
                    else
                    {
                        methodId = GetTopLevelMethodId();
                    }

                    DebugId closureId = default(DebugId);
                    // using _topLevelMethod as containing member because the static frame does not have generic parameters, except for the top level method's
                    var containingMethod = isNonGeneric ? null : (_substitutedSourceMethod ?? _topLevelMethod);
                    _lazyStaticLambdaFrame = new LambdaFrame(_topLevelMethod, containingMethod, isStruct: false, scopeSyntaxOpt: null, methodId: methodId, closureId: closureId);

                    // non-generic static lambdas can share the frame
                    if (isNonGeneric)
                    {
                        CompilationState.staticLambdaFrame = _lazyStaticLambdaFrame;
                    }

                    var frame = _lazyStaticLambdaFrame;

                    // add frame type
                    CompilationState.ModuleBuilderOpt.AddSynthesizedDefinition(this.ContainingType, frame);

                    // add its ctor (note Constructor can be null if TypeKind.Struct is passed in to LambdaFrame.ctor, but Class is passed in above)
                    CompilationState.AddSynthesizedMethod(
                        frame.Constructor,
                        FlowAnalysisPass.AppendImplicitReturn(
                            MethodCompiler.BindMethodBody(frame.Constructor, CompilationState, null),
                        frame.Constructor));

                    // associate the frame with the first lambda that caused it to exist. 
                    // we need to associate this with some syntax.
                    // unfortunately either containing method or containing class could be synthetic
                    // therefore could have no syntax.
                    CSharpSyntaxNode syntax = lambda.Syntax;

                    // add cctor
                    // Frame.inst = new Frame()
                    var F = new SyntheticBoundNodeFactory(frame.StaticConstructor, syntax, CompilationState, diagnostics);
                    var body = F.Block(
                            F.Assignment(
                                F.Field(null, frame.SingletonCache),
                                F.New(frame.Constructor)),
                            F.Return());

                    CompilationState.AddSynthesizedMethod(frame.StaticConstructor, body);
                }
            }

            return _lazyStaticLambdaFrame;
        }

        /// <summary>
        /// Produce a bound expression representing a pointer to a frame of a particular frame type.
        /// </summary>
        /// <param name="syntax">The syntax to attach to the bound nodes produced</param>
        /// <param name="frameType">The type of frame to be returned</param>
        /// <returns>A bound node that computes the pointer to the required frame</returns>
        private BoundExpression FrameOfType(CSharpSyntaxNode syntax, NamedTypeSymbol frameType)
        {
            BoundExpression result = FramePointer(syntax, frameType.OriginalDefinition);
            Debug.Assert(result.Type == frameType);
            return result;
        }

        /// <summary>
        /// Produce a bound expression representing a pointer to a frame of a particular frame class.
        /// Note that for generic frames, the frameClass parameter is the generic definition, but
        /// the resulting expression will be constructed with the current type parameters.
        /// </summary>
        /// <param name="syntax">The syntax to attach to the bound nodes produced</param>
        /// <param name="frameClass">The class type of frame to be returned</param>
        /// <returns>A bound node that computes the pointer to the required frame</returns>
        protected override BoundExpression FramePointer(CSharpSyntaxNode syntax, NamedTypeSymbol frameClass)
        {
            Debug.Assert(frameClass.IsDefinition);

            // If in an instance method of the right type, we can just return the "this" pointer.
            if ((object)_currentFrameThis != null && _currentFrameThis.Type == frameClass)
            {
                return new BoundThisReference(syntax, frameClass);
            }

            // If the current method has by-ref struct closure parameters, and one of them is correct, use it.
            var lambda = _currentMethod as SynthesizedLambdaMethod;
            if (lambda != null)
            {
                var start = lambda.ParameterCount - lambda.ExtraSynthesizedParameterCount;
                for (var i = start; i < lambda.ParameterCount; i++)
                {
                    var potentialParameter = lambda.Parameters[i];
                    if (potentialParameter.Type.OriginalDefinition == frameClass)
                    {
                        return new BoundParameter(syntax, potentialParameter);
                    }
                }
            }

            // Otherwise we need to return the value from a frame pointer local variable...
            Symbol framePointer = _framePointers[frameClass];
            CapturedSymbolReplacement proxyField;
            if (proxies.TryGetValue(framePointer, out proxyField))
            {
                // However, frame pointer local variables themselves can be "captured".  In that case
                // the inner frames contain pointers to the enclosing frames.  That is, nested
                // frame pointers are organized in a linked list.
                return proxyField.Replacement(syntax, frameType => FramePointer(syntax, frameType));
            }

            var localFrame = framePointer as LocalSymbol;
            return new BoundLocal(syntax, localFrame, null, localFrame.Type);
        }

        private static void InsertAndFreePrologue(ArrayBuilder<BoundStatement> result, ArrayBuilder<BoundExpression> prologue)
        {
            foreach (var expr in prologue)
            {
                result.Add(new BoundExpressionStatement(expr.Syntax, expr));
            }

            prologue.Free();
        }

        /// <summary>
        /// Introduce a frame around the translation of the given node.
        /// </summary>
        /// <param name="node">The node whose translation should be translated to contain a frame</param>
        /// <param name="frame">The frame for the translated node</param>
        /// <param name="F">A function that computes the translation of the node.  It receives lists of added statements and added symbols</param>
        /// <returns>The translated statement, as returned from F</returns>
        private T IntroduceFrame<T>(BoundNode node, LambdaFrame frame, Func<ArrayBuilder<BoundExpression>, ArrayBuilder<LocalSymbol>, T> F)
        {
            var frameTypeParameters = ImmutableArray.Create(StaticCast<TypeSymbol>.From(_currentTypeParameters).SelectAsArray(TypeMap.TypeSymbolAsTypeWithModifiers), 0, frame.Arity);
            NamedTypeSymbol frameType = frame.ConstructIfGeneric(frameTypeParameters);

            Debug.Assert(frame.ScopeSyntaxOpt != null);
            LocalSymbol framePointer = new SynthesizedLocal(_topLevelMethod, frameType, SynthesizedLocalKind.LambdaDisplayClass, frame.ScopeSyntaxOpt);

            CSharpSyntaxNode syntax = node.Syntax;

            // assign new frame to the frame variable

            var prologue = ArrayBuilder<BoundExpression>.GetInstance();

            BoundExpression newFrame;
            if (frame.Constructor == null)
            {
                Debug.Assert(frame.TypeKind == TypeKind.Struct);
                newFrame = new BoundDefaultOperator(syntax: syntax, type: frameType);
            }
            else
            {
            MethodSymbol constructor = frame.Constructor.AsMember(frameType);
            Debug.Assert(frameType == constructor.ContainingType);
                newFrame = new BoundObjectCreationExpression(
                syntax: syntax,
                constructor: constructor);
            }

            prologue.Add(new BoundAssignmentOperator(syntax,
                new BoundLocal(syntax, framePointer, null, frameType),
                newFrame,
                frameType));

            CapturedSymbolReplacement oldInnermostFrameProxy = null;
            if ((object)_innermostFramePointer != null)
            {
                proxies.TryGetValue(_innermostFramePointer, out oldInnermostFrameProxy);
                if (_analysis.NeedsParentFrame.Contains(node))
                {
                    var capturedFrame = LambdaCapturedVariable.Create(frame, _innermostFramePointer, ref _synthesizedFieldNameIdDispenser);
                    FieldSymbol frameParent = capturedFrame.AsMember(frameType);
                    BoundExpression left = new BoundFieldAccess(syntax, new BoundLocal(syntax, framePointer, null, frameType), frameParent, null);
                    BoundExpression right = FrameOfType(syntax, frameParent.Type as NamedTypeSymbol);
                    BoundExpression assignment = new BoundAssignmentOperator(syntax, left, right, left.Type);

                    if (_currentMethod.MethodKind == MethodKind.Constructor && capturedFrame.Type == _currentMethod.ContainingType && !_seenBaseCall)
                    {
                        // Containing method is a constructor 
                        // Initialization statement for the "this" proxy must be inserted
                        // after the constructor initializer statement block
                        // This insertion will be done by the delegate F
                        Debug.Assert(_thisProxyInitDeferred == null);
                        _thisProxyInitDeferred = assignment;
                    }
                    else
                    {
                        prologue.Add(assignment);
                    }

                    if (CompilationState.Emitting)
                    {
                        Debug.Assert(capturedFrame.Type.IsReferenceType); // Make sure we're not accidentally capturing a struct by value
                        CompilationState.ModuleBuilderOpt.AddSynthesizedDefinition(frame, capturedFrame);
                    }

                    proxies[_innermostFramePointer] = new CapturedToFrameSymbolReplacement(capturedFrame, isReusable: false);
                }
            }

            // Capture any parameters of this block.  This would typically occur
            // at the top level of a method or lambda with captured parameters.
            // TODO: speed up the following by computing it in analysis.
            foreach (var variable in _analysis.CapturedVariables.Keys)
            {
                BoundNode varNode;
                if (!_analysis.VariableScope.TryGetValue(variable, out varNode) || varNode != node)
                {
                    continue;
                }

                InitVariableProxy(syntax, variable, framePointer, prologue);
            }

            Symbol oldInnermostFramePointer = _innermostFramePointer;
            _innermostFramePointer = framePointer;
            var addedLocals = ArrayBuilder<LocalSymbol>.GetInstance();
            addedLocals.Add(framePointer);
            _framePointers.Add(frame, framePointer);

            var result = F(prologue, addedLocals);

            _framePointers.Remove(frame);
            _innermostFramePointer = oldInnermostFramePointer;

            if ((object)_innermostFramePointer != null)
            {
                if (oldInnermostFrameProxy != null)
                {
                    proxies[_innermostFramePointer] = oldInnermostFrameProxy;
                }
                else
                {
                    proxies.Remove(_innermostFramePointer);
                }
            }

            return result;
        }

        private void InitVariableProxy(CSharpSyntaxNode syntax, Symbol symbol, LocalSymbol framePointer, ArrayBuilder<BoundExpression> prologue)
        {
            CapturedSymbolReplacement proxy;
            if (proxies.TryGetValue(symbol, out proxy))
            {
                BoundExpression value;
                switch (symbol.Kind)
                {
                    case SymbolKind.Parameter:
                        var parameter = (ParameterSymbol)symbol;
                        ParameterSymbol parameterToUse;
                        if (!_parameterMap.TryGetValue(parameter, out parameterToUse))
                        {
                            parameterToUse = parameter;
                        }

                        value = new BoundParameter(syntax, parameterToUse);
                        break;

                    case SymbolKind.Local:
                        if (!_assignLocals)
                        {
                            return;
                        }

                        var local = (LocalSymbol)symbol;
                        LocalSymbol localToUse;
                        if (!localMap.TryGetValue(local, out localToUse))
                        {
                            localToUse = local;
                        }

                        value = new BoundLocal(syntax, localToUse, null, localToUse.Type);
                        break;

                    default:
                        throw ExceptionUtilities.UnexpectedValue(symbol.Kind);
                }

                var left = proxy.Replacement(syntax, frameType1 => new BoundLocal(syntax, framePointer, null, framePointer.Type));
                var assignToProxy = new BoundAssignmentOperator(syntax, left, value, value.Type);
                prologue.Add(assignToProxy);
            }
        }

        #region Visit Methods

        protected override BoundNode VisitUnhoistedParameter(BoundParameter node)
        {
            ParameterSymbol replacementParameter;
            if (_parameterMap.TryGetValue(node.ParameterSymbol, out replacementParameter))
            {
                return new BoundParameter(node.Syntax, replacementParameter, replacementParameter.Type, node.HasErrors);
            }

            return base.VisitUnhoistedParameter(node);
        }

        public override BoundNode VisitThisReference(BoundThisReference node)
        {
            // "topLevelMethod.ThisParameter == null" can occur in a delegate creation expression because the method group
            // in the argument can have a "this" receiver even when "this"
            // is not captured because a static method is selected.  But we do preserve
            // the method group and its receiver in the bound tree.
            // No need to capture "this" in such case.

            // TODO: Why don't we drop "this" while lowering if method is static? 
            //       Actually, considering that method group expression does not evaluate to a particular value 
            //       why do we have it in the lowered tree at all?

            return (_currentMethod == _topLevelMethod || _topLevelMethod.ThisParameter == null ?
                node :
                FramePointer(node.Syntax, (NamedTypeSymbol)node.Type));
        }

        public override BoundNode VisitBaseReference(BoundBaseReference node)
        {
            return (!_currentMethod.IsStatic && _currentMethod.ContainingType == _topLevelMethod.ContainingType)
                ? node
                : FramePointer(node.Syntax, _topLevelMethod.ContainingType); // technically, not the correct static type
        }

        private void RemapLambdaOrLocalFunction(
            CSharpSyntaxNode syntax,
            MethodSymbol originalMethod,
            ImmutableArray<TypeSymbol> typeArgumentsOpt,
            ClosureKind closureKind,
            ref MethodSymbol synthesizedMethod,
            out BoundExpression receiver,
            out NamedTypeSymbol constructedFrame)
        {
            var translatedLambdaContainer = synthesizedMethod.ContainingType;
            var containerAsFrame = translatedLambdaContainer as LambdaFrame;

            // All of _currentTypeParameters might not be preserved here due to recursively calling upwards in the chain of local functions/lambdas
            Debug.Assert((typeArgumentsOpt.IsDefault && !originalMethod.IsGenericMethod) || (typeArgumentsOpt.Length == originalMethod.Arity));
            var totalTypeArgumentCount = (containerAsFrame?.Arity ?? 0) + synthesizedMethod.Arity;
            var realTypeArguments = ImmutableArray.Create(StaticCast<TypeSymbol>.From(_currentTypeParameters), 0, totalTypeArgumentCount - originalMethod.Arity);
            if (!typeArgumentsOpt.IsDefault)
            {
                realTypeArguments = realTypeArguments.Concat(typeArgumentsOpt);
            }

            if (containerAsFrame != null && containerAsFrame.Arity != 0)
            {
                var containerTypeArguments = ImmutableArray.Create(realTypeArguments, 0, containerAsFrame.Arity);
                realTypeArguments = ImmutableArray.Create(realTypeArguments, containerAsFrame.Arity, realTypeArguments.Length - containerAsFrame.Arity);
                constructedFrame = containerAsFrame.Construct(containerTypeArguments);
            }
            else
            {
                constructedFrame = translatedLambdaContainer;
            }

            // for instance lambdas, receiver is the frame
            // for static lambdas, get the singleton receiver
            if (closureKind == ClosureKind.Singleton)
            {
                var field = containerAsFrame.SingletonCache.AsMember(constructedFrame);
                receiver = new BoundFieldAccess(syntax, null, field, constantValueOpt: null);
            }
            else if (closureKind == ClosureKind.Static)
            {
                receiver = null;
            }
            else // ThisOnly and General
            {
                receiver = FrameOfType(syntax, constructedFrame);
            }

            synthesizedMethod = synthesizedMethod.AsMember(constructedFrame);
            if (synthesizedMethod.IsGenericMethod)
            {
                synthesizedMethod = synthesizedMethod.Construct(StaticCast<TypeSymbol>.From(realTypeArguments));
            }
            else
            {
                Debug.Assert(realTypeArguments.Length == 0);
            }
        }

        private void RemapLocalFunction(
            CSharpSyntaxNode syntax, MethodSymbol symbol,
            out BoundExpression receiver, out MethodSymbol method,
            ref ImmutableArray<BoundExpression> parameters,
            ImmutableArray<TypeSymbol> typeArguments = default(ImmutableArray<TypeSymbol>))
        {
            Debug.Assert(symbol.MethodKind == MethodKind.LocalFunction);

            var constructed = symbol as ConstructedMethodSymbol;
            if (constructed != null)
            {
                RemapLocalFunction(syntax, constructed.ConstructedFrom, out receiver, out method, ref parameters, this.TypeMap.SubstituteTypes(constructed.TypeArguments).SelectAsArray(t => t.Type));
                return;
            }

            var mappedLocalFunction = _localFunctionMap[(LocalFunctionSymbol)symbol];

            var lambda = mappedLocalFunction.Symbol;
            var frameCount = lambda.ExtraSynthesizedParameterCount;
            if (frameCount != 0)
            {
                Debug.Assert(!parameters.IsDefault);
                var builder = ArrayBuilder<BoundExpression>.GetInstance();
                builder.AddRange(parameters);
                var start = lambda.ParameterCount - frameCount;
                for (int i = start; i < lambda.ParameterCount; i++)
                {
                    // will always be a LambdaFrame, it's always a closure class
                    var frameType = (NamedTypeSymbol)lambda.Parameters[i].Type.OriginalDefinition;
                    if (frameType.IsGenericType)
                    {
                        var typeParameters = ((LambdaFrame)frameType).ConstructedFromTypeParameters;
                        var subst = this.TypeMap.SubstituteTypeParameters(typeParameters);
                        frameType = frameType.Construct(subst);
                    }
                    var frame = FrameOfType(syntax, frameType);
                    builder.Add(frame);
                }
                parameters = builder.ToImmutableAndFree();
            }

            method = lambda;
            NamedTypeSymbol constructedFrame;
            RemapLambdaOrLocalFunction(syntax, symbol, typeArguments, mappedLocalFunction.ClosureKind, ref method, out receiver, out constructedFrame);
        }

        public override BoundNode VisitCall(BoundCall node)
        {
            if (node.Method.MethodKind == MethodKind.LocalFunction)
            {
                BoundExpression receiver;
                MethodSymbol method;
                var arguments = node.Arguments;
                RemapLocalFunction(node.Syntax, node.Method, out receiver, out method, ref arguments);
                node = node.Update(receiver, method, arguments);
            }
            var visited = base.VisitCall(node);
            if (visited.Kind != BoundKind.Call)
            {
                return visited;
            }

            var rewritten = (BoundCall)visited;

            // Check if we need to init the 'this' proxy in a ctor call
            if (!_seenBaseCall)
            {
                _seenBaseCall = _currentMethod == _topLevelMethod && node.IsConstructorInitializer();
                if (_seenBaseCall && _thisProxyInitDeferred != null)
                {
                    // Insert the this proxy assignment after the ctor call.
                    // Create bound sequence: { ctor call, thisProxyInitDeferred }
                    return new BoundSequence(
                        syntax: node.Syntax,
                        locals: ImmutableArray<LocalSymbol>.Empty,
                        sideEffects: ImmutableArray.Create<BoundExpression>(rewritten),
                        value: _thisProxyInitDeferred,
                        type: rewritten.Type);
                }
            }

            return rewritten;
        }

        private BoundSequence RewriteSequence(BoundSequence node, ArrayBuilder<BoundExpression> prologue, ArrayBuilder<LocalSymbol> newLocals)
        {
            RewriteLocals(node.Locals, newLocals);

            foreach (var expr in node.SideEffects)
            {
                var replacement = (BoundExpression)this.Visit(expr);
                if (replacement != null) prologue.Add(replacement);
            }

            var newValue = (BoundExpression)this.Visit(node.Value);
            var newType = this.VisitType(node.Type);

            return node.Update(newLocals.ToImmutableAndFree(), prologue.ToImmutableAndFree(), newValue, newType);
        }

        public override BoundNode VisitBlock(BoundBlock node)
        {
            LambdaFrame frame;
            // Test if this frame has captured variables and requires the introduction of a closure class.
            if (_frames.TryGetValue(node, out frame))
            {
                return IntroduceFrame(node, frame, (ArrayBuilder<BoundExpression> prologue, ArrayBuilder<LocalSymbol> newLocals) =>
                    RewriteBlock(node, prologue, newLocals));
            }
            else
            {
                return RewriteBlock(node, ArrayBuilder<BoundExpression>.GetInstance(), ArrayBuilder<LocalSymbol>.GetInstance());
            }
        }

        private BoundBlock RewriteBlock(BoundBlock node, ArrayBuilder<BoundExpression> prologue, ArrayBuilder<LocalSymbol> newLocals)
        {
            RewriteLocals(node.Locals, newLocals);

            var newStatements = ArrayBuilder<BoundStatement>.GetInstance();

            if (prologue.Count > 0)
            {
                newStatements.Add(new BoundSequencePoint(null, null) { WasCompilerGenerated = true });
            }

            InsertAndFreePrologue(newStatements, prologue);

            foreach (var statement in node.Statements)
            {
                var replacement = (BoundStatement)this.Visit(statement);
                if (replacement != null)
                {
                    newStatements.Add(replacement);
                }
            }

            // TODO: we may not need to update if there was nothing to rewrite.
            return node.Update(newLocals.ToImmutableAndFree(), node.LocalFunctions, newStatements.ToImmutableAndFree());
        }

        public override BoundNode VisitCatchBlock(BoundCatchBlock node)
        {
            // Test if this frame has captured variables and requires the introduction of a closure class.
            LambdaFrame frame;
            if (_frames.TryGetValue(node, out frame))
            {
                return IntroduceFrame(node, frame, (ArrayBuilder<BoundExpression> prologue, ArrayBuilder<LocalSymbol> newLocals) =>
                {
                    return RewriteCatch(node, prologue, newLocals);
                });
            }
            else
            {
                return RewriteCatch(node, ArrayBuilder<BoundExpression>.GetInstance(), ArrayBuilder<LocalSymbol>.GetInstance());
            }
        }

        private BoundNode RewriteCatch(BoundCatchBlock node, ArrayBuilder<BoundExpression> prologue, ArrayBuilder<LocalSymbol> newLocals)
        {
            LocalSymbol newLocal;
            if ((object)node.LocalOpt != null && TryRewriteLocal(node.LocalOpt, out newLocal))
            {
                newLocals.Add(newLocal);
            }

            LocalSymbol rewrittenCatchLocal;

            if (newLocals.Count > 0)
            {
                // If the original LocalOpt was lifted into a closure,
                // the newLocals will contain a frame reference. In this case, 
                // instead of an actual local, catch will own the frame reference.

                Debug.Assert((object)node.LocalOpt != null && newLocals.Count == 1);
                rewrittenCatchLocal = newLocals[0];
            }
            else
            {
                Debug.Assert((object)node.LocalOpt == null);
                rewrittenCatchLocal = null;
            }

            // If exception variable got lifted, IntroduceFrame will give us frame init prologue.
            // It needs to run before the exception variable is accessed.
            // To ensure that, we will make exception variable a sequence that performs prologue as its side-effects.
            BoundExpression rewrittenExceptionSource = null;
            var rewrittenFilter = (BoundExpression)this.Visit(node.ExceptionFilterOpt);
            if (node.ExceptionSourceOpt != null)
            {
                rewrittenExceptionSource = (BoundExpression)Visit(node.ExceptionSourceOpt);
                if (prologue.Count > 0)
                {
                    rewrittenExceptionSource = new BoundSequence(
                        rewrittenExceptionSource.Syntax,
                        ImmutableArray.Create<LocalSymbol>(),
                        prologue.ToImmutable(),
                        rewrittenExceptionSource,
                        rewrittenExceptionSource.Type);
                }
            }
            else if (prologue.Count > 0)
            {
                Debug.Assert(rewrittenFilter != null);
                rewrittenFilter = new BoundSequence(
                    rewrittenFilter.Syntax,
                    ImmutableArray.Create<LocalSymbol>(),
                    prologue.ToImmutable(),
                    rewrittenFilter,
                    rewrittenFilter.Type);
            }

            // done with this.
            newLocals.Free();
            prologue.Free();

            // rewrite filter and body
            // NOTE: this will proxy all accesses to exception local if that got lifted.
            var exceptionTypeOpt = this.VisitType(node.ExceptionTypeOpt);
            var rewrittenBlock = (BoundBlock)this.Visit(node.Body);

            return node.Update(
                rewrittenCatchLocal,
                rewrittenExceptionSource,
                exceptionTypeOpt,
                rewrittenFilter,
                rewrittenBlock,
                node.IsSynthesizedAsyncCatchAll);
        }

        public override BoundNode VisitSequence(BoundSequence node)
        {
            LambdaFrame frame;
            // Test if this frame has captured variables and requires the introduction of a closure class.
            if (_frames.TryGetValue(node, out frame))
            {
                return IntroduceFrame(node, frame, (ArrayBuilder<BoundExpression> prologue, ArrayBuilder<LocalSymbol> newLocals) =>
                {
                    return RewriteSequence(node, prologue, newLocals);
                });
            }
            else
            {
                return RewriteSequence(node, ArrayBuilder<BoundExpression>.GetInstance(), ArrayBuilder<LocalSymbol>.GetInstance());
            }
        }

        public override BoundNode VisitStatementList(BoundStatementList node)
        {
            LambdaFrame frame;
            // Test if this frame has captured variables and requires the introduction of a closure class.
            // That can occur for a BoundStatementList if it is the body of a method with captured parameters.
            if (_frames.TryGetValue(node, out frame))
            {
                return IntroduceFrame(node, frame, (ArrayBuilder<BoundExpression> prologue, ArrayBuilder<LocalSymbol> newLocals) =>
                {
                    var newStatements = ArrayBuilder<BoundStatement>.GetInstance();
                    InsertAndFreePrologue(newStatements, prologue);

                    foreach (var s in node.Statements)
                    {
                        newStatements.Add((BoundStatement)this.Visit(s));
                    }

                    return new BoundBlock(node.Syntax, newLocals.ToImmutableAndFree(), ImmutableArray<LocalFunctionSymbol>.Empty, newStatements.ToImmutableAndFree(), node.HasErrors);
                });
            }
            else
            {
                return base.VisitStatementList(node);
            }
        }

        public override BoundNode VisitSwitchStatement(BoundSwitchStatement node)
        {
            LambdaFrame frame;
            // Test if this frame has captured variables and requires the introduction of a closure class.
            if (_frames.TryGetValue(node, out frame))
            {
                return IntroduceFrame(node, frame, (ArrayBuilder<BoundExpression> prologue, ArrayBuilder<LocalSymbol> newLocals) =>
                {
                    var newStatements = ArrayBuilder<BoundStatement>.GetInstance();
                    InsertAndFreePrologue(newStatements, prologue);
                    newStatements.Add((BoundStatement)base.VisitSwitchStatement(node));

                    return new BoundBlock(node.Syntax, newLocals.ToImmutableAndFree(), ImmutableArray<LocalFunctionSymbol>.Empty, newStatements.ToImmutableAndFree(), node.HasErrors);
                });
            }
            else
            {
                return base.VisitSwitchStatement(node);
            }
        }

        public override BoundNode VisitDelegateCreationExpression(BoundDelegateCreationExpression node)
        {
            // A delegate creation expression of the form "new Action( ()=>{} )" is treated exactly like
            // (Action)(()=>{})
            if (node.Argument.Kind == BoundKind.Lambda)
            {
                return RewriteLambdaConversion((BoundLambda)node.Argument);
            }
            else
            {
                if (node.MethodOpt?.MethodKind == MethodKind.LocalFunction)
                {
                    BoundExpression receiver;
                    MethodSymbol method;
                    var arguments = default(ImmutableArray<BoundExpression>);
                    RemapLocalFunction(node.Syntax, node.MethodOpt, out receiver, out method, ref arguments);
                    var result = new BoundDelegateCreationExpression(node.Syntax, receiver, method, isExtensionMethod: false, type: node.Type);
                    return result;
                }
                return base.VisitDelegateCreationExpression(node);
            }
        }

        public override BoundNode VisitConversion(BoundConversion conversion)
        {
            if (conversion.ConversionKind == ConversionKind.AnonymousFunction)
            {
                var result = (BoundExpression)RewriteLambdaConversion((BoundLambda)conversion.Operand);
                return _inExpressionLambda && conversion.ExplicitCastInCode
                    ? new BoundConversion(
                        syntax: conversion.Syntax,
                        operand: result,
                        conversionKind: conversion.ConversionKind,
                        resultKind: conversion.ResultKind,
                        isBaseConversion: false,
                        symbolOpt: null,
                        @checked: false,
                        explicitCastInCode: true,
                        isExtensionMethod: false,
                        isArrayIndex: false,
                        constantValueOpt: conversion.ConstantValueOpt,
                        type: conversion.Type)
                    : result;
            }
            else
            {
                if (conversion.ConversionKind == ConversionKind.MethodGroup && conversion.SymbolOpt?.MethodKind == MethodKind.LocalFunction)
                {
                    BoundExpression receiver;
                    MethodSymbol method;
                    var arguments = default(ImmutableArray<BoundExpression>);
                    RemapLocalFunction(conversion.Syntax, conversion.SymbolOpt, out receiver, out method, ref arguments);
                    var result = new BoundDelegateCreationExpression(conversion.Syntax, receiver, method, isExtensionMethod: false, type: conversion.Type);
                    return result;
                }
                return base.VisitConversion(conversion);
            }
        }

        public override BoundNode VisitLocalFunctionStatement(BoundLocalFunctionStatement node)
        {
            ClosureKind closureKind;
            NamedTypeSymbol translatedLambdaContainer;
            LambdaFrame containerAsFrame;
            BoundNode lambdaScope;
            DebugId topLevelMethodId;
            DebugId lambdaId;
            RewriteLambdaOrLocalFunction(
                node,
                out closureKind,
                out translatedLambdaContainer,
                out containerAsFrame,
                out lambdaScope,
                out topLevelMethodId,
                out lambdaId);

            return new BoundNoOpStatement(node.Syntax, NoOpStatementFlavor.Default);
        }

        private DebugId GetTopLevelMethodId()
        {
            return slotAllocatorOpt?.MethodId ?? new DebugId(_topLevelMethodOrdinal, CompilationState.ModuleBuilderOpt.CurrentGenerationOrdinal);
        }

        private DebugId GetClosureId(SyntaxNode syntax, ArrayBuilder<ClosureDebugInfo> closureDebugInfo)
        {
            Debug.Assert(syntax != null);

            DebugId closureId;
            DebugId previousClosureId;
            if (slotAllocatorOpt != null && slotAllocatorOpt.TryGetPreviousClosure(syntax, out previousClosureId))
            {
                closureId = previousClosureId;
            }
            else
            {
                closureId = new DebugId(closureDebugInfo.Count, CompilationState.ModuleBuilderOpt.CurrentGenerationOrdinal);
            }

            int syntaxOffset = _topLevelMethod.CalculateLocalSyntaxOffset(syntax.SpanStart, syntax.SyntaxTree);
            closureDebugInfo.Add(new ClosureDebugInfo(syntaxOffset, closureId));

            return closureId;
        }

        private DebugId GetLambdaId(SyntaxNode syntax, ClosureKind closureKind, int closureOrdinal)
        {
            Debug.Assert(syntax != null);

            SyntaxNode lambdaOrLambdaBodySyntax;
            var anonymousFunction = syntax as AnonymousFunctionExpressionSyntax;
            var localFunction = syntax as LocalFunctionStatementSyntax;
            bool isLambdaBody;

            if (anonymousFunction != null)
            {
                lambdaOrLambdaBodySyntax = anonymousFunction.Body;
                isLambdaBody = true;
            }
            else if (localFunction != null)
            {
                lambdaOrLambdaBodySyntax = (SyntaxNode)localFunction.Body ?? localFunction.ExpressionBody;
                isLambdaBody = true;
            }
            else if (LambdaUtilities.IsQueryPairLambda(syntax))
            {
                // "pair" query lambdas
                lambdaOrLambdaBodySyntax = syntax;
                isLambdaBody = false;
                Debug.Assert(closureKind == ClosureKind.Singleton);
            }
            else
            {
                // query lambdas
                lambdaOrLambdaBodySyntax = syntax;
                isLambdaBody = true;
            }

            Debug.Assert(!isLambdaBody || LambdaUtilities.IsLambdaBody(lambdaOrLambdaBodySyntax));

            // determine lambda ordinal and calculate syntax offset

            DebugId lambdaId;
            DebugId previousLambdaId;
            if (slotAllocatorOpt != null && slotAllocatorOpt.TryGetPreviousLambda(lambdaOrLambdaBodySyntax, isLambdaBody, out previousLambdaId))
            {
                lambdaId = previousLambdaId;
            }
            else
            {
                lambdaId = new DebugId(_lambdaDebugInfoBuilder.Count, CompilationState.ModuleBuilderOpt.CurrentGenerationOrdinal);
            }

            int syntaxOffset = _topLevelMethod.CalculateLocalSyntaxOffset(lambdaOrLambdaBodySyntax.SpanStart, lambdaOrLambdaBodySyntax.SyntaxTree);
            _lambdaDebugInfoBuilder.Add(new LambdaDebugInfo(syntaxOffset, lambdaId, closureOrdinal));
            return lambdaId;
        }

        private SynthesizedLambdaMethod RewriteLambdaOrLocalFunction(
            IBoundLambdaOrFunction node,
            out ClosureKind closureKind,
            out NamedTypeSymbol translatedLambdaContainer,
            out LambdaFrame containerAsFrame,
            out BoundNode lambdaScope,
            out DebugId topLevelMethodId,
            out DebugId lambdaId)
        {
            ImmutableArray<TypeSymbol> structClosures;
            int closureOrdinal;
            if (_analysis.LambdaScopes.TryGetValue(node.Symbol, out lambdaScope))
            {
<<<<<<< HEAD
                containerAsFrame = _frames[lambdaScope];
                var structClosureParamBuilder = ArrayBuilder<TypeSymbol>.GetInstance();
                while (containerAsFrame != null && containerAsFrame.IsValueType)
                {
                    structClosureParamBuilder.Add(containerAsFrame);
                    if (this._analysis.NeedsParentFrame.Contains(lambdaScope))
                    {
                        var found = false;
                        while (this._analysis.ScopeParent.TryGetValue(lambdaScope, out lambdaScope))
                        {
                            if (_frames.TryGetValue(lambdaScope, out containerAsFrame))
                            {
                                found = true;
                                break;
=======
                var newType = VisitType(node.Type);
                var newBody = (BoundBlock)Visit(node.Body);
                node = node.Update(node.Symbol, newBody, node.Diagnostics, node.Binder, newType);
                var result0 = wasInExpressionLambda ? node : ExpressionLambdaRewriter.RewriteLambda(node, CompilationState, TypeMap, RecursionDepth, Diagnostics);
                _inExpressionLambda = wasInExpressionLambda;
                return result0;
>>>>>>> 1a63e393
            }
                        }
                        if (found)
                        {
                            continue;
                        }
                    }
                    // can happen when scope no longer needs parent frame, or we're at the outermost level and the "parent frame" is top level "this".
                    lambdaScope = null;
                    containerAsFrame = null;
                }
                // Reverse it because we're going from inner to outer, and parameters are in order of outer to inner
                structClosureParamBuilder.ReverseContents();
                structClosures = structClosureParamBuilder.ToImmutableAndFree();
                if (containerAsFrame == null)
                {
                    closureKind = ClosureKind.Static; // not exactly... but we've rewritten the receiver to be a by-ref parameter
                    translatedLambdaContainer = _topLevelMethod.ContainingType;
                    closureOrdinal = LambdaDebugInfo.StaticClosureOrdinal;
                }
                else
            {
                closureKind = ClosureKind.General;
                    translatedLambdaContainer = containerAsFrame;
                closureOrdinal = containerAsFrame.ClosureOrdinal;
            }
            }
            else if (_analysis.CapturedVariablesByLambda[node.Symbol].Count == 0)
            {
                if (_analysis.MethodsConvertedToDelegates.Contains(node.Symbol))
            {
                translatedLambdaContainer = containerAsFrame = GetStaticFrame(Diagnostics, node);
                    closureKind = ClosureKind.Singleton;
                    closureOrdinal = LambdaDebugInfo.StaticClosureOrdinal;
                }
                else
                {
                    containerAsFrame = null;
                    translatedLambdaContainer = _topLevelMethod.ContainingType;
                closureKind = ClosureKind.Static;
                closureOrdinal = LambdaDebugInfo.StaticClosureOrdinal;
            }
                structClosures = default(ImmutableArray<TypeSymbol>);
            }
            else
            {
                containerAsFrame = null;
                translatedLambdaContainer = _topLevelMethod.ContainingType;
                closureKind = ClosureKind.ThisOnly;
                closureOrdinal = LambdaDebugInfo.ThisOnlyClosureOrdinal;
                structClosures = default(ImmutableArray<TypeSymbol>);
            }

            // Move the body of the lambda to a freshly generated synthetic method on its frame.
            topLevelMethodId = GetTopLevelMethodId();
            lambdaId = GetLambdaId(node.Syntax, closureKind, closureOrdinal);

            var synthesizedMethod = new SynthesizedLambdaMethod(translatedLambdaContainer, structClosures, closureKind, _topLevelMethod, topLevelMethodId, node, lambdaId);
            CompilationState.ModuleBuilderOpt.AddSynthesizedDefinition(translatedLambdaContainer, synthesizedMethod);

            foreach (var parameter in node.Symbol.Parameters)
            {
                _parameterMap.Add(parameter, synthesizedMethod.Parameters[parameter.Ordinal]);
            }

            if (node is BoundLocalFunctionStatement)
            {
                _localFunctionMap[((BoundLocalFunctionStatement)node).Symbol] = new MappedLocalFunction(synthesizedMethod, closureKind);
            }

            // rewrite the lambda body as the generated method's body
            var oldMethod = _currentMethod;
            var oldFrameThis = _currentFrameThis;
            var oldTypeParameters = _currentTypeParameters;
            var oldInnermostFramePointer = _innermostFramePointer;
            var oldTypeMap = _currentLambdaBodyTypeMap;
            var oldAddedStatements = _addedStatements;
            var oldAddedLocals = _addedLocals;
            _addedStatements = null;
            _addedLocals = null;

            // switch to the generated method

            _currentMethod = synthesizedMethod;
            if (closureKind == ClosureKind.Static || closureKind == ClosureKind.Singleton)
            {
                // no link from a static lambda to its container
                _innermostFramePointer = _currentFrameThis = null;
            }
            else
            {
                _currentFrameThis = synthesizedMethod.ThisParameter;
                _innermostFramePointer = null;
                _framePointers.TryGetValue(translatedLambdaContainer, out _innermostFramePointer);
            }

            _currentTypeParameters = containerAsFrame?.TypeParameters.Concat(synthesizedMethod.TypeParameters) ?? synthesizedMethod.TypeParameters;
            _currentLambdaBodyTypeMap = synthesizedMethod.TypeMap;

            var body = AddStatementsIfNeeded((BoundStatement)VisitBlock(node.Body));
            CheckLocalsDefined(body);
            CompilationState.AddSynthesizedMethod(synthesizedMethod, body);

            // return to the old method

            _currentMethod = oldMethod;
            _currentFrameThis = oldFrameThis;
            _currentTypeParameters = oldTypeParameters;
            _innermostFramePointer = oldInnermostFramePointer;
            _currentLambdaBodyTypeMap = oldTypeMap;
            _addedLocals = oldAddedLocals;
            _addedStatements = oldAddedStatements;

            return synthesizedMethod;
            }

        private BoundNode RewriteLambdaConversion(BoundLambda node)
            {
            var wasInExpressionLambda = _inExpressionLambda;
            _inExpressionLambda = _inExpressionLambda || node.Type.IsExpressionTree();

            if (_inExpressionLambda)
            {
                var newType = VisitType(node.Type);
                var newBody = (BoundBlock)Visit(node.Body);
                node = node.Update(node.Symbol, newBody, node.Diagnostics, node.Binder, newType);
                var result0 = wasInExpressionLambda ? node : ExpressionLambdaRewriter.RewriteLambda(node, CompilationState, TypeMap, Diagnostics);
                _inExpressionLambda = wasInExpressionLambda;
                return result0;
            }

            ClosureKind closureKind;
            NamedTypeSymbol translatedLambdaContainer;
            LambdaFrame containerAsFrame;
            BoundNode lambdaScope;
            DebugId topLevelMethodId;
            DebugId lambdaId;
            SynthesizedLambdaMethod synthesizedMethod = RewriteLambdaOrLocalFunction(
                node,
                out closureKind,
                out translatedLambdaContainer,
                out containerAsFrame,
                out lambdaScope,
                out topLevelMethodId,
                out lambdaId);

            MethodSymbol referencedMethod = synthesizedMethod;
            BoundExpression receiver;
            NamedTypeSymbol constructedFrame;
            RemapLambdaOrLocalFunction(node.Syntax, node.Symbol, default(ImmutableArray<TypeSymbol>), closureKind, ref referencedMethod, out receiver, out constructedFrame);

            // Rewrite the lambda expression (and the enclosing anonymous method conversion) as a delegate creation expression

            TypeSymbol type = this.VisitType(node.Type);

            // static lambdas are emitted as instance methods on a singleton receiver
            // delegates invoke dispatch is optimized for instance delegates so 
            // it is preferable to emit lambdas as instance methods even when lambdas 
            // do not capture anything
            BoundExpression result = new BoundDelegateCreationExpression(
                node.Syntax,
                receiver,
                referencedMethod,
                isExtensionMethod: false,
                type: type);

            // if the block containing the lambda is not the innermost block,
            // or the lambda is static, then the lambda object should be cached in its frame.
            // NOTE: we are not caching static lambdas in static ctors - cannot reuse such cache.
            var shouldCacheForStaticMethod = closureKind == ClosureKind.Singleton &&
                _currentMethod.MethodKind != MethodKind.StaticConstructor &&
                !referencedMethod.IsGenericMethod;

            // NOTE: We require "lambdaScope != null". 
            //       We do not want to introduce a field into an actual user's class (not a synthetic frame).
            var shouldCacheInLoop = lambdaScope != null &&
                lambdaScope != _analysis.ScopeParent[node.Body] &&
                InLoopOrLambda(node.Syntax, lambdaScope.Syntax);

            if (shouldCacheForStaticMethod || shouldCacheInLoop)
            {
                // replace the expression "new Delegate(frame.M)" with "frame.cache ?? (frame.cache = new Delegate(frame.M));
                var F = new SyntheticBoundNodeFactory(_currentMethod, node.Syntax, CompilationState, Diagnostics);
                try
                {
                    BoundExpression cache;
                    if (shouldCacheForStaticMethod || shouldCacheInLoop && (object)containerAsFrame != null)
                    {
                        // Since the cache variable will be in a container with possibly alpha-rewritten generic parameters, we need to
                        // substitute the original type according to the type map for that container. That substituted type may be
                        // different from the local variable `type`, which has the node's type substituted for the current container.
                        var cacheVariableType = containerAsFrame.TypeMap.SubstituteType(node.Type).Type;

                        var cacheVariableName = GeneratedNames.MakeLambdaCacheFieldName(
                            // If we are generating the field into a display class created exclusively for the lambda the lambdaOrdinal itself is unique already, 
                            // no need to include the top-level method ordinal in the field name.
                            (closureKind == ClosureKind.General) ? -1 : topLevelMethodId.Ordinal,
                            topLevelMethodId.Generation,
                            lambdaId.Ordinal,
                            lambdaId.Generation);

                        var cacheField = new SynthesizedLambdaCacheFieldSymbol(translatedLambdaContainer, cacheVariableType, cacheVariableName, _topLevelMethod, isReadOnly: false, isStatic: closureKind == ClosureKind.Singleton);
                        CompilationState.ModuleBuilderOpt.AddSynthesizedDefinition(translatedLambdaContainer, cacheField);
                        cache = F.Field(receiver, cacheField.AsMember(constructedFrame)); //NOTE: the field was added to the unconstructed frame type.
                    }
                    else
                    {
                        // the lambda captures at most the "this" of the enclosing method.  We cache its delegate in a local variable.
                        var cacheLocal = F.SynthesizedLocal(type, kind: SynthesizedLocalKind.CachedAnonymousMethodDelegate);
                        if (_addedLocals == null) _addedLocals = ArrayBuilder<LocalSymbol>.GetInstance();
                        _addedLocals.Add(cacheLocal);
                        if (_addedStatements == null) _addedStatements = ArrayBuilder<BoundStatement>.GetInstance();
                        cache = F.Local(cacheLocal);
                        _addedStatements.Add(F.Assignment(cache, F.Null(type)));
                    }

                    result = F.Coalesce(cache, F.AssignmentExpression(cache, result));
                }
                catch (SyntheticBoundNodeFactory.MissingPredefinedMember ex)
                {
                    Diagnostics.Add(ex.Diagnostic);
                    return new BoundBadExpression(F.Syntax, LookupResultKind.Empty, ImmutableArray<Symbol>.Empty, ImmutableArray.Create<BoundNode>(node), node.Type);
                }
            }

            return result;
        }

        // This helper checks syntactically whether there is a loop or lambda expression
        // between given lambda syntax and the syntax that corresponds to its closure.
        // we use this heuristic as a hint that the lambda delegate may be created 
        // multiple times with same closure.
        // In such cases it makes sense to cache the delegate.
        //
        // Examples:
        //            int x = 123;
        //            for (int i = 1; i< 10; i++)
        //            {
        //                if (i< 2)
        //                {
        //                    arr[i].Execute(arg => arg + x);  // delegate should be cached
        //                }
        //            }

        //            for (int i = 1; i< 10; i++)
        //            {
        //                var val = i;
        //                if (i< 2)
        //                {
        //                    int y = i + i;
        //                    System.Console.WriteLine(y);
        //                    arr[i].Execute(arg => arg + val);  // delegate should NOT be cached (closure created inside the loop)
        //                }
        //            }
        //
        private static bool InLoopOrLambda(SyntaxNode lambdaSyntax, SyntaxNode scopeSyntax)
        {
            var curSyntax = lambdaSyntax.Parent;
            while (curSyntax != null && curSyntax != scopeSyntax)
            {
                switch (curSyntax.Kind())
                {
                    case SyntaxKind.ForStatement:
                    case SyntaxKind.ForEachStatement:
                    case SyntaxKind.WhileStatement:
                    case SyntaxKind.DoStatement:
                    case SyntaxKind.SimpleLambdaExpression:
                    case SyntaxKind.ParenthesizedLambdaExpression:
                        return true;
                }

                curSyntax = curSyntax.Parent;
            }

            return false;
        }

        public override BoundNode VisitLambda(BoundLambda node)
        {
            // these nodes have been handled in the context of the enclosing anonymous method conversion.
            throw ExceptionUtilities.Unreachable;
        }

        #endregion

#if CHECK_LOCALS
        /// <summary>
        /// Ensure that local variables are always in scope where used in bound trees
        /// </summary>
        /// <param name="node"></param>
        static partial void CheckLocalsDefined(BoundNode node)
        {
            LocalsDefinedScanner.INSTANCE.Visit(node);
        }

        class LocalsDefinedScanner : BoundTreeWalker
        {
            internal static LocalsDefinedScanner INSTANCE = new LocalsDefinedScanner();

            HashSet<Symbol> localsDefined = new HashSet<Symbol>();

            public override BoundNode VisitLocal(BoundLocal node)
            {
                Debug.Assert(node.LocalSymbol.IsConst || localsDefined.Contains(node.LocalSymbol));
                return base.VisitLocal(node);
            }

            public override BoundNode VisitSequence(BoundSequence node)
            {
                try
                {
                    if (!node.Locals.IsNullOrEmpty)
                        foreach (var l in node.Locals)
                            localsDefined.Add(l);
                    return base.VisitSequence(node);
                }
                finally
                {
                    if (!node.Locals.IsNullOrEmpty)
                        foreach (var l in node.Locals)
                            localsDefined.Remove(l);
                }
            }

            public override BoundNode VisitCatchBlock(BoundCatchBlock node)
            {
                try
                {
                    if ((object)node.LocalOpt != null) localsDefined.Add(node.LocalOpt);
                    return base.VisitCatchBlock(node);
                }
                finally
                {
                    if ((object)node.LocalOpt != null) localsDefined.Remove(node.LocalOpt);
                }
            }

            public override BoundNode VisitSwitchStatement(BoundSwitchStatement node)
            {
                try
                {
                    if (!node.LocalsOpt.IsNullOrEmpty)
                        foreach (var l in node.LocalsOpt)
                            localsDefined.Add(l);
                    return base.VisitSwitchStatement(node);
                }
                finally
                {
                    if (!node.LocalsOpt.IsNullOrEmpty)
                        foreach (var l in node.LocalsOpt)
                            localsDefined.Remove(l);
                }
            }

            public override BoundNode VisitBlock(BoundBlock node)
            {
                try
                {
                    if (!node.LocalsOpt.IsNullOrEmpty)
                        foreach (var l in node.LocalsOpt)
                            localsDefined.Add(l);
                    return base.VisitBlock(node);
                }
                finally
                {
                    if (!node.LocalsOpt.IsNullOrEmpty)
                        foreach (var l in node.LocalsOpt)
                            localsDefined.Remove(l);
                }
            }
        }
#endif
    }
}<|MERGE_RESOLUTION|>--- conflicted
+++ resolved
@@ -346,7 +346,7 @@
                     frame.Constructor,
                     FlowAnalysisPass.AppendImplicitReturn(
                         MethodCompiler.BindMethodBody(frame.Constructor, CompilationState, null),
-                    frame.Constructor));
+                        frame.Constructor));
             }
             }
 
@@ -396,7 +396,7 @@
                         frame.Constructor,
                         FlowAnalysisPass.AppendImplicitReturn(
                             MethodCompiler.BindMethodBody(frame.Constructor, CompilationState, null),
-                        frame.Constructor));
+                            frame.Constructor));
 
                     // associate the frame with the first lambda that caused it to exist. 
                     // we need to associate this with some syntax.
@@ -1214,7 +1214,6 @@
             int closureOrdinal;
             if (_analysis.LambdaScopes.TryGetValue(node.Symbol, out lambdaScope))
             {
-<<<<<<< HEAD
                 containerAsFrame = _frames[lambdaScope];
                 var structClosureParamBuilder = ArrayBuilder<TypeSymbol>.GetInstance();
                 while (containerAsFrame != null && containerAsFrame.IsValueType)
@@ -1229,14 +1228,6 @@
                             {
                                 found = true;
                                 break;
-=======
-                var newType = VisitType(node.Type);
-                var newBody = (BoundBlock)Visit(node.Body);
-                node = node.Update(node.Symbol, newBody, node.Diagnostics, node.Binder, newType);
-                var result0 = wasInExpressionLambda ? node : ExpressionLambdaRewriter.RewriteLambda(node, CompilationState, TypeMap, RecursionDepth, Diagnostics);
-                _inExpressionLambda = wasInExpressionLambda;
-                return result0;
->>>>>>> 1a63e393
             }
                         }
                         if (found)
@@ -1363,7 +1354,7 @@
                 var newType = VisitType(node.Type);
                 var newBody = (BoundBlock)Visit(node.Body);
                 node = node.Update(node.Symbol, newBody, node.Diagnostics, node.Binder, newType);
-                var result0 = wasInExpressionLambda ? node : ExpressionLambdaRewriter.RewriteLambda(node, CompilationState, TypeMap, Diagnostics);
+                var result0 = wasInExpressionLambda ? node : ExpressionLambdaRewriter.RewriteLambda(node, CompilationState, TypeMap, RecursionDepth, Diagnostics);
                 _inExpressionLambda = wasInExpressionLambda;
                 return result0;
             }
