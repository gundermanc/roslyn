--- conflicted
+++ resolved
@@ -31,12 +31,6 @@
 
                     InterpolationHandlerResult interpolationResult = RewriteToInterpolatedStringHandlerPattern(data, parts, node.Operand.Syntax);
                     return interpolationResult.WithFinalResult(interpolationResult.HandlerTemp);
-<<<<<<< HEAD
-                case ConversionKind.SwitchExpression or ConversionKind.ConditionalExpression:
-                    // Skip through target-typed conditionals and switches
-                    Debug.Assert(node.Operand is BoundConditionalOperator { WasTargetTyped: true } or BoundConvertedSwitchExpression { WasTargetTyped: true });
-                    return Visit(node.Operand)!;
-=======
                 case ConversionKind.SwitchExpression:
                     // Skip through target-typed switches
                     Debug.Assert(node.Operand is BoundConvertedSwitchExpression { WasTargetTyped: true });
@@ -60,7 +54,6 @@
                                                  BoundDelegateCreationExpression { WasTargetTyped: true });
 
                     return objectCreation;
->>>>>>> 67d940c4
             }
 
             var rewrittenType = VisitType(node.Type);
@@ -544,71 +537,6 @@
             return conversion;
         }
 
-<<<<<<< HEAD
-        private static BoundExpression MakeConversionForIOperation(
-            BoundExpression operand,
-            TypeSymbol type,
-            SyntaxNode syntax,
-            CSharpCompilation compilation,
-            BindingDiagnosticBag diagnostics,
-            bool @checked,
-            bool acceptFailingConversion = false)
-        {
-            Conversion conversion = MakeConversion(operand, type, compilation, diagnostics, acceptFailingConversion);
-
-            if (conversion.IsIdentity)
-            {
-                return operand;
-            }
-
-            // TODO: Consider doing constant folding for default parameter value conversion.
-            //       https://github.com/dotnet/roslyn/issues/19591
-            return new BoundConversion(
-                            syntax,
-                            operand,
-                            conversion,
-                            @checked: @checked,
-                            explicitCastInCode: false,
-                            conversionGroupOpt: null,
-                            constantValueOpt: null,
-                            type: type,
-                            hasErrors: !conversion.IsValid)
-            { WasCompilerGenerated = true };
-        }
-
-        /// <summary>
-        /// Helper method to generate a lowered conversion from the given <paramref name="rewrittenOperand"/> to the given <paramref name="rewrittenType"/>.
-        /// </summary>
-        /// <remarks>
-        /// If we're converting a default parameter value to the parameter type, then the conversion can actually fail
-        /// (e.g. if the default value was specified by an attribute and was, therefore, not checked by the compiler).
-        /// Set acceptFailingConversion if you want to see default(rewrittenType) in such cases.
-        /// The error will be suppressed only for conversions from <see cref="decimal"/> or <see cref="DateTime"/>.
-        /// </remarks>
-        private BoundExpression MakeImplicitConversion(BoundExpression rewrittenOperand, TypeSymbol rewrittenType)
-        {
-            Debug.Assert(rewrittenOperand.Type is object);
-
-            CompoundUseSiteInfo<AssemblySymbol> useSiteInfo = GetNewCompoundUseSiteInfo();
-            Conversion conversion = _compilation.Conversions.ClassifyConversionFromType(rewrittenOperand.Type, rewrittenType, ref useSiteInfo);
-            _diagnostics.Add(rewrittenOperand.Syntax, useSiteInfo);
-            if (!conversion.IsImplicit)
-            {
-                // error CS0029: Cannot implicitly convert type '{0}' to '{1}'
-                _diagnostics.Add(
-                    ErrorCode.ERR_NoImplicitConv,
-                    rewrittenOperand.Syntax.Location,
-                    rewrittenOperand.Type,
-                    rewrittenType);
-
-                return _factory.NullOrDefault(rewrittenType);
-            }
-
-            return MakeConversionNode(rewrittenOperand.Syntax, rewrittenOperand, conversion, rewrittenType, @checked: false);
-        }
-
-=======
->>>>>>> 67d940c4
         private BoundExpression MakeConversionNode(
             SyntaxNode syntax,
             BoundExpression rewrittenOperand,
