--- conflicted
+++ resolved
@@ -1386,13 +1386,7 @@
                 // have we detected an error with the current node?
                 bool isError;
                 var members = ArrayBuilder<Symbol>.GetInstance();
-<<<<<<< HEAD
-                Symbol symbol = GetSymbolOrMethodOrPropertyGroup(lookupResult, node, name, node.Arity, members, diagnostics, out wasError, qualifierOpt: null);  // reports diagnostics in result.
-
-                isError |= wasError;
-=======
-                Symbol symbol = GetSymbolOrMethodOrPropertyGroup(lookupResult, node, name, node.Arity, members, diagnostics, out isError);  // reports diagnostics in result.
->>>>>>> 29542b0a
+                Symbol symbol = GetSymbolOrMethodOrPropertyGroup(lookupResult, node, name, node.Arity, members, diagnostics, out isError, qualifierOpt: null);  // reports diagnostics in result.
 
                 if ((object)symbol == null)
                 {
@@ -4418,14 +4412,9 @@
         private BoundObjectInitializerExpression BindObjectInitializerExpression(
             InitializerExpressionSyntax initializerSyntax,
             TypeSymbol initializerType,
-<<<<<<< HEAD
             BindingDiagnosticBag diagnostics,
-            BoundObjectOrCollectionValuePlaceholder implicitReceiver)
-=======
-            DiagnosticBag diagnostics,
             BoundObjectOrCollectionValuePlaceholder implicitReceiver,
             bool useObjectInitDiagnostics)
->>>>>>> 29542b0a
         {
             // SPEC:    7.6.10.2 Object initializers
             //
@@ -8016,14 +8005,9 @@
             Cci.CallingConvention callingConvention = Cci.CallingConvention.Default)
         {
             return ResolveMethodGroup(
-<<<<<<< HEAD
                 node, node.Syntax, node.Name, analyzedArguments, isMethodGroupConversion, ref useSiteInfo,
-                inferWithDynamic: inferWithDynamic, returnRefKind: returnRefKind, returnType: returnType);
-=======
-                node, node.Syntax, node.Name, analyzedArguments, isMethodGroupConversion, ref useSiteDiagnostics,
                 inferWithDynamic: inferWithDynamic, returnRefKind: returnRefKind, returnType: returnType,
                 isFunctionPointerResolution: isFunctionPointerResolution, callingConvention: callingConvention);
->>>>>>> 29542b0a
         }
 
         internal MethodGroupResolution ResolveMethodGroup(
@@ -8095,15 +8079,9 @@
             Cci.CallingConvention callingConvention = Cci.CallingConvention.Default)
         {
             var methodResolution = ResolveDefaultMethodGroup(
-<<<<<<< HEAD
                 methodGroup, analyzedArguments, isMethodGroupConversion, ref useSiteInfo,
-                inferWithDynamic: inferWithDynamic, allowUnexpandedForm: allowUnexpandedForm,
-                returnRefKind: returnRefKind, returnType: returnType);
-=======
-                methodGroup, analyzedArguments, isMethodGroupConversion, ref useSiteDiagnostics,
                 inferWithDynamic, allowUnexpandedForm,
                 returnRefKind, returnType, isFunctionPointerResolution, callingConvention);
->>>>>>> 29542b0a
 
             // If the method group's receiver is dynamic then there is no point in looking for extension methods; 
             // it's going to be a dynamic invocation.
@@ -8216,26 +8194,12 @@
                 var result = OverloadResolutionResult<MethodSymbol>.GetInstance();
                 bool allowRefOmittedArguments = methodGroup.Receiver.IsExpressionOfComImportType();
                 OverloadResolution.MethodInvocationOverloadResolution(
-<<<<<<< HEAD
-                    methods: methodGroup.Methods,
-                    typeArguments: methodGroup.TypeArguments,
-                    receiver: methodGroup.Receiver,
-                    arguments: analyzedArguments,
-                    result: result,
-                    useSiteInfo: ref useSiteInfo,
-                    isMethodGroupConversion: isMethodGroupConversion,
-                    allowRefOmittedArguments: allowRefOmittedArguments,
-                    inferWithDynamic: inferWithDynamic,
-                    allowUnexpandedForm: allowUnexpandedForm,
-                    returnRefKind: returnRefKind,
-                    returnType: returnType);
-=======
                     methodGroup.Methods,
                     methodGroup.TypeArguments,
                     methodGroup.Receiver,
                     analyzedArguments,
                     result,
-                    ref useSiteDiagnostics,
+                    ref useSiteInfo,
                     isMethodGroupConversion,
                     allowRefOmittedArguments,
                     inferWithDynamic,
@@ -8244,7 +8208,6 @@
                     returnType,
                     isFunctionPointerResolution,
                     callingConvention);
->>>>>>> 29542b0a
 
                 // Note: the MethodGroupResolution instance is responsible for freeing its copy of analyzed arguments
                 return new MethodGroupResolution(methodGroup, null, result, AnalyzedArguments.GetInstance(analyzedArguments), methodGroup.ResultKind, sealedDiagnostics);
