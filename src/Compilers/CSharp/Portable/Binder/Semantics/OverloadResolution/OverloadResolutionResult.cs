﻿// Copyright (c) Microsoft.  All Rights Reserved.  Licensed under the Apache License, Version 2.0.  See License.txt in the project root for license information.

using System.Collections.Immutable;
using System.Diagnostics;
using Microsoft.CodeAnalysis.CSharp.Symbols;
using Microsoft.CodeAnalysis.CSharp.Syntax;
using Microsoft.CodeAnalysis.PooledObjects;
using Roslyn.Utilities;

#if DEBUG
using System.Text;

#endif
namespace Microsoft.CodeAnalysis.CSharp
{
    /// <summary>
    /// Summarizes the results of an overload resolution analysis, as described in section 7.5 of
    /// the language specification. Describes whether overload resolution succeeded, and which
    /// method was selected if overload resolution succeeded, as well as detailed information about
    /// each method that was considered. 
    /// </summary>
    internal class OverloadResolutionResult<TMember> where TMember : Symbol
    {
        private MemberResolutionResult<TMember> _bestResult;
        private ThreeState _bestResultState;
        internal readonly ArrayBuilder<MemberResolutionResult<TMember>> ResultsBuilder;

        // Create an overload resolution result from a single result.
        internal OverloadResolutionResult()
        {
            this.ResultsBuilder = new ArrayBuilder<MemberResolutionResult<TMember>>();
        }

        internal void Clear()
        {
            _bestResult = default(MemberResolutionResult<TMember>);
            _bestResultState = ThreeState.Unknown;
            this.ResultsBuilder.Clear();
        }

        /// <summary>
        /// True if overload resolution successfully selected a single best method.
        /// </summary>
        public bool Succeeded
        {
            get
            {
                EnsureBestResultLoaded();

                return _bestResultState == ThreeState.True && _bestResult.Result.IsValid;
            }
        }

        /// <summary>
        /// If overload resolution successfully selected a single best method, returns information
        /// about that method. Otherwise returns null.
        /// </summary>
        public MemberResolutionResult<TMember> ValidResult
        {
            get
            {
                EnsureBestResultLoaded();

                Debug.Assert(_bestResultState == ThreeState.True && _bestResult.Result.IsValid);
                return _bestResult;
            }
        }

        private void EnsureBestResultLoaded()
        {
            if (!_bestResultState.HasValue())
            {
                _bestResultState = TryGetBestResult(this.ResultsBuilder, out _bestResult);
            }
        }

        /// <summary>
        /// If there was a method that overload resolution considered better than all others,
        /// returns information about that method. A method may be returned even if that method was
        /// not considered a successful overload resolution, as long as it was better that any other
        /// potential method considered.
        /// </summary>
        public MemberResolutionResult<TMember> BestResult
        {
            get
            {
                EnsureBestResultLoaded();

                Debug.Assert(_bestResultState == ThreeState.True);
                return _bestResult;
            }
        }

        /// <summary>
        /// Returns information about each method that was considered during overload resolution,
        /// and what the results of overload resolution were for that method.
        /// </summary>
        public ImmutableArray<MemberResolutionResult<TMember>> Results
        {
            get
            {
                return this.ResultsBuilder.ToImmutable();
            }
        }

        /// <summary>
        /// Returns true if one or more of the members in the group are applicable. (Note that
        /// Succeeded implies IsApplicable but IsApplicable does not imply Succeeded.  It is possible
        /// that no applicable member was better than all others.)
        /// </summary>
        internal bool HasAnyApplicableMember
        {
            get
            {
                foreach (var res in this.ResultsBuilder)
                {
                    if (res.Result.IsApplicable)
                    {
                        return true;
                    }
                }

                return false;
            }
        }

        /// <summary>
        /// Returns all methods in the group that are applicable, <see cref="HasAnyApplicableMember"/>.
        /// </summary>
        internal ImmutableArray<TMember> GetAllApplicableMembers()
        {
            var result = ArrayBuilder<TMember>.GetInstance();
            foreach (var res in this.ResultsBuilder)
            {
                if (res.Result.IsApplicable)
                {
                    result.Add(res.Member);
                }
            }

            return result.ToImmutableAndFree();
        }

        private static ThreeState TryGetBestResult(ArrayBuilder<MemberResolutionResult<TMember>> allResults, out MemberResolutionResult<TMember> best)
        {
            best = default(MemberResolutionResult<TMember>);
            ThreeState haveBest = ThreeState.False;

            foreach (var pair in allResults)
            {
                if (pair.Result.IsValid)
                {
                    if (haveBest == ThreeState.True)
                    {
                        Debug.Assert(false, "How did we manage to get two methods in the overload resolution results that were both better than every other method?");
                        best = default(MemberResolutionResult<TMember>);
                        return ThreeState.False;
                    }

                    haveBest = ThreeState.True;
                    best = pair;
                }
            }

            // TODO: There might be a situation in which there were no valid results but we still want to identify a "best of a bad lot" result for
            // TODO: error reporting.
            return haveBest;
        }

        /// <summary>
        /// Called when overload resolution has failed.  Figures out the best way to describe what went wrong.
        /// </summary>
        /// <remarks>
        /// Overload resolution (effectively) starts out assuming that all candidates are valid and then
        /// gradually disqualifies them.  Therefore, our strategy will be to perform our checks in the
        /// reverse order - the farther a candidate got through the process without being flagged, the
        /// "better" it was.
        /// 
        /// Note that "final validation" is performed after overload resolution,
        /// so final validation errors are not seen here. Final validation errors include
        /// violations of constraints on method type parameters, static/instance mismatches,
        /// and so on.
        /// </remarks>
        internal void ReportDiagnostics<T>(
            Binder binder,
            Location location,
            SyntaxNode nodeOpt,
            DiagnosticBag diagnostics,
            string name,
            BoundExpression receiver,
            SyntaxNode invokedExpression,
            AnalyzedArguments arguments,
            ImmutableArray<T> memberGroup, // the T is just a convenience for the caller
            NamedTypeSymbol typeContainingConstructor,
            NamedTypeSymbol delegateTypeBeingInvoked,
            CSharpSyntaxNode queryClause = null,
            bool isMethodGroupConversion = false,
            RefKind? returnRefKind = null,
            TypeSymbol delegateType = null) where T : Symbol
        {
            Debug.Assert(!this.Succeeded, "Don't ask for diagnostic info on a successful overload resolution result.");

            // Each argument must have non-null Display in case it is used in a diagnostic.
            Debug.Assert(arguments.Arguments.All(a => a.Display != null));

            // This kind is only used for default(MemberResolutionResult<T>), so we should never see it in
            // the candidate list.
            AssertNone(MemberResolutionKind.None);

            var symbols = StaticCast<Symbol>.From(memberGroup);

            //// PHASE 1: Valid candidates ////

            // Since we're here, we know that there isn't exactly one applicable candidate.  There may,
            // however, be more than one.  We'll check for that first, since applicable candidates are
            // always better than inapplicable candidates.

            if (HadAmbiguousBestMethods(diagnostics, symbols, location))
            {
                return;
            }

            // Since we didn't return, we know that there aren't two or more applicable candidates.
            // From above, we know there isn't exactly one either.  Therefore, there must not be any
            // applicable candidates.
            AssertNone(MemberResolutionKind.ApplicableInNormalForm);
            AssertNone(MemberResolutionKind.ApplicableInExpandedForm);

            // There are two ways that otherwise-applicable candidates can be ruled out by overload resolution:
            //   a) there is another applicable candidate that is strictly better, or
            //   b) there is another applicable candidate from a more derived type.
            // There can't be exactly one such candidate, since that would the existence of some better 
            // applicable candidate, which would have either won or been detected above.  It is possible,
            // however, that there are multiple candidates that are worse than each other in a cycle.
            // This might sound like a paradox, but it is in fact possible. Because there are
            // intransitivities in convertibility (where A-->B, B-->C and C-->A but none of the
            // opposite conversions are legal) there are also intransitivities in betterness. 
            // (Obviously, there can't be a LessDerived cycle, since we break type hierarchy cycles during
            // symbol table construction.)

            if (HadAmbiguousWorseMethods(diagnostics, symbols, location, queryClause != null, receiver, name))
            {
                return;
            }

            // Since we didn't return, we know that there aren't two or "worse" candidates.  As above,
            // there also can't be a single one.  Therefore, there are none.
            AssertNone(MemberResolutionKind.Worse);

            // If there's a less-derived candidate, it must be less derived than some applicable or
            // "worse" candidate.  Since there are none of those, there must not be any less-derived
            // candidates either.
            AssertNone(MemberResolutionKind.LessDerived);


            //// PHASE 2: Applicability failures ////

            // Overload resolution performed these checks just before weeding out less-derived and worse candidates.

            // If we got as far as converting a lambda to a delegate type, and we failed to
            // do so, then odds are extremely good that the failure is the ultimate cause
            // of the overload resolution failing to find any applicable method. Report
            // the errors out of each lambda argument, if there were any.
            // NOTE: There isn't a MemberResolutionKind for this error condition.

            if (HadLambdaConversionError(diagnostics, arguments))
            {
                return;
            }

            // If there is any instance(or alternatively static) method accessed through a
            // type(or alternatively expression) then the first such method is the best bad method.
            // To retain existing behavior, we use the location of the invoked expression for the error.

            if (HadStaticInstanceMismatch(diagnostics, symbols, invokedExpression?.GetLocation() ?? location, binder, receiver, nodeOpt))
            {
                return;
            }

            // When overload resolution is being done to resolve a method group conversion (to a delegate type),
            // if there is any method being converted to a delegate type, but the method's return
            // ref kind does not match the delegate, then the first such method is the best bad method.
            // Otherwise if there is any method whose return type does not match the delegate, then the
            // first such method is the best bad method

            if (isMethodGroupConversion && returnRefKind != null &&
                HadReturnMismatch(location, diagnostics, returnRefKind.GetValueOrDefault(), delegateType))
            {
                return;
            }

            // Otherwise, if there is any such method that has a bad argument conversion or out/ref mismatch 
            // then the first such method found is the best bad method.

            if (HadBadArguments(diagnostics, binder, name, arguments, symbols, location, binder.Flags, isMethodGroupConversion))
            {
                return;
            }

            // Since we didn't return...
            AssertNone(MemberResolutionKind.BadArgumentConversion);

            // Otherwise, if there is any such method where type inference succeeded but inferred
            // type arguments that violate the constraints on the method, then the first such method is 
            // the best bad method.

            if (HadConstraintFailure(location, diagnostics))
            {
                return;
            }

            // Otherwise, if there is any such method where type inference succeeded but inferred
            // a parameter type that violates its own constraints then the first such method is 
            // the best bad method.

            if (HadConstructedParameterFailedConstraintCheck(binder.Conversions, binder.Compilation, diagnostics, location))
            {
                return;
            }

            // Since we didn't return...
            AssertNone(MemberResolutionKind.ConstructedParameterFailedConstraintCheck);

            // Otherwise, if there is any such method where type inference succeeded but inferred
            // an inaccessible type then the first such method found is the best bad method.

            if (InaccessibleTypeArgument(diagnostics, symbols, location))
            {
                return;
            }

            // Since we didn't return...
            AssertNone(MemberResolutionKind.InaccessibleTypeArgument);

            // Otherwise, if there is any such method where type inference failed then the
            // first such method is the best bad method.

            if (TypeInferenceFailed(binder, diagnostics, symbols, receiver, arguments, location, queryClause))
            {
                return;
            }

            // Since we didn't return...
            AssertNone(MemberResolutionKind.TypeInferenceFailed);
            AssertNone(MemberResolutionKind.TypeInferenceExtensionInstanceArgument);


            //// PHASE 3: Use site errors ////

            // Overload resolution checks for use site errors between argument analysis and applicability testing.

            // Otherwise, if there is any such method that cannot be used because it is
            // in an unreferenced assembly then the first such method is the best bad method.

            if (UseSiteError())
            {
                return;
            }

            // Since we didn't return...
            AssertNone(MemberResolutionKind.UseSiteError);


            //// PHASE 4: Argument analysis failures and unsupported metadata ////

            // The first to checks in overload resolution are for unsupported metadata (Symbol.HasUnsupportedMetadata)
            // and argument analysis.  We don't want to report unsupported metadata unless nothing else went wrong -
            // otherwise we'd report errors about losing candidates, effectively "pulling in" unnecessary assemblies.

            bool supportedRequiredParameterMissingConflicts = false;
            MemberResolutionResult<TMember> firstSupported = default(MemberResolutionResult<TMember>);
            MemberResolutionResult<TMember> firstUnsupported = default(MemberResolutionResult<TMember>);

            var supportedInPriorityOrder = new MemberResolutionResult<TMember>[6]; // from highest to lowest priority
            const int duplicateNamedArgumentPriority = 0;
            const int requiredParameterMissingPriority = 1;
            const int nameUsedForPositionalPriority = 2;
            const int noCorrespondingNamedParameterPriority = 3;
            const int noCorrespondingParameterPriority = 4;
            const int badNonTrailingNamedArgumentPriority = 5;

            foreach (MemberResolutionResult<TMember> result in this.ResultsBuilder)
            {
                switch (result.Result.Kind)
                {
                    case MemberResolutionKind.UnsupportedMetadata:
                        if (firstSupported.IsNull)
                        {
                            firstUnsupported = result;
                        }
                        break;
                    case MemberResolutionKind.NoCorrespondingNamedParameter:
                        if (supportedInPriorityOrder[noCorrespondingNamedParameterPriority].IsNull ||
                            result.Result.BadArgumentsOpt[0] > supportedInPriorityOrder[noCorrespondingNamedParameterPriority].Result.BadArgumentsOpt[0])
                        {
                            supportedInPriorityOrder[noCorrespondingNamedParameterPriority] = result;
                        }
                        break;
                    case MemberResolutionKind.NoCorrespondingParameter:
                        if (supportedInPriorityOrder[noCorrespondingParameterPriority].IsNull)
                        {
                            supportedInPriorityOrder[noCorrespondingParameterPriority] = result;
                        }
                        break;
                    case MemberResolutionKind.RequiredParameterMissing:
                        if (supportedInPriorityOrder[requiredParameterMissingPriority].IsNull)
                        {
                            Debug.Assert(!supportedRequiredParameterMissingConflicts);
                            supportedInPriorityOrder[requiredParameterMissingPriority] = result;
                        }
                        else
                        {
                            supportedRequiredParameterMissingConflicts = true;
                        }
                        break;
                    case MemberResolutionKind.NameUsedForPositional:
                        if (supportedInPriorityOrder[nameUsedForPositionalPriority].IsNull ||
                            result.Result.BadArgumentsOpt[0] > supportedInPriorityOrder[nameUsedForPositionalPriority].Result.BadArgumentsOpt[0])
                        {
                            supportedInPriorityOrder[nameUsedForPositionalPriority] = result;
                        }
                        break;
                    case MemberResolutionKind.BadNonTrailingNamedArgument:
                        if (supportedInPriorityOrder[badNonTrailingNamedArgumentPriority].IsNull ||
                            result.Result.BadArgumentsOpt[0] > supportedInPriorityOrder[badNonTrailingNamedArgumentPriority].Result.BadArgumentsOpt[0])
                        {
                            supportedInPriorityOrder[badNonTrailingNamedArgumentPriority] = result;
                        }
                        break;
                    case MemberResolutionKind.DuplicateNamedArgument:
                        {
                            if (supportedInPriorityOrder[duplicateNamedArgumentPriority].IsNull ||
                            result.Result.BadArgumentsOpt[0] > supportedInPriorityOrder[duplicateNamedArgumentPriority].Result.BadArgumentsOpt[0])
                            {
                                supportedInPriorityOrder[duplicateNamedArgumentPriority] = result;
                            }
                        }
                        break;
                    default:
                        // Based on the asserts above, we know that only the kinds above
                        // are possible at this point.  This should only throw if a new
                        // kind is added without appropriate checking above.
                        throw ExceptionUtilities.UnexpectedValue(result.Result.Kind);
                }
            }

            foreach (var supported in supportedInPriorityOrder)
            {
                if (supported.IsNotNull)
                {
                    firstSupported = supported;
                    break;
                }
            }

            // If there are any supported candidates, we don't care about unsupported candidates.
            if (firstSupported.IsNotNull)
            {
                // If there are multiple supported candidates, we don't have a good way to choose the best
                // one so we report a general diagnostic (below).
                if (!(firstSupported.Result.Kind == MemberResolutionKind.RequiredParameterMissing && supportedRequiredParameterMissingConflicts) && !isMethodGroupConversion)
                {
                    switch (firstSupported.Result.Kind)
                    {
                        // Otherwise, if there is any such method that has a named argument and a positional 
                        // argument for the same parameter then the first such method is the best bad method.
                        case MemberResolutionKind.NameUsedForPositional:
                            ReportNameUsedForPositional(firstSupported, diagnostics, arguments, symbols);
                            return;

                        // Otherwise, if there is any such method that has a named argument that corresponds
                        // to no parameter then the first such method is the best bad method.
                        case MemberResolutionKind.NoCorrespondingNamedParameter:
                            ReportNoCorrespondingNamedParameter(firstSupported, name, diagnostics, arguments, delegateTypeBeingInvoked, symbols);
                            return;

                        // Otherwise, if there is any such method that has a required parameter
                        // but no argument was supplied for it then the first such method is 
                        // the best bad method.
                        case MemberResolutionKind.RequiredParameterMissing:
                            // CONSIDER: for consistency with dev12, we would goto default except in omitted ref cases.
                            ReportMissingRequiredParameter(firstSupported, diagnostics, delegateTypeBeingInvoked, symbols, location);
                            return;

                        // NOTE: For some reason, there is no specific handling for this result kind.
                        case MemberResolutionKind.NoCorrespondingParameter:
                            break;

                        // Otherwise, if there is any such method that has a named argument was used out-of-position
                        // and followed by unnamed arguments.
                        case MemberResolutionKind.BadNonTrailingNamedArgument:
                            ReportBadNonTrailingNamedArgument(firstSupported, diagnostics, arguments, symbols);
                            return;

                        case MemberResolutionKind.DuplicateNamedArgument:
                            ReportDuplicateNamedArgument(firstSupported, diagnostics, arguments);
                            return;
                    }
                }
            }
            else if (firstUnsupported.IsNotNull)
            {
                // Otherwise, if there is any such method that cannot be used because it is                
                // unsupported by the language then the first such method is the best bad method.
                // This is the first kind of problem overload resolution checks for, so it should
                // be the last MemberResolutionKind we check for.  Candidates with this kind
                // failed the soonest.

                // CONSIDER: report his on every unsupported candidate?
                ReportUnsupportedMetadata(location, diagnostics, symbols, firstUnsupported);
                return;
            }

            // If the user provided a number of arguments that works for no possible method in the method
            // group then we give an error saying that.  Every method will have an error of the form
            // "missing required parameter" or "argument corresponds to no parameter", and therefore we
            // have no way of choosing a "best bad method" to report the error on. We should simply
            // say that no possible method can take the given number of arguments.

            // CAVEAT: For method group conversions, the caller reports a different diagnostics.

            if (!isMethodGroupConversion)
            {
                ReportBadParameterCount(diagnostics, name, arguments, symbols, location, typeContainingConstructor, delegateTypeBeingInvoked);
            }
        }

        private static void ReportUnsupportedMetadata(Location location, DiagnosticBag diagnostics, ImmutableArray<Symbol> symbols, MemberResolutionResult<TMember> firstUnsupported)
        {
            DiagnosticInfo diagInfo = firstUnsupported.Member.GetUseSiteDiagnostic();
            Debug.Assert(diagInfo != null);
            Debug.Assert(diagInfo.Severity == DiagnosticSeverity.Error);

            // Attach symbols to the diagnostic info.
            diagInfo = new DiagnosticInfoWithSymbols(
                (ErrorCode)diagInfo.Code,
                diagInfo.Arguments,
                symbols);

            Symbol.ReportUseSiteDiagnostic(diagInfo, diagnostics, location);
        }

        private bool UseSiteError()
        {
            var bad = GetFirstMemberKind(MemberResolutionKind.UseSiteError);
            if (bad.IsNull)
            {
                return false;
            }

            Debug.Assert(bad.Member.GetUseSiteDiagnostic().Severity == DiagnosticSeverity.Error,
                "Why did we use MemberResolutionKind.UseSiteError if we didn't have a use site error?");

            // Use site errors are reported unconditionally in PerformMemberOverloadResolution/PerformObjectCreationOverloadResolution.

            return true;
        }

        private bool InaccessibleTypeArgument(
            DiagnosticBag diagnostics,
            ImmutableArray<Symbol> symbols,
            Location location)
        {
            var inaccessible = GetFirstMemberKind(MemberResolutionKind.InaccessibleTypeArgument);
            if (inaccessible.IsNull)
            {
                return false;
            }

            // error CS0122: 'M<X>(I<X>)' is inaccessible due to its protection level
            diagnostics.Add(new DiagnosticInfoWithSymbols(
                ErrorCode.ERR_BadAccess,
                new object[] { inaccessible.Member },
                symbols), location);
            return true;
        }

        private bool HadStaticInstanceMismatch(
            DiagnosticBag diagnostics,
            ImmutableArray<Symbol> symbols,
            Location location,
            Binder binder,
            BoundExpression receiverOpt,
            SyntaxNode nodeOpt)
        {
            var staticInstanceMismatch = GetFirstMemberKind(MemberResolutionKind.StaticInstanceMismatch);
            if (staticInstanceMismatch.IsNull)
            {
                return false;
            }

            Symbol symbol = staticInstanceMismatch.Member;

            // Certain compiler-generated invocations produce custom diagnostics.
            if (receiverOpt?.Kind == BoundKind.QueryClause)
            {
                // Could not find an implementation of the query pattern for source type '{0}'.  '{1}' not found.
                diagnostics.Add(ErrorCode.ERR_QueryNoProvider, location, receiverOpt.Type, symbol.Name);
            }
            else if (binder.Flags.Includes(BinderFlags.CollectionInitializerAddMethod))
            {
                diagnostics.Add(ErrorCode.ERR_InitializerAddHasWrongSignature, location, symbol);
            }
            else if (nodeOpt?.Kind() == SyntaxKind.AwaitExpression && symbol.Name == WellKnownMemberNames.GetAwaiter)
            {
                diagnostics.Add(ErrorCode.ERR_BadAwaitArg, location, receiverOpt.Type);
            }
            else
            {
                ErrorCode errorCode =
                    symbol.IsStatic ? ErrorCode.ERR_ObjectProhibited :
                    Binder.WasImplicitReceiver(receiverOpt) && binder.InFieldInitializer && !binder.BindingTopLevelScriptCode ? ErrorCode.ERR_FieldInitRefNonstatic :
                    ErrorCode.ERR_ObjectRequired;
                // error CS0176: Member 'Program.M(B)' cannot be accessed with an instance reference; qualify it with a type name instead
                //     -or-
                // error CS0120: An object reference is required for the non-static field, method, or property 'Program.M(B)'
                diagnostics.Add(new DiagnosticInfoWithSymbols(
                    errorCode,
                    new object[] { symbol },
                    symbols), location);
            }

            return true;
        }

        private bool HadReturnMismatch(Location location, DiagnosticBag diagnostics, RefKind refKind, TypeSymbol delegateType)
        {
            var mismatch = GetFirstMemberKind(MemberResolutionKind.WrongRefKind);
            if (!mismatch.IsNull)
            {
                diagnostics.Add(ErrorCode.ERR_DelegateRefMismatch, location, mismatch.Member, delegateType);
                return true;
            }

            mismatch = GetFirstMemberKind(MemberResolutionKind.WrongReturnType);
            if (!mismatch.IsNull)
            {
                var method = (MethodSymbol)(Symbol)mismatch.Member;
                diagnostics.Add(ErrorCode.ERR_BadRetType, location, method, method.ReturnType);
                return true;
            }

            return false;
        }

        private bool HadConstraintFailure(Location location, DiagnosticBag diagnostics)
        {
            var constraintFailure = GetFirstMemberKind(MemberResolutionKind.ConstraintFailure);
            if (constraintFailure.IsNull)
            {
                return false;
            }

            foreach (var pair in constraintFailure.Result.ConstraintFailureDiagnostics)
            {
                diagnostics.Add(new CSDiagnostic(pair.DiagnosticInfo, location));
            }

            return true;
        }

        private bool TypeInferenceFailed(
            Binder binder,
            DiagnosticBag diagnostics,
            ImmutableArray<Symbol> symbols,
            BoundExpression receiver,
            AnalyzedArguments arguments,
            Location location,
            CSharpSyntaxNode queryClause = null)
        {
            var inferenceFailed = GetFirstMemberKind(MemberResolutionKind.TypeInferenceFailed);
            if (inferenceFailed.IsNotNull)
            {
                if (queryClause != null)
                {
                    Binder.ReportQueryInferenceFailed(queryClause, inferenceFailed.Member.Name, receiver, arguments, symbols, diagnostics);
                }
                else
                {
                    // error CS0411: The type arguments for method 'M<T>(T)' cannot be inferred
                    // from the usage. Try specifying the type arguments explicitly.
                    diagnostics.Add(new DiagnosticInfoWithSymbols(
                        ErrorCode.ERR_CantInferMethTypeArgs,
                        new object[] { inferenceFailed.Member },
                        symbols), location);
                }

                return true;
            }

            inferenceFailed = GetFirstMemberKind(MemberResolutionKind.TypeInferenceExtensionInstanceArgument);
            if (inferenceFailed.IsNotNull)
            {
                Debug.Assert(arguments.Arguments.Count > 0);
                var instanceArgument = arguments.Arguments[0];
                if (queryClause != null)
                {
                    binder.ReportQueryLookupFailed(queryClause, instanceArgument, inferenceFailed.Member.Name, symbols, diagnostics);
                }
                else
                {
                    diagnostics.Add(new DiagnosticInfoWithSymbols(
                        ErrorCode.ERR_NoSuchMemberOrExtension,
                        new object[] { instanceArgument.Type, inferenceFailed.Member.Name },
                        symbols), location);
                }

                return true;
            }

            return false;
        }

        private static void ReportNameUsedForPositional(
            MemberResolutionResult<TMember> bad,
            DiagnosticBag diagnostics,
            AnalyzedArguments arguments,
            ImmutableArray<Symbol> symbols)
        {
            int badArg = bad.Result.BadArgumentsOpt[0];
            // We would not have gotten this error had there not been a named argument.
            Debug.Assert(arguments.Names.Count > badArg);
            IdentifierNameSyntax badName = arguments.Names[badArg];
            Debug.Assert(badName != null);

            // Named argument 'x' specifies a parameter for which a positional argument has already been given
            Location location = new SourceLocation(badName);

            diagnostics.Add(new DiagnosticInfoWithSymbols(
                ErrorCode.ERR_NamedArgumentUsedInPositional,
                new object[] { badName.Identifier.ValueText },
                symbols), location);
        }

        private static void ReportBadNonTrailingNamedArgument(
            MemberResolutionResult<TMember> bad,
            DiagnosticBag diagnostics,
            AnalyzedArguments arguments,
            ImmutableArray<Symbol> symbols)
        {
            int badArg = bad.Result.BadArgumentsOpt[0];
            // We would not have gotten this error had there not been a named argument.
            Debug.Assert(arguments.Names.Count > badArg);
            IdentifierNameSyntax badName = arguments.Names[badArg];
            Debug.Assert(badName != null);

            // Named argument 'x' is used out-of-position but is followed by an unnamed argument.
            Location location = new SourceLocation(badName);

            diagnostics.Add(new DiagnosticInfoWithSymbols(
                ErrorCode.ERR_BadNonTrailingNamedArgument,
                new object[] { badName.Identifier.ValueText },
                symbols), location);
        }

        private void ReportDuplicateNamedArgument(MemberResolutionResult<TMember> result, DiagnosticBag diagnostics, AnalyzedArguments arguments)
        {
            Debug.Assert(result.Result.BadArgumentsOpt.Length == 1);
            IdentifierNameSyntax name = arguments.Names[result.Result.BadArgumentsOpt[0]];
            Debug.Assert(name != null);

            // CS: Named argument '{0}' cannot be specified multiple times
            diagnostics.Add(new CSDiagnosticInfo(ErrorCode.ERR_DuplicateNamedArgument, name.Identifier.Text), name.Location);
        }

        private static void ReportNoCorrespondingNamedParameter(
            MemberResolutionResult<TMember> bad,
            string methodName,
            DiagnosticBag diagnostics,
            AnalyzedArguments arguments,
            NamedTypeSymbol delegateTypeBeingInvoked,
            ImmutableArray<Symbol> symbols)
        {
            // We know that there is at least one method that had a number of arguments
            // passed that was valid for *some* method in the candidate set. Given that
            // fact, we seek the *best* method in the candidate set to report the error
            // on. If we have a method that has a valid number of arguments, but the
            // call was inapplicable because there was a bad name, that's a candidate
            // for the "best" overload.

            int badArg = bad.Result.BadArgumentsOpt[0];
            // We would not have gotten this error had there not been a named argument.
            Debug.Assert(arguments.Names.Count > badArg);
            IdentifierNameSyntax badName = arguments.Names[badArg];
            Debug.Assert(badName != null);

            // error CS1739: The best overload for 'M' does not have a parameter named 'x'
            // Error CS1746: The delegate 'D' does not have a parameter named 'x'

            Location location = new SourceLocation(badName);

            ErrorCode code = (object)delegateTypeBeingInvoked != null ?
                ErrorCode.ERR_BadNamedArgumentForDelegateInvoke :
                ErrorCode.ERR_BadNamedArgument;

            object obj = (object)delegateTypeBeingInvoked ?? methodName;

            diagnostics.Add(new DiagnosticInfoWithSymbols(
                code,
                new object[] { obj, badName.Identifier.ValueText },
                symbols), location);
        }

        private static void ReportMissingRequiredParameter(
            MemberResolutionResult<TMember> bad,
            DiagnosticBag diagnostics,
            NamedTypeSymbol delegateTypeBeingInvoked,
            ImmutableArray<Symbol> symbols,
            Location location)
        {
            // We know that there is at least one method that had a number of arguments
            // passed that was valid for *some* method in the candidate set. Given that
            // fact, we seek the *best* method in the candidate set to report the error
            // on. If we have a method that has a valid number of arguments, but the
            // call was inapplicable because a required parameter does not have a 
            // corresponding argument then that's a candidate for the "best" overload.
            //
            // For example, you might have M(int x, int y, int z = 3) and a call
            // M(1, z:4) -- the error cannot be "no overload of M takes 2 arguments"
            // because M does take two arguments; M(1, 2) would be legal. The
            // error instead has to be that there was no argument corresponding
            // to required formal parameter 'y'.

            TMember badMember = bad.Member;
            ImmutableArray<ParameterSymbol> parameters = badMember.GetParameters();
            int badParamIndex = bad.Result.BadParameter;
            string badParamName;
            if (badParamIndex == parameters.Length)
            {
                Debug.Assert(badMember.Kind == SymbolKind.Method);
                Debug.Assert(((MethodSymbol)(object)badMember).IsVararg);
                badParamName = SyntaxFacts.GetText(SyntaxKind.ArgListKeyword);
            }
            else
            {
                badParamName = parameters[badParamIndex].Name;
            }

            // There is no argument given that corresponds to the required formal parameter '{0}' of '{1}'

            object obj = (object)delegateTypeBeingInvoked ?? badMember;

            diagnostics.Add(new DiagnosticInfoWithSymbols(
                ErrorCode.ERR_NoCorrespondingArgument,
                new object[] { badParamName, obj },
                symbols), location);
        }

        private static void ReportBadParameterCount(
            DiagnosticBag diagnostics,
            string name,
            AnalyzedArguments arguments,
            ImmutableArray<Symbol> symbols,
            Location location,
            NamedTypeSymbol typeContainingConstructor,
            NamedTypeSymbol delegateTypeBeingInvoked)
        {
            // error CS1501: No overload for method 'M' takes n arguments
            // error CS1729: 'M' does not contain a constructor that takes n arguments
            // error CS1593: Delegate 'M' does not take n arguments

            var code =
                (object)typeContainingConstructor != null ? ErrorCode.ERR_BadCtorArgCount :
                (object)delegateTypeBeingInvoked != null ? ErrorCode.ERR_BadDelArgCount :
                ErrorCode.ERR_BadArgCount;
            var target = (object)typeContainingConstructor ?? (object)delegateTypeBeingInvoked ?? name;

            int argCount = arguments.Arguments.Count;
            if (arguments.IsExtensionMethodInvocation)
            {
                argCount--;
            }

            diagnostics.Add(new DiagnosticInfoWithSymbols(
                code,
                new object[] { target, argCount },
                symbols), location);

            return;
        }

        private bool HadConstructedParameterFailedConstraintCheck(
            ConversionsBase conversions,
            Compilation compilation,
            DiagnosticBag diagnostics,
            Location location)
        {
            // We know that there is at least one method that had a number of arguments
            // passed that was valid for *some* method in the candidate set. Given that
            // fact, we seek the *best* method in the candidate set to report the error
            // on. If we have a generic method that has a valid number of arguments, but the
            // call was inapplicable because a formal parameter type failed to meet its
            // constraints, give an error.
            //
            // That could happen like this:
            //
            // void Q<T>(T t1, Nullable<T> t2) where T : struct
            //
            // Q("", null);
            //
            // Every required parameter has a corresponding argument. Type inference succeeds and infers
            // that T is string. Each argument is convertible to the corresponding formal parameter type.
            // What makes this a not-applicable candidate is not that the constraint on T is violated, but
            // rather that the constraint on *Nullable<T>* is violated; Nullable<string> is not a legal 
            // type, and so this is not an applicable candidate.
            //
            // In language versions before the feature 'ImprovedOverloadCandidates' was added to the language,
            // checking whether constraints are violated *on T in Q<T>* occurs *after* overload resolution
            // successfully chooses a unique best method; but with the addition of the
            // feature 'ImprovedOverloadCandidates', constraint checks on the method's own type arguments
            // occurs during candidate selection.
            //
            // Note that this failure need not involve type inference; Q<string>(null, null) would also be
            // illegal for the same reason. 
            // 
            // The question then arises as to what error to report here. The native compiler reports that
            // the constraint is violated on the method, even though the fact that precipitates the 
            // failure of overload resolution to classify this as an applicable candidate is the constraint
            // violation on Nullable<T>. Most of the time this is actually a pretty sensible error message;
            // if you say Q<string>(...) then it seems reasonable to give an error that says that string is
            // bad for Q, not that it is bad for its formal parameters under construction. Since the compiler
            // will not allow Q<T> to be declared without a constraint that ensures that Nullable<T>'s 
            // constraints are met, typically a failure to provide a type argument that works for the 
            // formal parameter type will also be a failure for the method type parameter.
            //
            // However, there could be error recovery scenarios. Suppose instead we had said
            //
            // void Q<T>(T t1, Nullable<T> t2) 
            //
            // with no constraint on T. We will give an error at declaration time, but if later we
            // are asked to provide an analysis of Q<string>("", null), the right thing to do is NOT
            // to say "constraint is violated on T in Q<T>" because there is no constraint to be 
            // violated here. The error is (1) that the constraint is violated on Nullable<T> and
            // (2) that there is a constraint missing on Q<T>. 
            //
            // Another error-recovery scenario in which the method's constraint is not violated:
            //
            // struct C<U> where U : struct {}
            // ...
            // void Q<T>(Nullable<T> nt) where T : struct {}
            // ...
            // Q<C<string>>(null);
            //
            // C<string> is clearly an error, but equally clearly it does not violate the constraint
            // on T because it is a struct. If we attempt overload resolution then overload resolution
            // will say that Q<C<string>> is not an applicable candidate because N<C<string>> is not
            // a valid type. N is not the problem; C<string> is a struct. C<string> is the problem.
            //
            // See test case CS0310ERR_NewConstraintNotSatisfied02 for an even more complex version
            // of this flavor of error recovery.

            var result = GetFirstMemberKind(MemberResolutionKind.ConstructedParameterFailedConstraintCheck);
            if (result.IsNull)
            {
                return false;
            }

            // We would not have gotten as far as type inference succeeding if the argument count
            // was invalid.

            // Normally a failure to meet constraints on a formal parameter type is also a failure
            // to meet constraints on the method's type argument. See if that's the case; if it
            // is, then just report that error.

            MethodSymbol method = (MethodSymbol)(Symbol)result.Member;
            if (!method.CheckConstraints(conversions, location, compilation, diagnostics))
            {
                // The error is already reported into the diagnostics bag.
                return true;
            }

            // We are in the unusual position that a constraint has been violated on a formal parameter type
            // without being violated on the method. Report that the constraint is violated on the 
            // formal parameter type.

            TypeSymbol formalParameterType = method.ParameterTypes[result.Result.BadParameter].TypeSymbol;
            formalParameterType.CheckAllConstraints(conversions, location, diagnostics);

            return true;
        }

        private static bool HadLambdaConversionError(DiagnosticBag diagnostics, AnalyzedArguments arguments)
        {
            bool hadError = false;
            foreach (var argument in arguments.Arguments)
            {
                if (argument.Kind == BoundKind.UnboundLambda)
                {
                    hadError |= ((UnboundLambda)argument).GenerateSummaryErrors(diagnostics);
                }
            }

            return hadError;
        }

        private bool HadBadArguments(
            DiagnosticBag diagnostics,
            Binder binder,
            string name,
            AnalyzedArguments arguments,
            ImmutableArray<Symbol> symbols,
            Location location,
            BinderFlags flags,
            bool isMethodGroupConversion)
        {
            var badArg = GetFirstMemberKind(MemberResolutionKind.BadArgumentConversion);
            if (badArg.IsNull)
            {
                return false;
            }

            if (isMethodGroupConversion)
            {
                return true;
            }

            var method = badArg.Member;

            // The best overloaded method match for '{0}' has some invalid arguments
            // Since we have bad arguments to report, there is no need to report an error on the invocation itself.
            //var di = new DiagnosticInfoWithSymbols(
            //    ErrorCode.ERR_BadArgTypes,
            //    new object[] { badArg.Method },
            //    symbols);
            //

            if (flags.Includes(BinderFlags.CollectionInitializerAddMethod))
            {
                // However, if we are binding the collection initializer Add method, we do want to generate
                // ErrorCode.ERR_BadArgTypesForCollectionAdd or ErrorCode.ERR_InitializerAddHasParamModifiers
                // as there is no explicit call to Add method.

                foreach (var parameter in method.GetParameters())
                {
                    if (parameter.RefKind != RefKind.None)
                    {
                        //  The best overloaded method match '{0}' for the collection initializer element cannot be used. Collection initializer 'Add' methods cannot have ref or out parameters.
                        diagnostics.Add(ErrorCode.ERR_InitializerAddHasParamModifiers, location, symbols, method);
                        return true;
                    }
                }

                //  The best overloaded Add method '{0}' for the collection initializer has some invalid arguments
                diagnostics.Add(ErrorCode.ERR_BadArgTypesForCollectionAdd, location, symbols, method);
            }

            foreach (var arg in badArg.Result.BadArgumentsOpt)
            {
                ReportBadArgumentError(diagnostics, binder, name, arguments, symbols, location, badArg, method, arg);
            }

            return true;
        }

        private void ReportBadArgumentError(
            DiagnosticBag diagnostics,
            Binder binder,
            string name,
            AnalyzedArguments arguments,
            ImmutableArray<Symbol> symbols,
            Location location,
            MemberResolutionResult<TMember> badArg,
            TMember method,
            int arg)
        {
            BoundExpression argument = arguments.Argument(arg);
            if (argument.HasAnyErrors)
            {
                // If the argument had an error reported then do not report further errors for 
                // overload resolution failure.
                return;
            }

            int parm = badArg.Result.ParameterFromArgument(arg);
            SourceLocation sourceLocation = new SourceLocation(argument.Syntax);

            // Early out: if the bad argument is an __arglist parameter then simply report that:

            if (method.GetIsVararg() && parm == method.GetParameterCount())
            {
                // NOTE: No SymbolDistinguisher required, since one of the arguments is "__arglist".

                // CS1503: Argument {0}: cannot convert from '{1}' to '{2}'
                diagnostics.Add(
                    ErrorCode.ERR_BadArgType,
                    sourceLocation,
                    symbols,
                    arg + 1,
                    argument.Display,
                    "__arglist");
                return;
            }

            ParameterSymbol parameter = method.GetParameters()[parm];
            bool isLastParameter = method.GetParameterCount() == parm + 1; // This is used to later decide if we need to try to unwrap a params array
            RefKind refArg = arguments.RefKind(arg);
            RefKind refParameter = parameter.RefKind;

            if (arguments.IsExtensionMethodThisArgument(arg))
            {
                Debug.Assert(refArg == RefKind.None);
                if (refParameter == RefKind.Ref || refParameter == RefKind.In)
                {
                    // For ref and ref-readonly extension methods, we omit the "ref" modifier on receiver arguments.
                    // Setting the correct RefKind for finding the correct diagnostics message.
                    // For other ref kinds, keeping it as it is to find mismatch errors. 
                    refArg = refParameter;
                }
            }

            // If the expression is untyped because it is a lambda, anonymous method, method group or null
            // then we never want to report the error "you need a ref on that thing". Rather, we want to
            // say that you can't convert "null" to "ref int".
            if (!argument.HasExpressionType() &&
                argument.Kind != BoundKind.OutDeconstructVarPendingInference &&
                argument.Kind != BoundKind.OutVariablePendingInference &&
                argument.Kind != BoundKind.DiscardExpression)
            {
                TypeSymbol parameterType = UnwrapIfParamsArray(parameter, isLastParameter) is TypeSymbol t ? t : parameter.Type;

                // If the problem is that a lambda isn't convertible to the given type, also report why.
                // The argument and parameter type might match, but may not have same in/out modifiers
                if (argument.Kind == BoundKind.UnboundLambda && refArg == refParameter)
                {
<<<<<<< HEAD
                    ((UnboundLambda)argument).GenerateAnonymousFunctionConversionError(diagnostics, parameter.Type.TypeSymbol);
=======
                    ((UnboundLambda)argument).GenerateAnonymousFunctionConversionError(diagnostics, parameterType);
                }
                else if (argument.Kind == BoundKind.MethodGroup && parameterType.TypeKind == TypeKind.Delegate &&
                        Conversions.ReportDelegateMethodGroupDiagnostics(binder, (BoundMethodGroup)argument, parameterType, diagnostics))
                {
                    // a diagnostic has been reported by ReportDelegateMethodGroupDiagnostics
>>>>>>> 79ae6bcf
                }
                else
                {
                    // There's no symbol for the argument, so we don't need a SymbolDistinguisher.

                    // Argument 1: cannot convert from '<null>' to 'ref int'
                    diagnostics.Add(
                        ErrorCode.ERR_BadArgType,
                        sourceLocation,
                        symbols,
                        arg + 1,
                        argument.Display, //'<null>' doesn't need refkind
                        UnwrapIfParamsArray(parameter, isLastParameter));
                }
            }
            else if (refArg != refParameter && !(refArg == RefKind.None && refParameter == RefKind.In))
            {
                if (refParameter == RefKind.None || refParameter == RefKind.In)
                {
                    //  Argument {0} should not be passed with the {1} keyword
                    diagnostics.Add(
                        ErrorCode.ERR_BadArgExtraRef,
                        sourceLocation,
                        symbols,
                        arg + 1,
                        refArg.ToArgumentDisplayString());
                }
                else
                {
                    //  Argument {0} must be passed with the '{1}' keyword
                    diagnostics.Add(
                        ErrorCode.ERR_BadArgRef,
                        sourceLocation,
                        symbols,
                        arg + 1,
                        refParameter.ToParameterDisplayString());
                }
            }
            else
            {
                Debug.Assert(argument.Kind != BoundKind.OutDeconstructVarPendingInference);
                Debug.Assert(argument.Kind != BoundKind.OutVariablePendingInference);
                Debug.Assert(argument.Kind != BoundKind.DiscardExpression || argument.HasExpressionType());
                Debug.Assert(argument.Display != null);

                if (arguments.IsExtensionMethodThisArgument(arg))
                {
                    Debug.Assert((arg == 0) && (parm == arg));
                    Debug.Assert(!badArg.Result.ConversionForArg(parm).IsImplicit);

                    // CS1929: '{0}' does not contain a definition for '{1}' and the best extension method overload '{2}' requires a receiver of type '{3}'
                    diagnostics.Add(
                        ErrorCode.ERR_BadInstanceArgType,
                        sourceLocation,
                        symbols,
                        argument.Display,
                        name,
                        method,
                        parameter);
                    Debug.Assert((object)parameter == UnwrapIfParamsArray(parameter, isLastParameter), "If they ever differ, just call the method when constructing the diagnostic.");
                }
                else
                {
                    // There's only one slot in the error message for the refkind + arg type, but there isn't a single
                    // object that contains both values, so we have to construct our own.
                    // NOTE: since this is a symbol, it will use the SymbolDisplay options for parameters (i.e. will
                    // have the same format as the display value of the parameter).
                    if (argument.Display is TypeSymbol argType)
                    {
                        SignatureOnlyParameterSymbol displayArg = new SignatureOnlyParameterSymbol(
                            TypeSymbolWithAnnotations.Create(argType),
                            ImmutableArray<CustomModifier>.Empty,
                            isParams: false,
                            refKind: refArg);

                        SymbolDistinguisher distinguisher = new SymbolDistinguisher(binder.Compilation, displayArg, UnwrapIfParamsArray(parameter, isLastParameter));

                        // CS1503: Argument {0}: cannot convert from '{1}' to '{2}'
                        diagnostics.Add(
                            ErrorCode.ERR_BadArgType,
                            sourceLocation,
                            symbols,
                            arg + 1,
                            distinguisher.First,
                            distinguisher.Second);
                    }
                    else
                    {
                        diagnostics.Add(
                            ErrorCode.ERR_BadArgType,
                            sourceLocation,
                            symbols,
                            arg + 1,
                            argument.Display,
                            UnwrapIfParamsArray(parameter, isLastParameter));
                    }
                }
            }
        }

        /// <summary>
        /// If an argument fails to convert to the type of the corresponding parameter and that
        /// parameter is a params array, then the error message should reflect the element type
        /// of the params array - not the array type.
        /// </summary>
        private static Symbol UnwrapIfParamsArray(ParameterSymbol parameter, bool isLastParameter)
        {
            // We only try to unwrap parameters if they are a parameter array and are on the last position
            if (parameter.IsParams && isLastParameter)
            {
                ArrayTypeSymbol arrayType = parameter.Type.TypeSymbol as ArrayTypeSymbol;
                if ((object)arrayType != null && arrayType.IsSZArray)
                {
                    return arrayType.ElementType.TypeSymbol;
                }
            }
            return parameter;
        }

        private bool HadAmbiguousWorseMethods(DiagnosticBag diagnostics, ImmutableArray<Symbol> symbols, Location location, bool isQuery, BoundExpression receiver, string name)
        {
            MemberResolutionResult<TMember> worseResult1;
            MemberResolutionResult<TMember> worseResult2;

            // UNDONE: It is unfortunate that we simply choose the first two methods as the 
            // UNDONE: two to say that are ambiguous; they might not actually be ambiguous
            // UNDONE: with each other. We might consider building a better heuristic here.

            int nWorse = TryGetFirstTwoWorseResults(out worseResult1, out worseResult2);
            if (nWorse <= 1)
            {
                Debug.Assert(nWorse == 0, "How is it that there is exactly one applicable but worse method, and exactly zero applicable best methods?  What was better than this thing?");
                return false;
            }

            if (isQuery)
            {
                // Multiple implementations of the query pattern were found for source type '{0}'.  Ambiguous call to '{1}'.
                diagnostics.Add(ErrorCode.ERR_QueryMultipleProviders, location, receiver.Type, name);
            }
            else
            {
                // error CS0121: The call is ambiguous between the following methods or properties: 'P.W(A)' and 'P.W(B)'
                diagnostics.Add(
                    CreateAmbiguousCallDiagnosticInfo(
                        worseResult1.LeastOverriddenMember.OriginalDefinition,
                        worseResult2.LeastOverriddenMember.OriginalDefinition,
                        symbols),
                    location);
            }

            return true;
        }

        private int TryGetFirstTwoWorseResults(out MemberResolutionResult<TMember> first, out MemberResolutionResult<TMember> second)
        {
            int count = 0;
            bool foundFirst = false;
            bool foundSecond = false;
            first = default(MemberResolutionResult<TMember>);
            second = default(MemberResolutionResult<TMember>);

            foreach (var res in this.ResultsBuilder)
            {
                if (res.Result.Kind == MemberResolutionKind.Worse)
                {
                    count++;
                    if (!foundFirst)
                    {
                        first = res;
                        foundFirst = true;
                    }
                    else if (!foundSecond)
                    {
                        second = res;
                        foundSecond = true;
                    }
                }
            }

            return count;
        }

        private bool HadAmbiguousBestMethods(DiagnosticBag diagnostics, ImmutableArray<Symbol> symbols, Location location)
        {
            MemberResolutionResult<TMember> validResult1;
            MemberResolutionResult<TMember> validResult2;
            var nValid = TryGetFirstTwoValidResults(out validResult1, out validResult2);
            if (nValid <= 1)
            {
                Debug.Assert(nValid == 0, "Why are we doing error reporting on an overload resolution problem that had one valid result?");
                return false;
            }

            // error CS0121: The call is ambiguous between the following methods or properties:
            // 'P.Ambiguous(object, string)' and 'P.Ambiguous(string, object)'
            diagnostics.Add(
                CreateAmbiguousCallDiagnosticInfo(
                    validResult1.LeastOverriddenMember.OriginalDefinition,
                    validResult2.LeastOverriddenMember.OriginalDefinition,
                    symbols),
                location);

            return true;
        }

        private int TryGetFirstTwoValidResults(out MemberResolutionResult<TMember> first, out MemberResolutionResult<TMember> second)
        {
            int count = 0;
            bool foundFirst = false;
            bool foundSecond = false;
            first = default(MemberResolutionResult<TMember>);
            second = default(MemberResolutionResult<TMember>);

            foreach (var res in this.ResultsBuilder)
            {
                if (res.Result.IsValid)
                {
                    count++;
                    if (!foundFirst)
                    {
                        first = res;
                        foundFirst = true;
                    }
                    else if (!foundSecond)
                    {
                        second = res;
                        foundSecond = true;
                    }
                }
            }

            return count;
        }

        private static DiagnosticInfoWithSymbols CreateAmbiguousCallDiagnosticInfo(Symbol first, Symbol second, ImmutableArray<Symbol> symbols)
        {
            var arguments = (first.ContainingNamespace != second.ContainingNamespace) ?
                new object[]
                    {
                            new FormattedSymbol(first, SymbolDisplayFormat.CSharpErrorMessageFormat),
                            new FormattedSymbol(second, SymbolDisplayFormat.CSharpErrorMessageFormat)
                    } :
                new object[]
                    {
                            first,
                            second
                    };
            return new DiagnosticInfoWithSymbols(ErrorCode.ERR_AmbigCall, arguments, symbols);
        }

        [Conditional("DEBUG")]
        private void AssertNone(MemberResolutionKind kind)
        {
            foreach (var result in this.ResultsBuilder)
            {
                if (result.Result.Kind == kind)
                {
                    throw ExceptionUtilities.UnexpectedValue(kind);
                }
            }
        }

        private MemberResolutionResult<TMember> GetFirstMemberKind(MemberResolutionKind kind)
        {
            foreach (var result in this.ResultsBuilder)
            {
                if (result.Result.Kind == kind)
                {
                    return result;
                }
            }

            return default(MemberResolutionResult<TMember>);
        }

#if DEBUG
        internal string Dump()
        {
            if (ResultsBuilder.Count == 0)
            {
                return "Overload resolution failed because the method group was empty.";
            }

            var sb = new StringBuilder();
            if (this.Succeeded)
            {
                sb.AppendLine("Overload resolution succeeded and chose " + this.ValidResult.Member.ToString());
            }
            else if (System.Linq.Enumerable.Count(ResultsBuilder, x => x.Result.IsValid) > 1)
            {
                sb.AppendLine("Overload resolution failed because of ambiguous possible best methods.");
            }
            else if (System.Linq.Enumerable.Any(ResultsBuilder, x => (x.Result.Kind == MemberResolutionKind.TypeInferenceFailed) || (x.Result.Kind == MemberResolutionKind.TypeInferenceExtensionInstanceArgument)))
            {
                sb.AppendLine("Overload resolution failed (possibly) because type inference was unable to infer type parameters.");
            }

            sb.AppendLine("Detailed results:");
            foreach (var result in ResultsBuilder)
            {
                sb.AppendFormat("method: {0} reason: {1}\n", result.Member.ToString(), result.Result.Kind.ToString());
            }

            return sb.ToString();
        }
#endif

        #region "Poolable"

        internal static OverloadResolutionResult<TMember> GetInstance()
        {
            return s_pool.Allocate();
        }

        internal void Free()
        {
            this.Clear();
            s_pool.Free(this);
        }

        //2) Expose the pool or the way to create a pool or the way to get an instance.
        //       for now we will expose both and figure which way works better
        private static readonly ObjectPool<OverloadResolutionResult<TMember>> s_pool = CreatePool();

        private static ObjectPool<OverloadResolutionResult<TMember>> CreatePool()
        {
            ObjectPool<OverloadResolutionResult<TMember>> pool = null;
            pool = new ObjectPool<OverloadResolutionResult<TMember>>(() => new OverloadResolutionResult<TMember>(), 10);
            return pool;
        }

        #endregion
    }
}<|MERGE_RESOLUTION|>--- conflicted
+++ resolved
@@ -1116,22 +1116,18 @@
                 argument.Kind != BoundKind.OutVariablePendingInference &&
                 argument.Kind != BoundKind.DiscardExpression)
             {
-                TypeSymbol parameterType = UnwrapIfParamsArray(parameter, isLastParameter) is TypeSymbol t ? t : parameter.Type;
+                TypeSymbol parameterType = UnwrapIfParamsArray(parameter, isLastParameter) is TypeSymbol t ? t : parameter.Type.TypeSymbol;
 
                 // If the problem is that a lambda isn't convertible to the given type, also report why.
                 // The argument and parameter type might match, but may not have same in/out modifiers
                 if (argument.Kind == BoundKind.UnboundLambda && refArg == refParameter)
                 {
-<<<<<<< HEAD
-                    ((UnboundLambda)argument).GenerateAnonymousFunctionConversionError(diagnostics, parameter.Type.TypeSymbol);
-=======
                     ((UnboundLambda)argument).GenerateAnonymousFunctionConversionError(diagnostics, parameterType);
                 }
                 else if (argument.Kind == BoundKind.MethodGroup && parameterType.TypeKind == TypeKind.Delegate &&
                         Conversions.ReportDelegateMethodGroupDiagnostics(binder, (BoundMethodGroup)argument, parameterType, diagnostics))
                 {
                     // a diagnostic has been reported by ReportDelegateMethodGroupDiagnostics
->>>>>>> 79ae6bcf
                 }
                 else
                 {
