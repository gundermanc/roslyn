--- conflicted
+++ resolved
@@ -6253,12 +6253,10 @@
   <data name="ERR_BadInheritanceFromRecord" xml:space="preserve">
     <value>Only records may inherit from records.</value>
   </data>
-<<<<<<< HEAD
+  <data name="ERR_BadRecordMemberForPositionalParameter" xml:space="preserve">
+    <value>Record member '{0}' must be a readable instance property of type '{1}' to match positional parameter '{2}'.</value>
+  </data>
   <data name="IDS_FeatureCovariantReturnsForOverrides" xml:space="preserve">
     <value>covariant returns</value>
-=======
-  <data name="ERR_BadRecordMemberForPositionalParameter" xml:space="preserve">
-    <value>Record member '{0}' must be a readable instance property of type '{1}' to match positional parameter '{2}'.</value>
->>>>>>> 4f26f741
   </data>
 </root>