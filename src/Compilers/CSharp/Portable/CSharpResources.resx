﻿<?xml version="1.0" encoding="utf-8"?>
<root>
  <!-- 
    Microsoft ResX Schema 
    
    Version 2.0
    
    The primary goals of this format is to allow a simple XML format 
    that is mostly human readable. The generation and parsing of the 
    various data types are done through the TypeConverter classes 
    associated with the data types.
    
    Example:
    
    ... ado.net/XML headers & schema ...
    <resheader name="resmimetype">text/microsoft-resx</resheader>
    <resheader name="version">2.0</resheader>
    <resheader name="reader">System.Resources.ResXResourceReader, System.Windows.Forms, ...</resheader>
    <resheader name="writer">System.Resources.ResXResourceWriter, System.Windows.Forms, ...</resheader>
    <data name="Name1"><value>this is my long string</value><comment>this is a comment</comment></data>
    <data name="Color1" type="System.Drawing.Color, System.Drawing">Blue</data>
    <data name="Bitmap1" mimetype="application/x-microsoft.net.object.binary.base64">
        <value>[base64 mime encoded serialized .NET Framework object]</value>
    </data>
    <data name="Icon1" type="System.Drawing.Icon, System.Drawing" mimetype="application/x-microsoft.net.object.bytearray.base64">
        <value>[base64 mime encoded string representing a byte array form of the .NET Framework object]</value>
        <comment>This is a comment</comment>
    </data>
                
    There are any number of "resheader" rows that contain simple 
    name/value pairs.
    
    Each data row contains a name, and value. The row also contains a 
    type or mimetype. Type corresponds to a .NET class that support 
    text/value conversion through the TypeConverter architecture. 
    Classes that don't support this are serialized and stored with the 
    mimetype set.
    
    The mimetype is used for serialized objects, and tells the 
    ResXResourceReader how to depersist the object. This is currently not 
    extensible. For a given mimetype the value must be set accordingly:
    
    Note - application/x-microsoft.net.object.binary.base64 is the format 
    that the ResXResourceWriter will generate, however the reader can 
    read any of the formats listed below.
    
    mimetype: application/x-microsoft.net.object.binary.base64
    value   : The object must be serialized with 
            : System.Runtime.Serialization.Formatters.Binary.BinaryFormatter
            : and then encoded with base64 encoding.
    
    mimetype: application/x-microsoft.net.object.soap.base64
    value   : The object must be serialized with 
            : System.Runtime.Serialization.Formatters.Soap.SoapFormatter
            : and then encoded with base64 encoding.

    mimetype: application/x-microsoft.net.object.bytearray.base64
    value   : The object must be serialized into a byte array 
            : using a System.ComponentModel.TypeConverter
            : and then encoded with base64 encoding.
    -->
  <xsd:schema id="root" xmlns="" xmlns:xsd="http://www.w3.org/2001/XMLSchema" xmlns:msdata="urn:schemas-microsoft-com:xml-msdata">
    <xsd:import namespace="http://www.w3.org/XML/1998/namespace" />
    <xsd:element name="root" msdata:IsDataSet="true">
      <xsd:complexType>
        <xsd:choice maxOccurs="unbounded">
          <xsd:element name="metadata">
            <xsd:complexType>
              <xsd:sequence>
                <xsd:element name="value" type="xsd:string" minOccurs="0" />
              </xsd:sequence>
              <xsd:attribute name="name" use="required" type="xsd:string" />
              <xsd:attribute name="type" type="xsd:string" />
              <xsd:attribute name="mimetype" type="xsd:string" />
              <xsd:attribute ref="xml:space" />
            </xsd:complexType>
          </xsd:element>
          <xsd:element name="assembly">
            <xsd:complexType>
              <xsd:attribute name="alias" type="xsd:string" />
              <xsd:attribute name="name" type="xsd:string" />
            </xsd:complexType>
          </xsd:element>
          <xsd:element name="data">
            <xsd:complexType>
              <xsd:sequence>
                <xsd:element name="value" type="xsd:string" minOccurs="0" msdata:Ordinal="1" />
                <xsd:element name="comment" type="xsd:string" minOccurs="0" msdata:Ordinal="2" />
              </xsd:sequence>
              <xsd:attribute name="name" type="xsd:string" use="required" msdata:Ordinal="1" />
              <xsd:attribute name="type" type="xsd:string" msdata:Ordinal="3" />
              <xsd:attribute name="mimetype" type="xsd:string" msdata:Ordinal="4" />
              <xsd:attribute ref="xml:space" />
            </xsd:complexType>
          </xsd:element>
          <xsd:element name="resheader">
            <xsd:complexType>
              <xsd:sequence>
                <xsd:element name="value" type="xsd:string" minOccurs="0" msdata:Ordinal="1" />
              </xsd:sequence>
              <xsd:attribute name="name" type="xsd:string" use="required" />
            </xsd:complexType>
          </xsd:element>
        </xsd:choice>
      </xsd:complexType>
    </xsd:element>
  </xsd:schema>
  <resheader name="resmimetype">
    <value>text/microsoft-resx</value>
  </resheader>
  <resheader name="version">
    <value>2.0</value>
  </resheader>
  <resheader name="reader">
    <value>System.Resources.ResXResourceReader, System.Windows.Forms, Version=4.0.0.0, Culture=neutral, PublicKeyToken=b77a5c561934e089</value>
  </resheader>
  <resheader name="writer">
    <value>System.Resources.ResXResourceWriter, System.Windows.Forms, Version=4.0.0.0, Culture=neutral, PublicKeyToken=b77a5c561934e089</value>
  </resheader>
  <data name="IDS_NULL" xml:space="preserve">
    <value>&lt;null&gt;</value>
  </data>
  <data name="IDS_ThrowExpression" xml:space="preserve">
    <value>&lt;throw expression&gt;</value>
  </data>
  <data name="IDS_FeatureSwitchExpression" xml:space="preserve">
    <value>&lt;switch expression&gt;</value>
  </data>
  <data name="IDS_FeatureLocalFunctionAttributes" xml:space="preserve">
    <value>local function attributes</value>
  </data>
  <data name="IDS_FeatureExternLocalFunctions" xml:space="preserve">
    <value>extern local functions</value>
  </data>
  <data name="IDS_RELATEDERROR" xml:space="preserve">
    <value>(Location of symbol related to previous error)</value>
  </data>
  <data name="IDS_RELATEDWARNING" xml:space="preserve">
    <value>(Location of symbol related to previous warning)</value>
  </data>
  <data name="IDS_XMLIGNORED" xml:space="preserve">
    <value>&lt;!-- Badly formed XML comment ignored for member "{0}" --&gt;</value>
  </data>
  <data name="IDS_XMLIGNORED2" xml:space="preserve">
    <value> Badly formed XML file "{0}" cannot be included </value>
  </data>
  <data name="IDS_XMLFAILEDINCLUDE" xml:space="preserve">
    <value> Failed to insert some or all of included XML </value>
  </data>
  <data name="IDS_XMLBADINCLUDE" xml:space="preserve">
    <value> Include tag is invalid </value>
  </data>
  <data name="IDS_XMLNOINCLUDE" xml:space="preserve">
    <value> No matching elements were found for the following include tag </value>
  </data>
  <data name="IDS_XMLMISSINGINCLUDEFILE" xml:space="preserve">
    <value>Missing file attribute</value>
  </data>
  <data name="IDS_XMLMISSINGINCLUDEPATH" xml:space="preserve">
    <value>Missing path attribute</value>
  </data>
  <data name="IDS_GlobalNamespace" xml:space="preserve">
    <value>&lt;global namespace&gt;</value>
  </data>
  <data name="IDS_FeatureGenerics" xml:space="preserve">
    <value>generics</value>
  </data>
  <data name="IDS_FeatureAnonDelegates" xml:space="preserve">
    <value>anonymous methods</value>
  </data>
  <data name="IDS_FeatureModuleAttrLoc" xml:space="preserve">
    <value>module as an attribute target specifier</value>
  </data>
  <data name="IDS_FeatureGlobalNamespace" xml:space="preserve">
    <value>namespace alias qualifier</value>
  </data>
  <data name="IDS_FeatureFixedBuffer" xml:space="preserve">
    <value>fixed size buffers</value>
  </data>
  <data name="IDS_FeaturePragma" xml:space="preserve">
    <value>#pragma</value>
  </data>
  <data name="IDS_FeatureStaticClasses" xml:space="preserve">
    <value>static classes</value>
  </data>
  <data name="IDS_FeatureReadOnlyStructs" xml:space="preserve">
    <value>readonly structs</value>
  </data>
  <data name="IDS_FeaturePartialTypes" xml:space="preserve">
    <value>partial types</value>
  </data>
  <data name="IDS_FeatureAsync" xml:space="preserve">
    <value>async function</value>
  </data>
  <data name="IDS_FeatureSwitchOnBool" xml:space="preserve">
    <value>switch on boolean type</value>
  </data>
  <data name="IDS_MethodGroup" xml:space="preserve">
    <value>method group</value>
  </data>
  <data name="IDS_AnonMethod" xml:space="preserve">
    <value>anonymous method</value>
  </data>
  <data name="IDS_Lambda" xml:space="preserve">
    <value>lambda expression</value>
  </data>
  <data name="IDS_Collection" xml:space="preserve">
    <value>collection</value>
  </data>
  <data name="IDS_Disposable" xml:space="preserve">
    <value>disposable</value>
  </data>
  <data name="IDS_FeaturePropertyAccessorMods" xml:space="preserve">
    <value>access modifiers on properties</value>
  </data>
  <data name="IDS_FeatureExternAlias" xml:space="preserve">
    <value>extern alias</value>
  </data>
  <data name="IDS_FeatureIterators" xml:space="preserve">
    <value>iterators</value>
  </data>
  <data name="IDS_FeatureDefault" xml:space="preserve">
    <value>default operator</value>
  </data>
  <data name="IDS_FeatureAsyncStreams" xml:space="preserve">
    <value>async streams</value>
  </data>
  <data name="IDS_FeatureUnmanagedConstructedTypes" xml:space="preserve">
    <value>unmanaged constructed types</value>
  </data>
  <data name="IDS_FeatureReadOnlyMembers" xml:space="preserve">
    <value>readonly members</value>
  </data>
  <data name="IDS_FeatureDefaultLiteral" xml:space="preserve">
    <value>default literal</value>
  </data>
  <data name="IDS_FeaturePrivateProtected" xml:space="preserve">
    <value>private protected</value>
  </data>
  <data name="IDS_FeatureTupleEquality" xml:space="preserve">
    <value>tuple equality</value>
  </data>
  <data name="IDS_FeatureNullable" xml:space="preserve">
    <value>nullable types</value>
  </data>
  <data name="IDS_FeaturePatternMatching" xml:space="preserve">
    <value>pattern matching</value>
  </data>
  <data name="IDS_FeatureExpressionBodiedAccessor" xml:space="preserve">
    <value>expression body property accessor</value>
  </data>
  <data name="IDS_FeatureExpressionBodiedDeOrConstructor" xml:space="preserve">
    <value>expression body constructor and destructor</value>
  </data>
  <data name="IDS_FeatureThrowExpression" xml:space="preserve">
    <value>throw expression</value>
  </data>
  <data name="IDS_FeatureImplicitArray" xml:space="preserve">
    <value>implicitly typed array</value>
  </data>
  <data name="IDS_FeatureImplicitLocal" xml:space="preserve">
    <value>implicitly typed local variable</value>
  </data>
  <data name="IDS_FeatureAnonymousTypes" xml:space="preserve">
    <value>anonymous types</value>
  </data>
  <data name="IDS_FeatureAutoImplementedProperties" xml:space="preserve">
    <value>automatically implemented properties</value>
  </data>
  <data name="IDS_FeatureReadonlyAutoImplementedProperties" xml:space="preserve">
    <value>readonly automatically implemented properties</value>
  </data>
  <data name="IDS_FeatureObjectInitializer" xml:space="preserve">
    <value>object initializer</value>
  </data>
  <data name="IDS_FeatureCollectionInitializer" xml:space="preserve">
    <value>collection initializer</value>
  </data>
  <data name="IDS_FeatureQueryExpression" xml:space="preserve">
    <value>query expression</value>
  </data>
  <data name="IDS_FeatureExtensionMethod" xml:space="preserve">
    <value>extension method</value>
  </data>
  <data name="IDS_FeaturePartialMethod" xml:space="preserve">
    <value>partial method</value>
  </data>
  <data name="IDS_SK_METHOD" xml:space="preserve">
    <value>method</value>
  </data>
  <data name="IDS_SK_TYPE" xml:space="preserve">
    <value>type</value>
  </data>
  <data name="IDS_SK_NAMESPACE" xml:space="preserve">
    <value>namespace</value>
  </data>
  <data name="IDS_SK_FIELD" xml:space="preserve">
    <value>field</value>
  </data>
  <data name="IDS_SK_PROPERTY" xml:space="preserve">
    <value>property</value>
  </data>
  <data name="IDS_SK_UNKNOWN" xml:space="preserve">
    <value>element</value>
  </data>
  <data name="IDS_SK_VARIABLE" xml:space="preserve">
    <value>variable</value>
  </data>
  <data name="IDS_SK_LABEL" xml:space="preserve">
    <value>label</value>
  </data>
  <data name="IDS_SK_EVENT" xml:space="preserve">
    <value>event</value>
  </data>
  <data name="IDS_SK_TYVAR" xml:space="preserve">
    <value>type parameter</value>
  </data>
  <data name="IDS_SK_ALIAS" xml:space="preserve">
    <value>using alias</value>
  </data>
  <data name="IDS_SK_EXTERNALIAS" xml:space="preserve">
    <value>extern alias</value>
  </data>
  <data name="IDS_SK_CONSTRUCTOR" xml:space="preserve">
    <value>constructor</value>
  </data>
  <data name="IDS_FOREACHLOCAL" xml:space="preserve">
    <value>foreach iteration variable</value>
  </data>
  <data name="IDS_FIXEDLOCAL" xml:space="preserve">
    <value>fixed variable</value>
  </data>
  <data name="IDS_USINGLOCAL" xml:space="preserve">
    <value>using variable</value>
  </data>
  <data name="IDS_Contravariant" xml:space="preserve">
    <value>contravariant</value>
  </data>
  <data name="IDS_Contravariantly" xml:space="preserve">
    <value>contravariantly</value>
  </data>
  <data name="IDS_Covariant" xml:space="preserve">
    <value>covariant</value>
  </data>
  <data name="IDS_Covariantly" xml:space="preserve">
    <value>covariantly</value>
  </data>
  <data name="IDS_Invariantly" xml:space="preserve">
    <value>invariantly</value>
  </data>
  <data name="IDS_FeatureDynamic" xml:space="preserve">
    <value>dynamic</value>
  </data>
  <data name="IDS_FeatureNamedArgument" xml:space="preserve">
    <value>named argument</value>
  </data>
  <data name="IDS_FeatureOptionalParameter" xml:space="preserve">
    <value>optional parameter</value>
  </data>
  <data name="IDS_FeatureExceptionFilter" xml:space="preserve">
    <value>exception filter</value>
  </data>
  <data name="IDS_FeatureTypeVariance" xml:space="preserve">
    <value>type variance</value>
  </data>
  <data name="IDS_Parameter" xml:space="preserve">
    <value>parameter</value>
  </data>
  <data name="IDS_Return" xml:space="preserve">
    <value>return</value>
  </data>
  <data name="XML_InvalidToken" xml:space="preserve">
    <value>The character(s) '{0}' cannot be used at this location.</value>
  </data>
  <data name="XML_IncorrectComment" xml:space="preserve">
    <value>Incorrect syntax was used in a comment.</value>
  </data>
  <data name="XML_InvalidCharEntity" xml:space="preserve">
    <value>An invalid character was found inside an entity reference.</value>
  </data>
  <data name="XML_ExpectedEndOfTag" xml:space="preserve">
    <value>Expected '&gt;' or '/&gt;' to close tag '{0}'.</value>
  </data>
  <data name="XML_ExpectedIdentifier" xml:space="preserve">
    <value>An identifier was expected.</value>
  </data>
  <data name="XML_InvalidUnicodeChar" xml:space="preserve">
    <value>Invalid unicode character.</value>
  </data>
  <data name="XML_InvalidWhitespace" xml:space="preserve">
    <value>Whitespace is not allowed at this location.</value>
  </data>
  <data name="XML_LessThanInAttributeValue" xml:space="preserve">
    <value>The character '&lt;' cannot be used in an attribute value.</value>
  </data>
  <data name="XML_MissingEqualsAttribute" xml:space="preserve">
    <value>Missing equals sign between attribute and attribute value.</value>
  </data>
  <data name="XML_RefUndefinedEntity_1" xml:space="preserve">
    <value>Reference to undefined entity '{0}'.</value>
  </data>
  <data name="XML_StringLiteralNoStartQuote" xml:space="preserve">
    <value>A string literal was expected, but no opening quotation mark was found.</value>
  </data>
  <data name="XML_StringLiteralNoEndQuote" xml:space="preserve">
    <value>Missing closing quotation mark for string literal.</value>
  </data>
  <data name="XML_StringLiteralNonAsciiQuote" xml:space="preserve">
    <value>Non-ASCII quotations marks may not be used around string literals.</value>
  </data>
  <data name="XML_EndTagNotExpected" xml:space="preserve">
    <value>End tag was not expected at this location.</value>
  </data>
  <data name="XML_ElementTypeMatch" xml:space="preserve">
    <value>End tag '{0}' does not match the start tag '{1}'.</value>
  </data>
  <data name="XML_EndTagExpected" xml:space="preserve">
    <value>Expected an end tag for element '{0}'.</value>
  </data>
  <data name="XML_WhitespaceMissing" xml:space="preserve">
    <value>Required white space was missing.</value>
  </data>
  <data name="XML_ExpectedEndOfXml" xml:space="preserve">
    <value>Unexpected character at this location.</value>
  </data>
  <data name="XML_CDataEndTagNotAllowed" xml:space="preserve">
    <value>The literal string ']]&gt;' is not allowed in element content.</value>
  </data>
  <data name="XML_DuplicateAttribute" xml:space="preserve">
    <value>Duplicate '{0}' attribute</value>
  </data>
  <data name="ERR_NoMetadataFile" xml:space="preserve">
    <value>Metadata file '{0}' could not be found</value>
  </data>
  <data name="ERR_MetadataReferencesNotSupported" xml:space="preserve">
    <value>Metadata references are not supported.</value>
  </data>
  <data name="FTL_MetadataCantOpenFile" xml:space="preserve">
    <value>Metadata file '{0}' could not be opened -- {1}</value>
  </data>
  <data name="ERR_NoTypeDef" xml:space="preserve">
    <value>The type '{0}' is defined in an assembly that is not referenced. You must add a reference to assembly '{1}'.</value>
  </data>
  <data name="ERR_NoTypeDefFromModule" xml:space="preserve">
    <value>The type '{0}' is defined in a module that has not been added. You must add the module '{1}'.</value>
  </data>
  <data name="ERR_OutputWriteFailed" xml:space="preserve">
    <value>Could not write to output file '{0}' -- '{1}'</value>
  </data>
  <data name="ERR_MultipleEntryPoints" xml:space="preserve">
    <value>Program has more than one entry point defined. Compile with /main to specify the type that contains the entry point.</value>
  </data>
  <data name="ERR_BadBinaryOps" xml:space="preserve">
    <value>Operator '{0}' cannot be applied to operands of type '{1}' and '{2}'</value>
  </data>
  <data name="ERR_AmbigBinaryOpsOnUnconstrainedDefault" xml:space="preserve">
    <value>Operator '{0}' cannot be applied to 'default' and operand of type '{1}' because it is a type parameter that is not known to be a reference type</value>
  </data>
  <data name="ERR_IntDivByZero" xml:space="preserve">
    <value>Division by constant zero</value>
  </data>
  <data name="ERR_BadIndexLHS" xml:space="preserve">
    <value>Cannot apply indexing with [] to an expression of type '{0}'</value>
  </data>
  <data name="ERR_BadIndexCount" xml:space="preserve">
    <value>Wrong number of indices inside []; expected {0}</value>
  </data>
  <data name="ERR_BadUnaryOp" xml:space="preserve">
    <value>Operator '{0}' cannot be applied to operand of type '{1}'</value>
  </data>
  <data name="ERR_BadOpOnNullOrDefaultOrNew" xml:space="preserve">
    <value>Operator '{0}' cannot be applied to operand '{1}'</value>
  </data>
  <data name="ERR_ThisInStaticMeth" xml:space="preserve">
    <value>Keyword 'this' is not valid in a static property, static method, or static field initializer</value>
  </data>
  <data name="ERR_ThisInBadContext" xml:space="preserve">
    <value>Keyword 'this' is not available in the current context</value>
  </data>
  <data name="ERR_OmittedTypeArgument" xml:space="preserve">
    <value>Omitting the type argument is not allowed in the current context</value>
  </data>
  <data name="WRN_InvalidMainSig" xml:space="preserve">
    <value>'{0}' has the wrong signature to be an entry point</value>
  </data>
  <data name="WRN_InvalidMainSig_Title" xml:space="preserve">
    <value>Method has the wrong signature to be an entry point</value>
  </data>
  <data name="ERR_NoImplicitConv" xml:space="preserve">
    <value>Cannot implicitly convert type '{0}' to '{1}'</value>
  </data>
  <data name="ERR_NoExplicitConv" xml:space="preserve">
    <value>Cannot convert type '{0}' to '{1}'</value>
  </data>
  <data name="ERR_ConstOutOfRange" xml:space="preserve">
    <value>Constant value '{0}' cannot be converted to a '{1}'</value>
  </data>
  <data name="ERR_AmbigBinaryOps" xml:space="preserve">
    <value>Operator '{0}' is ambiguous on operands of type '{1}' and '{2}'</value>
  </data>
  <data name="ERR_AmbigBinaryOpsOnDefault" xml:space="preserve">
    <value>Operator '{0}' is ambiguous on operands '{1}' and '{2}'</value>
  </data>
  <data name="ERR_AmbigUnaryOp" xml:space="preserve">
    <value>Operator '{0}' is ambiguous on an operand of type '{1}'</value>
  </data>
  <data name="ERR_InAttrOnOutParam" xml:space="preserve">
    <value>An out parameter cannot have the In attribute</value>
  </data>
  <data name="ERR_ValueCantBeNull" xml:space="preserve">
    <value>Cannot convert null to '{0}' because it is a non-nullable value type</value>
  </data>
  <data name="ERR_NoExplicitBuiltinConv" xml:space="preserve">
    <value>Cannot convert type '{0}' to '{1}' via a reference conversion, boxing conversion, unboxing conversion, wrapping conversion, or null type conversion</value>
  </data>
  <data name="FTL_DebugEmitFailure" xml:space="preserve">
    <value>Unexpected error writing debug information -- '{0}'</value>
  </data>
  <data name="ERR_BadVisReturnType" xml:space="preserve">
    <value>Inconsistent accessibility: return type '{1}' is less accessible than method '{0}'</value>
  </data>
  <data name="ERR_BadVisParamType" xml:space="preserve">
    <value>Inconsistent accessibility: parameter type '{1}' is less accessible than method '{0}'</value>
  </data>
  <data name="ERR_BadVisFieldType" xml:space="preserve">
    <value>Inconsistent accessibility: field type '{1}' is less accessible than field '{0}'</value>
  </data>
  <data name="ERR_BadVisPropertyType" xml:space="preserve">
    <value>Inconsistent accessibility: property type '{1}' is less accessible than property '{0}'</value>
  </data>
  <data name="ERR_BadVisIndexerReturn" xml:space="preserve">
    <value>Inconsistent accessibility: indexer return type '{1}' is less accessible than indexer '{0}'</value>
  </data>
  <data name="ERR_BadVisIndexerParam" xml:space="preserve">
    <value>Inconsistent accessibility: parameter type '{1}' is less accessible than indexer '{0}'</value>
  </data>
  <data name="ERR_BadVisOpReturn" xml:space="preserve">
    <value>Inconsistent accessibility: return type '{1}' is less accessible than operator '{0}'</value>
  </data>
  <data name="ERR_BadVisOpParam" xml:space="preserve">
    <value>Inconsistent accessibility: parameter type '{1}' is less accessible than operator '{0}'</value>
  </data>
  <data name="ERR_BadVisDelegateReturn" xml:space="preserve">
    <value>Inconsistent accessibility: return type '{1}' is less accessible than delegate '{0}'</value>
  </data>
  <data name="ERR_BadVisDelegateParam" xml:space="preserve">
    <value>Inconsistent accessibility: parameter type '{1}' is less accessible than delegate '{0}'</value>
  </data>
  <data name="ERR_BadVisBaseClass" xml:space="preserve">
    <value>Inconsistent accessibility: base class '{1}' is less accessible than class '{0}'</value>
  </data>
  <data name="ERR_BadVisBaseInterface" xml:space="preserve">
    <value>Inconsistent accessibility: base interface '{1}' is less accessible than interface '{0}'</value>
  </data>
  <data name="ERR_EventNeedsBothAccessors" xml:space="preserve">
    <value>'{0}': event property must have both add and remove accessors</value>
  </data>
  <data name="ERR_AbstractEventHasAccessors" xml:space="preserve">
    <value>'{0}': abstract event cannot use event accessor syntax</value>
  </data>
  <data name="ERR_EventNotDelegate" xml:space="preserve">
    <value>'{0}': event must be of a delegate type</value>
  </data>
  <data name="WRN_UnreferencedEvent" xml:space="preserve">
    <value>The event '{0}' is never used</value>
  </data>
  <data name="WRN_UnreferencedEvent_Title" xml:space="preserve">
    <value>Event is never used</value>
  </data>
  <data name="ERR_InterfaceEventInitializer" xml:space="preserve">
    <value>'{0}': instance event in interface cannot have initializer</value>
  </data>
  <data name="ERR_BadEventUsage" xml:space="preserve">
    <value>The event '{0}' can only appear on the left hand side of += or -= (except when used from within the type '{1}')</value>
  </data>
  <data name="ERR_ExplicitEventFieldImpl" xml:space="preserve">
    <value>An explicit interface implementation of an event must use event accessor syntax</value>
  </data>
  <data name="ERR_CantOverrideNonEvent" xml:space="preserve">
    <value>'{0}': cannot override; '{1}' is not an event</value>
  </data>
  <data name="ERR_AddRemoveMustHaveBody" xml:space="preserve">
    <value>An add or remove accessor must have a body</value>
  </data>
  <data name="ERR_AbstractEventInitializer" xml:space="preserve">
    <value>'{0}': abstract event cannot have initializer</value>
  </data>
  <data name="ERR_ReservedAssemblyName" xml:space="preserve">
    <value>The assembly name '{0}' is reserved and cannot be used as a reference in an interactive session</value>
  </data>
  <data name="ERR_ReservedEnumerator" xml:space="preserve">
    <value>The enumerator name '{0}' is reserved and cannot be used</value>
  </data>
  <data name="ERR_AsMustHaveReferenceType" xml:space="preserve">
    <value>The as operator must be used with a reference type or nullable type ('{0}' is a non-nullable value type)</value>
  </data>
  <data name="WRN_LowercaseEllSuffix" xml:space="preserve">
    <value>The 'l' suffix is easily confused with the digit '1' -- use 'L' for clarity</value>
  </data>
  <data name="WRN_LowercaseEllSuffix_Title" xml:space="preserve">
    <value>The 'l' suffix is easily confused with the digit '1'</value>
  </data>
  <data name="ERR_BadEventUsageNoField" xml:space="preserve">
    <value>The event '{0}' can only appear on the left hand side of += or -=</value>
  </data>
  <data name="ERR_ConstraintOnlyAllowedOnGenericDecl" xml:space="preserve">
    <value>Constraints are not allowed on non-generic declarations</value>
  </data>
  <data name="ERR_TypeParamMustBeIdentifier" xml:space="preserve">
    <value>Type parameter declaration must be an identifier not a type</value>
  </data>
  <data name="ERR_MemberReserved" xml:space="preserve">
    <value>Type '{1}' already reserves a member called '{0}' with the same parameter types</value>
  </data>
  <data name="ERR_DuplicateParamName" xml:space="preserve">
    <value>The parameter name '{0}' is a duplicate</value>
  </data>
  <data name="ERR_DuplicateNameInNS" xml:space="preserve">
    <value>The namespace '{1}' already contains a definition for '{0}'</value>
  </data>
  <data name="ERR_DuplicateNameInClass" xml:space="preserve">
    <value>The type '{0}' already contains a definition for '{1}'</value>
  </data>
  <data name="ERR_NameNotInContext" xml:space="preserve">
    <value>The name '{0}' does not exist in the current context</value>
  </data>
  <data name="ERR_NameNotInContextPossibleMissingReference" xml:space="preserve">
    <value>The name '{0}' does not exist in the current context (are you missing a reference to assembly '{1}'?)</value>
  </data>
  <data name="ERR_AmbigContext" xml:space="preserve">
    <value>'{0}' is an ambiguous reference between '{1}' and '{2}'</value>
  </data>
  <data name="WRN_DuplicateUsing" xml:space="preserve">
    <value>The using directive for '{0}' appeared previously in this namespace</value>
  </data>
  <data name="WRN_DuplicateUsing_Title" xml:space="preserve">
    <value>Using directive appeared previously in this namespace</value>
  </data>
  <data name="ERR_BadMemberFlag" xml:space="preserve">
    <value>The modifier '{0}' is not valid for this item</value>
  </data>
  <data name="ERR_BadInitAccessor" xml:space="preserve">
    <value>The 'init' accessor is not valid on static members</value>
  </data>
  <data name="ERR_BadMemberProtection" xml:space="preserve">
    <value>More than one protection modifier</value>
  </data>
  <data name="WRN_NewRequired" xml:space="preserve">
    <value>'{0}' hides inherited member '{1}'. Use the new keyword if hiding was intended.</value>
  </data>
  <data name="WRN_NewRequired_Title" xml:space="preserve">
    <value>Member hides inherited member; missing new keyword</value>
  </data>
  <data name="WRN_NewRequired_Description" xml:space="preserve">
    <value>A variable was declared with the same name as a variable in a base type. However, the new keyword was not used. This warning informs you that you should use new; the variable is declared as if new had been used in the declaration.</value>
  </data>
  <data name="WRN_NewNotRequired" xml:space="preserve">
    <value>The member '{0}' does not hide an accessible member. The new keyword is not required.</value>
  </data>
  <data name="WRN_NewNotRequired_Title" xml:space="preserve">
    <value>Member does not hide an inherited member; new keyword is not required</value>
  </data>
  <data name="ERR_CircConstValue" xml:space="preserve">
    <value>The evaluation of the constant value for '{0}' involves a circular definition</value>
  </data>
  <data name="ERR_MemberAlreadyExists" xml:space="preserve">
    <value>Type '{1}' already defines a member called '{0}' with the same parameter types</value>
  </data>
  <data name="ERR_StaticNotVirtual" xml:space="preserve">
    <value>A static member '{0}' cannot be marked as override, virtual, or abstract</value>
  </data>
  <data name="ERR_OverrideNotNew" xml:space="preserve">
    <value>A member '{0}' marked as override cannot be marked as new or virtual</value>
  </data>
  <data name="WRN_NewOrOverrideExpected" xml:space="preserve">
    <value>'{0}' hides inherited member '{1}'. To make the current member override that implementation, add the override keyword. Otherwise add the new keyword.</value>
  </data>
  <data name="WRN_NewOrOverrideExpected_Title" xml:space="preserve">
    <value>Member hides inherited member; missing override keyword</value>
  </data>
  <data name="ERR_OverrideNotExpected" xml:space="preserve">
    <value>'{0}': no suitable method found to override</value>
  </data>
  <data name="ERR_NamespaceUnexpected" xml:space="preserve">
    <value>A namespace cannot directly contain members such as fields or methods</value>
  </data>
  <data name="ERR_NoSuchMember" xml:space="preserve">
    <value>'{0}' does not contain a definition for '{1}'</value>
  </data>
  <data name="ERR_BadSKknown" xml:space="preserve">
    <value>'{0}' is a {1} but is used like a {2}</value>
  </data>
  <data name="ERR_BadSKunknown" xml:space="preserve">
    <value>'{0}' is a {1}, which is not valid in the given context</value>
  </data>
  <data name="ERR_ObjectRequired" xml:space="preserve">
    <value>An object reference is required for the non-static field, method, or property '{0}'</value>
  </data>
  <data name="ERR_AmbigCall" xml:space="preserve">
    <value>The call is ambiguous between the following methods or properties: '{0}' and '{1}'</value>
  </data>
  <data name="ERR_BadAccess" xml:space="preserve">
    <value>'{0}' is inaccessible due to its protection level</value>
  </data>
  <data name="ERR_MethDelegateMismatch" xml:space="preserve">
    <value>No overload for '{0}' matches delegate '{1}'</value>
  </data>
  <data name="ERR_RetObjectRequired" xml:space="preserve">
    <value>An object of a type convertible to '{0}' is required</value>
  </data>
  <data name="ERR_RetNoObjectRequired" xml:space="preserve">
    <value>Since '{0}' returns void, a return keyword must not be followed by an object expression</value>
  </data>
  <data name="ERR_LocalDuplicate" xml:space="preserve">
    <value>A local variable or function named '{0}' is already defined in this scope</value>
  </data>
  <data name="ERR_AssgLvalueExpected" xml:space="preserve">
    <value>The left-hand side of an assignment must be a variable, property or indexer</value>
  </data>
  <data name="ERR_StaticConstParam" xml:space="preserve">
    <value>'{0}': a static constructor must be parameterless</value>
  </data>
  <data name="ERR_NotConstantExpression" xml:space="preserve">
    <value>The expression being assigned to '{0}' must be constant</value>
  </data>
  <data name="ERR_NotNullConstRefField" xml:space="preserve">
    <value>'{0}' is of type '{1}'. A const field of a reference type other than string can only be initialized with null.</value>
  </data>
  <data name="ERR_LocalIllegallyOverrides" xml:space="preserve">
    <value>A local or parameter named '{0}' cannot be declared in this scope because that name is used in an enclosing local scope to define a local or parameter</value>
  </data>
  <data name="ERR_BadUsingNamespace" xml:space="preserve">
    <value>A 'using namespace' directive can only be applied to namespaces; '{0}' is a type not a namespace. Consider a 'using static' directive instead</value>
  </data>
  <data name="ERR_BadUsingType" xml:space="preserve">
    <value>A 'using static' directive can only be applied to types; '{0}' is a namespace not a type. Consider a 'using namespace' directive instead</value>
  </data>
  <data name="ERR_NoAliasHere" xml:space="preserve">
    <value>A 'using static' directive cannot be used to declare an alias</value>
  </data>
  <data name="ERR_NoBreakOrCont" xml:space="preserve">
    <value>No enclosing loop out of which to break or continue</value>
  </data>
  <data name="ERR_DuplicateLabel" xml:space="preserve">
    <value>The label '{0}' is a duplicate</value>
  </data>
  <data name="ERR_NoConstructors" xml:space="preserve">
    <value>The type '{0}' has no constructors defined</value>
  </data>
  <data name="ERR_NoNewAbstract" xml:space="preserve">
    <value>Cannot create an instance of the abstract type or interface '{0}'</value>
  </data>
  <data name="ERR_ConstValueRequired" xml:space="preserve">
    <value>A const field requires a value to be provided</value>
  </data>
  <data name="ERR_CircularBase" xml:space="preserve">
    <value>Circular base type dependency involving '{0}' and '{1}'</value>
  </data>
  <data name="ERR_BadDelegateConstructor" xml:space="preserve">
    <value>The delegate '{0}' does not have a valid constructor</value>
  </data>
  <data name="ERR_MethodNameExpected" xml:space="preserve">
    <value>Method name expected</value>
  </data>
  <data name="ERR_ConstantExpected" xml:space="preserve">
    <value>A constant value is expected</value>
  </data>
  <data name="ERR_V6SwitchGoverningTypeValueExpected" xml:space="preserve">
    <value>A switch expression or case label must be a bool, char, string, integral, enum, or corresponding nullable type in C# 6 and earlier.</value>
  </data>
  <data name="ERR_IntegralTypeValueExpected" xml:space="preserve">
    <value>A value of an integral type expected</value>
  </data>
  <data name="ERR_DuplicateCaseLabel" xml:space="preserve">
    <value>The switch statement contains multiple cases with the label value '{0}'</value>
  </data>
  <data name="ERR_InvalidGotoCase" xml:space="preserve">
    <value>A goto case is only valid inside a switch statement</value>
  </data>
  <data name="ERR_PropertyLacksGet" xml:space="preserve">
    <value>The property or indexer '{0}' cannot be used in this context because it lacks the get accessor</value>
  </data>
  <data name="ERR_BadExceptionType" xml:space="preserve">
    <value>The type caught or thrown must be derived from System.Exception</value>
  </data>
  <data name="ERR_BadEmptyThrow" xml:space="preserve">
    <value>A throw statement with no arguments is not allowed outside of a catch clause</value>
  </data>
  <data name="ERR_BadFinallyLeave" xml:space="preserve">
    <value>Control cannot leave the body of a finally clause</value>
  </data>
  <data name="ERR_LabelShadow" xml:space="preserve">
    <value>The label '{0}' shadows another label by the same name in a contained scope</value>
  </data>
  <data name="ERR_LabelNotFound" xml:space="preserve">
    <value>No such label '{0}' within the scope of the goto statement</value>
  </data>
  <data name="ERR_UnreachableCatch" xml:space="preserve">
    <value>A previous catch clause already catches all exceptions of this or of a super type ('{0}')</value>
  </data>
  <data name="WRN_FilterIsConstantTrue" xml:space="preserve">
    <value>Filter expression is a constant 'true', consider removing the filter</value>
  </data>
  <data name="WRN_FilterIsConstantTrue_Title" xml:space="preserve">
    <value>Filter expression is a constant 'true'</value>
  </data>
  <data name="ERR_ReturnExpected" xml:space="preserve">
    <value>'{0}': not all code paths return a value</value>
  </data>
  <data name="WRN_UnreachableCode" xml:space="preserve">
    <value>Unreachable code detected</value>
  </data>
  <data name="WRN_UnreachableCode_Title" xml:space="preserve">
    <value>Unreachable code detected</value>
  </data>
  <data name="ERR_SwitchFallThrough" xml:space="preserve">
    <value>Control cannot fall through from one case label ('{0}') to another</value>
  </data>
  <data name="WRN_UnreferencedLabel" xml:space="preserve">
    <value>This label has not been referenced</value>
  </data>
  <data name="WRN_UnreferencedLabel_Title" xml:space="preserve">
    <value>This label has not been referenced</value>
  </data>
  <data name="ERR_UseDefViolation" xml:space="preserve">
    <value>Use of unassigned local variable '{0}'</value>
  </data>
  <data name="WRN_UseDefViolation" xml:space="preserve">
    <value>Use of unassigned local variable '{0}'</value>
  </data>
  <data name="WRN_UseDefViolation_Title" xml:space="preserve">
    <value>Use of unassigned local variable</value>
  </data>
  <data name="WRN_UnreferencedVar" xml:space="preserve">
    <value>The variable '{0}' is declared but never used</value>
  </data>
  <data name="WRN_UnreferencedVar_Title" xml:space="preserve">
    <value>Variable is declared but never used</value>
  </data>
  <data name="WRN_UnreferencedField" xml:space="preserve">
    <value>The field '{0}' is never used</value>
  </data>
  <data name="WRN_UnreferencedField_Title" xml:space="preserve">
    <value>Field is never used</value>
  </data>
  <data name="ERR_UseDefViolationField" xml:space="preserve">
    <value>Use of possibly unassigned field '{0}'</value>
  </data>
  <data name="WRN_UseDefViolationField" xml:space="preserve">
    <value>Use of possibly unassigned field '{0}'</value>
  </data>
  <data name="WRN_UseDefViolationField_Title" xml:space="preserve">
    <value>Use of possibly unassigned field</value>
  </data>
  <data name="ERR_UseDefViolationProperty" xml:space="preserve">
    <value>Use of possibly unassigned auto-implemented property '{0}'</value>
  </data>
  <data name="WRN_UseDefViolationProperty" xml:space="preserve">
    <value>Use of possibly unassigned auto-implemented property '{0}'</value>
  </data>
  <data name="WRN_UseDefViolationProperty_Title" xml:space="preserve">
    <value>Use of possibly unassigned auto-implemented property</value>
  </data>
  <data name="ERR_UnassignedThis" xml:space="preserve">
    <value>Field '{0}' must be fully assigned before control is returned to the caller</value>
  </data>
  <data name="WRN_UnassignedThis" xml:space="preserve">
    <value>Field '{0}' must be fully assigned before control is returned to the caller</value>
  </data>
  <data name="WRN_UnassignedThis_Title" xml:space="preserve">
    <value>Fields of a struct must be fully assigned in a constructor before control is returned to the caller</value>
  </data>
  <data name="ERR_AmbigQM" xml:space="preserve">
    <value>Type of conditional expression cannot be determined because '{0}' and '{1}' implicitly convert to one another</value>
  </data>
  <data name="ERR_InvalidQM" xml:space="preserve">
    <value>Type of conditional expression cannot be determined because there is no implicit conversion between '{0}' and '{1}'</value>
  </data>
  <data name="ERR_NoBaseClass" xml:space="preserve">
    <value>A base class is required for a 'base' reference</value>
  </data>
  <data name="ERR_BaseIllegal" xml:space="preserve">
    <value>Use of keyword 'base' is not valid in this context</value>
  </data>
  <data name="ERR_ObjectProhibited" xml:space="preserve">
    <value>Member '{0}' cannot be accessed with an instance reference; qualify it with a type name instead</value>
  </data>
  <data name="ERR_ParamUnassigned" xml:space="preserve">
    <value>The out parameter '{0}' must be assigned to before control leaves the current method</value>
  </data>
  <data name="WRN_ParamUnassigned" xml:space="preserve">
    <value>The out parameter '{0}' must be assigned to before control leaves the current method</value>
  </data>
  <data name="WRN_ParamUnassigned_Title" xml:space="preserve">
    <value>An out parameter must be assigned to before control leaves the method</value>
  </data>
  <data name="ERR_InvalidArray" xml:space="preserve">
    <value>Invalid rank specifier: expected ',' or ']'</value>
  </data>
  <data name="ERR_ExternHasBody" xml:space="preserve">
    <value>'{0}' cannot be extern and declare a body</value>
  </data>
  <data name="ERR_ExternHasConstructorInitializer" xml:space="preserve">
    <value>'{0}' cannot be extern and have a constructor initializer</value>
  </data>
  <data name="ERR_AbstractAndExtern" xml:space="preserve">
    <value>'{0}' cannot be both extern and abstract</value>
  </data>
  <data name="ERR_BadAttributeParamType" xml:space="preserve">
    <value>Attribute constructor parameter '{0}' has type '{1}', which is not a valid attribute parameter type</value>
  </data>
  <data name="ERR_BadAttributeArgument" xml:space="preserve">
    <value>An attribute argument must be a constant expression, typeof expression or array creation expression of an attribute parameter type</value>
  </data>
  <data name="ERR_BadAttributeParamDefaultArgument" xml:space="preserve">
    <value>Attribute constructor parameter '{0}' is optional, but no default parameter value was specified.</value>
  </data>
  <data name="WRN_IsAlwaysTrue" xml:space="preserve">
    <value>The given expression is always of the provided ('{0}') type</value>
  </data>
  <data name="WRN_IsAlwaysTrue_Title" xml:space="preserve">
    <value>'is' expression's given expression is always of the provided type</value>
  </data>
  <data name="WRN_IsAlwaysFalse" xml:space="preserve">
    <value>The given expression is never of the provided ('{0}') type</value>
  </data>
  <data name="WRN_IsAlwaysFalse_Title" xml:space="preserve">
    <value>'is' expression's given expression is never of the provided type</value>
  </data>
  <data name="ERR_LockNeedsReference" xml:space="preserve">
    <value>'{0}' is not a reference type as required by the lock statement</value>
  </data>
  <data name="ERR_NullNotValid" xml:space="preserve">
    <value>Use of null is not valid in this context</value>
  </data>
  <data name="ERR_DefaultLiteralNotValid" xml:space="preserve">
    <value>Use of default literal is not valid in this context</value>
  </data>
  <data name="ERR_UseDefViolationThis" xml:space="preserve">
    <value>The 'this' object cannot be used before all of its fields have been assigned</value>
  </data>
  <data name="WRN_UseDefViolationThis" xml:space="preserve">
    <value>The 'this' object cannot be used before all of its fields have been assigned</value>
  </data>
  <data name="WRN_UseDefViolationThis_Title" xml:space="preserve">
    <value>The 'this' object cannot be used in a constructor before all of its fields have been assigned</value>
  </data>
  <data name="ERR_ArgsInvalid" xml:space="preserve">
    <value>The __arglist construct is valid only within a variable argument method</value>
  </data>
  <data name="ERR_PtrExpected" xml:space="preserve">
    <value>The * or -&gt; operator must be applied to a pointer</value>
  </data>
  <data name="ERR_PtrIndexSingle" xml:space="preserve">
    <value>A pointer must be indexed by only one value</value>
  </data>
  <data name="WRN_ByRefNonAgileField" xml:space="preserve">
    <value>Using '{0}' as a ref or out value or taking its address may cause a runtime exception because it is a field of a marshal-by-reference class</value>
  </data>
  <data name="WRN_ByRefNonAgileField_Title" xml:space="preserve">
    <value>Using a field of a marshal-by-reference class as a ref or out value or taking its address may cause a runtime exception</value>
  </data>
  <data name="ERR_AssgReadonlyStatic" xml:space="preserve">
    <value>A static readonly field cannot be assigned to (except in a static constructor or a variable initializer)</value>
  </data>
  <data name="ERR_RefReadonlyStatic" xml:space="preserve">
    <value>A static readonly field cannot be used as a ref or out value (except in a static constructor)</value>
  </data>
  <data name="ERR_AssgReadonlyProp" xml:space="preserve">
    <value>Property or indexer '{0}' cannot be assigned to -- it is read only</value>
  </data>
  <data name="ERR_IllegalStatement" xml:space="preserve">
    <value>Only assignment, call, increment, decrement, await, and new object expressions can be used as a statement</value>
  </data>
  <data name="ERR_BadGetEnumerator" xml:space="preserve">
    <value>foreach requires that the return type '{0}' of '{1}' must have a suitable public 'MoveNext' method and public 'Current' property</value>
  </data>
  <data name="ERR_BadGetAsyncEnumerator" xml:space="preserve">
    <value>Asynchronous foreach requires that the return type '{0}' of '{1}' must have a suitable public 'MoveNextAsync' method and public 'Current' property</value>
  </data>
  <data name="ERR_TooManyLocals" xml:space="preserve">
    <value>Only 65534 locals, including those generated by the compiler, are allowed</value>
  </data>
  <data name="ERR_AbstractBaseCall" xml:space="preserve">
    <value>Cannot call an abstract base member: '{0}'</value>
  </data>
  <data name="ERR_RefProperty" xml:space="preserve">
    <value>A property or indexer may not be passed as an out or ref parameter</value>
  </data>
  <data name="ERR_ManagedAddr" xml:space="preserve">
    <value>Cannot take the address of, get the size of, or declare a pointer to a managed type ('{0}')</value>
  </data>
  <data name="ERR_BadFixedInitType" xml:space="preserve">
    <value>The type of a local declared in a fixed statement must be a pointer type</value>
  </data>
  <data name="ERR_FixedMustInit" xml:space="preserve">
    <value>You must provide an initializer in a fixed or using statement declaration</value>
  </data>
  <data name="ERR_InvalidAddrOp" xml:space="preserve">
    <value>Cannot take the address of the given expression</value>
  </data>
  <data name="ERR_FixedNeeded" xml:space="preserve">
    <value>You can only take the address of an unfixed expression inside of a fixed statement initializer</value>
  </data>
  <data name="ERR_FixedNotNeeded" xml:space="preserve">
    <value>You cannot use the fixed statement to take the address of an already fixed expression</value>
  </data>
  <data name="ERR_ExprCannotBeFixed" xml:space="preserve">
    <value>The given expression cannot be used in a fixed statement</value>
  </data>
  <data name="ERR_UnsafeNeeded" xml:space="preserve">
    <value>Pointers and fixed size buffers may only be used in an unsafe context</value>
  </data>
  <data name="ERR_OpTFRetType" xml:space="preserve">
    <value>The return type of operator True or False must be bool</value>
  </data>
  <data name="ERR_OperatorNeedsMatch" xml:space="preserve">
    <value>The operator '{0}' requires a matching operator '{1}' to also be defined</value>
  </data>
  <data name="ERR_BadBoolOp" xml:space="preserve">
    <value>In order to be applicable as a short circuit operator a user-defined logical operator ('{0}') must have the same return type and parameter types</value>
  </data>
  <data name="ERR_MustHaveOpTF" xml:space="preserve">
    <value>In order for '{0}' to be applicable as a short circuit operator, its declaring type '{1}' must define operator true and operator false</value>
  </data>
  <data name="WRN_UnreferencedVarAssg" xml:space="preserve">
    <value>The variable '{0}' is assigned but its value is never used</value>
  </data>
  <data name="WRN_UnreferencedVarAssg_Title" xml:space="preserve">
    <value>Variable is assigned but its value is never used</value>
  </data>
  <data name="ERR_CheckedOverflow" xml:space="preserve">
    <value>The operation overflows at compile time in checked mode</value>
  </data>
  <data name="ERR_ConstOutOfRangeChecked" xml:space="preserve">
    <value>Constant value '{0}' cannot be converted to a '{1}' (use 'unchecked' syntax to override)</value>
  </data>
  <data name="ERR_BadVarargs" xml:space="preserve">
    <value>A method with vararg cannot be generic, be in a generic type, or have a params parameter</value>
  </data>
  <data name="ERR_ParamsMustBeArray" xml:space="preserve">
    <value>The params parameter must be a single dimensional array</value>
  </data>
  <data name="ERR_IllegalArglist" xml:space="preserve">
    <value>An __arglist expression may only appear inside of a call or new expression</value>
  </data>
  <data name="ERR_IllegalUnsafe" xml:space="preserve">
    <value>Unsafe code may only appear if compiling with /unsafe</value>
  </data>
  <data name="ERR_AmbigMember" xml:space="preserve">
    <value>Ambiguity between '{0}' and '{1}'</value>
  </data>
  <data name="ERR_BadForeachDecl" xml:space="preserve">
    <value>Type and identifier are both required in a foreach statement</value>
  </data>
  <data name="ERR_ParamsLast" xml:space="preserve">
    <value>A params parameter must be the last parameter in a formal parameter list</value>
  </data>
  <data name="ERR_SizeofUnsafe" xml:space="preserve">
    <value>'{0}' does not have a predefined size, therefore sizeof can only be used in an unsafe context</value>
  </data>
  <data name="ERR_DottedTypeNameNotFoundInNS" xml:space="preserve">
    <value>The type or namespace name '{0}' does not exist in the namespace '{1}' (are you missing an assembly reference?)</value>
  </data>
  <data name="ERR_FieldInitRefNonstatic" xml:space="preserve">
    <value>A field initializer cannot reference the non-static field, method, or property '{0}'</value>
  </data>
  <data name="ERR_SealedNonOverride" xml:space="preserve">
    <value>'{0}' cannot be sealed because it is not an override</value>
  </data>
  <data name="ERR_CantOverrideSealed" xml:space="preserve">
    <value>'{0}': cannot override inherited member '{1}' because it is sealed</value>
  </data>
  <data name="ERR_VoidError" xml:space="preserve">
    <value>The operation in question is undefined on void pointers</value>
  </data>
  <data name="ERR_ConditionalOnOverride" xml:space="preserve">
    <value>The Conditional attribute is not valid on '{0}' because it is an override method</value>
  </data>
  <data name="ERR_ConditionalOnLocalFunction" xml:space="preserve">
    <value>Local function '{0}' must be 'static' in order to use the Conditional attribute</value>
  </data>
  <data name="ERR_PointerInAsOrIs" xml:space="preserve">
    <value>Neither 'is' nor 'as' is valid on pointer types</value>
  </data>
  <data name="ERR_CallingFinalizeDeprecated" xml:space="preserve">
    <value>Destructors and object.Finalize cannot be called directly. Consider calling IDisposable.Dispose if available.</value>
  </data>
  <data name="ERR_SingleTypeNameNotFound" xml:space="preserve">
    <value>The type or namespace name '{0}' could not be found (are you missing a using directive or an assembly reference?)</value>
  </data>
  <data name="ERR_NegativeStackAllocSize" xml:space="preserve">
    <value>Cannot use a negative size with stackalloc</value>
  </data>
  <data name="ERR_NegativeArraySize" xml:space="preserve">
    <value>Cannot create an array with a negative size</value>
  </data>
  <data name="ERR_OverrideFinalizeDeprecated" xml:space="preserve">
    <value>Do not override object.Finalize. Instead, provide a destructor.</value>
  </data>
  <data name="ERR_CallingBaseFinalizeDeprecated" xml:space="preserve">
    <value>Do not directly call your base type Finalize method. It is called automatically from your destructor.</value>
  </data>
  <data name="WRN_NegativeArrayIndex" xml:space="preserve">
    <value>Indexing an array with a negative index (array indices always start at zero)</value>
  </data>
  <data name="WRN_NegativeArrayIndex_Title" xml:space="preserve">
    <value>Indexing an array with a negative index</value>
  </data>
  <data name="WRN_BadRefCompareLeft" xml:space="preserve">
    <value>Possible unintended reference comparison; to get a value comparison, cast the left hand side to type '{0}'</value>
  </data>
  <data name="WRN_BadRefCompareLeft_Title" xml:space="preserve">
    <value>Possible unintended reference comparison; left hand side needs cast</value>
  </data>
  <data name="WRN_BadRefCompareRight" xml:space="preserve">
    <value>Possible unintended reference comparison; to get a value comparison, cast the right hand side to type '{0}'</value>
  </data>
  <data name="WRN_BadRefCompareRight_Title" xml:space="preserve">
    <value>Possible unintended reference comparison; right hand side needs cast</value>
  </data>
  <data name="ERR_BadCastInFixed" xml:space="preserve">
    <value>The right hand side of a fixed statement assignment may not be a cast expression</value>
  </data>
  <data name="ERR_StackallocInCatchFinally" xml:space="preserve">
    <value>stackalloc may not be used in a catch or finally block</value>
  </data>
  <data name="ERR_VarargsLast" xml:space="preserve">
    <value>An __arglist parameter must be the last parameter in a formal parameter list</value>
  </data>
  <data name="ERR_MissingPartial" xml:space="preserve">
    <value>Missing partial modifier on declaration of type '{0}'; another partial declaration of this type exists</value>
  </data>
  <data name="ERR_PartialTypeKindConflict" xml:space="preserve">
    <value>Partial declarations of '{0}' must be all classes, all records, all structs, or all interfaces</value>
  </data>
  <data name="ERR_PartialModifierConflict" xml:space="preserve">
    <value>Partial declarations of '{0}' have conflicting accessibility modifiers</value>
  </data>
  <data name="ERR_PartialMultipleBases" xml:space="preserve">
    <value>Partial declarations of '{0}' must not specify different base classes</value>
  </data>
  <data name="ERR_PartialWrongTypeParams" xml:space="preserve">
    <value>Partial declarations of '{0}' must have the same type parameter names in the same order</value>
  </data>
  <data name="ERR_PartialWrongConstraints" xml:space="preserve">
    <value>Partial declarations of '{0}' have inconsistent constraints for type parameter '{1}'</value>
  </data>
  <data name="ERR_NoImplicitConvCast" xml:space="preserve">
    <value>Cannot implicitly convert type '{0}' to '{1}'. An explicit conversion exists (are you missing a cast?)</value>
  </data>
  <data name="ERR_PartialMisplaced" xml:space="preserve">
    <value>The 'partial' modifier can only appear immediately before 'class', 'record', 'struct', 'interface', or 'void'</value>
  </data>
  <data name="ERR_ImportedCircularBase" xml:space="preserve">
    <value>Imported type '{0}' is invalid. It contains a circular base type dependency.</value>
  </data>
  <data name="ERR_UseDefViolationOut" xml:space="preserve">
    <value>Use of unassigned out parameter '{0}'</value>
  </data>
  <data name="WRN_UseDefViolationOut" xml:space="preserve">
    <value>Use of unassigned out parameter '{0}'</value>
  </data>
  <data name="WRN_UseDefViolationOut_Title" xml:space="preserve">
    <value>Use of unassigned out parameter</value>
  </data>
  <data name="ERR_ArraySizeInDeclaration" xml:space="preserve">
    <value>Array size cannot be specified in a variable declaration (try initializing with a 'new' expression)</value>
  </data>
  <data name="ERR_InaccessibleGetter" xml:space="preserve">
    <value>The property or indexer '{0}' cannot be used in this context because the get accessor is inaccessible</value>
  </data>
  <data name="ERR_InaccessibleSetter" xml:space="preserve">
    <value>The property or indexer '{0}' cannot be used in this context because the set accessor is inaccessible</value>
  </data>
  <data name="ERR_InvalidPropertyAccessMod" xml:space="preserve">
    <value>The accessibility modifier of the '{0}' accessor must be more restrictive than the property or indexer '{1}'</value>
  </data>
  <data name="ERR_DuplicatePropertyAccessMods" xml:space="preserve">
    <value>Cannot specify accessibility modifiers for both accessors of the property or indexer '{0}'</value>
  </data>
  <data name="ERR_AccessModMissingAccessor" xml:space="preserve">
    <value>'{0}': accessibility modifiers on accessors may only be used if the property or indexer has both a get and a set accessor</value>
  </data>
  <data name="ERR_UnimplementedInterfaceAccessor" xml:space="preserve">
    <value>'{0}' does not implement interface member '{1}'. '{2}' is not public.</value>
  </data>
  <data name="WRN_PatternIsAmbiguous" xml:space="preserve">
    <value>'{0}' does not implement the '{1}' pattern. '{2}' is ambiguous with '{3}'.</value>
  </data>
  <data name="WRN_PatternIsAmbiguous_Title" xml:space="preserve">
    <value>Type does not implement the collection pattern; members are ambiguous</value>
  </data>
  <data name="WRN_PatternNotPublicOrNotInstance" xml:space="preserve">
    <value>'{0}' does not implement the '{1}' pattern. '{2}' is not a public instance or extension method.</value>
  </data>
  <data name="WRN_PatternNotPublicOrNotInstance_Title" xml:space="preserve">
    <value>Type does not implement the collection pattern; member is is not a public instance or extension method.</value>
  </data>
  <data name="WRN_PatternBadSignature" xml:space="preserve">
    <value>'{0}' does not implement the '{1}' pattern. '{2}' has the wrong signature.</value>
  </data>
  <data name="WRN_PatternBadSignature_Title" xml:space="preserve">
    <value>Type does not implement the collection pattern; member has the wrong signature</value>
  </data>
  <data name="ERR_FriendRefNotEqualToThis" xml:space="preserve">
    <value>Friend access was granted by '{0}', but the public key of the output assembly ('{1}') does not match that specified by the InternalsVisibleTo attribute in the granting assembly.</value>
  </data>
  <data name="ERR_FriendRefSigningMismatch" xml:space="preserve">
    <value>Friend access was granted by '{0}', but the strong name signing state of the output assembly does not match that of the granting assembly.</value>
  </data>
  <data name="WRN_SequentialOnPartialClass" xml:space="preserve">
    <value>There is no defined ordering between fields in multiple declarations of partial struct '{0}'. To specify an ordering, all instance fields must be in the same declaration.</value>
  </data>
  <data name="WRN_SequentialOnPartialClass_Title" xml:space="preserve">
    <value>There is no defined ordering between fields in multiple declarations of partial struct</value>
  </data>
  <data name="ERR_BadConstType" xml:space="preserve">
    <value>The type '{0}' cannot be declared const</value>
  </data>
  <data name="ERR_NoNewTyvar" xml:space="preserve">
    <value>Cannot create an instance of the variable type '{0}' because it does not have the new() constraint</value>
  </data>
  <data name="ERR_BadArity" xml:space="preserve">
    <value>Using the generic {1} '{0}' requires {2} type arguments</value>
  </data>
  <data name="ERR_BadTypeArgument" xml:space="preserve">
    <value>The type '{0}' may not be used as a type argument</value>
  </data>
  <data name="ERR_TypeArgsNotAllowed" xml:space="preserve">
    <value>The {1} '{0}' cannot be used with type arguments</value>
  </data>
  <data name="ERR_HasNoTypeVars" xml:space="preserve">
    <value>The non-generic {1} '{0}' cannot be used with type arguments</value>
  </data>
  <data name="ERR_NewConstraintNotSatisfied" xml:space="preserve">
    <value>'{2}' must be a non-abstract type with a public parameterless constructor in order to use it as parameter '{1}' in the generic type or method '{0}'</value>
  </data>
  <data name="ERR_GenericConstraintNotSatisfiedRefType" xml:space="preserve">
    <value>The type '{3}' cannot be used as type parameter '{2}' in the generic type or method '{0}'. There is no implicit reference conversion from '{3}' to '{1}'.</value>
  </data>
  <data name="ERR_GenericConstraintNotSatisfiedNullableEnum" xml:space="preserve">
    <value>The type '{3}' cannot be used as type parameter '{2}' in the generic type or method '{0}'. The nullable type '{3}' does not satisfy the constraint of '{1}'.</value>
  </data>
  <data name="ERR_GenericConstraintNotSatisfiedNullableInterface" xml:space="preserve">
    <value>The type '{3}' cannot be used as type parameter '{2}' in the generic type or method '{0}'. The nullable type '{3}' does not satisfy the constraint of '{1}'. Nullable types can not satisfy any interface constraints.</value>
  </data>
  <data name="ERR_GenericConstraintNotSatisfiedTyVar" xml:space="preserve">
    <value>The type '{3}' cannot be used as type parameter '{2}' in the generic type or method '{0}'. There is no boxing conversion or type parameter conversion from '{3}' to '{1}'.</value>
  </data>
  <data name="ERR_GenericConstraintNotSatisfiedValType" xml:space="preserve">
    <value>The type '{3}' cannot be used as type parameter '{2}' in the generic type or method '{0}'. There is no boxing conversion from '{3}' to '{1}'.</value>
  </data>
  <data name="ERR_DuplicateGeneratedName" xml:space="preserve">
    <value>The parameter name '{0}' conflicts with an automatically-generated parameter name</value>
  </data>
  <data name="ERR_GlobalSingleTypeNameNotFound" xml:space="preserve">
    <value>The type or namespace name '{0}' could not be found in the global namespace (are you missing an assembly reference?)</value>
  </data>
  <data name="ERR_NewBoundMustBeLast" xml:space="preserve">
    <value>The new() constraint must be the last constraint specified</value>
  </data>
  <data name="WRN_MainCantBeGeneric" xml:space="preserve">
    <value>'{0}': an entry point cannot be generic or in a generic type</value>
  </data>
  <data name="WRN_MainCantBeGeneric_Title" xml:space="preserve">
    <value>An entry point cannot be generic or in a generic type</value>
  </data>
  <data name="ERR_TypeVarCantBeNull" xml:space="preserve">
    <value>Cannot convert null to type parameter '{0}' because it could be a non-nullable value type. Consider using 'default({0})' instead.</value>
  </data>
  <data name="ERR_AttributeCantBeGeneric" xml:space="preserve">
    <value>Cannot apply attribute class '{0}' because it is generic</value>
  </data>
  <data name="ERR_DuplicateBound" xml:space="preserve">
    <value>Duplicate constraint '{0}' for type parameter '{1}'</value>
  </data>
  <data name="ERR_ClassBoundNotFirst" xml:space="preserve">
    <value>The class type constraint '{0}' must come before any other constraints</value>
  </data>
  <data name="ERR_BadRetType" xml:space="preserve">
    <value>'{1} {0}' has the wrong return type</value>
  </data>
  <data name="ERR_DelegateRefMismatch" xml:space="preserve">
    <value>Ref mismatch between '{0}' and delegate '{1}'</value>
  </data>
  <data name="ERR_DuplicateConstraintClause" xml:space="preserve">
    <value>A constraint clause has already been specified for type parameter '{0}'. All of the constraints for a type parameter must be specified in a single where clause.</value>
  </data>
  <data name="ERR_CantInferMethTypeArgs" xml:space="preserve">
    <value>The type arguments for method '{0}' cannot be inferred from the usage. Try specifying the type arguments explicitly.</value>
  </data>
  <data name="ERR_LocalSameNameAsTypeParam" xml:space="preserve">
    <value>'{0}': a parameter, local variable, or local function cannot have the same name as a method type parameter</value>
  </data>
  <data name="ERR_AsWithTypeVar" xml:space="preserve">
    <value>The type parameter '{0}' cannot be used with the 'as' operator because it does not have a class type constraint nor a 'class' constraint</value>
  </data>
  <data name="WRN_UnreferencedFieldAssg" xml:space="preserve">
    <value>The field '{0}' is assigned but its value is never used</value>
  </data>
  <data name="WRN_UnreferencedFieldAssg_Title" xml:space="preserve">
    <value>Field is assigned but its value is never used</value>
  </data>
  <data name="ERR_BadIndexerNameAttr" xml:space="preserve">
    <value>The '{0}' attribute is valid only on an indexer that is not an explicit interface member declaration</value>
  </data>
  <data name="ERR_AttrArgWithTypeVars" xml:space="preserve">
    <value>'{0}': an attribute argument cannot use type parameters</value>
  </data>
  <data name="ERR_NewTyvarWithArgs" xml:space="preserve">
    <value>'{0}': cannot provide arguments when creating an instance of a variable type</value>
  </data>
  <data name="ERR_AbstractSealedStatic" xml:space="preserve">
    <value>'{0}': an abstract type cannot be sealed or static</value>
  </data>
  <data name="WRN_AmbiguousXMLReference" xml:space="preserve">
    <value>Ambiguous reference in cref attribute: '{0}'. Assuming '{1}', but could have also matched other overloads including '{2}'.</value>
  </data>
  <data name="WRN_AmbiguousXMLReference_Title" xml:space="preserve">
    <value>Ambiguous reference in cref attribute</value>
  </data>
  <data name="WRN_VolatileByRef" xml:space="preserve">
    <value>'{0}': a reference to a volatile field will not be treated as volatile</value>
  </data>
  <data name="WRN_VolatileByRef_Title" xml:space="preserve">
    <value>A reference to a volatile field will not be treated as volatile</value>
  </data>
  <data name="WRN_VolatileByRef_Description" xml:space="preserve">
    <value>A volatile field should not normally be used as a ref or out value, since it will not be treated as volatile. There are exceptions to this, such as when calling an interlocked API.</value>
  </data>
  <data name="ERR_ComImportWithImpl" xml:space="preserve">
    <value>Since '{1}' has the ComImport attribute, '{0}' must be extern or abstract</value>
  </data>
  <data name="ERR_ComImportWithBase" xml:space="preserve">
    <value>'{0}': a class with the ComImport attribute cannot specify a base class</value>
  </data>
  <data name="ERR_ImplBadConstraints" xml:space="preserve">
    <value>The constraints for type parameter '{0}' of method '{1}' must match the constraints for type parameter '{2}' of interface method '{3}'. Consider using an explicit interface implementation instead.</value>
  </data>
  <data name="ERR_ImplBadTupleNames" xml:space="preserve">
    <value>The tuple element names in the signature of method '{0}' must match the tuple element names of interface method '{1}' (including on the return type).</value>
  </data>
  <data name="ERR_DottedTypeNameNotFoundInAgg" xml:space="preserve">
    <value>The type name '{0}' does not exist in the type '{1}'</value>
  </data>
  <data name="ERR_MethGrpToNonDel" xml:space="preserve">
    <value>Cannot convert method group '{0}' to non-delegate type '{1}'. Did you intend to invoke the method?</value>
  </data>
  <data name="ERR_BadExternAlias" xml:space="preserve">
    <value>The extern alias '{0}' was not specified in a /reference option</value>
  </data>
  <data name="ERR_ColColWithTypeAlias" xml:space="preserve">
    <value>Cannot use alias '{0}' with '::' since the alias references a type. Use '.' instead.</value>
  </data>
  <data name="ERR_AliasNotFound" xml:space="preserve">
    <value>Alias '{0}' not found</value>
  </data>
  <data name="ERR_SameFullNameAggAgg" xml:space="preserve">
    <value>The type '{1}' exists in both '{0}' and '{2}'</value>
  </data>
  <data name="ERR_SameFullNameNsAgg" xml:space="preserve">
    <value>The namespace '{1}' in '{0}' conflicts with the type '{3}' in '{2}'</value>
  </data>
  <data name="WRN_SameFullNameThisNsAgg" xml:space="preserve">
    <value>The namespace '{1}' in '{0}' conflicts with the imported type '{3}' in '{2}'. Using the namespace defined in '{0}'.</value>
  </data>
  <data name="WRN_SameFullNameThisNsAgg_Title" xml:space="preserve">
    <value>Namespace conflicts with imported type</value>
  </data>
  <data name="WRN_SameFullNameThisAggAgg" xml:space="preserve">
    <value>The type '{1}' in '{0}' conflicts with the imported type '{3}' in '{2}'. Using the type defined in '{0}'.</value>
  </data>
  <data name="WRN_SameFullNameThisAggAgg_Title" xml:space="preserve">
    <value>Type conflicts with imported type</value>
  </data>
  <data name="WRN_SameFullNameThisAggNs" xml:space="preserve">
    <value>The type '{1}' in '{0}' conflicts with the imported namespace '{3}' in '{2}'. Using the type defined in '{0}'.</value>
  </data>
  <data name="WRN_SameFullNameThisAggNs_Title" xml:space="preserve">
    <value>Type conflicts with imported namespace</value>
  </data>
  <data name="ERR_SameFullNameThisAggThisNs" xml:space="preserve">
    <value>The type '{1}' in '{0}' conflicts with the namespace '{3}' in '{2}'</value>
  </data>
  <data name="ERR_ExternAfterElements" xml:space="preserve">
    <value>An extern alias declaration must precede all other elements defined in the namespace</value>
  </data>
  <data name="WRN_GlobalAliasDefn" xml:space="preserve">
    <value>Defining an alias named 'global' is ill-advised since 'global::' always references the global namespace and not an alias</value>
  </data>
  <data name="WRN_GlobalAliasDefn_Title" xml:space="preserve">
    <value>Defining an alias named 'global' is ill-advised</value>
  </data>
  <data name="ERR_SealedStaticClass" xml:space="preserve">
    <value>'{0}': a type cannot be both static and sealed</value>
  </data>
  <data name="ERR_PrivateAbstractAccessor" xml:space="preserve">
    <value>'{0}': abstract properties cannot have private accessors</value>
  </data>
  <data name="ERR_ValueExpected" xml:space="preserve">
    <value>Syntax error; value expected</value>
  </data>
  <data name="ERR_UnboxNotLValue" xml:space="preserve">
    <value>Cannot modify the result of an unboxing conversion</value>
  </data>
  <data name="ERR_AnonMethGrpInForEach" xml:space="preserve">
    <value>Foreach cannot operate on a '{0}'. Did you intend to invoke the '{0}'?</value>
  </data>
  <data name="ERR_BadIncDecRetType" xml:space="preserve">
    <value>The return type for ++ or -- operator must match the parameter type or be derived from the parameter type</value>
  </data>
  <data name="ERR_TypeConstraintsMustBeUniqueAndFirst" xml:space="preserve">
    <value>The 'class', 'struct', 'unmanaged', 'notnull', and 'default' constraints cannot be combined or duplicated, and must be specified first in the constraints list.</value>
  </data>
  <data name="ERR_RefValBoundWithClass" xml:space="preserve">
    <value>'{0}': cannot specify both a constraint class and the 'class' or 'struct' constraint</value>
  </data>
  <data name="ERR_UnmanagedBoundWithClass" xml:space="preserve">
    <value>'{0}': cannot specify both a constraint class and the 'unmanaged' constraint</value>
  </data>
  <data name="ERR_NewBoundWithVal" xml:space="preserve">
    <value>The 'new()' constraint cannot be used with the 'struct' constraint</value>
  </data>
  <data name="ERR_RefConstraintNotSatisfied" xml:space="preserve">
    <value>The type '{2}' must be a reference type in order to use it as parameter '{1}' in the generic type or method '{0}'</value>
  </data>
  <data name="ERR_ValConstraintNotSatisfied" xml:space="preserve">
    <value>The type '{2}' must be a non-nullable value type in order to use it as parameter '{1}' in the generic type or method '{0}'</value>
  </data>
  <data name="ERR_CircularConstraint" xml:space="preserve">
    <value>Circular constraint dependency involving '{0}' and '{1}'</value>
  </data>
  <data name="ERR_BaseConstraintConflict" xml:space="preserve">
    <value>Type parameter '{0}' inherits conflicting constraints '{1}' and '{2}'</value>
  </data>
  <data name="ERR_ConWithValCon" xml:space="preserve">
    <value>Type parameter '{1}' has the 'struct' constraint so '{1}' cannot be used as a constraint for '{0}'</value>
  </data>
  <data name="ERR_AmbigUDConv" xml:space="preserve">
    <value>Ambiguous user defined conversions '{0}' and '{1}' when converting from '{2}' to '{3}'</value>
  </data>
  <data name="WRN_AlwaysNull" xml:space="preserve">
    <value>The result of the expression is always 'null' of type '{0}'</value>
  </data>
  <data name="WRN_AlwaysNull_Title" xml:space="preserve">
    <value>The result of the expression is always 'null'</value>
  </data>
  <data name="ERR_RefReturnThis" xml:space="preserve">
    <value>Cannot return 'this' by reference.</value>
  </data>
  <data name="ERR_AttributeCtorInParameter" xml:space="preserve">
    <value>Cannot use attribute constructor '{0}' because it has 'in' parameters.</value>
  </data>
  <data name="ERR_OverrideWithConstraints" xml:space="preserve">
    <value>Constraints for override and explicit interface implementation methods are inherited from the base method, so they cannot be specified directly, except for either a 'class', or a 'struct' constraint.</value>
  </data>
  <data name="ERR_AmbigOverride" xml:space="preserve">
    <value>The inherited members '{0}' and '{1}' have the same signature in type '{2}', so they cannot be overridden</value>
  </data>
  <data name="ERR_DecConstError" xml:space="preserve">
    <value>Evaluation of the decimal constant expression failed</value>
  </data>
  <data name="WRN_CmpAlwaysFalse" xml:space="preserve">
    <value>Comparing with null of type '{0}' always produces 'false'</value>
  </data>
  <data name="WRN_CmpAlwaysFalse_Title" xml:space="preserve">
    <value>Comparing with null of struct type always produces 'false'</value>
  </data>
  <data name="WRN_FinalizeMethod" xml:space="preserve">
    <value>Introducing a 'Finalize' method can interfere with destructor invocation. Did you intend to declare a destructor?</value>
  </data>
  <data name="WRN_FinalizeMethod_Title" xml:space="preserve">
    <value>Introducing a 'Finalize' method can interfere with destructor invocation</value>
  </data>
  <data name="WRN_FinalizeMethod_Description" xml:space="preserve">
    <value>This warning occurs when you create a class with a method whose signature is public virtual void Finalize.

If such a class is used as a base class and if the deriving class defines a destructor, the destructor will override the base class Finalize method, not Finalize.</value>
  </data>
  <data name="ERR_ExplicitImplParams" xml:space="preserve">
    <value>'{0}' should not have a params parameter since '{1}' does not</value>
  </data>
  <data name="WRN_GotoCaseShouldConvert" xml:space="preserve">
    <value>The 'goto case' value is not implicitly convertible to type '{0}'</value>
  </data>
  <data name="WRN_GotoCaseShouldConvert_Title" xml:space="preserve">
    <value>The 'goto case' value is not implicitly convertible to the switch type</value>
  </data>
  <data name="ERR_MethodImplementingAccessor" xml:space="preserve">
    <value>Method '{0}' cannot implement interface accessor '{1}' for type '{2}'. Use an explicit interface implementation.</value>
  </data>
  <data name="WRN_NubExprIsConstBool" xml:space="preserve">
    <value>The result of the expression is always '{0}' since a value of type '{1}' is never equal to 'null' of type '{2}'</value>
  </data>
  <data name="WRN_NubExprIsConstBool_Title" xml:space="preserve">
    <value>The result of the expression is always the same since a value of this type is never equal to 'null'</value>
  </data>
  <data name="WRN_NubExprIsConstBool2" xml:space="preserve">
    <value>The result of the expression is always '{0}' since a value of type '{1}' is never equal to 'null' of type '{2}'</value>
  </data>
  <data name="WRN_NubExprIsConstBool2_Title" xml:space="preserve">
    <value>The result of the expression is always the same since a value of this type is never equal to 'null'</value>
  </data>
  <data name="WRN_ExplicitImplCollision" xml:space="preserve">
    <value>Explicit interface implementation '{0}' matches more than one interface member. Which interface member is actually chosen is implementation-dependent. Consider using a non-explicit implementation instead.</value>
  </data>
  <data name="WRN_ExplicitImplCollision_Title" xml:space="preserve">
    <value>Explicit interface implementation matches more than one interface member</value>
  </data>
  <data name="ERR_AbstractHasBody" xml:space="preserve">
    <value>'{0}' cannot declare a body because it is marked abstract</value>
  </data>
  <data name="ERR_ConcreteMissingBody" xml:space="preserve">
    <value>'{0}' must declare a body because it is not marked abstract, extern, or partial</value>
  </data>
  <data name="ERR_AbstractAndSealed" xml:space="preserve">
    <value>'{0}' cannot be both abstract and sealed</value>
  </data>
  <data name="ERR_AbstractNotVirtual" xml:space="preserve">
    <value>The abstract {0} '{1}' cannot be marked virtual</value>
  </data>
  <data name="ERR_StaticConstant" xml:space="preserve">
    <value>The constant '{0}' cannot be marked static</value>
  </data>
  <data name="ERR_CantOverrideNonFunction" xml:space="preserve">
    <value>'{0}': cannot override because '{1}' is not a function</value>
  </data>
  <data name="ERR_CantOverrideNonVirtual" xml:space="preserve">
    <value>'{0}': cannot override inherited member '{1}' because it is not marked virtual, abstract, or override</value>
  </data>
  <data name="ERR_CantChangeAccessOnOverride" xml:space="preserve">
    <value>'{0}': cannot change access modifiers when overriding '{1}' inherited member '{2}'</value>
  </data>
  <data name="ERR_CantChangeTupleNamesOnOverride" xml:space="preserve">
    <value>'{0}': cannot change tuple element names when overriding inherited member '{1}'</value>
  </data>
  <data name="ERR_CantChangeReturnTypeOnOverride" xml:space="preserve">
    <value>'{0}': return type must be '{2}' to match overridden member '{1}'</value>
  </data>
  <data name="ERR_CantDeriveFromSealedType" xml:space="preserve">
    <value>'{0}': cannot derive from sealed type '{1}'</value>
  </data>
  <data name="ERR_AbstractInConcreteClass" xml:space="preserve">
    <value>'{0}' is abstract but it is contained in non-abstract type '{1}'</value>
  </data>
  <data name="ERR_StaticConstructorWithExplicitConstructorCall" xml:space="preserve">
    <value>'{0}': static constructor cannot have an explicit 'this' or 'base' constructor call</value>
  </data>
  <data name="ERR_StaticConstructorWithAccessModifiers" xml:space="preserve">
    <value>'{0}': access modifiers are not allowed on static constructors</value>
  </data>
  <data name="ERR_RecursiveConstructorCall" xml:space="preserve">
    <value>Constructor '{0}' cannot call itself</value>
  </data>
  <data name="ERR_IndirectRecursiveConstructorCall" xml:space="preserve">
    <value>Constructor '{0}' cannot call itself through another constructor</value>
  </data>
  <data name="ERR_ObjectCallingBaseConstructor" xml:space="preserve">
    <value>'{0}' has no base class and cannot call a base constructor</value>
  </data>
  <data name="ERR_PredefinedTypeNotFound" xml:space="preserve">
    <value>Predefined type '{0}' is not defined or imported</value>
  </data>
  <data name="ERR_PredefinedValueTupleTypeNotFound" xml:space="preserve">
    <value>Predefined type '{0}' is not defined or imported</value>
  </data>
  <data name="ERR_PredefinedValueTupleTypeAmbiguous3" xml:space="preserve">
    <value>Predefined type '{0}' is declared in multiple referenced assemblies: '{1}' and '{2}'</value>
  </data>
  <data name="ERR_StructWithBaseConstructorCall" xml:space="preserve">
    <value>'{0}': structs cannot call base class constructors</value>
  </data>
  <data name="ERR_StructLayoutCycle" xml:space="preserve">
    <value>Struct member '{0}' of type '{1}' causes a cycle in the struct layout</value>
  </data>
  <data name="ERR_InterfacesCantContainFields" xml:space="preserve">
    <value>Interfaces cannot contain instance fields</value>
  </data>
  <data name="ERR_InterfacesCantContainConstructors" xml:space="preserve">
    <value>Interfaces cannot contain instance constructors</value>
  </data>
  <data name="ERR_NonInterfaceInInterfaceList" xml:space="preserve">
    <value>Type '{0}' in interface list is not an interface</value>
  </data>
  <data name="ERR_DuplicateInterfaceInBaseList" xml:space="preserve">
    <value>'{0}' is already listed in interface list</value>
  </data>
  <data name="ERR_DuplicateInterfaceWithTupleNamesInBaseList" xml:space="preserve">
    <value>'{0}' is already listed in the interface list on type '{2}' with different tuple element names, as '{1}'.</value>
  </data>
  <data name="ERR_CycleInInterfaceInheritance" xml:space="preserve">
    <value>Inherited interface '{1}' causes a cycle in the interface hierarchy of '{0}'</value>
  </data>
  <data name="ERR_HidingAbstractMethod" xml:space="preserve">
    <value>'{0}' hides inherited abstract member '{1}'</value>
  </data>
  <data name="ERR_UnimplementedAbstractMethod" xml:space="preserve">
    <value>'{0}' does not implement inherited abstract member '{1}'</value>
  </data>
  <data name="ERR_UnimplementedInterfaceMember" xml:space="preserve">
    <value>'{0}' does not implement interface member '{1}'</value>
  </data>
  <data name="ERR_ObjectCantHaveBases" xml:space="preserve">
    <value>The class System.Object cannot have a base class or implement an interface</value>
  </data>
  <data name="ERR_ExplicitInterfaceImplementationNotInterface" xml:space="preserve">
    <value>'{0}' in explicit interface declaration is not an interface</value>
  </data>
  <data name="ERR_InterfaceMemberNotFound" xml:space="preserve">
    <value>'{0}' in explicit interface declaration is not found among members of the interface that can be implemented</value>
  </data>
  <data name="ERR_ClassDoesntImplementInterface" xml:space="preserve">
    <value>'{0}': containing type does not implement interface '{1}'</value>
  </data>
  <data name="ERR_ExplicitInterfaceImplementationInNonClassOrStruct" xml:space="preserve">
    <value>'{0}': explicit interface declaration can only be declared in a class, record, struct or interface</value>
  </data>
  <data name="ERR_MemberNameSameAsType" xml:space="preserve">
    <value>'{0}': member names cannot be the same as their enclosing type</value>
  </data>
  <data name="ERR_EnumeratorOverflow" xml:space="preserve">
    <value>'{0}': the enumerator value is too large to fit in its type</value>
  </data>
  <data name="ERR_CantOverrideNonProperty" xml:space="preserve">
    <value>'{0}': cannot override because '{1}' is not a property</value>
  </data>
  <data name="ERR_NoGetToOverride" xml:space="preserve">
    <value>'{0}': cannot override because '{1}' does not have an overridable get accessor</value>
  </data>
  <data name="ERR_NoSetToOverride" xml:space="preserve">
    <value>'{0}': cannot override because '{1}' does not have an overridable set accessor</value>
  </data>
  <data name="ERR_PropertyCantHaveVoidType" xml:space="preserve">
    <value>'{0}': property or indexer cannot have void type</value>
  </data>
  <data name="ERR_PropertyWithNoAccessors" xml:space="preserve">
    <value>'{0}': property or indexer must have at least one accessor</value>
  </data>
  <data name="ERR_CantUseVoidInArglist" xml:space="preserve">
    <value>__arglist cannot have an argument of void type</value>
  </data>
  <data name="ERR_NewVirtualInSealed" xml:space="preserve">
    <value>'{0}' is a new virtual member in sealed type '{1}'</value>
  </data>
  <data name="ERR_ExplicitPropertyAddingAccessor" xml:space="preserve">
    <value>'{0}' adds an accessor not found in interface member '{1}'</value>
  </data>
  <data name="ERR_ExplicitPropertyMismatchInitOnly" xml:space="preserve">
    <value>Accessors '{0}' and '{1}' should both be init-only or neither</value>
  </data>
  <data name="ERR_ExplicitPropertyMissingAccessor" xml:space="preserve">
    <value>Explicit interface implementation '{0}' is missing accessor '{1}'</value>
  </data>
  <data name="ERR_ConversionWithInterface" xml:space="preserve">
    <value>'{0}': user-defined conversions to or from an interface are not allowed</value>
  </data>
  <data name="ERR_ConversionWithBase" xml:space="preserve">
    <value>'{0}': user-defined conversions to or from a base type are not allowed</value>
  </data>
  <data name="ERR_ConversionWithDerived" xml:space="preserve">
    <value>'{0}': user-defined conversions to or from a derived type are not allowed</value>
  </data>
  <data name="ERR_IdentityConversion" xml:space="preserve">
    <value>User-defined operator cannot take an object of the enclosing type and convert to an object of the enclosing type</value>
  </data>
  <data name="ERR_ConversionNotInvolvingContainedType" xml:space="preserve">
    <value>User-defined conversion must convert to or from the enclosing type</value>
  </data>
  <data name="ERR_DuplicateConversionInClass" xml:space="preserve">
    <value>Duplicate user-defined conversion in type '{0}'</value>
  </data>
  <data name="ERR_OperatorsMustBeStatic" xml:space="preserve">
    <value>User-defined operator '{0}' must be declared static and public</value>
  </data>
  <data name="ERR_BadIncDecSignature" xml:space="preserve">
    <value>The parameter type for ++ or -- operator must be the containing type</value>
  </data>
  <data name="ERR_BadUnaryOperatorSignature" xml:space="preserve">
    <value>The parameter of a unary operator must be the containing type</value>
  </data>
  <data name="ERR_BadBinaryOperatorSignature" xml:space="preserve">
    <value>One of the parameters of a binary operator must be the containing type</value>
  </data>
  <data name="ERR_BadShiftOperatorSignature" xml:space="preserve">
    <value>The first operand of an overloaded shift operator must have the same type as the containing type, and the type of the second operand must be int</value>
  </data>
  <data name="ERR_InterfacesCantContainConversionOrEqualityOperators" xml:space="preserve">
    <value>Interfaces cannot contain conversion, equality, or inequality operators</value>
  </data>
  <data name="ERR_StructsCantContainDefaultConstructor" xml:space="preserve">
    <value>Structs cannot contain explicit parameterless constructors</value>
  </data>
  <data name="ERR_EnumsCantContainDefaultConstructor" xml:space="preserve">
    <value>Enums cannot contain explicit parameterless constructors</value>
  </data>
  <data name="ERR_CantOverrideBogusMethod" xml:space="preserve">
    <value>'{0}': cannot override '{1}' because it is not supported by the language</value>
  </data>
  <data name="ERR_BindToBogus" xml:space="preserve">
    <value>'{0}' is not supported by the language</value>
  </data>
  <data name="ERR_CantCallSpecialMethod" xml:space="preserve">
    <value>'{0}': cannot explicitly call operator or accessor</value>
  </data>
  <data name="ERR_BadTypeReference" xml:space="preserve">
    <value>'{0}': cannot reference a type through an expression; try '{1}' instead</value>
  </data>
  <data name="ERR_FieldInitializerInStruct" xml:space="preserve">
    <value>'{0}': cannot have instance property or field initializers in structs</value>
  </data>
  <data name="ERR_BadDestructorName" xml:space="preserve">
    <value>Name of destructor must match name of type</value>
  </data>
  <data name="ERR_OnlyClassesCanContainDestructors" xml:space="preserve">
    <value>Only class types can contain destructors</value>
  </data>
  <data name="ERR_ConflictAliasAndMember" xml:space="preserve">
    <value>Namespace '{1}' contains a definition conflicting with alias '{0}'</value>
  </data>
  <data name="ERR_ConflictingAliasAndDefinition" xml:space="preserve">
    <value>Alias '{0}' conflicts with {1} definition</value>
  </data>
  <data name="ERR_ConditionalOnSpecialMethod" xml:space="preserve">
    <value>The Conditional attribute is not valid on '{0}' because it is a constructor, destructor, operator, or explicit interface implementation</value>
  </data>
  <data name="ERR_ConditionalMustReturnVoid" xml:space="preserve">
    <value>The Conditional attribute is not valid on '{0}' because its return type is not void</value>
  </data>
  <data name="ERR_DuplicateAttribute" xml:space="preserve">
    <value>Duplicate '{0}' attribute</value>
  </data>
  <data name="ERR_DuplicateAttributeInNetModule" xml:space="preserve">
    <value>Duplicate '{0}' attribute in '{1}'</value>
  </data>
  <data name="ERR_ConditionalOnInterfaceMethod" xml:space="preserve">
    <value>The Conditional attribute is not valid on interface members</value>
  </data>
  <data name="ERR_OperatorCantReturnVoid" xml:space="preserve">
    <value>User-defined operators cannot return void</value>
  </data>
  <data name="ERR_BadDynamicConversion" xml:space="preserve">
    <value>'{0}': user-defined conversions to or from the dynamic type are not allowed</value>
  </data>
  <data name="ERR_InvalidAttributeArgument" xml:space="preserve">
    <value>Invalid value for argument to '{0}' attribute</value>
  </data>
  <data name="ERR_ParameterNotValidForType" xml:space="preserve">
    <value>Parameter not valid for the specified unmanaged type.</value>
  </data>
  <data name="ERR_AttributeParameterRequired1" xml:space="preserve">
    <value>Attribute parameter '{0}' must be specified.</value>
  </data>
  <data name="ERR_AttributeParameterRequired2" xml:space="preserve">
    <value>Attribute parameter '{0}' or '{1}' must be specified.</value>
  </data>
  <data name="ERR_MarshalUnmanagedTypeNotValidForFields" xml:space="preserve">
    <value>Unmanaged type '{0}' not valid for fields.</value>
  </data>
  <data name="ERR_MarshalUnmanagedTypeOnlyValidForFields" xml:space="preserve">
    <value>Unmanaged type '{0}' is only valid for fields.</value>
  </data>
  <data name="ERR_AttributeOnBadSymbolType" xml:space="preserve">
    <value>Attribute '{0}' is not valid on this declaration type. It is only valid on '{1}' declarations.</value>
  </data>
  <data name="ERR_FloatOverflow" xml:space="preserve">
    <value>Floating-point constant is outside the range of type '{0}'</value>
  </data>
  <data name="ERR_ComImportWithoutUuidAttribute" xml:space="preserve">
    <value>The Guid attribute must be specified with the ComImport attribute</value>
  </data>
  <data name="ERR_InvalidNamedArgument" xml:space="preserve">
    <value>Invalid value for named attribute argument '{0}'</value>
  </data>
  <data name="ERR_DllImportOnInvalidMethod" xml:space="preserve">
    <value>The DllImport attribute must be specified on a method marked 'static' and 'extern'</value>
  </data>
  <data name="ERR_EncUpdateFailedMissingAttribute" xml:space="preserve">
    <value>Cannot update '{0}'; attribute '{1}' is missing.</value>
  </data>
  <data name="ERR_DllImportOnGenericMethod" xml:space="preserve">
    <value>The DllImport attribute cannot be applied to a method that is generic or contained in a generic method or type.</value>
  </data>
  <data name="ERR_FieldCantBeRefAny" xml:space="preserve">
    <value>Field or property cannot be of type '{0}'</value>
  </data>
  <data name="ERR_FieldAutoPropCantBeByRefLike" xml:space="preserve">
    <value>Field or auto-implemented property cannot be of type '{0}' unless it is an instance member of a ref struct.</value>
  </data>
  <data name="ERR_ArrayElementCantBeRefAny" xml:space="preserve">
    <value>Array elements cannot be of type '{0}'</value>
  </data>
  <data name="WRN_DeprecatedSymbol" xml:space="preserve">
    <value>'{0}' is obsolete</value>
  </data>
  <data name="WRN_DeprecatedSymbol_Title" xml:space="preserve">
    <value>Type or member is obsolete</value>
  </data>
  <data name="ERR_NotAnAttributeClass" xml:space="preserve">
    <value>'{0}' is not an attribute class</value>
  </data>
  <data name="ERR_BadNamedAttributeArgument" xml:space="preserve">
    <value>'{0}' is not a valid named attribute argument. Named attribute arguments must be fields which are not readonly, static, or const, or read-write properties which are public and not static.</value>
  </data>
  <data name="WRN_DeprecatedSymbolStr" xml:space="preserve">
    <value>'{0}' is obsolete: '{1}'</value>
  </data>
  <data name="WRN_DeprecatedSymbolStr_Title" xml:space="preserve">
    <value>Type or member is obsolete</value>
  </data>
  <data name="ERR_DeprecatedSymbolStr" xml:space="preserve">
    <value>'{0}' is obsolete: '{1}'</value>
  </data>
  <data name="ERR_IndexerCantHaveVoidType" xml:space="preserve">
    <value>Indexers cannot have void type</value>
  </data>
  <data name="ERR_VirtualPrivate" xml:space="preserve">
    <value>'{0}': virtual or abstract members cannot be private</value>
  </data>
  <data name="ERR_ArrayInitToNonArrayType" xml:space="preserve">
    <value>Can only use array initializer expressions to assign to array types. Try using a new expression instead.</value>
  </data>
  <data name="ERR_ArrayInitInBadPlace" xml:space="preserve">
    <value>Array initializers can only be used in a variable or field initializer. Try using a new expression instead.</value>
  </data>
  <data name="ERR_MissingStructOffset" xml:space="preserve">
    <value>'{0}': instance field in types marked with StructLayout(LayoutKind.Explicit) must have a FieldOffset attribute</value>
  </data>
  <data name="WRN_ExternMethodNoImplementation" xml:space="preserve">
    <value>Method, operator, or accessor '{0}' is marked external and has no attributes on it. Consider adding a DllImport attribute to specify the external implementation.</value>
  </data>
  <data name="WRN_ExternMethodNoImplementation_Title" xml:space="preserve">
    <value>Method, operator, or accessor is marked external and has no attributes on it</value>
  </data>
  <data name="WRN_ProtectedInSealed" xml:space="preserve">
    <value>'{0}': new protected member declared in sealed type</value>
  </data>
  <data name="WRN_ProtectedInSealed_Title" xml:space="preserve">
    <value>New protected member declared in sealed type</value>
  </data>
  <data name="ERR_InterfaceImplementedByConditional" xml:space="preserve">
    <value>Conditional member '{0}' cannot implement interface member '{1}' in type '{2}'</value>
  </data>
  <data name="ERR_InterfaceImplementedImplicitlyByVariadic" xml:space="preserve">
    <value>'{0}' cannot implement interface member '{1}' in type '{2}' because it has an __arglist parameter</value>
  </data>
  <data name="ERR_IllegalRefParam" xml:space="preserve">
    <value>ref and out are not valid in this context</value>
  </data>
  <data name="ERR_BadArgumentToAttribute" xml:space="preserve">
    <value>The argument to the '{0}' attribute must be a valid identifier</value>
  </data>
  <data name="ERR_StructOffsetOnBadStruct" xml:space="preserve">
    <value>The FieldOffset attribute can only be placed on members of types marked with the StructLayout(LayoutKind.Explicit)</value>
  </data>
  <data name="ERR_StructOffsetOnBadField" xml:space="preserve">
    <value>The FieldOffset attribute is not allowed on static or const fields</value>
  </data>
  <data name="ERR_AttributeUsageOnNonAttributeClass" xml:space="preserve">
    <value>Attribute '{0}' is only valid on classes derived from System.Attribute</value>
  </data>
  <data name="WRN_PossibleMistakenNullStatement" xml:space="preserve">
    <value>Possible mistaken empty statement</value>
  </data>
  <data name="WRN_PossibleMistakenNullStatement_Title" xml:space="preserve">
    <value>Possible mistaken empty statement</value>
  </data>
  <data name="ERR_DuplicateNamedAttributeArgument" xml:space="preserve">
    <value>'{0}' duplicate named attribute argument</value>
  </data>
  <data name="ERR_DeriveFromEnumOrValueType" xml:space="preserve">
    <value>'{0}' cannot derive from special class '{1}'</value>
  </data>
  <data name="ERR_DefaultMemberOnIndexedType" xml:space="preserve">
    <value>Cannot specify the DefaultMember attribute on a type containing an indexer</value>
  </data>
  <data name="ERR_BogusType" xml:space="preserve">
    <value>'{0}' is a type not supported by the language</value>
  </data>
  <data name="WRN_UnassignedInternalField" xml:space="preserve">
    <value>Field '{0}' is never assigned to, and will always have its default value {1}</value>
  </data>
  <data name="WRN_UnassignedInternalField_Title" xml:space="preserve">
    <value>Field is never assigned to, and will always have its default value</value>
  </data>
  <data name="ERR_CStyleArray" xml:space="preserve">
    <value>Bad array declarator: To declare a managed array the rank specifier precedes the variable's identifier. To declare a fixed size buffer field, use the fixed keyword before the field type.</value>
  </data>
  <data name="WRN_VacuousIntegralComp" xml:space="preserve">
    <value>Comparison to integral constant is useless; the constant is outside the range of type '{0}'</value>
  </data>
  <data name="WRN_VacuousIntegralComp_Title" xml:space="preserve">
    <value>Comparison to integral constant is useless; the constant is outside the range of the type</value>
  </data>
  <data name="ERR_AbstractAttributeClass" xml:space="preserve">
    <value>Cannot apply attribute class '{0}' because it is abstract</value>
  </data>
  <data name="ERR_BadNamedAttributeArgumentType" xml:space="preserve">
    <value>'{0}' is not a valid named attribute argument because it is not a valid attribute parameter type</value>
  </data>
  <data name="ERR_MissingPredefinedMember" xml:space="preserve">
    <value>Missing compiler required member '{0}.{1}'</value>
  </data>
  <data name="WRN_AttributeLocationOnBadDeclaration" xml:space="preserve">
    <value>'{0}' is not a valid attribute location for this declaration. Valid attribute locations for this declaration are '{1}'. All attributes in this block will be ignored.</value>
  </data>
  <data name="WRN_AttributeLocationOnBadDeclaration_Title" xml:space="preserve">
    <value>Not a valid attribute location for this declaration</value>
  </data>
  <data name="WRN_InvalidAttributeLocation" xml:space="preserve">
    <value>'{0}' is not a recognized attribute location. Valid attribute locations for this declaration are '{1}'. All attributes in this block will be ignored.</value>
  </data>
  <data name="WRN_InvalidAttributeLocation_Title" xml:space="preserve">
    <value>Not a recognized attribute location</value>
  </data>
  <data name="WRN_EqualsWithoutGetHashCode" xml:space="preserve">
    <value>'{0}' overrides Object.Equals(object o) but does not override Object.GetHashCode()</value>
  </data>
  <data name="WRN_EqualsWithoutGetHashCode_Title" xml:space="preserve">
    <value>Type overrides Object.Equals(object o) but does not override Object.GetHashCode()</value>
  </data>
  <data name="WRN_EqualityOpWithoutEquals" xml:space="preserve">
    <value>'{0}' defines operator == or operator != but does not override Object.Equals(object o)</value>
  </data>
  <data name="WRN_EqualityOpWithoutEquals_Title" xml:space="preserve">
    <value>Type defines operator == or operator != but does not override Object.Equals(object o)</value>
  </data>
  <data name="WRN_EqualityOpWithoutGetHashCode" xml:space="preserve">
    <value>'{0}' defines operator == or operator != but does not override Object.GetHashCode()</value>
  </data>
  <data name="WRN_EqualityOpWithoutGetHashCode_Title" xml:space="preserve">
    <value>Type defines operator == or operator != but does not override Object.GetHashCode()</value>
  </data>
  <data name="ERR_OutAttrOnRefParam" xml:space="preserve">
    <value>Cannot specify the Out attribute on a ref parameter without also specifying the In attribute.</value>
  </data>
  <data name="ERR_OverloadRefKind" xml:space="preserve">
    <value>'{0}' cannot define an overloaded {1} that differs only on parameter modifiers '{2}' and '{3}'</value>
  </data>
  <data name="ERR_LiteralDoubleCast" xml:space="preserve">
    <value>Literal of type double cannot be implicitly converted to type '{1}'; use an '{0}' suffix to create a literal of this type</value>
  </data>
  <data name="WRN_IncorrectBooleanAssg" xml:space="preserve">
    <value>Assignment in conditional expression is always constant; did you mean to use == instead of = ?</value>
  </data>
  <data name="WRN_IncorrectBooleanAssg_Title" xml:space="preserve">
    <value>Assignment in conditional expression is always constant</value>
  </data>
  <data name="ERR_ProtectedInStruct" xml:space="preserve">
    <value>'{0}': new protected member declared in struct</value>
  </data>
  <data name="ERR_InconsistentIndexerNames" xml:space="preserve">
    <value>Two indexers have different names; the IndexerName attribute must be used with the same name on every indexer within a type</value>
  </data>
  <data name="ERR_ComImportWithUserCtor" xml:space="preserve">
    <value>A class with the ComImport attribute cannot have a user-defined constructor</value>
  </data>
  <data name="ERR_FieldCantHaveVoidType" xml:space="preserve">
    <value>Field cannot have void type</value>
  </data>
  <data name="WRN_NonObsoleteOverridingObsolete" xml:space="preserve">
    <value>Member '{0}' overrides obsolete member '{1}'. Add the Obsolete attribute to '{0}'.</value>
  </data>
  <data name="WRN_NonObsoleteOverridingObsolete_Title" xml:space="preserve">
    <value>Member overrides obsolete member</value>
  </data>
  <data name="ERR_SystemVoid" xml:space="preserve">
    <value>System.Void cannot be used from C# -- use typeof(void) to get the void type object</value>
  </data>
  <data name="ERR_ExplicitParamArray" xml:space="preserve">
    <value>Do not use 'System.ParamArrayAttribute'. Use the 'params' keyword instead.</value>
  </data>
  <data name="WRN_BitwiseOrSignExtend" xml:space="preserve">
    <value>Bitwise-or operator used on a sign-extended operand; consider casting to a smaller unsigned type first</value>
  </data>
  <data name="WRN_BitwiseOrSignExtend_Title" xml:space="preserve">
    <value>Bitwise-or operator used on a sign-extended operand</value>
  </data>
  <data name="WRN_BitwiseOrSignExtend_Description" xml:space="preserve">
    <value>The compiler implicitly widened and sign-extended a variable, and then used the resulting value in a bitwise OR operation. This can result in unexpected behavior.</value>
  </data>
  <data name="ERR_VolatileStruct" xml:space="preserve">
    <value>'{0}': a volatile field cannot be of the type '{1}'</value>
  </data>
  <data name="ERR_VolatileAndReadonly" xml:space="preserve">
    <value>'{0}': a field cannot be both volatile and readonly</value>
  </data>
  <data name="ERR_AbstractField" xml:space="preserve">
    <value>The modifier 'abstract' is not valid on fields. Try using a property instead.</value>
  </data>
  <data name="ERR_BogusExplicitImpl" xml:space="preserve">
    <value>'{0}' cannot implement '{1}' because it is not supported by the language</value>
  </data>
  <data name="ERR_ExplicitMethodImplAccessor" xml:space="preserve">
    <value>'{0}' explicit method implementation cannot implement '{1}' because it is an accessor</value>
  </data>
  <data name="WRN_CoClassWithoutComImport" xml:space="preserve">
    <value>'{0}' interface marked with 'CoClassAttribute' not marked with 'ComImportAttribute'</value>
  </data>
  <data name="WRN_CoClassWithoutComImport_Title" xml:space="preserve">
    <value>Interface marked with 'CoClassAttribute' not marked with 'ComImportAttribute'</value>
  </data>
  <data name="ERR_ConditionalWithOutParam" xml:space="preserve">
    <value>Conditional member '{0}' cannot have an out parameter</value>
  </data>
  <data name="ERR_AccessorImplementingMethod" xml:space="preserve">
    <value>Accessor '{0}' cannot implement interface member '{1}' for type '{2}'. Use an explicit interface implementation.</value>
  </data>
  <data name="ERR_AliasQualAsExpression" xml:space="preserve">
    <value>The namespace alias qualifier '::' always resolves to a type or namespace so is illegal here. Consider using '.' instead.</value>
  </data>
  <data name="ERR_DerivingFromATyVar" xml:space="preserve">
    <value>Cannot derive from '{0}' because it is a type parameter</value>
  </data>
  <data name="ERR_DuplicateTypeParameter" xml:space="preserve">
    <value>Duplicate type parameter '{0}'</value>
  </data>
  <data name="WRN_TypeParameterSameAsOuterTypeParameter" xml:space="preserve">
    <value>Type parameter '{0}' has the same name as the type parameter from outer type '{1}'</value>
  </data>
  <data name="WRN_TypeParameterSameAsOuterTypeParameter_Title" xml:space="preserve">
    <value>Type parameter has the same name as the type parameter from outer type</value>
  </data>
  <data name="WRN_TypeParameterSameAsOuterMethodTypeParameter" xml:space="preserve">
    <value>Type parameter '{0}' has the same name as the type parameter from outer method '{1}'</value>
  </data>
  <data name="WRN_TypeParameterSameAsOuterMethodTypeParameter_Title" xml:space="preserve">
    <value>Type parameter has the same type as the type parameter from outer method.</value>
  </data>
  <data name="ERR_TypeVariableSameAsParent" xml:space="preserve">
    <value>Type parameter '{0}' has the same name as the containing type, or method</value>
  </data>
  <data name="ERR_UnifyingInterfaceInstantiations" xml:space="preserve">
    <value>'{0}' cannot implement both '{1}' and '{2}' because they may unify for some type parameter substitutions</value>
  </data>
  <data name="ERR_GenericDerivingFromAttribute" xml:space="preserve">
    <value>A generic type cannot derive from '{0}' because it is an attribute class</value>
  </data>
  <data name="ERR_TyVarNotFoundInConstraint" xml:space="preserve">
    <value>'{1}' does not define type parameter '{0}'</value>
  </data>
  <data name="ERR_BadBoundType" xml:space="preserve">
    <value>'{0}' is not a valid constraint. A type used as a constraint must be an interface, a non-sealed class or a type parameter.</value>
  </data>
  <data name="ERR_SpecialTypeAsBound" xml:space="preserve">
    <value>Constraint cannot be special class '{0}'</value>
  </data>
  <data name="ERR_BadVisBound" xml:space="preserve">
    <value>Inconsistent accessibility: constraint type '{1}' is less accessible than '{0}'</value>
  </data>
  <data name="ERR_LookupInTypeVariable" xml:space="preserve">
    <value>Cannot do member lookup in '{0}' because it is a type parameter</value>
  </data>
  <data name="ERR_BadConstraintType" xml:space="preserve">
    <value>Invalid constraint type. A type used as a constraint must be an interface, a non-sealed class or a type parameter.</value>
  </data>
  <data name="ERR_InstanceMemberInStaticClass" xml:space="preserve">
    <value>'{0}': cannot declare instance members in a static class</value>
  </data>
  <data name="ERR_StaticBaseClass" xml:space="preserve">
    <value>'{1}': cannot derive from static class '{0}'</value>
  </data>
  <data name="ERR_ConstructorInStaticClass" xml:space="preserve">
    <value>Static classes cannot have instance constructors</value>
  </data>
  <data name="ERR_DestructorInStaticClass" xml:space="preserve">
    <value>Static classes cannot contain destructors</value>
  </data>
  <data name="ERR_InstantiatingStaticClass" xml:space="preserve">
    <value>Cannot create an instance of the static class '{0}'</value>
  </data>
  <data name="ERR_StaticDerivedFromNonObject" xml:space="preserve">
    <value>Static class '{0}' cannot derive from type '{1}'. Static classes must derive from object.</value>
  </data>
  <data name="ERR_StaticClassInterfaceImpl" xml:space="preserve">
    <value>'{0}': static classes cannot implement interfaces</value>
  </data>
  <data name="ERR_RefStructInterfaceImpl" xml:space="preserve">
    <value>'{0}': ref structs cannot implement interfaces</value>
  </data>
  <data name="ERR_OperatorInStaticClass" xml:space="preserve">
    <value>'{0}': static classes cannot contain user-defined operators</value>
  </data>
  <data name="ERR_ConvertToStaticClass" xml:space="preserve">
    <value>Cannot convert to static type '{0}'</value>
  </data>
  <data name="ERR_ConstraintIsStaticClass" xml:space="preserve">
    <value>'{0}': static classes cannot be used as constraints</value>
  </data>
  <data name="ERR_GenericArgIsStaticClass" xml:space="preserve">
    <value>'{0}': static types cannot be used as type arguments</value>
  </data>
  <data name="ERR_ArrayOfStaticClass" xml:space="preserve">
    <value>'{0}': array elements cannot be of static type</value>
  </data>
  <data name="ERR_IndexerInStaticClass" xml:space="preserve">
    <value>'{0}': cannot declare indexers in a static class</value>
  </data>
  <data name="ERR_ParameterIsStaticClass" xml:space="preserve">
    <value>'{0}': static types cannot be used as parameters</value>
  </data>
  <data name="WRN_ParameterIsStaticClass" xml:space="preserve">
    <value>'{0}': static types cannot be used as parameters</value>
  </data>
  <data name="WRN_ParameterIsStaticClass_Title" xml:space="preserve">
    <value>Static types cannot be used as parameters</value>
  </data>
  <data name="ERR_ReturnTypeIsStaticClass" xml:space="preserve">
    <value>'{0}': static types cannot be used as return types</value>
  </data>
  <data name="WRN_ReturnTypeIsStaticClass" xml:space="preserve">
    <value>'{0}': static types cannot be used as return types</value>
  </data>
  <data name="WRN_ReturnTypeIsStaticClass_Title" xml:space="preserve">
    <value>Static types cannot be used as return types</value>
  </data>
  <data name="ERR_VarDeclIsStaticClass" xml:space="preserve">
    <value>Cannot declare a variable of static type '{0}'</value>
  </data>
  <data name="ERR_BadEmptyThrowInFinally" xml:space="preserve">
    <value>A throw statement with no arguments is not allowed in a finally clause that is nested inside the nearest enclosing catch clause</value>
  </data>
  <data name="ERR_InvalidSpecifier" xml:space="preserve">
    <value>'{0}' is not a valid format specifier</value>
  </data>
  <data name="WRN_AssignmentToLockOrDispose" xml:space="preserve">
    <value>Possibly incorrect assignment to local '{0}' which is the argument to a using or lock statement. The Dispose call or unlocking will happen on the original value of the local.</value>
  </data>
  <data name="WRN_AssignmentToLockOrDispose_Title" xml:space="preserve">
    <value>Possibly incorrect assignment to local which is the argument to a using or lock statement</value>
  </data>
  <data name="ERR_ForwardedTypeInThisAssembly" xml:space="preserve">
    <value>Type '{0}' is defined in this assembly, but a type forwarder is specified for it</value>
  </data>
  <data name="ERR_ForwardedTypeIsNested" xml:space="preserve">
    <value>Cannot forward type '{0}' because it is a nested type of '{1}'</value>
  </data>
  <data name="ERR_CycleInTypeForwarder" xml:space="preserve">
    <value>The type forwarder for type '{0}' in assembly '{1}' causes a cycle</value>
  </data>
  <data name="ERR_AssemblyNameOnNonModule" xml:space="preserve">
    <value>The /moduleassemblyname option may only be specified when building a target type of 'module'</value>
  </data>
  <data name="ERR_InvalidAssemblyName" xml:space="preserve">
    <value>Assembly reference '{0}' is invalid and cannot be resolved</value>
  </data>
  <data name="ERR_InvalidFwdType" xml:space="preserve">
    <value>Invalid type specified as an argument for TypeForwardedTo attribute</value>
  </data>
  <data name="ERR_CloseUnimplementedInterfaceMemberStatic" xml:space="preserve">
    <value>'{0}' does not implement interface member '{1}'. '{2}' cannot implement an interface member because it is static.</value>
  </data>
  <data name="ERR_CloseUnimplementedInterfaceMemberNotPublic" xml:space="preserve">
    <value>'{0}' does not implement interface member '{1}'. '{2}' cannot implement an interface member because it is not public.</value>
  </data>
  <data name="ERR_CloseUnimplementedInterfaceMemberWrongReturnType" xml:space="preserve">
    <value>'{0}' does not implement interface member '{1}'. '{2}' cannot implement '{1}' because it does not have the matching return type of '{3}'.</value>
  </data>
  <data name="ERR_DuplicateTypeForwarder" xml:space="preserve">
    <value>'{0}' duplicate TypeForwardedToAttribute</value>
  </data>
  <data name="ERR_ExpectedSelectOrGroup" xml:space="preserve">
    <value>A query body must end with a select clause or a group clause</value>
  </data>
  <data name="ERR_ExpectedContextualKeywordOn" xml:space="preserve">
    <value>Expected contextual keyword 'on'</value>
  </data>
  <data name="ERR_ExpectedContextualKeywordEquals" xml:space="preserve">
    <value>Expected contextual keyword 'equals'</value>
  </data>
  <data name="ERR_ExpectedContextualKeywordBy" xml:space="preserve">
    <value>Expected contextual keyword 'by'</value>
  </data>
  <data name="ERR_InvalidAnonymousTypeMemberDeclarator" xml:space="preserve">
    <value>Invalid anonymous type member declarator. Anonymous type members must be declared with a member assignment, simple name or member access.</value>
  </data>
  <data name="ERR_InvalidInitializerElementInitializer" xml:space="preserve">
    <value>Invalid initializer member declarator</value>
  </data>
  <data name="ERR_InconsistentLambdaParameterUsage" xml:space="preserve">
    <value>Inconsistent lambda parameter usage; parameter types must be all explicit or all implicit</value>
  </data>
  <data name="ERR_PartialMethodInvalidModifier" xml:space="preserve">
    <value>A partial method cannot have the 'abstract' modifier</value>
  </data>
  <data name="ERR_PartialMethodOnlyInPartialClass" xml:space="preserve">
    <value>A partial method must be declared within a partial type</value>
  </data>
  <data name="ERR_PartialMethodNotExplicit" xml:space="preserve">
    <value>A partial method may not explicitly implement an interface method</value>
  </data>
  <data name="ERR_PartialMethodExtensionDifference" xml:space="preserve">
    <value>Both partial method declarations must be extension methods or neither may be an extension method</value>
  </data>
  <data name="ERR_PartialMethodOnlyOneLatent" xml:space="preserve">
    <value>A partial method may not have multiple defining declarations</value>
  </data>
  <data name="ERR_PartialMethodOnlyOneActual" xml:space="preserve">
    <value>A partial method may not have multiple implementing declarations</value>
  </data>
  <data name="ERR_PartialMethodParamsDifference" xml:space="preserve">
    <value>Both partial method declarations must use a params parameter or neither may use a params parameter</value>
  </data>
  <data name="ERR_PartialMethodMustHaveLatent" xml:space="preserve">
    <value>No defining declaration found for implementing declaration of partial method '{0}'</value>
  </data>
  <data name="ERR_PartialMethodInconsistentTupleNames" xml:space="preserve">
    <value>Both partial method declarations, '{0}' and '{1}', must use the same tuple element names.</value>
  </data>
  <data name="ERR_PartialMethodInconsistentConstraints" xml:space="preserve">
    <value>Partial method declarations of '{0}' have inconsistent constraints for type parameter '{1}'</value>
  </data>
  <data name="ERR_PartialMethodToDelegate" xml:space="preserve">
    <value>Cannot create delegate from method '{0}' because it is a partial method without an implementing declaration</value>
  </data>
  <data name="ERR_PartialMethodStaticDifference" xml:space="preserve">
    <value>Both partial method declarations must be static or neither may be static</value>
  </data>
  <data name="ERR_PartialMethodUnsafeDifference" xml:space="preserve">
    <value>Both partial method declarations must be unsafe or neither may be unsafe</value>
  </data>
  <data name="ERR_PartialMethodInExpressionTree" xml:space="preserve">
    <value>Partial methods with only a defining declaration or removed conditional methods cannot be used in expression trees</value>
  </data>
  <data name="WRN_ObsoleteOverridingNonObsolete" xml:space="preserve">
    <value>Obsolete member '{0}' overrides non-obsolete member '{1}'</value>
  </data>
  <data name="WRN_ObsoleteOverridingNonObsolete_Title" xml:space="preserve">
    <value>Obsolete member overrides non-obsolete member</value>
  </data>
  <data name="WRN_DebugFullNameTooLong" xml:space="preserve">
    <value>The fully qualified name for '{0}' is too long for debug information. Compile without '/debug' option.</value>
  </data>
  <data name="WRN_DebugFullNameTooLong_Title" xml:space="preserve">
    <value>Fully qualified name is too long for debug information</value>
  </data>
  <data name="ERR_ImplicitlyTypedVariableAssignedBadValue" xml:space="preserve">
    <value>Cannot assign {0} to an implicitly-typed variable</value>
  </data>
  <data name="ERR_ImplicitlyTypedVariableWithNoInitializer" xml:space="preserve">
    <value>Implicitly-typed variables must be initialized</value>
  </data>
  <data name="ERR_ImplicitlyTypedVariableMultipleDeclarator" xml:space="preserve">
    <value>Implicitly-typed variables cannot have multiple declarators</value>
  </data>
  <data name="ERR_ImplicitlyTypedVariableAssignedArrayInitializer" xml:space="preserve">
    <value>Cannot initialize an implicitly-typed variable with an array initializer</value>
  </data>
  <data name="ERR_ImplicitlyTypedLocalCannotBeFixed" xml:space="preserve">
    <value>Implicitly-typed local variables cannot be fixed</value>
  </data>
  <data name="ERR_ImplicitlyTypedVariableCannotBeConst" xml:space="preserve">
    <value>Implicitly-typed variables cannot be constant</value>
  </data>
  <data name="WRN_ExternCtorNoImplementation" xml:space="preserve">
    <value>Constructor '{0}' is marked external</value>
  </data>
  <data name="WRN_ExternCtorNoImplementation_Title" xml:space="preserve">
    <value>Constructor is marked external</value>
  </data>
  <data name="ERR_TypeVarNotFound" xml:space="preserve">
    <value>The contextual keyword 'var' may only appear within a local variable declaration or in script code</value>
  </data>
  <data name="ERR_ImplicitlyTypedArrayNoBestType" xml:space="preserve">
    <value>No best type found for implicitly-typed array</value>
  </data>
  <data name="ERR_AnonymousTypePropertyAssignedBadValue" xml:space="preserve">
    <value>Cannot assign '{0}' to anonymous type property</value>
  </data>
  <data name="ERR_ExpressionTreeContainsBaseAccess" xml:space="preserve">
    <value>An expression tree may not contain a base access</value>
  </data>
  <data name="ERR_ExpressionTreeContainsTupleBinOp" xml:space="preserve">
    <value>An expression tree may not contain a tuple == or != operator</value>
  </data>
  <data name="ERR_ExpressionTreeContainsAssignment" xml:space="preserve">
    <value>An expression tree may not contain an assignment operator</value>
  </data>
  <data name="ERR_AnonymousTypeDuplicatePropertyName" xml:space="preserve">
    <value>An anonymous type cannot have multiple properties with the same name</value>
  </data>
  <data name="ERR_StatementLambdaToExpressionTree" xml:space="preserve">
    <value>A lambda expression with a statement body cannot be converted to an expression tree</value>
  </data>
  <data name="ERR_ExpressionTreeMustHaveDelegate" xml:space="preserve">
    <value>Cannot convert lambda to an expression tree whose type argument '{0}' is not a delegate type</value>
  </data>
  <data name="ERR_AnonymousTypeNotAvailable" xml:space="preserve">
    <value>Cannot use anonymous type in a constant expression</value>
  </data>
  <data name="ERR_LambdaInIsAs" xml:space="preserve">
    <value>The first operand of an 'is' or 'as' operator may not be a lambda expression, anonymous method, or method group.</value>
  </data>
  <data name="ERR_TypelessTupleInAs" xml:space="preserve">
    <value>The first operand of an 'as' operator may not be a tuple literal without a natural type.</value>
  </data>
  <data name="ERR_ExpressionTreeContainsMultiDimensionalArrayInitializer" xml:space="preserve">
    <value>An expression tree may not contain a multidimensional array initializer</value>
  </data>
  <data name="ERR_MissingArgument" xml:space="preserve">
    <value>Argument missing</value>
  </data>
  <data name="ERR_VariableUsedBeforeDeclaration" xml:space="preserve">
    <value>Cannot use local variable '{0}' before it is declared</value>
  </data>
  <data name="ERR_RecursivelyTypedVariable" xml:space="preserve">
    <value>Type of '{0}' cannot be inferred since its initializer directly or indirectly refers to the definition.</value>
  </data>
  <data name="ERR_UnassignedThisAutoProperty" xml:space="preserve">
    <value>Auto-implemented property '{0}' must be fully assigned before control is returned to the caller.</value>
  </data>
  <data name="WRN_UnassignedThisAutoProperty" xml:space="preserve">
    <value>Auto-implemented property '{0}' must be fully assigned before control is returned to the caller.</value>
  </data>
  <data name="WRN_UnassignedThisAutoProperty_Title" xml:space="preserve">
    <value>An auto-implemented property must be fully assigned before control is returned to the caller.</value>
  </data>
  <data name="ERR_VariableUsedBeforeDeclarationAndHidesField" xml:space="preserve">
    <value>Cannot use local variable '{0}' before it is declared. The declaration of the local variable hides the field '{1}'.</value>
  </data>
  <data name="ERR_ExpressionTreeContainsBadCoalesce" xml:space="preserve">
    <value>An expression tree lambda may not contain a coalescing operator with a null or default literal left-hand side</value>
  </data>
  <data name="ERR_IdentifierExpected" xml:space="preserve">
    <value>Identifier expected</value>
  </data>
  <data name="ERR_SemicolonExpected" xml:space="preserve">
    <value>; expected</value>
  </data>
  <data name="ERR_SyntaxError" xml:space="preserve">
    <value>Syntax error, '{0}' expected</value>
  </data>
  <data name="ERR_DuplicateModifier" xml:space="preserve">
    <value>Duplicate '{0}' modifier</value>
  </data>
  <data name="ERR_DuplicateAccessor" xml:space="preserve">
    <value>Property accessor already defined</value>
  </data>
  <data name="ERR_IntegralTypeExpected" xml:space="preserve">
    <value>Type byte, sbyte, short, ushort, int, uint, long, or ulong expected</value>
  </data>
  <data name="ERR_IllegalEscape" xml:space="preserve">
    <value>Unrecognized escape sequence</value>
  </data>
  <data name="ERR_NewlineInConst" xml:space="preserve">
    <value>Newline in constant</value>
  </data>
  <data name="ERR_EmptyCharConst" xml:space="preserve">
    <value>Empty character literal</value>
  </data>
  <data name="ERR_TooManyCharsInConst" xml:space="preserve">
    <value>Too many characters in character literal</value>
  </data>
  <data name="ERR_InvalidNumber" xml:space="preserve">
    <value>Invalid number</value>
  </data>
  <data name="ERR_GetOrSetExpected" xml:space="preserve">
    <value>A get or set accessor expected</value>
  </data>
  <data name="ERR_ClassTypeExpected" xml:space="preserve">
    <value>An object, string, or class type expected</value>
  </data>
  <data name="ERR_NamedArgumentExpected" xml:space="preserve">
    <value>Named attribute argument expected</value>
  </data>
  <data name="ERR_TooManyCatches" xml:space="preserve">
    <value>Catch clauses cannot follow the general catch clause of a try statement</value>
  </data>
  <data name="ERR_ThisOrBaseExpected" xml:space="preserve">
    <value>Keyword 'this' or 'base' expected</value>
  </data>
  <data name="ERR_OvlUnaryOperatorExpected" xml:space="preserve">
    <value>Overloadable unary operator expected</value>
  </data>
  <data name="ERR_OvlBinaryOperatorExpected" xml:space="preserve">
    <value>Overloadable binary operator expected</value>
  </data>
  <data name="ERR_IntOverflow" xml:space="preserve">
    <value>Integral constant is too large</value>
  </data>
  <data name="ERR_EOFExpected" xml:space="preserve">
    <value>Type or namespace definition, or end-of-file expected</value>
  </data>
  <data name="ERR_GlobalDefinitionOrStatementExpected" xml:space="preserve">
    <value>Member definition, statement, or end-of-file expected</value>
  </data>
  <data name="ERR_BadEmbeddedStmt" xml:space="preserve">
    <value>Embedded statement cannot be a declaration or labeled statement</value>
  </data>
  <data name="ERR_PPDirectiveExpected" xml:space="preserve">
    <value>Preprocessor directive expected</value>
  </data>
  <data name="ERR_EndOfPPLineExpected" xml:space="preserve">
    <value>Single-line comment or end-of-line expected</value>
  </data>
  <data name="ERR_CloseParenExpected" xml:space="preserve">
    <value>) expected</value>
  </data>
  <data name="ERR_EndifDirectiveExpected" xml:space="preserve">
    <value>#endif directive expected</value>
  </data>
  <data name="ERR_UnexpectedDirective" xml:space="preserve">
    <value>Unexpected preprocessor directive</value>
  </data>
  <data name="ERR_ErrorDirective" xml:space="preserve">
    <value>#error: '{0}'</value>
  </data>
  <data name="WRN_WarningDirective" xml:space="preserve">
    <value>#warning: '{0}'</value>
  </data>
  <data name="WRN_WarningDirective_Title" xml:space="preserve">
    <value>#warning directive</value>
  </data>
  <data name="ERR_TypeExpected" xml:space="preserve">
    <value>Type expected</value>
  </data>
  <data name="ERR_PPDefFollowsToken" xml:space="preserve">
    <value>Cannot define/undefine preprocessor symbols after first token in file</value>
  </data>
  <data name="ERR_PPReferenceFollowsToken" xml:space="preserve">
    <value>Cannot use #r after first token in file</value>
  </data>
  <data name="ERR_OpenEndedComment" xml:space="preserve">
    <value>End-of-file found, '*/' expected</value>
  </data>
  <data name="ERR_Merge_conflict_marker_encountered" xml:space="preserve">
    <value>Merge conflict marker encountered</value>
  </data>
  <data name="ERR_NoRefOutWhenRefOnly" xml:space="preserve">
    <value>Do not use refout when using refonly.</value>
  </data>
  <data name="ERR_NoNetModuleOutputWhenRefOutOrRefOnly" xml:space="preserve">
    <value>Cannot compile net modules when using /refout or /refonly.</value>
  </data>
  <data name="ERR_OvlOperatorExpected" xml:space="preserve">
    <value>Overloadable operator expected</value>
  </data>
  <data name="ERR_EndRegionDirectiveExpected" xml:space="preserve">
    <value>#endregion directive expected</value>
  </data>
  <data name="ERR_UnterminatedStringLit" xml:space="preserve">
    <value>Unterminated string literal</value>
  </data>
  <data name="ERR_BadDirectivePlacement" xml:space="preserve">
    <value>Preprocessor directives must appear as the first non-whitespace character on a line</value>
  </data>
  <data name="ERR_IdentifierExpectedKW" xml:space="preserve">
    <value>Identifier expected; '{1}' is a keyword</value>
  </data>
  <data name="ERR_SemiOrLBraceExpected" xml:space="preserve">
    <value>{ or ; expected</value>
  </data>
  <data name="ERR_MultiTypeInDeclaration" xml:space="preserve">
    <value>Cannot use more than one type in a for, using, fixed, or declaration statement</value>
  </data>
  <data name="ERR_AddOrRemoveExpected" xml:space="preserve">
    <value>An add or remove accessor expected</value>
  </data>
  <data name="ERR_UnexpectedCharacter" xml:space="preserve">
    <value>Unexpected character '{0}'</value>
  </data>
  <data name="ERR_UnexpectedToken" xml:space="preserve">
    <value>Unexpected token '{0}'</value>
  </data>
  <data name="ERR_ProtectedInStatic" xml:space="preserve">
    <value>'{0}': static classes cannot contain protected members</value>
  </data>
  <data name="WRN_UnreachableGeneralCatch" xml:space="preserve">
    <value>A previous catch clause already catches all exceptions. All non-exceptions thrown will be wrapped in a System.Runtime.CompilerServices.RuntimeWrappedException.</value>
  </data>
  <data name="WRN_UnreachableGeneralCatch_Title" xml:space="preserve">
    <value>A previous catch clause already catches all exceptions</value>
  </data>
  <data name="WRN_UnreachableGeneralCatch_Description" xml:space="preserve">
    <value>This warning is caused when a catch() block has no specified exception type after a catch (System.Exception e) block. The warning advises that the catch() block will not catch any exceptions.

A catch() block after a catch (System.Exception e) block can catch non-CLS exceptions if the RuntimeCompatibilityAttribute is set to false in the AssemblyInfo.cs file: [assembly: RuntimeCompatibilityAttribute(WrapNonExceptionThrows = false)]. If this attribute is not set explicitly to false, all thrown non-CLS exceptions are wrapped as Exceptions and the catch (System.Exception e) block catches them.</value>
  </data>
  <data name="ERR_IncrementLvalueExpected" xml:space="preserve">
    <value>The operand of an increment or decrement operator must be a variable, property or indexer</value>
  </data>
  <data name="ERR_NoSuchMemberOrExtension" xml:space="preserve">
    <value>'{0}' does not contain a definition for '{1}' and no accessible extension method '{1}' accepting a first argument of type '{0}' could be found (are you missing a using directive or an assembly reference?)</value>
  </data>
  <data name="ERR_NoSuchMemberOrExtensionNeedUsing" xml:space="preserve">
    <value>'{0}' does not contain a definition for '{1}' and no extension method '{1}' accepting a first argument of type '{0}' could be found (are you missing a using directive for '{2}'?)</value>
  </data>
  <data name="ERR_BadThisParam" xml:space="preserve">
    <value>Method '{0}' has a parameter modifier 'this' which is not on the first parameter</value>
  </data>
  <data name="ERR_BadParameterModifiers" xml:space="preserve">
    <value> The parameter modifier '{0}' cannot be used with '{1}'</value>
  </data>
  <data name="ERR_BadTypeforThis" xml:space="preserve">
    <value>The first parameter of an extension method cannot be of type '{0}'</value>
  </data>
  <data name="ERR_BadParamModThis" xml:space="preserve">
    <value>A parameter array cannot be used with 'this' modifier on an extension method</value>
  </data>
  <data name="ERR_BadExtensionMeth" xml:space="preserve">
    <value>Extension method must be static</value>
  </data>
  <data name="ERR_BadExtensionAgg" xml:space="preserve">
    <value>Extension method must be defined in a non-generic static class</value>
  </data>
  <data name="ERR_DupParamMod" xml:space="preserve">
    <value>A parameter can only have one '{0}' modifier</value>
  </data>
  <data name="ERR_ExtensionMethodsDecl" xml:space="preserve">
    <value>Extension methods must be defined in a top level static class; {0} is a nested class</value>
  </data>
  <data name="ERR_ExtensionAttrNotFound" xml:space="preserve">
    <value>Cannot define a new extension method because the compiler required type '{0}' cannot be found. Are you missing a reference to System.Core.dll?</value>
  </data>
  <data name="ERR_ExplicitExtension" xml:space="preserve">
    <value>Do not use 'System.Runtime.CompilerServices.ExtensionAttribute'. Use the 'this' keyword instead.</value>
  </data>
  <data name="ERR_ExplicitDynamicAttr" xml:space="preserve">
    <value>Do not use 'System.Runtime.CompilerServices.DynamicAttribute'. Use the 'dynamic' keyword instead.</value>
  </data>
  <data name="ERR_NoDynamicPhantomOnBaseCtor" xml:space="preserve">
    <value>The constructor call needs to be dynamically dispatched, but cannot be because it is part of a constructor initializer. Consider casting the dynamic arguments.</value>
  </data>
  <data name="ERR_ValueTypeExtDelegate" xml:space="preserve">
    <value>Extension method '{0}' defined on value type '{1}' cannot be used to create delegates</value>
  </data>
  <data name="ERR_BadArgCount" xml:space="preserve">
    <value>No overload for method '{0}' takes {1} arguments</value>
  </data>
  <data name="ERR_BadArgType" xml:space="preserve">
    <value>Argument {0}: cannot convert from '{1}' to '{2}'</value>
  </data>
  <data name="ERR_NoSourceFile" xml:space="preserve">
    <value>Source file '{0}' could not be opened -- {1}</value>
  </data>
  <data name="ERR_CantRefResource" xml:space="preserve">
    <value>Cannot link resource files when building a module</value>
  </data>
  <data name="ERR_ResourceNotUnique" xml:space="preserve">
    <value>Resource identifier '{0}' has already been used in this assembly</value>
  </data>
  <data name="ERR_ResourceFileNameNotUnique" xml:space="preserve">
    <value>Each linked resource and module must have a unique filename. Filename '{0}' is specified more than once in this assembly</value>
  </data>
  <data name="ERR_ImportNonAssembly" xml:space="preserve">
    <value>The referenced file '{0}' is not an assembly</value>
  </data>
  <data name="ERR_RefLvalueExpected" xml:space="preserve">
    <value>A ref or out value must be an assignable variable</value>
  </data>
  <data name="ERR_BaseInStaticMeth" xml:space="preserve">
    <value>Keyword 'base' is not available in a static method</value>
  </data>
  <data name="ERR_BaseInBadContext" xml:space="preserve">
    <value>Keyword 'base' is not available in the current context</value>
  </data>
  <data name="ERR_RbraceExpected" xml:space="preserve">
    <value>} expected</value>
  </data>
  <data name="ERR_LbraceExpected" xml:space="preserve">
    <value>{ expected</value>
  </data>
  <data name="ERR_InExpected" xml:space="preserve">
    <value>'in' expected</value>
  </data>
  <data name="ERR_InvalidPreprocExpr" xml:space="preserve">
    <value>Invalid preprocessor expression</value>
  </data>
  <data name="ERR_InvalidMemberDecl" xml:space="preserve">
    <value>Invalid token '{0}' in class, record, struct, or interface member declaration</value>
  </data>
  <data name="ERR_MemberNeedsType" xml:space="preserve">
    <value>Method must have a return type</value>
  </data>
  <data name="ERR_BadBaseType" xml:space="preserve">
    <value>Invalid base type</value>
  </data>
  <data name="WRN_EmptySwitch" xml:space="preserve">
    <value>Empty switch block</value>
  </data>
  <data name="WRN_EmptySwitch_Title" xml:space="preserve">
    <value>Empty switch block</value>
  </data>
  <data name="ERR_ExpectedEndTry" xml:space="preserve">
    <value>Expected catch or finally</value>
  </data>
  <data name="ERR_InvalidExprTerm" xml:space="preserve">
    <value>Invalid expression term '{0}'</value>
  </data>
  <data name="ERR_BadNewExpr" xml:space="preserve">
    <value>A new expression requires an argument list or (), [], or {} after type</value>
  </data>
  <data name="ERR_NoNamespacePrivate" xml:space="preserve">
    <value>Elements defined in a namespace cannot be explicitly declared as private, protected, protected internal, or private protected</value>
  </data>
  <data name="ERR_BadVarDecl" xml:space="preserve">
    <value>Expected ; or = (cannot specify constructor arguments in declaration)</value>
  </data>
  <data name="ERR_UsingAfterElements" xml:space="preserve">
    <value>A using clause must precede all other elements defined in the namespace except extern alias declarations</value>
  </data>
  <data name="ERR_BadBinOpArgs" xml:space="preserve">
    <value>Overloaded binary operator '{0}' takes two parameters</value>
  </data>
  <data name="ERR_BadUnOpArgs" xml:space="preserve">
    <value>Overloaded unary operator '{0}' takes one parameter</value>
  </data>
  <data name="ERR_NoVoidParameter" xml:space="preserve">
    <value>Invalid parameter type 'void'</value>
  </data>
  <data name="ERR_DuplicateAlias" xml:space="preserve">
    <value>The using alias '{0}' appeared previously in this namespace</value>
  </data>
  <data name="ERR_BadProtectedAccess" xml:space="preserve">
    <value>Cannot access protected member '{0}' via a qualifier of type '{1}'; the qualifier must be of type '{2}' (or derived from it)</value>
  </data>
  <data name="ERR_AddModuleAssembly" xml:space="preserve">
    <value>'{0}' cannot be added to this assembly because it already is an assembly</value>
  </data>
  <data name="ERR_BindToBogusProp2" xml:space="preserve">
    <value>Property, indexer, or event '{0}' is not supported by the language; try directly calling accessor methods '{1}' or '{2}'</value>
  </data>
  <data name="ERR_BindToBogusProp1" xml:space="preserve">
    <value>Property, indexer, or event '{0}' is not supported by the language; try directly calling accessor method '{1}'</value>
  </data>
  <data name="ERR_NoVoidHere" xml:space="preserve">
    <value>Keyword 'void' cannot be used in this context</value>
  </data>
  <data name="ERR_IndexerNeedsParam" xml:space="preserve">
    <value>Indexers must have at least one parameter</value>
  </data>
  <data name="ERR_BadArraySyntax" xml:space="preserve">
    <value>Array type specifier, [], must appear before parameter name</value>
  </data>
  <data name="ERR_BadOperatorSyntax" xml:space="preserve">
    <value>Declaration is not valid; use '{0} operator &lt;dest-type&gt; (...' instead</value>
  </data>
  <data name="ERR_MainClassNotFound" xml:space="preserve">
    <value>Could not find '{0}' specified for Main method</value>
  </data>
  <data name="ERR_MainClassNotClass" xml:space="preserve">
    <value>'{0}' specified for Main method must be a non-generic class, record, struct, or interface</value>
  </data>
  <data name="ERR_NoMainInClass" xml:space="preserve">
    <value>'{0}' does not have a suitable static 'Main' method</value>
  </data>
  <data name="ERR_MainClassIsImport" xml:space="preserve">
    <value>Cannot use '{0}' for Main method because it is imported</value>
  </data>
  <data name="ERR_OutputNeedsName" xml:space="preserve">
    <value>Outputs without source must have the /out option specified</value>
  </data>
  <data name="ERR_NoOutputDirectory" xml:space="preserve">
    <value>Output directory could not be determined</value>
  </data>
  <data name="ERR_CantHaveWin32ResAndManifest" xml:space="preserve">
    <value>Conflicting options specified: Win32 resource file; Win32 manifest</value>
  </data>
  <data name="ERR_CantHaveWin32ResAndIcon" xml:space="preserve">
    <value>Conflicting options specified: Win32 resource file; Win32 icon</value>
  </data>
  <data name="ERR_CantReadResource" xml:space="preserve">
    <value>Error reading resource '{0}' -- '{1}'</value>
  </data>
  <data name="ERR_DocFileGen" xml:space="preserve">
    <value>Error writing to XML documentation file: {0}</value>
  </data>
  <data name="WRN_XMLParseError" xml:space="preserve">
    <value>XML comment has badly formed XML -- '{0}'</value>
  </data>
  <data name="WRN_XMLParseError_Title" xml:space="preserve">
    <value>XML comment has badly formed XML</value>
  </data>
  <data name="WRN_DuplicateParamTag" xml:space="preserve">
    <value>XML comment has a duplicate param tag for '{0}'</value>
  </data>
  <data name="WRN_DuplicateParamTag_Title" xml:space="preserve">
    <value>XML comment has a duplicate param tag</value>
  </data>
  <data name="WRN_UnmatchedParamTag" xml:space="preserve">
    <value>XML comment has a param tag for '{0}', but there is no parameter by that name</value>
  </data>
  <data name="WRN_UnmatchedParamTag_Title" xml:space="preserve">
    <value>XML comment has a param tag, but there is no parameter by that name</value>
  </data>
  <data name="WRN_UnmatchedParamRefTag" xml:space="preserve">
    <value>XML comment on '{1}' has a paramref tag for '{0}', but there is no parameter by that name</value>
  </data>
  <data name="WRN_UnmatchedParamRefTag_Title" xml:space="preserve">
    <value>XML comment has a paramref tag, but there is no parameter by that name</value>
  </data>
  <data name="WRN_MissingParamTag" xml:space="preserve">
    <value>Parameter '{0}' has no matching param tag in the XML comment for '{1}' (but other parameters do)</value>
  </data>
  <data name="WRN_MissingParamTag_Title" xml:space="preserve">
    <value>Parameter has no matching param tag in the XML comment (but other parameters do)</value>
  </data>
  <data name="WRN_BadXMLRef" xml:space="preserve">
    <value>XML comment has cref attribute '{0}' that could not be resolved</value>
  </data>
  <data name="WRN_BadXMLRef_Title" xml:space="preserve">
    <value>XML comment has cref attribute that could not be resolved</value>
  </data>
  <data name="ERR_BadStackAllocExpr" xml:space="preserve">
    <value>A stackalloc expression requires [] after type</value>
  </data>
  <data name="ERR_InvalidLineNumber" xml:space="preserve">
    <value>The line number specified for #line directive is missing or invalid</value>
  </data>
  <data name="ERR_MissingPPFile" xml:space="preserve">
    <value>Quoted file name, single-line comment or end-of-line expected</value>
  </data>
  <data name="ERR_ExpectedPPFile" xml:space="preserve">
    <value>Quoted file name expected</value>
  </data>
  <data name="ERR_ReferenceDirectiveOnlyAllowedInScripts" xml:space="preserve">
    <value>#r is only allowed in scripts</value>
  </data>
  <data name="ERR_ForEachMissingMember" xml:space="preserve">
    <value>foreach statement cannot operate on variables of type '{0}' because '{0}' does not contain a public instance or extension definition for '{1}'</value>
  </data>
  <data name="ERR_AwaitForEachMissingMember" xml:space="preserve">
    <value>Asynchronous foreach statement cannot operate on variables of type '{0}' because '{0}' does not contain a suitable public instance or extension definition for '{1}'</value>
  </data>
  <data name="ERR_ForEachMissingMemberWrongAsync" xml:space="preserve">
    <value>foreach statement cannot operate on variables of type '{0}' because '{0}' does not contain a public instance or extension definition for '{1}'. Did you mean 'await foreach' rather than 'foreach'?</value>
  </data>
  <data name="ERR_AwaitForEachMissingMemberWrongAsync" xml:space="preserve">
    <value>Asynchronous foreach statement cannot operate on variables of type '{0}' because '{0}' does not contain a public instance or extension definition for '{1}'. Did you mean 'foreach' rather than 'await foreach'?</value>
  </data>
  <data name="ERR_PossibleAsyncIteratorWithoutYield" xml:space="preserve">
    <value>The body of an async-iterator method must contain a 'yield' statement.</value>
  </data>
  <data name="ERR_PossibleAsyncIteratorWithoutYieldOrAwait" xml:space="preserve">
    <value>The body of an async-iterator method must contain a 'yield' statement. Consider removing 'async' from the method declaration or adding a 'yield' statement.</value>
  </data>
  <data name="ERR_StaticLocalFunctionCannotCaptureVariable" xml:space="preserve">
    <value>A static local function cannot contain a reference to '{0}'.</value>
  </data>
  <data name="ERR_StaticLocalFunctionCannotCaptureThis" xml:space="preserve">
    <value>A static local function cannot contain a reference to 'this' or 'base'.</value>
  </data>
  <data name="WRN_BadXMLRefParamType" xml:space="preserve">
    <value>Invalid type for parameter {0} in XML comment cref attribute: '{1}'</value>
  </data>
  <data name="WRN_BadXMLRefParamType_Title" xml:space="preserve">
    <value>Invalid type for parameter in XML comment cref attribute</value>
  </data>
  <data name="WRN_BadXMLRefReturnType" xml:space="preserve">
    <value>Invalid return type in XML comment cref attribute</value>
  </data>
  <data name="WRN_BadXMLRefReturnType_Title" xml:space="preserve">
    <value>Invalid return type in XML comment cref attribute</value>
  </data>
  <data name="ERR_BadWin32Res" xml:space="preserve">
    <value>Error reading Win32 resources -- {0}</value>
  </data>
  <data name="WRN_BadXMLRefSyntax" xml:space="preserve">
    <value>XML comment has syntactically incorrect cref attribute '{0}'</value>
  </data>
  <data name="WRN_BadXMLRefSyntax_Title" xml:space="preserve">
    <value>XML comment has syntactically incorrect cref attribute</value>
  </data>
  <data name="ERR_BadModifierLocation" xml:space="preserve">
    <value>Member modifier '{0}' must precede the member type and name</value>
  </data>
  <data name="ERR_MissingArraySize" xml:space="preserve">
    <value>Array creation must have array size or array initializer</value>
  </data>
  <data name="WRN_UnprocessedXMLComment" xml:space="preserve">
    <value>XML comment is not placed on a valid language element</value>
  </data>
  <data name="WRN_UnprocessedXMLComment_Title" xml:space="preserve">
    <value>XML comment is not placed on a valid language element</value>
  </data>
  <data name="WRN_FailedInclude" xml:space="preserve">
    <value>Unable to include XML fragment '{1}' of file '{0}' -- {2}</value>
  </data>
  <data name="WRN_FailedInclude_Title" xml:space="preserve">
    <value>Unable to include XML fragment</value>
  </data>
  <data name="WRN_InvalidInclude" xml:space="preserve">
    <value>Invalid XML include element -- {0}</value>
  </data>
  <data name="WRN_InvalidInclude_Title" xml:space="preserve">
    <value>Invalid XML include element</value>
  </data>
  <data name="WRN_MissingXMLComment" xml:space="preserve">
    <value>Missing XML comment for publicly visible type or member '{0}'</value>
  </data>
  <data name="WRN_MissingXMLComment_Title" xml:space="preserve">
    <value>Missing XML comment for publicly visible type or member</value>
  </data>
  <data name="WRN_MissingXMLComment_Description" xml:space="preserve">
    <value>The /doc compiler option was specified, but one or more constructs did not have comments.</value>
  </data>
  <data name="WRN_XMLParseIncludeError" xml:space="preserve">
    <value>Badly formed XML in included comments file -- '{0}'</value>
  </data>
  <data name="WRN_XMLParseIncludeError_Title" xml:space="preserve">
    <value>Badly formed XML in included comments file</value>
  </data>
  <data name="ERR_BadDelArgCount" xml:space="preserve">
    <value>Delegate '{0}' does not take {1} arguments</value>
  </data>
  <data name="ERR_UnexpectedSemicolon" xml:space="preserve">
    <value>Semicolon after method or accessor block is not valid</value>
  </data>
  <data name="ERR_MethodReturnCantBeRefAny" xml:space="preserve">
    <value>The return type of a method, delegate, or function pointer cannot be '{0}'</value>
  </data>
  <data name="ERR_CompileCancelled" xml:space="preserve">
    <value>Compilation cancelled by user</value>
  </data>
  <data name="ERR_MethodArgCantBeRefAny" xml:space="preserve">
    <value>Cannot make reference to variable of type '{0}'</value>
  </data>
  <data name="ERR_AssgReadonlyLocal" xml:space="preserve">
    <value>Cannot assign to '{0}' because it is read-only</value>
  </data>
  <data name="ERR_RefReadonlyLocal" xml:space="preserve">
    <value>Cannot use '{0}' as a ref or out value because it is read-only</value>
  </data>
  <data name="ERR_CantUseRequiredAttribute" xml:space="preserve">
    <value>The RequiredAttribute attribute is not permitted on C# types</value>
  </data>
  <data name="ERR_NoModifiersOnAccessor" xml:space="preserve">
    <value>Modifiers cannot be placed on event accessor declarations</value>
  </data>
  <data name="ERR_ParamsCantBeWithModifier" xml:space="preserve">
    <value>The params parameter cannot be declared as {0}</value>
  </data>
  <data name="ERR_ReturnNotLValue" xml:space="preserve">
    <value>Cannot modify the return value of '{0}' because it is not a variable</value>
  </data>
  <data name="ERR_MissingCoClass" xml:space="preserve">
    <value>The managed coclass wrapper class '{0}' for interface '{1}' cannot be found (are you missing an assembly reference?)</value>
  </data>
  <data name="ERR_AmbiguousAttribute" xml:space="preserve">
    <value>'{0}' is ambiguous between '{1}' and '{2}'; use either '@{0}' or '{0}Attribute'</value>
  </data>
  <data name="ERR_BadArgExtraRef" xml:space="preserve">
    <value>Argument {0} may not be passed with the '{1}' keyword</value>
  </data>
  <data name="WRN_CmdOptionConflictsSource" xml:space="preserve">
    <value>Option '{0}' overrides attribute '{1}' given in a source file or added module</value>
  </data>
  <data name="WRN_CmdOptionConflictsSource_Title" xml:space="preserve">
    <value>Option overrides attribute given in a source file or added module</value>
  </data>
  <data name="WRN_CmdOptionConflictsSource_Description" xml:space="preserve">
    <value>This warning occurs if the assembly attributes AssemblyKeyFileAttribute or AssemblyKeyNameAttribute found in source conflict with the /keyfile or /keycontainer command line option or key file name or key container specified in the Project Properties.</value>
  </data>
  <data name="ERR_BadCompatMode" xml:space="preserve">
    <value>Invalid option '{0}' for /langversion. Use '/langversion:?' to list supported values.</value>
  </data>
  <data name="ERR_DelegateOnConditional" xml:space="preserve">
    <value>Cannot create delegate with '{0}' because it or a method it overrides has a Conditional attribute</value>
  </data>
  <data name="ERR_CantMakeTempFile" xml:space="preserve">
    <value>Cannot create temporary file -- {0}</value>
  </data>
  <data name="ERR_BadArgRef" xml:space="preserve">
    <value>Argument {0} must be passed with the '{1}' keyword</value>
  </data>
  <data name="ERR_YieldInAnonMeth" xml:space="preserve">
    <value>The yield statement cannot be used inside an anonymous method or lambda expression</value>
  </data>
  <data name="ERR_ReturnInIterator" xml:space="preserve">
    <value>Cannot return a value from an iterator. Use the yield return statement to return a value, or yield break to end the iteration.</value>
  </data>
  <data name="ERR_BadIteratorArgType" xml:space="preserve">
    <value>Iterators cannot have ref, in or out parameters</value>
  </data>
  <data name="ERR_BadIteratorReturn" xml:space="preserve">
    <value>The body of '{0}' cannot be an iterator block because '{1}' is not an iterator interface type</value>
  </data>
  <data name="ERR_BadYieldInFinally" xml:space="preserve">
    <value>Cannot yield in the body of a finally clause</value>
  </data>
  <data name="ERR_IteratorMustBeAsync" xml:space="preserve">
    <value>Method '{0}' with an iterator block must be 'async' to return '{1}'</value>
  </data>
  <data name="ERR_BadYieldInTryOfCatch" xml:space="preserve">
    <value>Cannot yield a value in the body of a try block with a catch clause</value>
  </data>
  <data name="ERR_EmptyYield" xml:space="preserve">
    <value>Expression expected after yield return</value>
  </data>
  <data name="ERR_AnonDelegateCantUse" xml:space="preserve">
    <value>Cannot use ref, out, or in parameter '{0}' inside an anonymous method, lambda expression, query expression, or local function</value>
  </data>
  <data name="ERR_IllegalInnerUnsafe" xml:space="preserve">
    <value>Unsafe code may not appear in iterators</value>
  </data>
  <data name="ERR_BadYieldInCatch" xml:space="preserve">
    <value>Cannot yield a value in the body of a catch clause</value>
  </data>
  <data name="ERR_BadDelegateLeave" xml:space="preserve">
    <value>Control cannot leave the body of an anonymous method or lambda expression</value>
  </data>
  <data name="ERR_IllegalSuppression" xml:space="preserve">
    <value>The suppression operator is not allowed in this context</value>
  </data>
  <data name="WRN_IllegalPragma" xml:space="preserve">
    <value>Unrecognized #pragma directive</value>
  </data>
  <data name="WRN_IllegalPragma_Title" xml:space="preserve">
    <value>Unrecognized #pragma directive</value>
  </data>
  <data name="WRN_IllegalPPWarning" xml:space="preserve">
    <value>Expected 'disable' or 'restore'</value>
  </data>
  <data name="WRN_IllegalPPWarning_Title" xml:space="preserve">
    <value>Expected 'disable' or 'restore' after #pragma warning</value>
  </data>
  <data name="WRN_BadRestoreNumber" xml:space="preserve">
    <value>Cannot restore warning 'CS{0}' because it was disabled globally</value>
  </data>
  <data name="WRN_BadRestoreNumber_Title" xml:space="preserve">
    <value>Cannot restore warning because it was disabled globally</value>
  </data>
  <data name="ERR_VarargsIterator" xml:space="preserve">
    <value>__arglist is not allowed in the parameter list of iterators</value>
  </data>
  <data name="ERR_UnsafeIteratorArgType" xml:space="preserve">
    <value>Iterators cannot have unsafe parameters or yield types</value>
  </data>
  <data name="ERR_BadCoClassSig" xml:space="preserve">
    <value>The managed coclass wrapper class signature '{0}' for interface '{1}' is not a valid class name signature</value>
  </data>
  <data name="ERR_MultipleIEnumOfT" xml:space="preserve">
    <value>foreach statement cannot operate on variables of type '{0}' because it implements multiple instantiations of '{1}'; try casting to a specific interface instantiation</value>
  </data>
  <data name="ERR_MultipleIAsyncEnumOfT" xml:space="preserve">
    <value>Asynchronous foreach statement cannot operate on variables of type '{0}' because it implements multiple instantiations of '{1}'; try casting to a specific interface instantiation</value>
  </data>
  <data name="ERR_FixedDimsRequired" xml:space="preserve">
    <value>A fixed size buffer field must have the array size specifier after the field name</value>
  </data>
  <data name="ERR_FixedNotInStruct" xml:space="preserve">
    <value>Fixed size buffer fields may only be members of structs</value>
  </data>
  <data name="ERR_AnonymousReturnExpected" xml:space="preserve">
    <value>Not all code paths return a value in {0} of type '{1}'</value>
  </data>
  <data name="WRN_NonECMAFeature" xml:space="preserve">
    <value>Feature '{0}' is not part of the standardized ISO C# language specification, and may not be accepted by other compilers</value>
  </data>
  <data name="WRN_NonECMAFeature_Title" xml:space="preserve">
    <value>Feature is not part of the standardized ISO C# language specification, and may not be accepted by other compilers</value>
  </data>
  <data name="ERR_ExpectedVerbatimLiteral" xml:space="preserve">
    <value>Keyword, identifier, or string expected after verbatim specifier: @</value>
  </data>
  <data name="ERR_RefReadonly" xml:space="preserve">
    <value>A readonly field cannot be used as a ref or out value (except in a constructor)</value>
  </data>
  <data name="ERR_RefReadonly2" xml:space="preserve">
    <value>Members of readonly field '{0}' cannot be used as a ref or out value (except in a constructor)</value>
  </data>
  <data name="ERR_AssgReadonly" xml:space="preserve">
    <value>A readonly field cannot be assigned to (except in a constructor or init-only setter of the type in which the field is defined or a variable initializer)</value>
  </data>
  <data name="ERR_AssgReadonly2" xml:space="preserve">
    <value>Members of readonly field '{0}' cannot be modified (except in a constructor or a variable initializer)</value>
  </data>
  <data name="ERR_RefReadonlyNotField" xml:space="preserve">
    <value>Cannot use {0} '{1}' as a ref or out value because it is a readonly variable</value>
  </data>
  <data name="ERR_RefReadonlyNotField2" xml:space="preserve">
    <value>Members of {0} '{1}' cannot be used as a ref or out value because it is a readonly variable</value>
  </data>
  <data name="ERR_AssignReadonlyNotField" xml:space="preserve">
    <value>Cannot assign to {0} '{1}' because it is a readonly variable</value>
  </data>
  <data name="ERR_AssignReadonlyNotField2" xml:space="preserve">
    <value>Cannot assign to a member of {0} '{1}' because it is a readonly variable</value>
  </data>
  <data name="ERR_RefReturnReadonlyNotField" xml:space="preserve">
    <value>Cannot return {0} '{1}' by writable reference because it is a readonly variable</value>
  </data>
  <data name="ERR_RefReturnReadonlyNotField2" xml:space="preserve">
    <value>Members of {0} '{1}' cannot be returned by writable reference because it is a readonly variable</value>
  </data>
  <data name="ERR_AssgReadonlyStatic2" xml:space="preserve">
    <value>Fields of static readonly field '{0}' cannot be assigned to (except in a static constructor or a variable initializer)</value>
  </data>
  <data name="ERR_RefReadonlyStatic2" xml:space="preserve">
    <value>Fields of static readonly field '{0}' cannot be used as a ref or out value (except in a static constructor)</value>
  </data>
  <data name="ERR_AssgReadonlyLocal2Cause" xml:space="preserve">
    <value>Cannot modify members of '{0}' because it is a '{1}'</value>
  </data>
  <data name="ERR_RefReadonlyLocal2Cause" xml:space="preserve">
    <value>Cannot use fields of '{0}' as a ref or out value because it is a '{1}'</value>
  </data>
  <data name="ERR_AssgReadonlyLocalCause" xml:space="preserve">
    <value>Cannot assign to '{0}' because it is a '{1}'</value>
  </data>
  <data name="ERR_RefReadonlyLocalCause" xml:space="preserve">
    <value>Cannot use '{0}' as a ref or out value because it is a '{1}'</value>
  </data>
  <data name="WRN_ErrorOverride" xml:space="preserve">
    <value>{0}. See also error CS{1}.</value>
  </data>
  <data name="WRN_ErrorOverride_Title" xml:space="preserve">
    <value>Warning is overriding an error</value>
  </data>
  <data name="WRN_ErrorOverride_Description" xml:space="preserve">
    <value>The compiler emits this warning when it overrides an error with a warning. For information about the problem, search for the error code mentioned.</value>
  </data>
  <data name="ERR_AnonMethToNonDel" xml:space="preserve">
    <value>Cannot convert {0} to type '{1}' because it is not a delegate type</value>
  </data>
  <data name="ERR_CantConvAnonMethParams" xml:space="preserve">
    <value>Cannot convert {0} to type '{1}' because the parameter types do not match the delegate parameter types</value>
  </data>
  <data name="ERR_CantConvAnonMethReturns" xml:space="preserve">
    <value>Cannot convert {0} to intended delegate type because some of the return types in the block are not implicitly convertible to the delegate return type</value>
  </data>
  <data name="ERR_BadAsyncReturnExpression" xml:space="preserve">
    <value>Since this is an async method, the return expression must be of type '{0}' rather than 'Task&lt;{0}&gt;'</value>
  </data>
  <data name="ERR_CantConvAsyncAnonFuncReturns" xml:space="preserve">
    <value>Cannot convert async {0} to delegate type '{1}'. An async {0} may return void, Task or Task&lt;T&gt;, none of which are convertible to '{1}'.</value>
  </data>
  <data name="ERR_IllegalFixedType" xml:space="preserve">
    <value>Fixed size buffer type must be one of the following: bool, byte, short, int, long, char, sbyte, ushort, uint, ulong, float or double</value>
  </data>
  <data name="ERR_FixedOverflow" xml:space="preserve">
    <value>Fixed size buffer of length {0} and type '{1}' is too big</value>
  </data>
  <data name="ERR_InvalidFixedArraySize" xml:space="preserve">
    <value>Fixed size buffers must have a length greater than zero</value>
  </data>
  <data name="ERR_FixedBufferNotFixed" xml:space="preserve">
    <value>You cannot use fixed size buffers contained in unfixed expressions. Try using the fixed statement.</value>
  </data>
  <data name="ERR_AttributeNotOnAccessor" xml:space="preserve">
    <value>Attribute '{0}' is not valid on property or event accessors. It is only valid on '{1}' declarations.</value>
  </data>
  <data name="WRN_InvalidSearchPathDir" xml:space="preserve">
    <value>Invalid search path '{0}' specified in '{1}' -- '{2}'</value>
  </data>
  <data name="WRN_InvalidSearchPathDir_Title" xml:space="preserve">
    <value>Invalid search path specified</value>
  </data>
  <data name="ERR_IllegalVarArgs" xml:space="preserve">
    <value>__arglist is not valid in this context</value>
  </data>
  <data name="ERR_IllegalParams" xml:space="preserve">
    <value>params is not valid in this context</value>
  </data>
  <data name="ERR_BadModifiersOnNamespace" xml:space="preserve">
    <value>A namespace declaration cannot have modifiers or attributes</value>
  </data>
  <data name="ERR_BadPlatformType" xml:space="preserve">
    <value>Invalid option '{0}' for /platform; must be anycpu, x86, Itanium, arm, arm64 or x64</value>
  </data>
  <data name="ERR_ThisStructNotInAnonMeth" xml:space="preserve">
    <value>Anonymous methods, lambda expressions, query expressions, and local functions inside structs cannot access instance members of 'this'. Consider copying 'this' to a local variable outside the anonymous method, lambda expression, query expression, or local function and using the local instead.</value>
  </data>
  <data name="ERR_NoConvToIDisp" xml:space="preserve">
    <value>'{0}': type used in a using statement must be implicitly convertible to 'System.IDisposable'.</value>
  </data>
  <data name="ERR_NoConvToIDispWrongAsync" xml:space="preserve">
    <value>'{0}': type used in a using statement must be implicitly convertible to 'System.IDisposable'. Did you mean 'await using' rather than 'using'?</value>
  </data>
  <data name="ERR_NoConvToIAsyncDisp" xml:space="preserve">
    <value>'{0}': type used in an asynchronous using statement must be implicitly convertible to 'System.IAsyncDisposable' or implement a suitable 'DisposeAsync' method.</value>
  </data>
  <data name="ERR_NoConvToIAsyncDispWrongAsync" xml:space="preserve">
    <value>'{0}': type used in an asynchronous using statement must be implicitly convertible to 'System.IAsyncDisposable' or implement a suitable 'DisposeAsync' method. Did you mean 'using' rather than 'await using'?</value>
  </data>
  <data name="ERR_BadParamRef" xml:space="preserve">
    <value>Parameter {0} must be declared with the '{1}' keyword</value>
  </data>
  <data name="ERR_BadParamExtraRef" xml:space="preserve">
    <value>Parameter {0} should not be declared with the '{1}' keyword</value>
  </data>
  <data name="ERR_BadParamType" xml:space="preserve">
    <value>Parameter {0} is declared as type '{1}{2}' but should be '{3}{4}'</value>
  </data>
  <data name="ERR_BadExternIdentifier" xml:space="preserve">
    <value>Invalid extern alias for '/reference'; '{0}' is not a valid identifier</value>
  </data>
  <data name="ERR_AliasMissingFile" xml:space="preserve">
    <value>Invalid reference alias option: '{0}=' -- missing filename</value>
  </data>
  <data name="ERR_GlobalExternAlias" xml:space="preserve">
    <value>You cannot redefine the global extern alias</value>
  </data>
  <data name="ERR_MissingTypeInSource" xml:space="preserve">
    <value>Reference to type '{0}' claims it is defined in this assembly, but it is not defined in source or any added modules</value>
  </data>
  <data name="ERR_MissingTypeInAssembly" xml:space="preserve">
    <value>Reference to type '{0}' claims it is defined in '{1}', but it could not be found</value>
  </data>
  <data name="WRN_MultiplePredefTypes" xml:space="preserve">
    <value>The predefined type '{0}' is defined in multiple assemblies in the global alias; using definition from '{1}'</value>
  </data>
  <data name="WRN_MultiplePredefTypes_Title" xml:space="preserve">
    <value>Predefined type is defined in multiple assemblies in the global alias</value>
  </data>
  <data name="WRN_MultiplePredefTypes_Description" xml:space="preserve">
    <value>This error occurs when a predefined system type such as System.Int32 is found in two assemblies. One way this can happen is if you are referencing mscorlib or System.Runtime.dll from two different places, such as trying to run two versions of the .NET Framework side-by-side.</value>
  </data>
  <data name="ERR_LocalCantBeFixedAndHoisted" xml:space="preserve">
    <value>Local '{0}' or its members cannot have their address taken and be used inside an anonymous method or lambda expression</value>
  </data>
  <data name="WRN_TooManyLinesForDebugger" xml:space="preserve">
    <value>Source file has exceeded the limit of 16,707,565 lines representable in the PDB; debug information will be incorrect</value>
  </data>
  <data name="WRN_TooManyLinesForDebugger_Title" xml:space="preserve">
    <value>Source file has exceeded the limit of 16,707,565 lines representable in the PDB; debug information will be incorrect</value>
  </data>
  <data name="ERR_CantConvAnonMethNoParams" xml:space="preserve">
    <value>Cannot convert anonymous method block without a parameter list to delegate type '{0}' because it has one or more out parameters</value>
  </data>
  <data name="ERR_ConditionalOnNonAttributeClass" xml:space="preserve">
    <value>Attribute '{0}' is only valid on methods or attribute classes</value>
  </data>
  <data name="WRN_CallOnNonAgileField" xml:space="preserve">
    <value>Accessing a member on '{0}' may cause a runtime exception because it is a field of a marshal-by-reference class</value>
  </data>
  <data name="WRN_CallOnNonAgileField_Title" xml:space="preserve">
    <value>Accessing a member on a field of a marshal-by-reference class may cause a runtime exception</value>
  </data>
  <data name="WRN_CallOnNonAgileField_Description" xml:space="preserve">
    <value>This warning occurs when you try to call a method, property, or indexer on a member of a class that derives from MarshalByRefObject, and the member is a value type. Objects that inherit from MarshalByRefObject are typically intended to be marshaled by reference across an application domain. If any code ever attempts to directly access the value-type member of such an object across an application domain, a runtime exception will occur. To resolve the warning, first copy the member into a local variable and call the method on that variable.</value>
  </data>
  <data name="WRN_BadWarningNumber" xml:space="preserve">
    <value>'{0}' is not a valid warning number</value>
  </data>
  <data name="WRN_BadWarningNumber_Title" xml:space="preserve">
    <value>Not a valid warning number</value>
  </data>
  <data name="WRN_BadWarningNumber_Description" xml:space="preserve">
    <value>A number that was passed to the #pragma warning preprocessor directive was not a valid warning number. Verify that the number represents a warning, not an error.</value>
  </data>
  <data name="WRN_InvalidNumber" xml:space="preserve">
    <value>Invalid number</value>
  </data>
  <data name="WRN_InvalidNumber_Title" xml:space="preserve">
    <value>Invalid number</value>
  </data>
  <data name="WRN_FileNameTooLong" xml:space="preserve">
    <value>Invalid filename specified for preprocessor directive. Filename is too long or not a valid filename.</value>
  </data>
  <data name="WRN_FileNameTooLong_Title" xml:space="preserve">
    <value>Invalid filename specified for preprocessor directive</value>
  </data>
  <data name="WRN_IllegalPPChecksum" xml:space="preserve">
    <value>Invalid #pragma checksum syntax; should be #pragma checksum "filename" "{XXXXXXXX-XXXX-XXXX-XXXX-XXXXXXXXXXXX}" "XXXX..."</value>
  </data>
  <data name="WRN_IllegalPPChecksum_Title" xml:space="preserve">
    <value>Invalid #pragma checksum syntax</value>
  </data>
  <data name="WRN_EndOfPPLineExpected" xml:space="preserve">
    <value>Single-line comment or end-of-line expected</value>
  </data>
  <data name="WRN_EndOfPPLineExpected_Title" xml:space="preserve">
    <value>Single-line comment or end-of-line expected after #pragma directive</value>
  </data>
  <data name="WRN_ConflictingChecksum" xml:space="preserve">
    <value>Different checksum values given for '{0}'</value>
  </data>
  <data name="WRN_ConflictingChecksum_Title" xml:space="preserve">
    <value>Different #pragma checksum values given</value>
  </data>
  <data name="WRN_InvalidAssemblyName" xml:space="preserve">
    <value>Assembly reference '{0}' is invalid and cannot be resolved</value>
  </data>
  <data name="WRN_InvalidAssemblyName_Title" xml:space="preserve">
    <value>Assembly reference is invalid and cannot be resolved</value>
  </data>
  <data name="WRN_InvalidAssemblyName_Description" xml:space="preserve">
    <value>This warning indicates that an attribute, such as InternalsVisibleToAttribute, was not specified correctly.</value>
  </data>
  <data name="WRN_UnifyReferenceMajMin" xml:space="preserve">
    <value>Assuming assembly reference '{0}' used by '{1}' matches identity '{2}' of '{3}', you may need to supply runtime policy</value>
  </data>
  <data name="WRN_UnifyReferenceMajMin_Title" xml:space="preserve">
    <value>Assuming assembly reference matches identity</value>
  </data>
  <data name="WRN_UnifyReferenceMajMin_Description" xml:space="preserve">
    <value>The two assemblies differ in release and/or version number. For unification to occur, you must specify directives in the application's .config file, and you must provide the correct strong name of an assembly.</value>
  </data>
  <data name="WRN_UnifyReferenceBldRev" xml:space="preserve">
    <value>Assuming assembly reference '{0}' used by '{1}' matches identity '{2}' of '{3}', you may need to supply runtime policy</value>
  </data>
  <data name="WRN_UnifyReferenceBldRev_Title" xml:space="preserve">
    <value>Assuming assembly reference matches identity</value>
  </data>
  <data name="WRN_UnifyReferenceBldRev_Description" xml:space="preserve">
    <value>The two assemblies differ in release and/or version number. For unification to occur, you must specify directives in the application's .config file, and you must provide the correct strong name of an assembly.</value>
  </data>
  <data name="ERR_DuplicateImport" xml:space="preserve">
    <value>Multiple assemblies with equivalent identity have been imported: '{0}' and '{1}'. Remove one of the duplicate references.</value>
  </data>
  <data name="ERR_DuplicateImportSimple" xml:space="preserve">
    <value>An assembly with the same simple name '{0}' has already been imported. Try removing one of the references (e.g. '{1}') or sign them to enable side-by-side.</value>
  </data>
  <data name="ERR_AssemblyMatchBadVersion" xml:space="preserve">
    <value>Assembly '{0}' with identity '{1}' uses '{2}' which has a higher version than referenced assembly '{3}' with identity '{4}'</value>
  </data>
  <data name="ERR_FixedNeedsLvalue" xml:space="preserve">
    <value>Fixed size buffers can only be accessed through locals or fields</value>
  </data>
  <data name="WRN_DuplicateTypeParamTag" xml:space="preserve">
    <value>XML comment has a duplicate typeparam tag for '{0}'</value>
  </data>
  <data name="WRN_DuplicateTypeParamTag_Title" xml:space="preserve">
    <value>XML comment has a duplicate typeparam tag</value>
  </data>
  <data name="WRN_UnmatchedTypeParamTag" xml:space="preserve">
    <value>XML comment has a typeparam tag for '{0}', but there is no type parameter by that name</value>
  </data>
  <data name="WRN_UnmatchedTypeParamTag_Title" xml:space="preserve">
    <value>XML comment has a typeparam tag, but there is no type parameter by that name</value>
  </data>
  <data name="WRN_UnmatchedTypeParamRefTag" xml:space="preserve">
    <value>XML comment on '{1}' has a typeparamref tag for '{0}', but there is no type parameter by that name</value>
  </data>
  <data name="WRN_UnmatchedTypeParamRefTag_Title" xml:space="preserve">
    <value>XML comment has a typeparamref tag, but there is no type parameter by that name</value>
  </data>
  <data name="WRN_MissingTypeParamTag" xml:space="preserve">
    <value>Type parameter '{0}' has no matching typeparam tag in the XML comment on '{1}' (but other type parameters do)</value>
  </data>
  <data name="WRN_MissingTypeParamTag_Title" xml:space="preserve">
    <value>Type parameter has no matching typeparam tag in the XML comment (but other type parameters do)</value>
  </data>
  <data name="ERR_CantChangeTypeOnOverride" xml:space="preserve">
    <value>'{0}': type must be '{2}' to match overridden member '{1}'</value>
  </data>
  <data name="ERR_DoNotUseFixedBufferAttr" xml:space="preserve">
    <value>Do not use 'System.Runtime.CompilerServices.FixedBuffer' attribute. Use the 'fixed' field modifier instead.</value>
  </data>
  <data name="ERR_DoNotUseFixedBufferAttrOnProperty" xml:space="preserve">
    <value>Do not use 'System.Runtime.CompilerServices.FixedBuffer' attribute on a property</value>
  </data>
  <data name="WRN_AssignmentToSelf" xml:space="preserve">
    <value>Assignment made to same variable; did you mean to assign something else?</value>
  </data>
  <data name="WRN_AssignmentToSelf_Title" xml:space="preserve">
    <value>Assignment made to same variable</value>
  </data>
  <data name="WRN_ComparisonToSelf" xml:space="preserve">
    <value>Comparison made to same variable; did you mean to compare something else?</value>
  </data>
  <data name="WRN_ComparisonToSelf_Title" xml:space="preserve">
    <value>Comparison made to same variable</value>
  </data>
  <data name="ERR_CantOpenWin32Res" xml:space="preserve">
    <value>Error opening Win32 resource file '{0}' -- '{1}'</value>
  </data>
  <data name="WRN_DotOnDefault" xml:space="preserve">
    <value>Expression will always cause a System.NullReferenceException because the default value of '{0}' is null</value>
  </data>
  <data name="WRN_DotOnDefault_Title" xml:space="preserve">
    <value>Expression will always cause a System.NullReferenceException because the type's default value is null</value>
  </data>
  <data name="ERR_NoMultipleInheritance" xml:space="preserve">
    <value>Class '{0}' cannot have multiple base classes: '{1}' and '{2}'</value>
  </data>
  <data name="ERR_BaseClassMustBeFirst" xml:space="preserve">
    <value>Base class '{0}' must come before any interfaces</value>
  </data>
  <data name="WRN_BadXMLRefTypeVar" xml:space="preserve">
    <value>XML comment has cref attribute '{0}' that refers to a type parameter</value>
  </data>
  <data name="WRN_BadXMLRefTypeVar_Title" xml:space="preserve">
    <value>XML comment has cref attribute that refers to a type parameter</value>
  </data>
  <data name="ERR_FriendAssemblyBadArgs" xml:space="preserve">
    <value>Friend assembly reference '{0}' is invalid. InternalsVisibleTo declarations cannot have a version, culture, public key token, or processor architecture specified.</value>
  </data>
  <data name="ERR_FriendAssemblySNReq" xml:space="preserve">
    <value>Friend assembly reference '{0}' is invalid. Strong-name signed assemblies must specify a public key in their InternalsVisibleTo declarations.</value>
  </data>
  <data name="ERR_DelegateOnNullable" xml:space="preserve">
    <value>Cannot bind delegate to '{0}' because it is a member of 'System.Nullable&lt;T&gt;'</value>
  </data>
  <data name="ERR_BadCtorArgCount" xml:space="preserve">
    <value>'{0}' does not contain a constructor that takes {1} arguments</value>
  </data>
  <data name="ERR_GlobalAttributesNotFirst" xml:space="preserve">
    <value>Assembly and module attributes must precede all other elements defined in a file except using clauses and extern alias declarations</value>
  </data>
  <data name="ERR_ExpressionExpected" xml:space="preserve">
    <value>Expected expression</value>
  </data>
  <data name="ERR_InvalidSubsystemVersion" xml:space="preserve">
    <value>Invalid version {0} for /subsystemversion. The version must be 6.02 or greater for ARM or AppContainerExe, and 4.00 or greater otherwise</value>
  </data>
  <data name="ERR_InteropMethodWithBody" xml:space="preserve">
    <value>Embedded interop method '{0}' contains a body.</value>
  </data>
  <data name="ERR_BadWarningLevel" xml:space="preserve">
    <value>Warning level must be zero or greater</value>
  </data>
  <data name="ERR_BadDebugType" xml:space="preserve">
    <value>Invalid option '{0}' for /debug; must be 'portable', 'embedded', 'full' or 'pdbonly'</value>
  </data>
  <data name="ERR_BadResourceVis" xml:space="preserve">
    <value>Invalid option '{0}'; Resource visibility must be either 'public' or 'private'</value>
  </data>
  <data name="ERR_DefaultValueTypeMustMatch" xml:space="preserve">
    <value>The type of the argument to the DefaultParameterValue attribute must match the parameter type</value>
  </data>
  <data name="ERR_DefaultValueBadValueType" xml:space="preserve">
    <value>Argument of type '{0}' is not applicable for the DefaultParameterValue attribute</value>
  </data>
  <data name="ERR_MemberAlreadyInitialized" xml:space="preserve">
    <value>Duplicate initialization of member '{0}'</value>
  </data>
  <data name="ERR_MemberCannotBeInitialized" xml:space="preserve">
    <value>Member '{0}' cannot be initialized. It is not a field or property.</value>
  </data>
  <data name="ERR_StaticMemberInObjectInitializer" xml:space="preserve">
    <value>Static field or property '{0}' cannot be assigned in an object initializer</value>
  </data>
  <data name="ERR_ReadonlyValueTypeInObjectInitializer" xml:space="preserve">
    <value>Members of readonly field '{0}' of type '{1}' cannot be assigned with an object initializer because it is of a value type</value>
  </data>
  <data name="ERR_ValueTypePropertyInObjectInitializer" xml:space="preserve">
    <value>Members of property '{0}' of type '{1}' cannot be assigned with an object initializer because it is of a value type</value>
  </data>
  <data name="ERR_UnsafeTypeInObjectCreation" xml:space="preserve">
    <value>Unsafe type '{0}' cannot be used in object creation</value>
  </data>
  <data name="ERR_EmptyElementInitializer" xml:space="preserve">
    <value>Element initializer cannot be empty</value>
  </data>
  <data name="ERR_InitializerAddHasWrongSignature" xml:space="preserve">
    <value>The best overloaded method match for '{0}' has wrong signature for the initializer element. The initializable Add must be an accessible instance method.</value>
  </data>
  <data name="ERR_CollectionInitRequiresIEnumerable" xml:space="preserve">
    <value>Cannot initialize type '{0}' with a collection initializer because it does not implement 'System.Collections.IEnumerable'</value>
  </data>
  <data name="ERR_CantSetWin32Manifest" xml:space="preserve">
    <value>Error reading Win32 manifest file '{0}' -- '{1}'</value>
  </data>
  <data name="WRN_CantHaveManifestForModule" xml:space="preserve">
    <value>Ignoring /win32manifest for module because it only applies to assemblies</value>
  </data>
  <data name="WRN_CantHaveManifestForModule_Title" xml:space="preserve">
    <value>Ignoring /win32manifest for module because it only applies to assemblies</value>
  </data>
  <data name="ERR_BadInstanceArgType" xml:space="preserve">
    <value>'{0}' does not contain a definition for '{1}' and the best extension method overload '{2}' requires a receiver of type '{3}'</value>
  </data>
  <data name="ERR_QueryDuplicateRangeVariable" xml:space="preserve">
    <value>The range variable '{0}' has already been declared</value>
  </data>
  <data name="ERR_QueryRangeVariableOverrides" xml:space="preserve">
    <value>The range variable '{0}' conflicts with a previous declaration of '{0}'</value>
  </data>
  <data name="ERR_QueryRangeVariableAssignedBadValue" xml:space="preserve">
    <value>Cannot assign {0} to a range variable</value>
  </data>
  <data name="ERR_QueryNoProviderCastable" xml:space="preserve">
    <value>Could not find an implementation of the query pattern for source type '{0}'.  '{1}' not found.  Consider explicitly specifying the type of the range variable '{2}'.</value>
  </data>
  <data name="ERR_QueryNoProviderStandard" xml:space="preserve">
    <value>Could not find an implementation of the query pattern for source type '{0}'.  '{1}' not found.  Are you missing required assembly references or a using directive for 'System.Linq'?</value>
  </data>
  <data name="ERR_QueryNoProvider" xml:space="preserve">
    <value>Could not find an implementation of the query pattern for source type '{0}'.  '{1}' not found.</value>
  </data>
  <data name="ERR_QueryOuterKey" xml:space="preserve">
    <value>The name '{0}' is not in scope on the left side of 'equals'.  Consider swapping the expressions on either side of 'equals'.</value>
  </data>
  <data name="ERR_QueryInnerKey" xml:space="preserve">
    <value>The name '{0}' is not in scope on the right side of 'equals'.  Consider swapping the expressions on either side of 'equals'.</value>
  </data>
  <data name="ERR_QueryOutRefRangeVariable" xml:space="preserve">
    <value>Cannot pass the range variable '{0}' as an out or ref parameter</value>
  </data>
  <data name="ERR_QueryMultipleProviders" xml:space="preserve">
    <value>Multiple implementations of the query pattern were found for source type '{0}'.  Ambiguous call to '{1}'.</value>
  </data>
  <data name="ERR_QueryTypeInferenceFailedMulti" xml:space="preserve">
    <value>The type of one of the expressions in the {0} clause is incorrect.  Type inference failed in the call to '{1}'.</value>
  </data>
  <data name="ERR_QueryTypeInferenceFailed" xml:space="preserve">
    <value>The type of the expression in the {0} clause is incorrect.  Type inference failed in the call to '{1}'.</value>
  </data>
  <data name="ERR_QueryTypeInferenceFailedSelectMany" xml:space="preserve">
    <value>An expression of type '{0}' is not allowed in a subsequent from clause in a query expression with source type '{1}'.  Type inference failed in the call to '{2}'.</value>
  </data>
  <data name="ERR_ExpressionTreeContainsPointerOp" xml:space="preserve">
    <value>An expression tree may not contain an unsafe pointer operation</value>
  </data>
  <data name="ERR_ExpressionTreeContainsAnonymousMethod" xml:space="preserve">
    <value>An expression tree may not contain an anonymous method expression</value>
  </data>
  <data name="ERR_AnonymousMethodToExpressionTree" xml:space="preserve">
    <value>An anonymous method expression cannot be converted to an expression tree</value>
  </data>
  <data name="ERR_QueryRangeVariableReadOnly" xml:space="preserve">
    <value>Range variable '{0}' cannot be assigned to -- it is read only</value>
  </data>
  <data name="ERR_QueryRangeVariableSameAsTypeParam" xml:space="preserve">
    <value>The range variable '{0}' cannot have the same name as a method type parameter</value>
  </data>
  <data name="ERR_TypeVarNotFoundRangeVariable" xml:space="preserve">
    <value>The contextual keyword 'var' cannot be used in a range variable declaration</value>
  </data>
  <data name="ERR_BadArgTypesForCollectionAdd" xml:space="preserve">
    <value>The best overloaded Add method '{0}' for the collection initializer has some invalid arguments</value>
  </data>
  <data name="ERR_ByRefParameterInExpressionTree" xml:space="preserve">
    <value>An expression tree lambda may not contain a ref, in or out parameter</value>
  </data>
  <data name="ERR_VarArgsInExpressionTree" xml:space="preserve">
    <value>An expression tree lambda may not contain a method with variable arguments</value>
  </data>
  <data name="ERR_MemGroupInExpressionTree" xml:space="preserve">
    <value>An expression tree lambda may not contain a method group</value>
  </data>
  <data name="ERR_InitializerAddHasParamModifiers" xml:space="preserve">
    <value>The best overloaded method match '{0}' for the collection initializer element cannot be used. Collection initializer 'Add' methods cannot have ref or out parameters.</value>
  </data>
  <data name="ERR_NonInvocableMemberCalled" xml:space="preserve">
    <value>Non-invocable member '{0}' cannot be used like a method.</value>
  </data>
  <data name="WRN_MultipleRuntimeImplementationMatches" xml:space="preserve">
    <value>Member '{0}' implements interface member '{1}' in type '{2}'. There are multiple matches for the interface member at run-time. It is implementation dependent which method will be called.</value>
  </data>
  <data name="WRN_MultipleRuntimeImplementationMatches_Title" xml:space="preserve">
    <value>Member implements interface member with multiple matches at run-time</value>
  </data>
  <data name="WRN_MultipleRuntimeImplementationMatches_Description" xml:space="preserve">
    <value>This warning can be generated when two interface methods are differentiated only by whether a particular parameter is marked with ref or with out. It is best to change your code to avoid this warning because it is not obvious or guaranteed which method is called at runtime.

Although C# distinguishes between out and ref, the CLR sees them as the same. When deciding which method implements the interface, the CLR just picks one.

Give the compiler some way to differentiate the methods. For example, you can give them different names or provide an additional parameter on one of them.</value>
  </data>
  <data name="WRN_MultipleRuntimeOverrideMatches" xml:space="preserve">
    <value>Member '{1}' overrides '{0}'. There are multiple override candidates at run-time. It is implementation dependent which method will be called. Please use a newer runtime.</value>
  </data>
  <data name="WRN_MultipleRuntimeOverrideMatches_Title" xml:space="preserve">
    <value>Member overrides base member with multiple override candidates at run-time</value>
  </data>
  <data name="ERR_ObjectOrCollectionInitializerWithDelegateCreation" xml:space="preserve">
    <value>Object and collection initializer expressions may not be applied to a delegate creation expression</value>
  </data>
  <data name="ERR_InvalidConstantDeclarationType" xml:space="preserve">
    <value>'{0}' is of type '{1}'. The type specified in a constant declaration must be sbyte, byte, short, ushort, int, uint, long, ulong, char, float, double, decimal, bool, string, an enum-type, or a reference-type.</value>
  </data>
  <data name="ERR_FileNotFound" xml:space="preserve">
    <value>Source file '{0}' could not be found.</value>
  </data>
  <data name="WRN_FileAlreadyIncluded" xml:space="preserve">
    <value>Source file '{0}' specified multiple times</value>
  </data>
  <data name="WRN_FileAlreadyIncluded_Title" xml:space="preserve">
    <value>Source file specified multiple times</value>
  </data>
  <data name="ERR_NoFileSpec" xml:space="preserve">
    <value>Missing file specification for '{0}' option</value>
  </data>
  <data name="ERR_SwitchNeedsString" xml:space="preserve">
    <value>Command-line syntax error: Missing '{0}' for '{1}' option</value>
  </data>
  <data name="ERR_BadSwitch" xml:space="preserve">
    <value>Unrecognized option: '{0}'</value>
  </data>
  <data name="WRN_NoSources" xml:space="preserve">
    <value>No source files specified.</value>
  </data>
  <data name="WRN_NoSources_Title" xml:space="preserve">
    <value>No source files specified</value>
  </data>
  <data name="ERR_ExpectedSingleScript" xml:space="preserve">
    <value>Expected a script (.csx file) but none specified</value>
  </data>
  <data name="ERR_OpenResponseFile" xml:space="preserve">
    <value>Error opening response file '{0}'</value>
  </data>
  <data name="ERR_CantOpenFileWrite" xml:space="preserve">
    <value>Cannot open '{0}' for writing -- '{1}'</value>
  </data>
  <data name="ERR_BadBaseNumber" xml:space="preserve">
    <value>Invalid image base number '{0}'</value>
  </data>
  <data name="ERR_BinaryFile" xml:space="preserve">
    <value>'{0}' is a binary file instead of a text file</value>
  </data>
  <data name="FTL_BadCodepage" xml:space="preserve">
    <value>Code page '{0}' is invalid or not installed</value>
  </data>
  <data name="FTL_BadChecksumAlgorithm" xml:space="preserve">
    <value>Algorithm '{0}' is not supported</value>
  </data>
  <data name="ERR_NoMainOnDLL" xml:space="preserve">
    <value>Cannot specify /main if building a module or library</value>
  </data>
  <data name="FTL_InvalidTarget" xml:space="preserve">
    <value>Invalid target type for /target: must specify 'exe', 'winexe', 'library', or 'module'</value>
  </data>
  <data name="FTL_InvalidInputFileName" xml:space="preserve">
    <value>File name '{0}' is empty, contains invalid characters, has a drive specification without an absolute path, or is too long</value>
  </data>
  <data name="WRN_NoConfigNotOnCommandLine" xml:space="preserve">
    <value>Ignoring /noconfig option because it was specified in a response file</value>
  </data>
  <data name="WRN_NoConfigNotOnCommandLine_Title" xml:space="preserve">
    <value>Ignoring /noconfig option because it was specified in a response file</value>
  </data>
  <data name="ERR_InvalidFileAlignment" xml:space="preserve">
    <value>Invalid file section alignment '{0}'</value>
  </data>
  <data name="ERR_InvalidOutputName" xml:space="preserve">
    <value>Invalid output name: {0}</value>
  </data>
  <data name="ERR_InvalidDebugInformationFormat" xml:space="preserve">
    <value>Invalid debug information format: {0}</value>
  </data>
  <data name="ERR_LegacyObjectIdSyntax" xml:space="preserve">
    <value>'id#' syntax is no longer supported. Use '$id' instead.</value>
  </data>
  <data name="WRN_DefineIdentifierRequired" xml:space="preserve">
    <value>Invalid name for a preprocessing symbol; '{0}' is not a valid identifier</value>
  </data>
  <data name="WRN_DefineIdentifierRequired_Title" xml:space="preserve">
    <value>Invalid name for a preprocessing symbol; not a valid identifier</value>
  </data>
  <data name="FTL_OutputFileExists" xml:space="preserve">
    <value>Cannot create short filename '{0}' when a long filename with the same short filename already exists</value>
  </data>
  <data name="ERR_OneAliasPerReference" xml:space="preserve">
    <value>A /reference option that declares an extern alias can only have one filename. To specify multiple aliases or filenames, use multiple /reference options.</value>
  </data>
  <data name="ERR_SwitchNeedsNumber" xml:space="preserve">
    <value>Command-line syntax error: Missing ':&lt;number&gt;' for '{0}' option</value>
  </data>
  <data name="ERR_MissingDebugSwitch" xml:space="preserve">
    <value>The /pdb option requires that the /debug option also be used</value>
  </data>
  <data name="ERR_ComRefCallInExpressionTree" xml:space="preserve">
    <value>An expression tree lambda may not contain a COM call with ref omitted on arguments</value>
  </data>
  <data name="ERR_InvalidFormatForGuidForOption" xml:space="preserve">
    <value>Command-line syntax error: Invalid Guid format '{0}' for option '{1}'</value>
  </data>
  <data name="ERR_MissingGuidForOption" xml:space="preserve">
    <value>Command-line syntax error: Missing Guid for option '{1}'</value>
  </data>
  <data name="WRN_CLS_NoVarArgs" xml:space="preserve">
    <value>Methods with variable arguments are not CLS-compliant</value>
  </data>
  <data name="WRN_CLS_NoVarArgs_Title" xml:space="preserve">
    <value>Methods with variable arguments are not CLS-compliant</value>
  </data>
  <data name="WRN_CLS_BadArgType" xml:space="preserve">
    <value>Argument type '{0}' is not CLS-compliant</value>
  </data>
  <data name="WRN_CLS_BadArgType_Title" xml:space="preserve">
    <value>Argument type is not CLS-compliant</value>
  </data>
  <data name="WRN_CLS_BadReturnType" xml:space="preserve">
    <value>Return type of '{0}' is not CLS-compliant</value>
  </data>
  <data name="WRN_CLS_BadReturnType_Title" xml:space="preserve">
    <value>Return type is not CLS-compliant</value>
  </data>
  <data name="WRN_CLS_BadFieldPropType" xml:space="preserve">
    <value>Type of '{0}' is not CLS-compliant</value>
  </data>
  <data name="WRN_CLS_BadFieldPropType_Title" xml:space="preserve">
    <value>Type is not CLS-compliant</value>
  </data>
  <data name="WRN_CLS_BadFieldPropType_Description" xml:space="preserve">
    <value>A public, protected, or protected internal variable must be of a type that is compliant with the Common Language Specification (CLS).</value>
  </data>
  <data name="WRN_CLS_BadIdentifierCase" xml:space="preserve">
    <value>Identifier '{0}' differing only in case is not CLS-compliant</value>
  </data>
  <data name="WRN_CLS_BadIdentifierCase_Title" xml:space="preserve">
    <value>Identifier differing only in case is not CLS-compliant</value>
  </data>
  <data name="WRN_CLS_OverloadRefOut" xml:space="preserve">
    <value>Overloaded method '{0}' differing only in ref or out, or in array rank, is not CLS-compliant</value>
  </data>
  <data name="WRN_CLS_OverloadRefOut_Title" xml:space="preserve">
    <value>Overloaded method differing only in ref or out, or in array rank, is not CLS-compliant</value>
  </data>
  <data name="WRN_CLS_OverloadUnnamed" xml:space="preserve">
    <value>Overloaded method '{0}' differing only by unnamed array types is not CLS-compliant</value>
  </data>
  <data name="WRN_CLS_OverloadUnnamed_Title" xml:space="preserve">
    <value>Overloaded method differing only by unnamed array types is not CLS-compliant</value>
  </data>
  <data name="WRN_CLS_OverloadUnnamed_Description" xml:space="preserve">
    <value>This error occurs if you have an overloaded method that takes a jagged array and the only difference between the method signatures is the element type of the array. To avoid this error, consider using a rectangular array rather than a jagged array; use an additional parameter to disambiguate the function call; rename one or more of the overloaded methods; or, if CLS Compliance is not needed, remove the CLSCompliantAttribute attribute.</value>
  </data>
  <data name="WRN_CLS_BadIdentifier" xml:space="preserve">
    <value>Identifier '{0}' is not CLS-compliant</value>
  </data>
  <data name="WRN_CLS_BadIdentifier_Title" xml:space="preserve">
    <value>Identifier is not CLS-compliant</value>
  </data>
  <data name="WRN_CLS_BadBase" xml:space="preserve">
    <value>'{0}': base type '{1}' is not CLS-compliant</value>
  </data>
  <data name="WRN_CLS_BadBase_Title" xml:space="preserve">
    <value>Base type is not CLS-compliant</value>
  </data>
  <data name="WRN_CLS_BadBase_Description" xml:space="preserve">
    <value>A base type was marked as not having to be compliant with the Common Language Specification (CLS) in an assembly that was marked as being CLS compliant. Either remove the attribute that specifies the assembly is CLS compliant or remove the attribute that indicates the type is not CLS compliant.</value>
  </data>
  <data name="WRN_CLS_BadInterfaceMember" xml:space="preserve">
    <value>'{0}': CLS-compliant interfaces must have only CLS-compliant members</value>
  </data>
  <data name="WRN_CLS_BadInterfaceMember_Title" xml:space="preserve">
    <value>CLS-compliant interfaces must have only CLS-compliant members</value>
  </data>
  <data name="WRN_CLS_NoAbstractMembers" xml:space="preserve">
    <value>'{0}': only CLS-compliant members can be abstract</value>
  </data>
  <data name="WRN_CLS_NoAbstractMembers_Title" xml:space="preserve">
    <value>Only CLS-compliant members can be abstract</value>
  </data>
  <data name="WRN_CLS_NotOnModules" xml:space="preserve">
    <value>You must specify the CLSCompliant attribute on the assembly, not the module, to enable CLS compliance checking</value>
  </data>
  <data name="WRN_CLS_NotOnModules_Title" xml:space="preserve">
    <value>You must specify the CLSCompliant attribute on the assembly, not the module, to enable CLS compliance checking</value>
  </data>
  <data name="WRN_CLS_ModuleMissingCLS" xml:space="preserve">
    <value>Added modules must be marked with the CLSCompliant attribute to match the assembly</value>
  </data>
  <data name="WRN_CLS_ModuleMissingCLS_Title" xml:space="preserve">
    <value>Added modules must be marked with the CLSCompliant attribute to match the assembly</value>
  </data>
  <data name="WRN_CLS_AssemblyNotCLS" xml:space="preserve">
    <value>'{0}' cannot be marked as CLS-compliant because the assembly does not have a CLSCompliant attribute</value>
  </data>
  <data name="WRN_CLS_AssemblyNotCLS_Title" xml:space="preserve">
    <value>Type or member cannot be marked as CLS-compliant because the assembly does not have a CLSCompliant attribute</value>
  </data>
  <data name="WRN_CLS_BadAttributeType" xml:space="preserve">
    <value>'{0}' has no accessible constructors which use only CLS-compliant types</value>
  </data>
  <data name="WRN_CLS_BadAttributeType_Title" xml:space="preserve">
    <value>Type has no accessible constructors which use only CLS-compliant types</value>
  </data>
  <data name="WRN_CLS_ArrayArgumentToAttribute" xml:space="preserve">
    <value>Arrays as attribute arguments is not CLS-compliant</value>
  </data>
  <data name="WRN_CLS_ArrayArgumentToAttribute_Title" xml:space="preserve">
    <value>Arrays as attribute arguments is not CLS-compliant</value>
  </data>
  <data name="WRN_CLS_NotOnModules2" xml:space="preserve">
    <value>You cannot specify the CLSCompliant attribute on a module that differs from the CLSCompliant attribute on the assembly</value>
  </data>
  <data name="WRN_CLS_NotOnModules2_Title" xml:space="preserve">
    <value>You cannot specify the CLSCompliant attribute on a module that differs from the CLSCompliant attribute on the assembly</value>
  </data>
  <data name="WRN_CLS_IllegalTrueInFalse" xml:space="preserve">
    <value>'{0}' cannot be marked as CLS-compliant because it is a member of non-CLS-compliant type '{1}'</value>
  </data>
  <data name="WRN_CLS_IllegalTrueInFalse_Title" xml:space="preserve">
    <value>Type cannot be marked as CLS-compliant because it is a member of non-CLS-compliant type</value>
  </data>
  <data name="WRN_CLS_MeaninglessOnPrivateType" xml:space="preserve">
    <value>CLS compliance checking will not be performed on '{0}' because it is not visible from outside this assembly</value>
  </data>
  <data name="WRN_CLS_MeaninglessOnPrivateType_Title" xml:space="preserve">
    <value>CLS compliance checking will not be performed because it is not visible from outside this assembly</value>
  </data>
  <data name="WRN_CLS_AssemblyNotCLS2" xml:space="preserve">
    <value>'{0}' does not need a CLSCompliant attribute because the assembly does not have a CLSCompliant attribute</value>
  </data>
  <data name="WRN_CLS_AssemblyNotCLS2_Title" xml:space="preserve">
    <value>Type or member does not need a CLSCompliant attribute because the assembly does not have a CLSCompliant attribute</value>
  </data>
  <data name="WRN_CLS_MeaninglessOnParam" xml:space="preserve">
    <value>CLSCompliant attribute has no meaning when applied to parameters. Try putting it on the method instead.</value>
  </data>
  <data name="WRN_CLS_MeaninglessOnParam_Title" xml:space="preserve">
    <value>CLSCompliant attribute has no meaning when applied to parameters</value>
  </data>
  <data name="WRN_CLS_MeaninglessOnReturn" xml:space="preserve">
    <value>CLSCompliant attribute has no meaning when applied to return types. Try putting it on the method instead.</value>
  </data>
  <data name="WRN_CLS_MeaninglessOnReturn_Title" xml:space="preserve">
    <value>CLSCompliant attribute has no meaning when applied to return types</value>
  </data>
  <data name="WRN_CLS_BadTypeVar" xml:space="preserve">
    <value>Constraint type '{0}' is not CLS-compliant</value>
  </data>
  <data name="WRN_CLS_BadTypeVar_Title" xml:space="preserve">
    <value>Constraint type is not CLS-compliant</value>
  </data>
  <data name="WRN_CLS_VolatileField" xml:space="preserve">
    <value>CLS-compliant field '{0}' cannot be volatile</value>
  </data>
  <data name="WRN_CLS_VolatileField_Title" xml:space="preserve">
    <value>CLS-compliant field cannot be volatile</value>
  </data>
  <data name="WRN_CLS_BadInterface" xml:space="preserve">
    <value>'{0}' is not CLS-compliant because base interface '{1}' is not CLS-compliant</value>
  </data>
  <data name="WRN_CLS_BadInterface_Title" xml:space="preserve">
    <value>Type is not CLS-compliant because base interface is not CLS-compliant</value>
  </data>
  <data name="ERR_BadAwaitArg" xml:space="preserve">
    <value>'await' requires that the type {0} have a suitable 'GetAwaiter' method</value>
  </data>
  <data name="ERR_BadAwaitArgIntrinsic" xml:space="preserve">
    <value>Cannot await '{0}'</value>
  </data>
  <data name="ERR_BadAwaiterPattern" xml:space="preserve">
    <value>'await' requires that the return type '{0}' of '{1}.GetAwaiter()' have suitable 'IsCompleted', 'OnCompleted', and 'GetResult' members, and implement 'INotifyCompletion' or 'ICriticalNotifyCompletion'</value>
  </data>
  <data name="ERR_BadAwaitArg_NeedSystem" xml:space="preserve">
    <value>'await' requires that the type '{0}' have a suitable 'GetAwaiter' method. Are you missing a using directive for 'System'?</value>
  </data>
  <data name="ERR_BadAwaitArgVoidCall" xml:space="preserve">
    <value>Cannot await 'void'</value>
  </data>
  <data name="ERR_BadAwaitAsIdentifier" xml:space="preserve">
    <value>'await' cannot be used as an identifier within an async method or lambda expression</value>
  </data>
  <data name="ERR_DoesntImplementAwaitInterface" xml:space="preserve">
    <value>'{0}' does not implement '{1}'</value>
  </data>
  <data name="ERR_TaskRetNoObjectRequired" xml:space="preserve">
    <value>Since '{0}' is an async method that returns 'Task', a return keyword must not be followed by an object expression. Did you intend to return 'Task&lt;T&gt;'?</value>
  </data>
  <data name="ERR_BadAsyncReturn" xml:space="preserve">
    <value>The return type of an async method must be void, Task, Task&lt;T&gt;, a task-like type, IAsyncEnumerable&lt;T&gt;, or IAsyncEnumerator&lt;T&gt;</value>
  </data>
  <data name="ERR_CantReturnVoid" xml:space="preserve">
    <value>Cannot return an expression of type 'void'</value>
  </data>
  <data name="ERR_VarargsAsync" xml:space="preserve">
    <value>__arglist is not allowed in the parameter list of async methods</value>
  </data>
  <data name="ERR_ByRefTypeAndAwait" xml:space="preserve">
    <value>'await' cannot be used in an expression containing the type '{0}'</value>
  </data>
  <data name="ERR_UnsafeAsyncArgType" xml:space="preserve">
    <value>Async methods cannot have unsafe parameters or return types</value>
  </data>
  <data name="ERR_BadAsyncArgType" xml:space="preserve">
    <value>Async methods cannot have ref, in or out parameters</value>
  </data>
  <data name="ERR_BadAwaitWithoutAsync" xml:space="preserve">
    <value>The 'await' operator can only be used when contained within a method or lambda expression marked with the 'async' modifier</value>
  </data>
  <data name="ERR_BadAwaitWithoutAsyncLambda" xml:space="preserve">
    <value>The 'await' operator can only be used within an async {0}. Consider marking this {0} with the 'async' modifier.</value>
  </data>
  <data name="ERR_BadAwaitWithoutAsyncMethod" xml:space="preserve">
    <value>The 'await' operator can only be used within an async method. Consider marking this method with the 'async' modifier and changing its return type to 'Task&lt;{0}&gt;'.</value>
  </data>
  <data name="ERR_BadAwaitWithoutVoidAsyncMethod" xml:space="preserve">
    <value>The 'await' operator can only be used within an async method. Consider marking this method with the 'async' modifier and changing its return type to 'Task'.</value>
  </data>
  <data name="ERR_BadAwaitInFinally" xml:space="preserve">
    <value>Cannot await in the body of a finally clause</value>
  </data>
  <data name="ERR_BadAwaitInCatch" xml:space="preserve">
    <value>Cannot await in a catch clause</value>
  </data>
  <data name="ERR_BadAwaitInCatchFilter" xml:space="preserve">
    <value>Cannot await in the filter expression of a catch clause</value>
  </data>
  <data name="ERR_BadAwaitInLock" xml:space="preserve">
    <value>Cannot await in the body of a lock statement</value>
  </data>
  <data name="ERR_BadAwaitInStaticVariableInitializer" xml:space="preserve">
    <value>The 'await' operator cannot be used in a static script variable initializer.</value>
  </data>
  <data name="ERR_AwaitInUnsafeContext" xml:space="preserve">
    <value>Cannot await in an unsafe context</value>
  </data>
  <data name="ERR_BadAsyncLacksBody" xml:space="preserve">
    <value>The 'async' modifier can only be used in methods that have a body.</value>
  </data>
  <data name="ERR_BadSpecialByRefLocal" xml:space="preserve">
    <value>Parameters or locals of type '{0}' cannot be declared in async methods or lambda expressions.</value>
  </data>
  <data name="ERR_BadSpecialByRefIterator" xml:space="preserve">
    <value>foreach statement cannot operate on enumerators of type '{0}' in async or iterator methods because '{0}' is a ref struct.</value>
  </data>
  <data name="ERR_SecurityCriticalOrSecuritySafeCriticalOnAsync" xml:space="preserve">
    <value>Security attribute '{0}' cannot be applied to an Async method.</value>
  </data>
  <data name="ERR_SecurityCriticalOrSecuritySafeCriticalOnAsyncInClassOrStruct" xml:space="preserve">
    <value>Async methods are not allowed in an Interface, Class, or Structure which has the 'SecurityCritical' or 'SecuritySafeCritical' attribute.</value>
  </data>
  <data name="ERR_BadAwaitInQuery" xml:space="preserve">
    <value>The 'await' operator may only be used in a query expression within the first collection expression of the initial 'from' clause or within the collection expression of a 'join' clause</value>
  </data>
  <data name="WRN_AsyncLacksAwaits" xml:space="preserve">
    <value>This async method lacks 'await' operators and will run synchronously. Consider using the 'await' operator to await non-blocking API calls, or 'await Task.Run(...)' to do CPU-bound work on a background thread.</value>
  </data>
  <data name="WRN_AsyncLacksAwaits_Title" xml:space="preserve">
    <value>Async method lacks 'await' operators and will run synchronously</value>
  </data>
  <data name="WRN_UnobservedAwaitableExpression" xml:space="preserve">
    <value>Because this call is not awaited, execution of the current method continues before the call is completed. Consider applying the 'await' operator to the result of the call.</value>
  </data>
  <data name="WRN_UnobservedAwaitableExpression_Title" xml:space="preserve">
    <value>Because this call is not awaited, execution of the current method continues before the call is completed</value>
  </data>
  <data name="WRN_UnobservedAwaitableExpression_Description" xml:space="preserve">
    <value>The current method calls an async method that returns a Task or a Task&lt;TResult&gt; and doesn't apply the await operator to the result. The call to the async method starts an asynchronous task. However, because no await operator is applied, the program continues without waiting for the task to complete. In most cases, that behavior isn't what you expect. Usually other aspects of the calling method depend on the results of the call or, minimally, the called method is expected to complete before you return from the method that contains the call.

An equally important issue is what happens to exceptions that are raised in the called async method. An exception that's raised in a method that returns a Task or Task&lt;TResult&gt; is stored in the returned task. If you don't await the task or explicitly check for exceptions, the exception is lost. If you await the task, its exception is rethrown.

As a best practice, you should always await the call.

You should consider suppressing the warning only if you're sure that you don't want to wait for the asynchronous call to complete and that the called method won't raise any exceptions. In that case, you can suppress the warning by assigning the task result of the call to a variable.</value>
  </data>
  <data name="ERR_SynchronizedAsyncMethod" xml:space="preserve">
    <value>'MethodImplOptions.Synchronized' cannot be applied to an async method</value>
  </data>
  <data name="ERR_NoConversionForCallerLineNumberParam" xml:space="preserve">
    <value>CallerLineNumberAttribute cannot be applied because there are no standard conversions from type '{0}' to type '{1}'</value>
  </data>
  <data name="ERR_NoConversionForCallerFilePathParam" xml:space="preserve">
    <value>CallerFilePathAttribute cannot be applied because there are no standard conversions from type '{0}' to type '{1}'</value>
  </data>
  <data name="ERR_NoConversionForCallerMemberNameParam" xml:space="preserve">
    <value>CallerMemberNameAttribute cannot be applied because there are no standard conversions from type '{0}' to type '{1}'</value>
  </data>
  <data name="ERR_BadCallerLineNumberParamWithoutDefaultValue" xml:space="preserve">
    <value>The CallerLineNumberAttribute may only be applied to parameters with default values</value>
  </data>
  <data name="ERR_BadCallerFilePathParamWithoutDefaultValue" xml:space="preserve">
    <value>The CallerFilePathAttribute may only be applied to parameters with default values</value>
  </data>
  <data name="ERR_BadCallerMemberNameParamWithoutDefaultValue" xml:space="preserve">
    <value>The CallerMemberNameAttribute may only be applied to parameters with default values</value>
  </data>
  <data name="WRN_CallerLineNumberParamForUnconsumedLocation" xml:space="preserve">
    <value>The CallerLineNumberAttribute applied to parameter '{0}' will have no effect because it applies to a member that is used in contexts that do not allow optional arguments</value>
  </data>
  <data name="WRN_CallerLineNumberParamForUnconsumedLocation_Title" xml:space="preserve">
    <value>The CallerLineNumberAttribute will have no effect because it applies to a member that is used in contexts that do not allow optional arguments</value>
  </data>
  <data name="WRN_CallerFilePathParamForUnconsumedLocation" xml:space="preserve">
    <value>The CallerFilePathAttribute applied to parameter '{0}' will have no effect because it applies to a member that is used in contexts that do not allow optional arguments</value>
  </data>
  <data name="WRN_CallerFilePathParamForUnconsumedLocation_Title" xml:space="preserve">
    <value>The CallerFilePathAttribute will have no effect because it applies to a member that is used in contexts that do not allow optional arguments</value>
  </data>
  <data name="WRN_CallerMemberNameParamForUnconsumedLocation" xml:space="preserve">
    <value>The CallerMemberNameAttribute applied to parameter '{0}' will have no effect because it applies to a member that is used in contexts that do not allow optional arguments</value>
  </data>
  <data name="WRN_CallerMemberNameParamForUnconsumedLocation_Title" xml:space="preserve">
    <value>The CallerMemberNameAttribute will have no effect because it applies to a member that is used in contexts that do not allow optional arguments</value>
  </data>
  <data name="ERR_NoEntryPoint" xml:space="preserve">
    <value>Program does not contain a static 'Main' method suitable for an entry point</value>
  </data>
  <data name="ERR_ArrayInitializerIncorrectLength" xml:space="preserve">
    <value>An array initializer of length '{0}' is expected</value>
  </data>
  <data name="ERR_ArrayInitializerExpected" xml:space="preserve">
    <value>A nested array initializer is expected</value>
  </data>
  <data name="ERR_IllegalVarianceSyntax" xml:space="preserve">
    <value>Invalid variance modifier. Only interface and delegate type parameters can be specified as variant.</value>
  </data>
  <data name="ERR_UnexpectedAliasedName" xml:space="preserve">
    <value>Unexpected use of an aliased name</value>
  </data>
  <data name="ERR_UnexpectedGenericName" xml:space="preserve">
    <value>Unexpected use of a generic name</value>
  </data>
  <data name="ERR_UnexpectedUnboundGenericName" xml:space="preserve">
    <value>Unexpected use of an unbound generic name</value>
  </data>
  <data name="ERR_GlobalStatement" xml:space="preserve">
    <value>Expressions and statements can only occur in a method body</value>
  </data>
  <data name="ERR_NamedArgumentForArray" xml:space="preserve">
    <value>An array access may not have a named argument specifier</value>
  </data>
  <data name="ERR_NotYetImplementedInRoslyn" xml:space="preserve">
    <value>This language feature ('{0}') is not yet implemented.</value>
  </data>
  <data name="ERR_DefaultValueNotAllowed" xml:space="preserve">
    <value>Default values are not valid in this context.</value>
  </data>
  <data name="ERR_CantOpenIcon" xml:space="preserve">
    <value>Error opening icon file {0} -- {1}</value>
  </data>
  <data name="ERR_CantOpenWin32Manifest" xml:space="preserve">
    <value>Error opening Win32 manifest file {0} -- {1}</value>
  </data>
  <data name="ERR_ErrorBuildingWin32Resources" xml:space="preserve">
    <value>Error building Win32 resources -- {0}</value>
  </data>
  <data name="ERR_DefaultValueBeforeRequiredValue" xml:space="preserve">
    <value>Optional parameters must appear after all required parameters</value>
  </data>
  <data name="ERR_ExplicitImplCollisionOnRefOut" xml:space="preserve">
    <value>Cannot inherit interface '{0}' with the specified type parameters because it causes method '{1}' to contain overloads which differ only on ref and out</value>
  </data>
  <data name="ERR_PartialWrongTypeParamsVariance" xml:space="preserve">
    <value>Partial declarations of '{0}' must have the same type parameter names and variance modifiers in the same order</value>
  </data>
  <data name="ERR_UnexpectedVariance" xml:space="preserve">
    <value>Invalid variance: The type parameter '{1}' must be {3} valid on '{0}'. '{1}' is {2}.</value>
  </data>
  <data name="ERR_DeriveFromDynamic" xml:space="preserve">
    <value>'{0}': cannot derive from the dynamic type</value>
  </data>
  <data name="ERR_DeriveFromConstructedDynamic" xml:space="preserve">
    <value>'{0}': cannot implement a dynamic interface '{1}'</value>
  </data>
  <data name="ERR_DynamicTypeAsBound" xml:space="preserve">
    <value>Constraint cannot be the dynamic type</value>
  </data>
  <data name="ERR_ConstructedDynamicTypeAsBound" xml:space="preserve">
    <value>Constraint cannot be a dynamic type '{0}'</value>
  </data>
  <data name="ERR_DynamicRequiredTypesMissing" xml:space="preserve">
    <value>One or more types required to compile a dynamic expression cannot be found. Are you missing a reference?</value>
  </data>
  <data name="ERR_MetadataNameTooLong" xml:space="preserve">
    <value>Name '{0}' exceeds the maximum length allowed in metadata.</value>
  </data>
  <data name="ERR_AttributesNotAllowed" xml:space="preserve">
    <value>Attributes are not valid in this context.</value>
  </data>
  <data name="ERR_ExternAliasNotAllowed" xml:space="preserve">
    <value>'extern alias' is not valid in this context</value>
  </data>
  <data name="WRN_IsDynamicIsConfusing" xml:space="preserve">
    <value>Using '{0}' to test compatibility with '{1}' is essentially identical to testing compatibility with '{2}' and will succeed for all non-null values</value>
  </data>
  <data name="WRN_IsDynamicIsConfusing_Title" xml:space="preserve">
    <value>Using 'is' to test compatibility with 'dynamic' is essentially identical to testing compatibility with 'Object'</value>
  </data>
  <data name="ERR_YieldNotAllowedInScript" xml:space="preserve">
    <value>Cannot use 'yield' in top-level script code</value>
  </data>
  <data name="ERR_NamespaceNotAllowedInScript" xml:space="preserve">
    <value>Cannot declare namespace in script code</value>
  </data>
  <data name="ERR_GlobalAttributesNotAllowed" xml:space="preserve">
    <value>Assembly and module attributes are not allowed in this context</value>
  </data>
  <data name="ERR_InvalidDelegateType" xml:space="preserve">
    <value>Delegate '{0}' has no invoke method or an invoke method with a return type or parameter types that are not supported.</value>
  </data>
  <data name="WRN_MainIgnored" xml:space="preserve">
    <value>The entry point of the program is global code; ignoring '{0}' entry point.</value>
  </data>
  <data name="WRN_MainIgnored_Title" xml:space="preserve">
    <value>The entry point of the program is global code; ignoring entry point</value>
  </data>
  <data name="WRN_StaticInAsOrIs" xml:space="preserve">
    <value>The second operand of an 'is' or 'as' operator may not be static type '{0}'</value>
  </data>
  <data name="WRN_StaticInAsOrIs_Title" xml:space="preserve">
    <value>The second operand of an 'is' or 'as' operator may not be a static type</value>
  </data>
  <data name="ERR_BadVisEventType" xml:space="preserve">
    <value>Inconsistent accessibility: event type '{1}' is less accessible than event '{0}'</value>
  </data>
  <data name="ERR_NamedArgumentSpecificationBeforeFixedArgument" xml:space="preserve">
    <value>Named argument specifications must appear after all fixed arguments have been specified. Please use language version {0} or greater to allow non-trailing named arguments.</value>
  </data>
  <data name="ERR_NamedArgumentSpecificationBeforeFixedArgumentInDynamicInvocation" xml:space="preserve">
    <value>Named argument specifications must appear after all fixed arguments have been specified in a dynamic invocation.</value>
  </data>
  <data name="ERR_BadNamedArgument" xml:space="preserve">
    <value>The best overload for '{0}' does not have a parameter named '{1}'</value>
  </data>
  <data name="ERR_BadNamedArgumentForDelegateInvoke" xml:space="preserve">
    <value>The delegate '{0}' does not have a parameter named '{1}'</value>
  </data>
  <data name="ERR_DuplicateNamedArgument" xml:space="preserve">
    <value>Named argument '{0}' cannot be specified multiple times</value>
  </data>
  <data name="ERR_NamedArgumentUsedInPositional" xml:space="preserve">
    <value>Named argument '{0}' specifies a parameter for which a positional argument has already been given</value>
  </data>
  <data name="ERR_BadNonTrailingNamedArgument" xml:space="preserve">
    <value>Named argument '{0}' is used out-of-position but is followed by an unnamed argument</value>
  </data>
  <data name="ERR_DefaultValueUsedWithAttributes" xml:space="preserve">
    <value>Cannot specify default parameter value in conjunction with DefaultParameterAttribute or OptionalAttribute</value>
  </data>
  <data name="ERR_DefaultValueMustBeConstant" xml:space="preserve">
    <value>Default parameter value for '{0}' must be a compile-time constant</value>
  </data>
  <data name="ERR_RefOutDefaultValue" xml:space="preserve">
    <value>A ref or out parameter cannot have a default value</value>
  </data>
  <data name="ERR_DefaultValueForExtensionParameter" xml:space="preserve">
    <value>Cannot specify a default value for the 'this' parameter</value>
  </data>
  <data name="ERR_DefaultValueForParamsParameter" xml:space="preserve">
    <value>Cannot specify a default value for a parameter array</value>
  </data>
  <data name="ERR_NoConversionForDefaultParam" xml:space="preserve">
    <value>A value of type '{0}' cannot be used as a default parameter because there are no standard conversions to type '{1}'</value>
  </data>
  <data name="ERR_NoConversionForNubDefaultParam" xml:space="preserve">
    <value>A value of type '{0}' cannot be used as default parameter for nullable parameter '{1}' because '{0}' is not a simple type</value>
  </data>
  <data name="ERR_NotNullRefDefaultParameter" xml:space="preserve">
    <value>'{0}' is of type '{1}'. A default parameter value of a reference type other than string can only be initialized with null</value>
  </data>
  <data name="WRN_DefaultValueForUnconsumedLocation" xml:space="preserve">
    <value>The default value specified for parameter '{0}' will have no effect because it applies to a member that is used in contexts that do not allow optional arguments</value>
  </data>
  <data name="WRN_DefaultValueForUnconsumedLocation_Title" xml:space="preserve">
    <value>The default value specified will have no effect because it applies to a member that is used in contexts that do not allow optional arguments</value>
  </data>
  <data name="ERR_PublicKeyFileFailure" xml:space="preserve">
    <value>Error signing output with public key from file '{0}' -- {1}</value>
  </data>
  <data name="ERR_PublicKeyContainerFailure" xml:space="preserve">
    <value>Error signing output with public key from container '{0}' -- {1}</value>
  </data>
  <data name="ERR_BadDynamicTypeof" xml:space="preserve">
    <value>The typeof operator cannot be used on the dynamic type</value>
  </data>
  <data name="ERR_BadNullableTypeof" xml:space="preserve">
    <value>The typeof operator cannot be used on a nullable reference type</value>
  </data>
  <data name="ERR_ExpressionTreeContainsDynamicOperation" xml:space="preserve">
    <value>An expression tree may not contain a dynamic operation</value>
  </data>
  <data name="ERR_BadAsyncExpressionTree" xml:space="preserve">
    <value>Async lambda expressions cannot be converted to expression trees</value>
  </data>
  <data name="ERR_DynamicAttributeMissing" xml:space="preserve">
    <value>Cannot define a class or member that utilizes 'dynamic' because the compiler required type '{0}' cannot be found. Are you missing a reference?</value>
  </data>
  <data name="ERR_CannotPassNullForFriendAssembly" xml:space="preserve">
    <value>Cannot pass null for friend assembly name</value>
  </data>
  <data name="ERR_SignButNoPrivateKey" xml:space="preserve">
    <value>Key file '{0}' is missing the private key needed for signing</value>
  </data>
  <data name="ERR_PublicSignButNoKey" xml:space="preserve">
    <value>Public signing was specified and requires a public key, but no public key was specified.</value>
  </data>
  <data name="ERR_PublicSignNetModule" xml:space="preserve">
    <value>Public signing is not supported for netmodules.</value>
  </data>
  <data name="WRN_DelaySignButNoKey" xml:space="preserve">
    <value>Delay signing was specified and requires a public key, but no public key was specified</value>
  </data>
  <data name="WRN_DelaySignButNoKey_Title" xml:space="preserve">
    <value>Delay signing was specified and requires a public key, but no public key was specified</value>
  </data>
  <data name="ERR_InvalidVersionFormat" xml:space="preserve">
    <value>The specified version string does not conform to the required format - major[.minor[.build[.revision]]]</value>
  </data>
  <data name="ERR_InvalidVersionFormatDeterministic" xml:space="preserve">
    <value>The specified version string contains wildcards, which are not compatible with determinism. Either remove wildcards from the version string, or disable determinism for this compilation</value>
  </data>
  <data name="ERR_InvalidVersionFormat2" xml:space="preserve">
    <value>The specified version string does not conform to the required format - major.minor.build.revision (without wildcards)</value>
  </data>
  <data name="WRN_InvalidVersionFormat" xml:space="preserve">
    <value>The specified version string does not conform to the recommended format - major.minor.build.revision</value>
  </data>
  <data name="WRN_InvalidVersionFormat_Title" xml:space="preserve">
    <value>The specified version string does not conform to the recommended format - major.minor.build.revision</value>
  </data>
  <data name="ERR_InvalidAssemblyCultureForExe" xml:space="preserve">
    <value>Executables cannot be satellite assemblies; culture should always be empty</value>
  </data>
  <data name="ERR_NoCorrespondingArgument" xml:space="preserve">
    <value>There is no argument given that corresponds to the required formal parameter '{0}' of '{1}'</value>
  </data>
  <data name="WRN_UnimplementedCommandLineSwitch" xml:space="preserve">
    <value>The command line switch '{0}' is not yet implemented and was ignored.</value>
  </data>
  <data name="WRN_UnimplementedCommandLineSwitch_Title" xml:space="preserve">
    <value>Command line switch is not yet implemented</value>
  </data>
  <data name="ERR_ModuleEmitFailure" xml:space="preserve">
    <value>Failed to emit module '{0}': {1}</value>
  </data>
  <data name="ERR_FixedLocalInLambda" xml:space="preserve">
    <value>Cannot use fixed local '{0}' inside an anonymous method, lambda expression, or query expression</value>
  </data>
  <data name="ERR_ExpressionTreeContainsNamedArgument" xml:space="preserve">
    <value>An expression tree may not contain a named argument specification</value>
  </data>
  <data name="ERR_ExpressionTreeContainsOptionalArgument" xml:space="preserve">
    <value>An expression tree may not contain a call or invocation that uses optional arguments</value>
  </data>
  <data name="ERR_ExpressionTreeContainsIndexedProperty" xml:space="preserve">
    <value>An expression tree may not contain an indexed property</value>
  </data>
  <data name="ERR_IndexedPropertyRequiresParams" xml:space="preserve">
    <value>Indexed property '{0}' has non-optional arguments which must be provided</value>
  </data>
  <data name="ERR_IndexedPropertyMustHaveAllOptionalParams" xml:space="preserve">
    <value>Indexed property '{0}' must have all arguments optional</value>
  </data>
  <data name="ERR_SpecialByRefInLambda" xml:space="preserve">
    <value>Instance of type '{0}' cannot be used inside a nested function, query expression, iterator block or async method</value>
  </data>
  <data name="ERR_SecurityAttributeMissingAction" xml:space="preserve">
    <value>First argument to a security attribute must be a valid SecurityAction</value>
  </data>
  <data name="ERR_SecurityAttributeInvalidAction" xml:space="preserve">
    <value>Security attribute '{0}' has an invalid SecurityAction value '{1}'</value>
  </data>
  <data name="ERR_SecurityAttributeInvalidActionAssembly" xml:space="preserve">
    <value>SecurityAction value '{0}' is invalid for security attributes applied to an assembly</value>
  </data>
  <data name="ERR_SecurityAttributeInvalidActionTypeOrMethod" xml:space="preserve">
    <value>SecurityAction value '{0}' is invalid for security attributes applied to a type or a method</value>
  </data>
  <data name="ERR_PrincipalPermissionInvalidAction" xml:space="preserve">
    <value>SecurityAction value '{0}' is invalid for PrincipalPermission attribute</value>
  </data>
  <data name="ERR_FeatureNotValidInExpressionTree" xml:space="preserve">
    <value>An expression tree may not contain '{0}'</value>
  </data>
  <data name="ERR_PermissionSetAttributeInvalidFile" xml:space="preserve">
    <value>Unable to resolve file path '{0}' specified for the named argument '{1}' for PermissionSet attribute</value>
  </data>
  <data name="ERR_PermissionSetAttributeFileReadError" xml:space="preserve">
    <value>Error reading file '{0}' specified for the named argument '{1}' for PermissionSet attribute: '{2}'</value>
  </data>
  <data name="ERR_GlobalSingleTypeNameNotFoundFwd" xml:space="preserve">
    <value>The type name '{0}' could not be found in the global namespace. This type has been forwarded to assembly '{1}' Consider adding a reference to that assembly.</value>
  </data>
  <data name="ERR_DottedTypeNameNotFoundInNSFwd" xml:space="preserve">
    <value>The type name '{0}' could not be found in the namespace '{1}'. This type has been forwarded to assembly '{2}' Consider adding a reference to that assembly.</value>
  </data>
  <data name="ERR_SingleTypeNameNotFoundFwd" xml:space="preserve">
    <value>The type name '{0}' could not be found. This type has been forwarded to assembly '{1}'. Consider adding a reference to that assembly.</value>
  </data>
  <data name="ERR_AssemblySpecifiedForLinkAndRef" xml:space="preserve">
    <value>Assemblies '{0}' and '{1}' refer to the same metadata but only one is a linked reference (specified using /link option); consider removing one of the references.</value>
  </data>
  <data name="WRN_DeprecatedCollectionInitAdd" xml:space="preserve">
    <value>The best overloaded Add method '{0}' for the collection initializer element is obsolete.</value>
  </data>
  <data name="WRN_DeprecatedCollectionInitAdd_Title" xml:space="preserve">
    <value>The best overloaded Add method for the collection initializer element is obsolete</value>
  </data>
  <data name="WRN_DeprecatedCollectionInitAddStr" xml:space="preserve">
    <value>The best overloaded Add method '{0}' for the collection initializer element is obsolete. {1}</value>
  </data>
  <data name="WRN_DeprecatedCollectionInitAddStr_Title" xml:space="preserve">
    <value>The best overloaded Add method for the collection initializer element is obsolete</value>
  </data>
  <data name="ERR_DeprecatedCollectionInitAddStr" xml:space="preserve">
    <value>The best overloaded Add method '{0}' for the collection initializer element is obsolete. {1}</value>
  </data>
  <data name="ERR_IteratorInInteractive" xml:space="preserve">
    <value>Yield statements may not appear at the top level in interactive code.</value>
  </data>
  <data name="ERR_SecurityAttributeInvalidTarget" xml:space="preserve">
    <value>Security attribute '{0}' is not valid on this declaration type. Security attributes are only valid on assembly, type and method declarations.</value>
  </data>
  <data name="ERR_BadDynamicMethodArg" xml:space="preserve">
    <value>Cannot use an expression of type '{0}' as an argument to a dynamically dispatched operation.</value>
  </data>
  <data name="ERR_BadDynamicMethodArgLambda" xml:space="preserve">
    <value>Cannot use a lambda expression as an argument to a dynamically dispatched operation without first casting it to a delegate or expression tree type.</value>
  </data>
  <data name="ERR_BadDynamicMethodArgMemgrp" xml:space="preserve">
    <value>Cannot use a method group as an argument to a dynamically dispatched operation. Did you intend to invoke the method?</value>
  </data>
  <data name="ERR_NoDynamicPhantomOnBase" xml:space="preserve">
    <value>The call to method '{0}' needs to be dynamically dispatched, but cannot be because it is part of a base access expression. Consider casting the dynamic arguments or eliminating the base access.</value>
  </data>
  <data name="ERR_BadDynamicQuery" xml:space="preserve">
    <value>Query expressions over source type 'dynamic' or with a join sequence of type 'dynamic' are not allowed</value>
  </data>
  <data name="ERR_NoDynamicPhantomOnBaseIndexer" xml:space="preserve">
    <value>The indexer access needs to be dynamically dispatched, but cannot be because it is part of a base access expression. Consider casting the dynamic arguments or eliminating the base access.</value>
  </data>
  <data name="WRN_DynamicDispatchToConditionalMethod" xml:space="preserve">
    <value>The dynamically dispatched call to method '{0}' may fail at runtime because one or more applicable overloads are conditional methods.</value>
  </data>
  <data name="WRN_DynamicDispatchToConditionalMethod_Title" xml:space="preserve">
    <value>Dynamically dispatched call may fail at runtime because one or more applicable overloads are conditional methods</value>
  </data>
  <data name="ERR_BadArgTypeDynamicExtension" xml:space="preserve">
    <value>'{0}' has no applicable method named '{1}' but appears to have an extension method by that name. Extension methods cannot be dynamically dispatched. Consider casting the dynamic arguments or calling the extension method without the extension method syntax.</value>
  </data>
  <data name="WRN_CallerFilePathPreferredOverCallerMemberName" xml:space="preserve">
    <value>The CallerMemberNameAttribute applied to parameter '{0}' will have no effect. It is overridden by the CallerFilePathAttribute.</value>
  </data>
  <data name="WRN_CallerFilePathPreferredOverCallerMemberName_Title" xml:space="preserve">
    <value>The CallerMemberNameAttribute will have no effect; it is overridden by the CallerFilePathAttribute</value>
  </data>
  <data name="WRN_CallerLineNumberPreferredOverCallerMemberName" xml:space="preserve">
    <value>The CallerMemberNameAttribute applied to parameter '{0}' will have no effect. It is overridden by the CallerLineNumberAttribute.</value>
  </data>
  <data name="WRN_CallerLineNumberPreferredOverCallerMemberName_Title" xml:space="preserve">
    <value>The CallerMemberNameAttribute will have no effect; it is overridden by the CallerLineNumberAttribute</value>
  </data>
  <data name="WRN_CallerLineNumberPreferredOverCallerFilePath" xml:space="preserve">
    <value>The CallerFilePathAttribute applied to parameter '{0}' will have no effect. It is overridden by the CallerLineNumberAttribute.</value>
  </data>
  <data name="WRN_CallerLineNumberPreferredOverCallerFilePath_Title" xml:space="preserve">
    <value>The CallerFilePathAttribute will have no effect; it is overridden by the CallerLineNumberAttribute</value>
  </data>
  <data name="ERR_InvalidDynamicCondition" xml:space="preserve">
    <value>Expression must be implicitly convertible to Boolean or its type '{0}' must define operator '{1}'.</value>
  </data>
  <data name="ERR_MixingWinRTEventWithRegular" xml:space="preserve">
    <value>'{0}' cannot implement '{1}' because '{2}' is a Windows Runtime event and '{3}' is a regular .NET event.</value>
  </data>
  <data name="WRN_CA2000_DisposeObjectsBeforeLosingScope1" xml:space="preserve">
    <value>Call System.IDisposable.Dispose() on allocated instance of {0} before all references to it are out of scope.</value>
  </data>
  <data name="WRN_CA2000_DisposeObjectsBeforeLosingScope1_Title" xml:space="preserve">
    <value>Call System.IDisposable.Dispose() on allocated instance before all references to it are out of scope</value>
  </data>
  <data name="WRN_CA2000_DisposeObjectsBeforeLosingScope2" xml:space="preserve">
    <value>Allocated instance of {0} is not disposed along all exception paths.  Call System.IDisposable.Dispose() before all references to it are out of scope.</value>
  </data>
  <data name="WRN_CA2000_DisposeObjectsBeforeLosingScope2_Title" xml:space="preserve">
    <value>Allocated instance is not disposed along all exception paths</value>
  </data>
  <data name="WRN_CA2202_DoNotDisposeObjectsMultipleTimes" xml:space="preserve">
    <value>Object '{0}' can be disposed more than once.</value>
  </data>
  <data name="WRN_CA2202_DoNotDisposeObjectsMultipleTimes_Title" xml:space="preserve">
    <value>Object can be disposed more than once</value>
  </data>
  <data name="ERR_NewCoClassOnLink" xml:space="preserve">
    <value>Interop type '{0}' cannot be embedded. Use the applicable interface instead.</value>
  </data>
  <data name="ERR_NoPIANestedType" xml:space="preserve">
    <value>Type '{0}' cannot be embedded because it is a nested type. Consider setting the 'Embed Interop Types' property to false.</value>
  </data>
  <data name="ERR_GenericsUsedInNoPIAType" xml:space="preserve">
    <value>Type '{0}' cannot be embedded because it has a generic argument. Consider setting the 'Embed Interop Types' property to false.</value>
  </data>
  <data name="ERR_InteropStructContainsMethods" xml:space="preserve">
    <value>Embedded interop struct '{0}' can contain only public instance fields.</value>
  </data>
  <data name="ERR_WinRtEventPassedByRef" xml:space="preserve">
    <value>A Windows Runtime event may not be passed as an out or ref parameter.</value>
  </data>
  <data name="ERR_MissingMethodOnSourceInterface" xml:space="preserve">
    <value>Source interface '{0}' is missing method '{1}' which is required to embed event '{2}'.</value>
  </data>
  <data name="ERR_MissingSourceInterface" xml:space="preserve">
    <value>Interface '{0}' has an invalid source interface which is required to embed event '{1}'.</value>
  </data>
  <data name="ERR_InteropTypeMissingAttribute" xml:space="preserve">
    <value>Interop type '{0}' cannot be embedded because it is missing the required '{1}' attribute.</value>
  </data>
  <data name="ERR_NoPIAAssemblyMissingAttribute" xml:space="preserve">
    <value>Cannot embed interop types from assembly '{0}' because it is missing the '{1}' attribute.</value>
  </data>
  <data name="ERR_NoPIAAssemblyMissingAttributes" xml:space="preserve">
    <value>Cannot embed interop types from assembly '{0}' because it is missing either the '{1}' attribute or the '{2}' attribute.</value>
  </data>
  <data name="ERR_InteropTypesWithSameNameAndGuid" xml:space="preserve">
    <value>Cannot embed interop type '{0}' found in both assembly '{1}' and '{2}'. Consider setting the 'Embed Interop Types' property to false.</value>
  </data>
  <data name="ERR_LocalTypeNameClash" xml:space="preserve">
    <value>Embedding the interop type '{0}' from assembly '{1}' causes a name clash in the current assembly. Consider setting the 'Embed Interop Types' property to false.</value>
  </data>
  <data name="WRN_ReferencedAssemblyReferencesLinkedPIA" xml:space="preserve">
    <value>A reference was created to embedded interop assembly '{0}' because of an indirect reference to that assembly created by assembly '{1}'. Consider changing the 'Embed Interop Types' property on either assembly.</value>
  </data>
  <data name="WRN_ReferencedAssemblyReferencesLinkedPIA_Title" xml:space="preserve">
    <value>A reference was created to embedded interop assembly because of an indirect assembly reference</value>
  </data>
  <data name="WRN_ReferencedAssemblyReferencesLinkedPIA_Description" xml:space="preserve">
    <value>You have added a reference to an assembly using /link (Embed Interop Types property set to True). This instructs the compiler to embed interop type information from that assembly. However, the compiler cannot embed interop type information from that assembly because another assembly that you have referenced also references that assembly using /reference (Embed Interop Types property set to False).

To embed interop type information for both assemblies, use /link for references to each assembly (set the Embed Interop Types property to True).

To remove the warning, you can use /reference instead (set the Embed Interop Types property to False). In this case, a primary interop assembly (PIA) provides interop type information.</value>
  </data>
  <data name="ERR_GenericsUsedAcrossAssemblies" xml:space="preserve">
    <value>Type '{0}' from assembly '{1}' cannot be used across assembly boundaries because it has a generic type argument that is an embedded interop type.</value>
  </data>
  <data name="ERR_NoCanonicalView" xml:space="preserve">
    <value>Cannot find the interop type that matches the embedded interop type '{0}'. Are you missing an assembly reference?</value>
  </data>
  <data name="ERR_ByRefReturnUnsupported" xml:space="preserve">
    <value>By-reference return type 'ref {0}' is not supported.</value>
  </data>
  <data name="ERR_NetModuleNameMismatch" xml:space="preserve">
    <value>Module name '{0}' stored in '{1}' must match its filename.</value>
  </data>
  <data name="ERR_BadModuleName" xml:space="preserve">
    <value>Invalid module name: {0}</value>
  </data>
  <data name="ERR_BadCompilationOptionValue" xml:space="preserve">
    <value>Invalid '{0}' value: '{1}'.</value>
  </data>
  <data name="ERR_BadAppConfigPath" xml:space="preserve">
    <value>AppConfigPath must be absolute.</value>
  </data>
  <data name="WRN_AssemblyAttributeFromModuleIsOverridden" xml:space="preserve">
    <value>Attribute '{0}' from module '{1}' will be ignored in favor of the instance appearing in source</value>
  </data>
  <data name="WRN_AssemblyAttributeFromModuleIsOverridden_Title" xml:space="preserve">
    <value>Attribute will be ignored in favor of the instance appearing in source</value>
  </data>
  <data name="ERR_CmdOptionConflictsSource" xml:space="preserve">
    <value>Attribute '{0}' given in a source file conflicts with option '{1}'.</value>
  </data>
  <data name="ERR_FixedBufferTooManyDimensions" xml:space="preserve">
    <value>A fixed buffer may only have one dimension.</value>
  </data>
  <data name="WRN_ReferencedAssemblyDoesNotHaveStrongName" xml:space="preserve">
    <value>Referenced assembly '{0}' does not have a strong name.</value>
  </data>
  <data name="WRN_ReferencedAssemblyDoesNotHaveStrongName_Title" xml:space="preserve">
    <value>Referenced assembly does not have a strong name</value>
  </data>
  <data name="ERR_InvalidSignaturePublicKey" xml:space="preserve">
    <value>Invalid signature public key specified in AssemblySignatureKeyAttribute.</value>
  </data>
  <data name="ERR_ExportedTypeConflictsWithDeclaration" xml:space="preserve">
    <value>Type '{0}' exported from module '{1}' conflicts with type declared in primary module of this assembly.</value>
  </data>
  <data name="ERR_ExportedTypesConflict" xml:space="preserve">
    <value>Type '{0}' exported from module '{1}' conflicts with type '{2}' exported from module '{3}'.</value>
  </data>
  <data name="ERR_ForwardedTypeConflictsWithDeclaration" xml:space="preserve">
    <value>Forwarded type '{0}' conflicts with type declared in primary module of this assembly.</value>
  </data>
  <data name="ERR_ForwardedTypesConflict" xml:space="preserve">
    <value>Type '{0}' forwarded to assembly '{1}' conflicts with type '{2}' forwarded to assembly '{3}'.</value>
  </data>
  <data name="ERR_ForwardedTypeConflictsWithExportedType" xml:space="preserve">
    <value>Type '{0}' forwarded to assembly '{1}' conflicts with type '{2}' exported from module '{3}'.</value>
  </data>
  <data name="WRN_RefCultureMismatch" xml:space="preserve">
    <value>Referenced assembly '{0}' has different culture setting of '{1}'.</value>
  </data>
  <data name="WRN_RefCultureMismatch_Title" xml:space="preserve">
    <value>Referenced assembly has different culture setting</value>
  </data>
  <data name="ERR_AgnosticToMachineModule" xml:space="preserve">
    <value>Agnostic assembly cannot have a processor specific module '{0}'.</value>
  </data>
  <data name="ERR_ConflictingMachineModule" xml:space="preserve">
    <value>Assembly and module '{0}' cannot target different processors.</value>
  </data>
  <data name="WRN_ConflictingMachineAssembly" xml:space="preserve">
    <value>Referenced assembly '{0}' targets a different processor.</value>
  </data>
  <data name="WRN_ConflictingMachineAssembly_Title" xml:space="preserve">
    <value>Referenced assembly targets a different processor</value>
  </data>
  <data name="ERR_CryptoHashFailed" xml:space="preserve">
    <value>Cryptographic failure while creating hashes.</value>
  </data>
  <data name="ERR_MissingNetModuleReference" xml:space="preserve">
    <value>Reference to '{0}' netmodule missing.</value>
  </data>
  <data name="ERR_NetModuleNameMustBeUnique" xml:space="preserve">
    <value>Module '{0}' is already defined in this assembly. Each module must have a unique filename.</value>
  </data>
  <data name="ERR_CantReadConfigFile" xml:space="preserve">
    <value>Cannot read config file '{0}' -- '{1}'</value>
  </data>
  <data name="ERR_EncNoPIAReference" xml:space="preserve">
    <value>Cannot continue since the edit includes a reference to an embedded type: '{0}'.</value>
  </data>
  <data name="ERR_EncReferenceToAddedMember" xml:space="preserve">
    <value>Member '{0}' added during the current debug session can only be accessed from within its declaring assembly '{1}'.</value>
  </data>
  <data name="ERR_MutuallyExclusiveOptions" xml:space="preserve">
    <value>Compilation options '{0}' and '{1}' can't both be specified at the same time.</value>
  </data>
  <data name="ERR_LinkedNetmoduleMetadataMustProvideFullPEImage" xml:space="preserve">
    <value>Linked netmodule metadata must provide a full PE image: '{0}'.</value>
  </data>
  <data name="ERR_BadPrefer32OnLib" xml:space="preserve">
    <value>/platform:anycpu32bitpreferred can only be used with /t:exe, /t:winexe and /t:appcontainerexe</value>
  </data>
  <data name="IDS_PathList" xml:space="preserve">
    <value>&lt;path list&gt;</value>
  </data>
  <data name="IDS_Text" xml:space="preserve">
    <value>&lt;text&gt;</value>
  </data>
  <data name="IDS_FeatureNullPropagatingOperator" xml:space="preserve">
    <value>null propagating operator</value>
  </data>
  <data name="IDS_FeatureExpressionBodiedMethod" xml:space="preserve">
    <value>expression-bodied method</value>
  </data>
  <data name="IDS_FeatureExpressionBodiedProperty" xml:space="preserve">
    <value>expression-bodied property</value>
  </data>
  <data name="IDS_FeatureExpressionBodiedIndexer" xml:space="preserve">
    <value>expression-bodied indexer</value>
  </data>
  <data name="IDS_FeatureAutoPropertyInitializer" xml:space="preserve">
    <value>auto property initializer</value>
  </data>
  <data name="IDS_Namespace1" xml:space="preserve">
    <value>&lt;namespace&gt;</value>
  </data>
  <data name="IDS_FeatureRefLocalsReturns" xml:space="preserve">
    <value>byref locals and returns</value>
  </data>
  <data name="IDS_FeatureReadOnlyReferences" xml:space="preserve">
    <value>readonly references</value>
  </data>
  <data name="IDS_FeatureRefStructs" xml:space="preserve">
    <value>ref structs</value>
  </data>
  <data name="IDS_FeatureRefConditional" xml:space="preserve">
    <value>ref conditional expression</value>
  </data>
  <data name="IDS_FeatureRefReassignment" xml:space="preserve">
    <value>ref reassignment</value>
  </data>
  <data name="IDS_FeatureRefFor" xml:space="preserve">
    <value>ref for-loop variables</value>
  </data>
  <data name="IDS_FeatureRefForEach" xml:space="preserve">
    <value>ref foreach iteration variables</value>
  </data>
  <data name="IDS_FeatureExtensibleFixedStatement" xml:space="preserve">
    <value>extensible fixed statement</value>
  </data>
  <data name="CompilationC" xml:space="preserve">
    <value>Compilation (C#): </value>
  </data>
  <data name="SyntaxNodeIsNotWithinSynt" xml:space="preserve">
    <value>Syntax node is not within syntax tree</value>
  </data>
  <data name="LocationMustBeProvided" xml:space="preserve">
    <value>Location must be provided in order to provide minimal type qualification.</value>
  </data>
  <data name="SyntaxTreeSemanticModelMust" xml:space="preserve">
    <value>SyntaxTreeSemanticModel must be provided in order to provide minimal type qualification.</value>
  </data>
  <data name="CantReferenceCompilationOf" xml:space="preserve">
    <value>Can't reference compilation of type '{0}' from {1} compilation.</value>
  </data>
  <data name="SyntaxTreeAlreadyPresent" xml:space="preserve">
    <value>Syntax tree already present</value>
  </data>
  <data name="SubmissionCanOnlyInclude" xml:space="preserve">
    <value>Submission can only include script code.</value>
  </data>
  <data name="SubmissionCanHaveAtMostOne" xml:space="preserve">
    <value>Submission can have at most one syntax tree.</value>
  </data>
  <data name="SyntaxTreeNotFoundToRemove" xml:space="preserve">
    <value>SyntaxTree is not part of the compilation, so it cannot be removed</value>
  </data>
  <data name="TreeMustHaveARootNodeWith" xml:space="preserve">
    <value>tree must have a root node with SyntaxKind.CompilationUnit</value>
  </data>
  <data name="TypeArgumentCannotBeNull" xml:space="preserve">
    <value>Type argument cannot be null</value>
  </data>
  <data name="WrongNumberOfTypeArguments" xml:space="preserve">
    <value>Wrong number of type arguments</value>
  </data>
  <data name="NameConflictForName" xml:space="preserve">
    <value>Name conflict for name {0}</value>
  </data>
  <data name="LookupOptionsHasInvalidCombo" xml:space="preserve">
    <value>LookupOptions has an invalid combination of options</value>
  </data>
  <data name="ItemsMustBeNonEmpty" xml:space="preserve">
    <value>items: must be non-empty</value>
  </data>
  <data name="UseVerbatimIdentifier" xml:space="preserve">
    <value>Use Microsoft.CodeAnalysis.CSharp.SyntaxFactory.Identifier or Microsoft.CodeAnalysis.CSharp.SyntaxFactory.VerbatimIdentifier to create identifier tokens.</value>
  </data>
  <data name="UseLiteralForTokens" xml:space="preserve">
    <value>Use Microsoft.CodeAnalysis.CSharp.SyntaxFactory.Literal to create character literal tokens.</value>
  </data>
  <data name="UseLiteralForNumeric" xml:space="preserve">
    <value>Use Microsoft.CodeAnalysis.CSharp.SyntaxFactory.Literal to create numeric literal tokens.</value>
  </data>
  <data name="ThisMethodCanOnlyBeUsedToCreateTokens" xml:space="preserve">
    <value>This method can only be used to create tokens - {0} is not a token kind.</value>
  </data>
  <data name="GenericParameterDefinition" xml:space="preserve">
    <value>Generic parameter is definition when expected to be reference {0}</value>
  </data>
  <data name="InvalidGetDeclarationNameMultipleDeclarators" xml:space="preserve">
    <value>Called GetDeclarationName for a declaration node that can possibly contain multiple variable declarators.</value>
  </data>
  <data name="TreeNotPartOfCompilation" xml:space="preserve">
    <value>tree not part of compilation</value>
  </data>
  <data name="PositionIsNotWithinSyntax" xml:space="preserve">
    <value>Position is not within syntax tree with full span {0}</value>
  </data>
  <data name="WRN_BadUILang" xml:space="preserve">
    <value>The language name '{0}' is invalid.</value>
  </data>
  <data name="WRN_BadUILang_Title" xml:space="preserve">
    <value>The language name is invalid</value>
  </data>
  <data name="ERR_UnsupportedTransparentIdentifierAccess" xml:space="preserve">
    <value>Transparent identifier member access failed for field '{0}' of '{1}'.  Does the data being queried implement the query pattern?</value>
  </data>
  <data name="ERR_ParamDefaultValueDiffersFromAttribute" xml:space="preserve">
    <value>The parameter has multiple distinct default values.</value>
  </data>
  <data name="ERR_FieldHasMultipleDistinctConstantValues" xml:space="preserve">
    <value>The field has multiple distinct constant values.</value>
  </data>
  <data name="WRN_UnqualifiedNestedTypeInCref" xml:space="preserve">
    <value>Within cref attributes, nested types of generic types should be qualified.</value>
  </data>
  <data name="WRN_UnqualifiedNestedTypeInCref_Title" xml:space="preserve">
    <value>Within cref attributes, nested types of generic types should be qualified</value>
  </data>
  <data name="NotACSharpSymbol" xml:space="preserve">
    <value>Not a C# symbol.</value>
  </data>
  <data name="HDN_UnusedUsingDirective" xml:space="preserve">
    <value>Unnecessary using directive.</value>
  </data>
  <data name="HDN_UnusedExternAlias" xml:space="preserve">
    <value>Unused extern alias.</value>
  </data>
  <data name="ElementsCannotBeNull" xml:space="preserve">
    <value>Elements cannot be null.</value>
  </data>
  <data name="IDS_LIB_ENV" xml:space="preserve">
    <value>LIB environment variable</value>
  </data>
  <data name="IDS_LIB_OPTION" xml:space="preserve">
    <value>/LIB option</value>
  </data>
  <data name="IDS_REFERENCEPATH_OPTION" xml:space="preserve">
    <value>/REFERENCEPATH option</value>
  </data>
  <data name="IDS_DirectoryDoesNotExist" xml:space="preserve">
    <value>directory does not exist</value>
  </data>
  <data name="IDS_DirectoryHasInvalidPath" xml:space="preserve">
    <value>path is too long or invalid</value>
  </data>
  <data name="WRN_NoRuntimeMetadataVersion" xml:space="preserve">
    <value>No value for RuntimeMetadataVersion found. No assembly containing System.Object was found nor was a value for RuntimeMetadataVersion specified through options.</value>
  </data>
  <data name="WRN_NoRuntimeMetadataVersion_Title" xml:space="preserve">
    <value>No value for RuntimeMetadataVersion found</value>
  </data>
  <data name="WrongSemanticModelType" xml:space="preserve">
    <value>Expected a {0} SemanticModel.</value>
  </data>
  <data name="IDS_FeatureLambda" xml:space="preserve">
    <value>lambda expression</value>
  </data>
  <data name="ERR_FeatureNotAvailableInVersion1" xml:space="preserve">
    <value>Feature '{0}' is not available in C# 1. Please use language version {1} or greater.</value>
  </data>
  <data name="ERR_FeatureNotAvailableInVersion2" xml:space="preserve">
    <value>Feature '{0}' is not available in C# 2. Please use language version {1} or greater.</value>
  </data>
  <data name="ERR_FeatureNotAvailableInVersion3" xml:space="preserve">
    <value>Feature '{0}' is not available in C# 3. Please use language version {1} or greater.</value>
  </data>
  <data name="ERR_FeatureNotAvailableInVersion4" xml:space="preserve">
    <value>Feature '{0}' is not available in C# 4. Please use language version {1} or greater.</value>
  </data>
  <data name="ERR_FeatureNotAvailableInVersion5" xml:space="preserve">
    <value>Feature '{0}' is not available in C# 5. Please use language version {1} or greater.</value>
  </data>
  <data name="ERR_FeatureNotAvailableInVersion6" xml:space="preserve">
    <value>Feature '{0}' is not available in C# 6. Please use language version {1} or greater.</value>
  </data>
  <data name="ERR_FeatureNotAvailableInVersion7" xml:space="preserve">
    <value>Feature '{0}' is not available in C# 7.0. Please use language version {1} or greater.</value>
  </data>
  <data name="ERR_FeatureIsExperimental" xml:space="preserve">
    <value>Feature '{0}' is experimental and unsupported; use '/features:{1}' to enable.</value>
  </data>
  <data name="IDS_VersionExperimental" xml:space="preserve">
    <value>'experimental'</value>
  </data>
  <data name="PositionNotWithinTree" xml:space="preserve">
    <value>Position must be within span of the syntax tree.</value>
  </data>
  <data name="SpeculatedSyntaxNodeCannotBelongToCurrentCompilation" xml:space="preserve">
    <value>Syntax node to be speculated cannot belong to a syntax tree from the current compilation.</value>
  </data>
  <data name="ChainingSpeculativeModelIsNotSupported" xml:space="preserve">
    <value>Chaining speculative semantic model is not supported. You should create a speculative model from the non-speculative ParentModel.</value>
  </data>
  <data name="IDS_ToolName" xml:space="preserve">
    <value>Microsoft (R) Visual C# Compiler</value>
  </data>
  <data name="IDS_LogoLine1" xml:space="preserve">
    <value>{0} version {1}</value>
  </data>
  <data name="IDS_LogoLine2" xml:space="preserve">
    <value>Copyright (C) Microsoft Corporation. All rights reserved.</value>
  </data>
  <data name="IDS_LangVersions" xml:space="preserve">
    <value>Supported language versions:</value>
  </data>
  <data name="IDS_CSCHelp" xml:space="preserve">
    <value>
                             Visual C# Compiler Options

                       - OUTPUT FILES -
-out:&lt;file&gt;                   Specify output file name (default: base name of
                              file with main class or first file)
-target:exe                   Build a console executable (default) (Short
                              form: -t:exe)
-target:winexe                Build a Windows executable (Short form:
                              -t:winexe)
-target:library               Build a library (Short form: -t:library)
-target:module                Build a module that can be added to another
                              assembly (Short form: -t:module)
-target:appcontainerexe       Build an Appcontainer executable (Short form:
                              -t:appcontainerexe)
-target:winmdobj              Build a Windows Runtime intermediate file that
                              is consumed by WinMDExp (Short form: -t:winmdobj)
-doc:&lt;file&gt;                   XML Documentation file to generate
-refout:&lt;file&gt;                Reference assembly output to generate
-platform:&lt;string&gt;            Limit which platforms this code can run on: x86,
                              Itanium, x64, arm, arm64, anycpu32bitpreferred, or
                              anycpu. The default is anycpu.

                       - INPUT FILES -
-recurse:&lt;wildcard&gt;           Include all files in the current directory and
                              subdirectories according to the wildcard
                              specifications
-reference:&lt;alias&gt;=&lt;file&gt;     Reference metadata from the specified assembly
                              file using the given alias (Short form: -r)
-reference:&lt;file list&gt;        Reference metadata from the specified assembly
                              files (Short form: -r)
-addmodule:&lt;file list&gt;        Link the specified modules into this assembly
-link:&lt;file list&gt;             Embed metadata from the specified interop
                              assembly files (Short form: -l)
-analyzer:&lt;file list&gt;         Run the analyzers from this assembly
                              (Short form: -a)
-additionalfile:&lt;file list&gt;   Additional files that don't directly affect code
                              generation but may be used by analyzers for producing
                              errors or warnings.
-embed                        Embed all source files in the PDB.
-embed:&lt;file list&gt;            Embed specific files in the PDB.

                       - RESOURCES -
-win32res:&lt;file&gt;              Specify a Win32 resource file (.res)
-win32icon:&lt;file&gt;             Use this icon for the output
-win32manifest:&lt;file&gt;         Specify a Win32 manifest file (.xml)
-nowin32manifest              Do not include the default Win32 manifest
-resource:&lt;resinfo&gt;           Embed the specified resource (Short form: -res)
-linkresource:&lt;resinfo&gt;       Link the specified resource to this assembly
                              (Short form: -linkres) Where the resinfo format
                              is &lt;file&gt;[,&lt;string name&gt;[,public|private]]

                       - CODE GENERATION -
-debug[+|-]                   Emit debugging information
-debug:{full|pdbonly|portable|embedded}
                              Specify debugging type ('full' is default,
                              'portable' is a cross-platform format,
                              'embedded' is a cross-platform format embedded into
                              the target .dll or .exe)
-optimize[+|-]                Enable optimizations (Short form: -o)
-deterministic                Produce a deterministic assembly
                              (including module version GUID and timestamp)
-refonly                      Produce a reference assembly in place of the main output
-instrument:TestCoverage      Produce an assembly instrumented to collect
                              coverage information
-sourcelink:&lt;file&gt;            Source link info to embed into PDB.
 
                       - ERRORS AND WARNINGS -
-warnaserror[+|-]             Report all warnings as errors
-warnaserror[+|-]:&lt;warn list&gt; Report specific warnings as errors
                              (use "nullable" for all nullability warnings)
-warn:&lt;n&gt;                     Set warning level (0 or higher) (Short form: -w)
-nowarn:&lt;warn list&gt;           Disable specific warning messages
                              (use "nullable" for all nullability warnings)
-ruleset:&lt;file&gt;               Specify a ruleset file that disables specific
                              diagnostics.
-errorlog:&lt;file&gt;[,version=&lt;sarif_version&gt;]
                              Specify a file to log all compiler and analyzer
                              diagnostics.
                              sarif_version:{1|2|2.1} Default is 1. 2 and 2.1
                              both mean SARIF version 2.1.0.
-reportanalyzer               Report additional analyzer information, such as
                              execution time.
-skipanalyzers[+|-]           Skip execution of diagnostic analyzers.

                       - LANGUAGE -
-checked[+|-]                 Generate overflow checks
-unsafe[+|-]                  Allow 'unsafe' code
-define:&lt;symbol list&gt;         Define conditional compilation symbol(s) (Short
                              form: -d)
-langversion:?                Display the allowed values for language version
-langversion:&lt;string&gt;         Specify language version such as
                              `latest` (latest version, including minor versions),
                              `default` (same as `latest`),
                              `latestmajor` (latest version, excluding minor versions),
                              `preview` (latest version, including features in unsupported preview),
                              or specific versions like `6` or `7.1`
-nullable[+|-]                Specify nullable context option enable|disable.
-nullable:{enable|disable|warnings|annotations}
                              Specify nullable context option enable|disable|warnings|annotations.

                       - SECURITY -
-delaysign[+|-]               Delay-sign the assembly using only the public
                              portion of the strong name key
-publicsign[+|-]              Public-sign the assembly using only the public
                              portion of the strong name key
-keyfile:&lt;file&gt;               Specify a strong name key file
-keycontainer:&lt;string&gt;        Specify a strong name key container
-highentropyva[+|-]           Enable high-entropy ASLR

                       - MISCELLANEOUS -
@&lt;file&gt;                       Read response file for more options
-help                         Display this usage message (Short form: -?)
-nologo                       Suppress compiler copyright message
-noconfig                     Do not auto include CSC.RSP file
-parallel[+|-]                Concurrent build.
-version                      Display the compiler version number and exit.

                       - ADVANCED -
-baseaddress:&lt;address&gt;        Base address for the library to be built
-checksumalgorithm:&lt;alg&gt;      Specify algorithm for calculating source file
                              checksum stored in PDB. Supported values are:
                              SHA1 or SHA256 (default).
-codepage:&lt;n&gt;                 Specify the codepage to use when opening source
                              files
-utf8output                   Output compiler messages in UTF-8 encoding
-main:&lt;type&gt;                  Specify the type that contains the entry point
                              (ignore all other possible entry points) (Short
                              form: -m)
-fullpaths                    Compiler generates fully qualified paths
-filealign:&lt;n&gt;                Specify the alignment used for output file
                              sections
-pathmap:&lt;K1&gt;=&lt;V1&gt;,&lt;K2&gt;=&lt;V2&gt;,...
                              Specify a mapping for source path names output by
                              the compiler.
-pdb:&lt;file&gt;                   Specify debug information file name (default:
                              output file name with .pdb extension)
-errorendlocation             Output line and column of the end location of
                              each error
-preferreduilang              Specify the preferred output language name.
-nosdkpath                    Disable searching the default SDK path for standard library assemblies.
-nostdlib[+|-]                Do not reference standard library (mscorlib.dll)
-subsystemversion:&lt;string&gt;    Specify subsystem version of this assembly
-lib:&lt;file list&gt;              Specify additional directories to search in for
                              references
-errorreport:&lt;string&gt;         Specify how to handle internal compiler errors:
                              prompt, send, queue, or none. The default is
                              queue.
-appconfig:&lt;file&gt;             Specify an application configuration file
                              containing assembly binding settings
-moduleassemblyname:&lt;string&gt;  Name of the assembly which this module will be
                              a part of
-modulename:&lt;string&gt;          Specify the name of the source module
</value>
    <comment>Visual C# Compiler Options</comment>
  </data>
  <data name="ERR_ComImportWithInitializers" xml:space="preserve">
    <value>'{0}': a class with the ComImport attribute cannot specify field initializers.</value>
  </data>
  <data name="WRN_PdbLocalNameTooLong" xml:space="preserve">
    <value>Local name '{0}' is too long for PDB.  Consider shortening or compiling without /debug.</value>
  </data>
  <data name="WRN_PdbLocalNameTooLong_Title" xml:space="preserve">
    <value>Local name is too long for PDB</value>
  </data>
  <data name="ERR_RetNoObjectRequiredLambda" xml:space="preserve">
    <value>Anonymous function converted to a void returning delegate cannot return a value</value>
  </data>
  <data name="ERR_TaskRetNoObjectRequiredLambda" xml:space="preserve">
    <value>Async lambda expression converted to a 'Task' returning delegate cannot return a value. Did you intend to return 'Task&lt;T&gt;'?</value>
  </data>
  <data name="WRN_AnalyzerCannotBeCreated" xml:space="preserve">
    <value>An instance of analyzer {0} cannot be created from {1} : {2}.</value>
  </data>
  <data name="WRN_AnalyzerCannotBeCreated_Title" xml:space="preserve">
    <value>An analyzer instance cannot be created</value>
  </data>
  <data name="WRN_NoAnalyzerInAssembly" xml:space="preserve">
    <value>The assembly {0} does not contain any analyzers.</value>
  </data>
  <data name="WRN_NoAnalyzerInAssembly_Title" xml:space="preserve">
    <value>Assembly does not contain any analyzers</value>
  </data>
  <data name="WRN_UnableToLoadAnalyzer" xml:space="preserve">
    <value>Unable to load Analyzer assembly {0} : {1}</value>
  </data>
  <data name="WRN_UnableToLoadAnalyzer_Title" xml:space="preserve">
    <value>Unable to load Analyzer assembly</value>
  </data>
  <data name="INF_UnableToLoadSomeTypesInAnalyzer" xml:space="preserve">
    <value>Skipping some types in analyzer assembly {0} due to a ReflectionTypeLoadException : {1}.</value>
  </data>
  <data name="ERR_CantReadRulesetFile" xml:space="preserve">
    <value>Error reading ruleset file {0} - {1}</value>
  </data>
  <data name="ERR_BadPdbData" xml:space="preserve">
    <value>Error reading debug information for '{0}'</value>
  </data>
  <data name="IDS_OperationCausedStackOverflow" xml:space="preserve">
    <value>Operation caused a stack overflow.</value>
  </data>
  <data name="WRN_IdentifierOrNumericLiteralExpected" xml:space="preserve">
    <value>Expected identifier or numeric literal.</value>
  </data>
  <data name="WRN_IdentifierOrNumericLiteralExpected_Title" xml:space="preserve">
    <value>Expected identifier or numeric literal</value>
  </data>
  <data name="ERR_InitializerOnNonAutoProperty" xml:space="preserve">
    <value>Only auto-implemented properties can have initializers.</value>
  </data>
  <data name="ERR_InstancePropertyInitializerInInterface" xml:space="preserve">
    <value>Instance properties in interfaces cannot have initializers.</value>
  </data>
  <data name="ERR_AutoPropertyMustHaveGetAccessor" xml:space="preserve">
    <value>Auto-implemented properties must have get accessors.</value>
  </data>
  <data name="ERR_AutoPropertyMustOverrideSet" xml:space="preserve">
    <value>Auto-implemented properties must override all accessors of the overridden property.</value>
  </data>
  <data name="ERR_InitializerInStructWithoutExplicitConstructor" xml:space="preserve">
    <value>Structs without explicit constructors cannot contain members with initializers.</value>
  </data>
  <data name="ERR_EncodinglessSyntaxTree" xml:space="preserve">
    <value>Cannot emit debug information for a source text without encoding.</value>
  </data>
  <data name="ERR_BlockBodyAndExpressionBody" xml:space="preserve">
    <value>Block bodies and expression bodies cannot both be provided.</value>
  </data>
  <data name="ERR_SwitchFallOut" xml:space="preserve">
    <value>Control cannot fall out of switch from final case label ('{0}')</value>
  </data>
  <data name="ERR_UnexpectedBoundGenericName" xml:space="preserve">
    <value>Type arguments are not allowed in the nameof operator.</value>
  </data>
  <data name="ERR_NullPropagatingOpInExpressionTree" xml:space="preserve">
    <value>An expression tree lambda may not contain a null propagating operator.</value>
  </data>
  <data name="ERR_DictionaryInitializerInExpressionTree" xml:space="preserve">
    <value>An expression tree lambda may not contain a dictionary initializer.</value>
  </data>
  <data name="ERR_ExtensionCollectionElementInitializerInExpressionTree" xml:space="preserve">
    <value>An extension Add method is not supported for a collection initializer in an expression lambda.</value>
  </data>
  <data name="IDS_FeatureNameof" xml:space="preserve">
    <value>nameof operator</value>
  </data>
  <data name="IDS_FeatureDictionaryInitializer" xml:space="preserve">
    <value>dictionary initializer</value>
  </data>
  <data name="ERR_UnclosedExpressionHole" xml:space="preserve">
    <value>Missing close delimiter '}' for interpolated expression started with '{'.</value>
  </data>
  <data name="ERR_SingleLineCommentInExpressionHole" xml:space="preserve">
    <value>A single-line comment may not be used in an interpolated string.</value>
  </data>
  <data name="ERR_InsufficientStack" xml:space="preserve">
    <value>An expression is too long or complex to compile</value>
  </data>
  <data name="ERR_ExpressionHasNoName" xml:space="preserve">
    <value>Expression does not have a name.</value>
  </data>
  <data name="ERR_SubexpressionNotInNameof" xml:space="preserve">
    <value>Sub-expression cannot be used in an argument to nameof.</value>
  </data>
  <data name="ERR_AliasQualifiedNameNotAnExpression" xml:space="preserve">
    <value>An alias-qualified name is not an expression.</value>
  </data>
  <data name="ERR_NameofMethodGroupWithTypeParameters" xml:space="preserve">
    <value>Type parameters are not allowed on a method group as an argument to 'nameof'.</value>
  </data>
  <data name="NoNoneSearchCriteria" xml:space="preserve">
    <value>SearchCriteria is expected.</value>
  </data>
  <data name="ERR_InvalidAssemblyCulture" xml:space="preserve">
    <value>Assembly culture strings may not contain embedded NUL characters.</value>
  </data>
  <data name="IDS_FeatureUsingStatic" xml:space="preserve">
    <value>using static</value>
  </data>
  <data name="IDS_FeatureInterpolatedStrings" xml:space="preserve">
    <value>interpolated strings</value>
  </data>
  <data name="IDS_FeatureAltInterpolatedVerbatimStrings" xml:space="preserve">
    <value>alternative interpolated verbatim strings</value>
  </data>
  <data name="IDS_AwaitInCatchAndFinally" xml:space="preserve">
    <value>await in catch blocks and finally blocks</value>
  </data>
  <data name="IDS_FeatureBinaryLiteral" xml:space="preserve">
    <value>binary literals</value>
  </data>
  <data name="IDS_FeatureDigitSeparator" xml:space="preserve">
    <value>digit separators</value>
  </data>
  <data name="IDS_FeatureLocalFunctions" xml:space="preserve">
    <value>local functions</value>
  </data>
  <data name="ERR_UnescapedCurly" xml:space="preserve">
    <value>A '{0}' character must be escaped (by doubling) in an interpolated string.</value>
  </data>
  <data name="ERR_EscapedCurly" xml:space="preserve">
    <value>A '{0}' character may only be escaped by doubling '{0}{0}' in an interpolated string.</value>
  </data>
  <data name="ERR_TrailingWhitespaceInFormatSpecifier" xml:space="preserve">
    <value>A format specifier may not contain trailing whitespace.</value>
  </data>
  <data name="ERR_EmptyFormatSpecifier" xml:space="preserve">
    <value>Empty format specifier.</value>
  </data>
  <data name="ERR_ErrorInReferencedAssembly" xml:space="preserve">
    <value>There is an error in a referenced assembly '{0}'.</value>
  </data>
  <data name="ERR_ExpressionOrDeclarationExpected" xml:space="preserve">
    <value>Expression or declaration statement expected.</value>
  </data>
  <data name="ERR_NameofExtensionMethod" xml:space="preserve">
    <value>Extension method groups are not allowed as an argument to 'nameof'.</value>
  </data>
  <data name="WRN_AlignmentMagnitude" xml:space="preserve">
    <value>Alignment value {0} has a magnitude greater than {1} and may result in a large formatted string.</value>
  </data>
  <data name="HDN_UnusedExternAlias_Title" xml:space="preserve">
    <value>Unused extern alias</value>
  </data>
  <data name="HDN_UnusedUsingDirective_Title" xml:space="preserve">
    <value>Unnecessary using directive</value>
  </data>
  <data name="INF_UnableToLoadSomeTypesInAnalyzer_Title" xml:space="preserve">
    <value>Skip loading types in analyzer assembly that fail due to a ReflectionTypeLoadException</value>
  </data>
  <data name="WRN_AlignmentMagnitude_Title" xml:space="preserve">
    <value>Alignment value has a magnitude that may result in a large formatted string</value>
  </data>
  <data name="ERR_ConstantStringTooLong" xml:space="preserve">
    <value>Length of String constant resulting from concatenation exceeds System.Int32.MaxValue.  Try splitting the string into multiple constants.</value>
  </data>
  <data name="ERR_TupleTooFewElements" xml:space="preserve">
    <value>Tuple must contain at least two elements.</value>
  </data>
  <data name="ERR_DebugEntryPointNotSourceMethodDefinition" xml:space="preserve">
    <value>Debug entry point must be a definition of a method declared in the current compilation.</value>
  </data>
  <data name="ERR_LoadDirectiveOnlyAllowedInScripts" xml:space="preserve">
    <value>#load is only allowed in scripts</value>
  </data>
  <data name="ERR_PPLoadFollowsToken" xml:space="preserve">
    <value>Cannot use #load after first token in file</value>
  </data>
  <data name="CouldNotFindFile" xml:space="preserve">
    <value>Could not find file.</value>
    <comment>File path referenced in source (#load) could not be resolved.</comment>
  </data>
  <data name="SyntaxTreeFromLoadNoRemoveReplace" xml:space="preserve">
    <value>SyntaxTree resulted from a #load directive and cannot be removed or replaced directly.</value>
  </data>
  <data name="ERR_SourceFileReferencesNotSupported" xml:space="preserve">
    <value>Source file references are not supported.</value>
  </data>
  <data name="ERR_InvalidPathMap" xml:space="preserve">
    <value>The pathmap option was incorrectly formatted.</value>
  </data>
  <data name="ERR_InvalidReal" xml:space="preserve">
    <value>Invalid real literal.</value>
  </data>
  <data name="ERR_AutoPropertyCannotBeRefReturning" xml:space="preserve">
    <value>Auto-implemented properties cannot return by reference</value>
  </data>
  <data name="ERR_RefPropertyMustHaveGetAccessor" xml:space="preserve">
    <value>Properties which return by reference must have a get accessor</value>
  </data>
  <data name="ERR_RefPropertyCannotHaveSetAccessor" xml:space="preserve">
    <value>Properties which return by reference cannot have set accessors</value>
  </data>
  <data name="ERR_CantChangeRefReturnOnOverride" xml:space="preserve">
    <value>'{0}' must match by reference return of overridden member '{1}'</value>
  </data>
  <data name="ERR_CantChangeInitOnlyOnOverride" xml:space="preserve">
    <value>'{0}' must match by init-only of overridden member '{1}'</value>
  </data>
  <data name="ERR_MustNotHaveRefReturn" xml:space="preserve">
    <value>By-reference returns may only be used in methods that return by reference</value>
  </data>
  <data name="ERR_MustHaveRefReturn" xml:space="preserve">
    <value>By-value returns may only be used in methods that return by value</value>
  </data>
  <data name="ERR_RefReturnMustHaveIdentityConversion" xml:space="preserve">
    <value>The return expression must be of type '{0}' because this method returns by reference</value>
  </data>
  <data name="ERR_CloseUnimplementedInterfaceMemberWrongRefReturn" xml:space="preserve">
    <value>'{0}' does not implement interface member '{1}'. '{2}' cannot implement '{1}' because it does not have matching return by reference.</value>
  </data>
  <data name="ERR_CloseUnimplementedInterfaceMemberWrongInitOnly" xml:space="preserve">
    <value>'{0}' does not implement interface member '{1}'. '{2}' cannot implement '{1}'.</value>
  </data>
  <data name="ERR_BadIteratorReturnRef" xml:space="preserve">
    <value>The body of '{0}' cannot be an iterator block because '{0}' returns by reference</value>
  </data>
  <data name="ERR_BadRefReturnExpressionTree" xml:space="preserve">
    <value>Lambda expressions that return by reference cannot be converted to expression trees</value>
  </data>
  <data name="ERR_RefReturningCallInExpressionTree" xml:space="preserve">
    <value>An expression tree lambda may not contain a call to a method, property, or indexer that returns by reference</value>
  </data>
  <data name="ERR_RefReturnLvalueExpected" xml:space="preserve">
    <value>An expression cannot be used in this context because it may not be passed or returned by reference</value>
  </data>
  <data name="ERR_RefReturnNonreturnableLocal" xml:space="preserve">
    <value>Cannot return '{0}' by reference because it was initialized to a value that cannot be returned by reference</value>
  </data>
  <data name="ERR_RefReturnNonreturnableLocal2" xml:space="preserve">
    <value>Cannot return by reference a member of '{0}' because it was initialized to a value that cannot be returned by reference</value>
  </data>
  <data name="ERR_RefReturnReadonlyLocal" xml:space="preserve">
    <value>Cannot return '{0}' by reference because it is read-only</value>
  </data>
  <data name="ERR_RefReturnRangeVariable" xml:space="preserve">
    <value>Cannot return the range variable '{0}' by reference</value>
  </data>
  <data name="ERR_RefReturnReadonlyLocalCause" xml:space="preserve">
    <value>Cannot return '{0}' by reference because it is a '{1}'</value>
  </data>
  <data name="ERR_RefReturnReadonlyLocal2Cause" xml:space="preserve">
    <value>Cannot return fields of '{0}' by reference because it is a '{1}'</value>
  </data>
  <data name="ERR_RefReturnReadonly" xml:space="preserve">
    <value>A readonly field cannot be returned by writable reference</value>
  </data>
  <data name="ERR_RefReturnReadonlyStatic" xml:space="preserve">
    <value>A static readonly field cannot be returned by writable reference</value>
  </data>
  <data name="ERR_RefReturnReadonly2" xml:space="preserve">
    <value>Members of readonly field '{0}' cannot be returned by writable reference</value>
  </data>
  <data name="ERR_RefReturnReadonlyStatic2" xml:space="preserve">
    <value>Fields of static readonly field '{0}' cannot be returned by writable reference</value>
  </data>
  <data name="ERR_RefReturnParameter" xml:space="preserve">
    <value>Cannot return a parameter by reference '{0}' because it is not a ref or out parameter</value>
  </data>
  <data name="ERR_RefReturnParameter2" xml:space="preserve">
    <value>Cannot return by reference a member of parameter '{0}' because it is not a ref or out parameter</value>
  </data>
  <data name="ERR_RefReturnLocal" xml:space="preserve">
    <value>Cannot return local '{0}' by reference because it is not a ref local</value>
  </data>
  <data name="ERR_RefReturnLocal2" xml:space="preserve">
    <value>Cannot return a member of local '{0}' by reference because it is not a ref local</value>
  </data>
  <data name="ERR_RefReturnStructThis" xml:space="preserve">
    <value>Struct members cannot return 'this' or other instance members by reference</value>
  </data>
  <data name="ERR_EscapeOther" xml:space="preserve">
    <value>Expression cannot be used in this context because it may indirectly expose variables outside of their declaration scope</value>
  </data>
  <data name="ERR_EscapeLocal" xml:space="preserve">
    <value>Cannot use local '{0}' in this context because it may expose referenced variables outside of their declaration scope</value>
  </data>
  <data name="ERR_EscapeCall" xml:space="preserve">
    <value>Cannot use a result of '{0}' in this context because it may expose variables referenced by parameter '{1}' outside of their declaration scope</value>
  </data>
  <data name="ERR_EscapeCall2" xml:space="preserve">
    <value>Cannot use a member of result of '{0}' in this context because it may expose variables referenced by parameter '{1}' outside of their declaration scope</value>
  </data>
  <data name="ERR_CallArgMixing" xml:space="preserve">
    <value>This combination of arguments to '{0}' is disallowed because it may expose variables referenced by parameter '{1}' outside of their declaration scope</value>
  </data>
  <data name="ERR_MismatchedRefEscapeInTernary" xml:space="preserve">
    <value>Branches of a ref conditional operator cannot refer to variables with incompatible declaration scopes</value>
  </data>
  <data name="ERR_EscapeStackAlloc" xml:space="preserve">
    <value>A result of a stackalloc expression of type '{0}' cannot be used in this context because it may be exposed outside of the containing method</value>
  </data>
  <data name="ERR_InitializeByValueVariableWithReference" xml:space="preserve">
    <value>Cannot initialize a by-value variable with a reference</value>
  </data>
  <data name="ERR_InitializeByReferenceVariableWithValue" xml:space="preserve">
    <value>Cannot initialize a by-reference variable with a value</value>
  </data>
  <data name="ERR_RefAssignmentMustHaveIdentityConversion" xml:space="preserve">
    <value>The expression must be of type '{0}' because it is being assigned by reference</value>
  </data>
  <data name="ERR_ByReferenceVariableMustBeInitialized" xml:space="preserve">
    <value>A declaration of a by-reference variable must have an initializer</value>
  </data>
  <data name="ERR_AnonDelegateCantUseLocal" xml:space="preserve">
    <value>Cannot use ref local '{0}' inside an anonymous method, lambda expression, or query expression</value>
  </data>
  <data name="ERR_BadIteratorLocalType" xml:space="preserve">
    <value>Iterators cannot have by-reference locals</value>
  </data>
  <data name="ERR_BadAsyncLocalType" xml:space="preserve">
    <value>Async methods cannot have by-reference locals</value>
  </data>
  <data name="ERR_RefReturningCallAndAwait" xml:space="preserve">
    <value>'await' cannot be used in an expression containing a call to '{0}' because it returns by reference</value>
  </data>
  <data name="ERR_RefConditionalAndAwait" xml:space="preserve">
    <value>'await' cannot be used in an expression containing a ref conditional operator</value>
  </data>
  <data name="ERR_RefConditionalNeedsTwoRefs" xml:space="preserve">
    <value>Both conditional operator values must be ref values or neither may be a ref value</value>
  </data>
  <data name="ERR_RefConditionalDifferentTypes" xml:space="preserve">
    <value>The expression must be of type '{0}' to match the alternative ref value</value>
  </data>
  <data name="ERR_ExpressionTreeContainsLocalFunction" xml:space="preserve">
    <value>An expression tree may not contain a reference to a local function</value>
  </data>
  <data name="ERR_DynamicLocalFunctionParamsParameter" xml:space="preserve">
    <value>Cannot pass argument with dynamic type to params parameter '{0}' of local function '{1}'.</value>
  </data>
  <data name="SyntaxTreeIsNotASubmission" xml:space="preserve">
    <value>Syntax tree should be created from a submission.</value>
  </data>
  <data name="ERR_TooManyUserStrings" xml:space="preserve">
    <value>Combined length of user strings used by the program exceeds allowed limit. Try to decrease use of string literals.</value>
  </data>
  <data name="ERR_PatternNullableType" xml:space="preserve">
    <value>It is not legal to use nullable type '{0}?' in a pattern; use the underlying type '{0}' instead.</value>
  </data>
  <data name="ERR_IsNullableType" xml:space="preserve">
    <value>It is not legal to use nullable reference type '{0}?' in an is-type expression; use the underlying type '{0}' instead.</value>
  </data>
  <data name="ERR_AsNullableType" xml:space="preserve">
    <value>It is not legal to use nullable reference type '{0}?' in an as expression; use the underlying type '{0}' instead.</value>
  </data>
  <data name="ERR_BadPatternExpression" xml:space="preserve">
    <value>Invalid operand for pattern match; value required, but found '{0}'.</value>
  </data>
  <data name="ERR_PeWritingFailure" xml:space="preserve">
    <value>An error occurred while writing the output file: {0}.</value>
  </data>
  <data name="ERR_TupleDuplicateElementName" xml:space="preserve">
    <value>Tuple element names must be unique.</value>
  </data>
  <data name="ERR_TupleReservedElementName" xml:space="preserve">
    <value>Tuple element name '{0}' is only allowed at position {1}.</value>
  </data>
  <data name="ERR_TupleReservedElementNameAnyPosition" xml:space="preserve">
    <value>Tuple element name '{0}' is disallowed at any position.</value>
  </data>
  <data name="ERR_PredefinedTypeMemberNotFoundInAssembly" xml:space="preserve">
    <value>Member '{0}' was not found on type '{1}' from assembly '{2}'.</value>
  </data>
  <data name="IDS_FeatureTuples" xml:space="preserve">
    <value>tuples</value>
  </data>
  <data name="ERR_MissingDeconstruct" xml:space="preserve">
    <value>No suitable 'Deconstruct' instance or extension method was found for type '{0}', with {1} out parameters and a void return type.</value>
  </data>
  <data name="ERR_DeconstructRequiresExpression" xml:space="preserve">
    <value>Deconstruct assignment requires an expression with a type on the right-hand-side.</value>
  </data>
  <data name="ERR_SwitchExpressionValueExpected" xml:space="preserve">
    <value>The switch expression must be a value; found '{0}'.</value>
  </data>
  <data name="ERR_SwitchCaseSubsumed" xml:space="preserve">
    <value>The switch case is unreachable. It has already been handled by a previous case or it is impossible to match.</value>
  </data>
  <data name="ERR_StdInOptionProvidedButConsoleInputIsNotRedirected" xml:space="preserve">
    <value>stdin argument '-' is specified, but input has not been redirected from the standard input stream.</value>
  </data>
  <data name="ERR_SwitchArmSubsumed" xml:space="preserve">
    <value>The pattern is unreachable. It has already been handled by a previous arm of the switch expression or it is impossible to match.</value>
  </data>
  <data name="ERR_PatternWrongType" xml:space="preserve">
    <value>An expression of type '{0}' cannot be handled by a pattern of type '{1}'.</value>
  </data>
  <data name="ERR_ConstantPatternVsOpenType" xml:space="preserve">
    <value>An expression of type '{0}' cannot be handled by a pattern of type '{1}'. Please use language version '{2}' or greater to match an open type with a constant pattern.</value>
  </data>
  <data name="WRN_AttributeIgnoredWhenPublicSigning" xml:space="preserve">
    <value>Attribute '{0}' is ignored when public signing is specified.</value>
  </data>
  <data name="WRN_AttributeIgnoredWhenPublicSigning_Title" xml:space="preserve">
    <value>Attribute is ignored when public signing is specified.</value>
  </data>
  <data name="ERR_OptionMustBeAbsolutePath" xml:space="preserve">
    <value>Option '{0}' must be an absolute path.</value>
  </data>
  <data name="ERR_ConversionNotTupleCompatible" xml:space="preserve">
    <value>Tuple with {0} elements cannot be converted to type '{1}'.</value>
  </data>
  <data name="IDS_FeatureOutVar" xml:space="preserve">
    <value>out variable declaration</value>
  </data>
  <data name="ERR_ImplicitlyTypedOutVariableUsedInTheSameArgumentList" xml:space="preserve">
    <value>Reference to an implicitly-typed out variable '{0}' is not permitted in the same argument list.</value>
  </data>
  <data name="ERR_TypeInferenceFailedForImplicitlyTypedOutVariable" xml:space="preserve">
    <value>Cannot infer the type of implicitly-typed out variable '{0}'.</value>
  </data>
  <data name="ERR_TypeInferenceFailedForImplicitlyTypedDeconstructionVariable" xml:space="preserve">
    <value>Cannot infer the type of implicitly-typed deconstruction variable '{0}'.</value>
  </data>
  <data name="ERR_DiscardTypeInferenceFailed" xml:space="preserve">
    <value>Cannot infer the type of implicitly-typed discard.</value>
  </data>
  <data name="ERR_DeconstructWrongCardinality" xml:space="preserve">
    <value>Cannot deconstruct a tuple of '{0}' elements into '{1}' variables.</value>
  </data>
  <data name="ERR_CannotDeconstructDynamic" xml:space="preserve">
    <value>Cannot deconstruct dynamic objects.</value>
  </data>
  <data name="ERR_DeconstructTooFewElements" xml:space="preserve">
    <value>Deconstruction must contain at least two variables.</value>
  </data>
  <data name="WRN_TupleLiteralNameMismatch" xml:space="preserve">
    <value>The tuple element name '{0}' is ignored because a different name or no name is specified by the target type '{1}'.</value>
  </data>
  <data name="WRN_TupleLiteralNameMismatch_Title" xml:space="preserve">
    <value>The tuple element name is ignored because a different name or no name is specified by the assignment target.</value>
  </data>
  <data name="WRN_TupleBinopLiteralNameMismatch" xml:space="preserve">
    <value>The tuple element name '{0}' is ignored because a different name or no name is specified on the other side of the tuple == or != operator.</value>
  </data>
  <data name="WRN_TupleBinopLiteralNameMismatch_Title" xml:space="preserve">
    <value>The tuple element name is ignored because a different name or no name is specified on the other side of the tuple == or != operator.</value>
  </data>
  <data name="ERR_PredefinedValueTupleTypeMustBeStruct" xml:space="preserve">
    <value>Predefined type '{0}' must be a struct.</value>
  </data>
  <data name="ERR_NewWithTupleTypeSyntax" xml:space="preserve">
    <value>'new' cannot be used with tuple type. Use a tuple literal expression instead.</value>
  </data>
  <data name="ERR_DeconstructionVarFormDisallowsSpecificType" xml:space="preserve">
    <value>Deconstruction 'var (...)' form disallows a specific type for 'var'.</value>
  </data>
  <data name="ERR_TupleElementNamesAttributeMissing" xml:space="preserve">
    <value>Cannot define a class or member that utilizes tuples because the compiler required type '{0}' cannot be found. Are you missing a reference?</value>
  </data>
  <data name="ERR_ExplicitTupleElementNamesAttribute" xml:space="preserve">
    <value>Cannot reference 'System.Runtime.CompilerServices.TupleElementNamesAttribute' explicitly. Use the tuple syntax to define tuple names.</value>
  </data>
  <data name="ERR_ExpressionTreeContainsOutVariable" xml:space="preserve">
    <value>An expression tree may not contain an out argument variable declaration.</value>
  </data>
  <data name="ERR_ExpressionTreeContainsDiscard" xml:space="preserve">
    <value>An expression tree may not contain a discard.</value>
  </data>
  <data name="ERR_ExpressionTreeContainsIsMatch" xml:space="preserve">
    <value>An expression tree may not contain an 'is' pattern-matching operator.</value>
  </data>
  <data name="ERR_ExpressionTreeContainsTupleLiteral" xml:space="preserve">
    <value>An expression tree may not contain a tuple literal.</value>
  </data>
  <data name="ERR_ExpressionTreeContainsTupleConversion" xml:space="preserve">
    <value>An expression tree may not contain a tuple conversion.</value>
  </data>
  <data name="ERR_SourceLinkRequiresPdb" xml:space="preserve">
    <value>/sourcelink switch is only supported when emitting PDB.</value>
  </data>
  <data name="ERR_CannotEmbedWithoutPdb" xml:space="preserve">
    <value>/embed switch is only supported when emitting a PDB.</value>
  </data>
  <data name="ERR_InvalidInstrumentationKind" xml:space="preserve">
    <value>Invalid instrumentation kind: {0}</value>
  </data>
  <data name="ERR_InvalidHashAlgorithmName" xml:space="preserve">
    <value>Invalid hash algorithm name: '{0}'</value>
  </data>
  <data name="ERR_VarInvocationLvalueReserved" xml:space="preserve">
    <value>The syntax 'var (...)' as an lvalue is reserved.</value>
  </data>
  <data name="ERR_SemiOrLBraceOrArrowExpected" xml:space="preserve">
    <value>{ or ; or =&gt; expected</value>
  </data>
  <data name="ERR_ThrowMisplaced" xml:space="preserve">
    <value>A throw expression is not allowed in this context.</value>
  </data>
  <data name="ERR_MixedDeconstructionUnsupported" xml:space="preserve">
    <value>A deconstruction cannot mix declarations and expressions on the left-hand-side.</value>
  </data>
  <data name="ERR_DeclarationExpressionNotPermitted" xml:space="preserve">
    <value>A declaration is not allowed in this context.</value>
  </data>
  <data name="ERR_MustDeclareForeachIteration" xml:space="preserve">
    <value>A foreach loop must declare its iteration variables.</value>
  </data>
  <data name="ERR_TupleElementNamesInDeconstruction" xml:space="preserve">
    <value>Tuple element names are not permitted on the left of a deconstruction.</value>
  </data>
  <data name="ERR_PossibleBadNegCast" xml:space="preserve">
    <value>To cast a negative value, you must enclose the value in parentheses.</value>
  </data>
  <data name="ERR_ExpressionTreeContainsThrowExpression" xml:space="preserve">
    <value>An expression tree may not contain a throw-expression.</value>
  </data>
  <data name="ERR_ExpressionTreeContainsWithExpression" xml:space="preserve">
    <value>An expression tree may not contain a with-expression.</value>
  </data>
  <data name="ERR_BadAssemblyName" xml:space="preserve">
    <value>Invalid assembly name: {0}</value>
  </data>
  <data name="ERR_BadAsyncMethodBuilderTaskProperty" xml:space="preserve">
    <value>For type '{0}' to be used as an AsyncMethodBuilder for type '{1}', its Task property should return type '{1}' instead of type '{2}'.</value>
  </data>
  <data name="ERR_AttributesInLocalFuncDecl" xml:space="preserve">
    <value>Attributes are not allowed on local function parameters or type parameters</value>
  </data>
  <data name="ERR_TypeForwardedToMultipleAssemblies" xml:space="preserve">
    <value>Module '{0}' in assembly '{1}' is forwarding the type '{2}' to multiple assemblies: '{3}' and '{4}'.</value>
  </data>
  <data name="ERR_PatternDynamicType" xml:space="preserve">
    <value>It is not legal to use the type 'dynamic' in a pattern.</value>
  </data>
  <data name="ERR_BadDocumentationMode" xml:space="preserve">
    <value>Provided documentation mode is unsupported or invalid: '{0}'.</value>
  </data>
  <data name="ERR_BadSourceCodeKind" xml:space="preserve">
    <value>Provided source code kind is unsupported or invalid: '{0}'</value>
  </data>
  <data name="ERR_BadLanguageVersion" xml:space="preserve">
    <value>Provided language version is unsupported or invalid: '{0}'.</value>
  </data>
  <data name="ERR_InvalidPreprocessingSymbol" xml:space="preserve">
    <value>Invalid name for a preprocessing symbol; '{0}' is not a valid identifier</value>
  </data>
  <data name="ERR_FeatureNotAvailableInVersion7_1" xml:space="preserve">
    <value>Feature '{0}' is not available in C# 7.1. Please use language version {1} or greater.</value>
  </data>
  <data name="ERR_FeatureNotAvailableInVersion7_2" xml:space="preserve">
    <value>Feature '{0}' is not available in C# 7.2. Please use language version {1} or greater.</value>
  </data>
  <data name="ERR_FeatureNotAvailableInVersion7_3" xml:space="preserve">
    <value>Feature '{0}' is not available in C# 7.3. Please use language version {1} or greater.</value>
  </data>
  <data name="ERR_FeatureNotAvailableInVersion8" xml:space="preserve">
    <value>Feature '{0}' is not available in C# 8.0. Please use language version {1} or greater.</value>
  </data>
  <data name="ERR_LanguageVersionCannotHaveLeadingZeroes" xml:space="preserve">
    <value>Specified language version '{0}' cannot have leading zeroes</value>
  </data>
  <data name="ERR_VoidAssignment" xml:space="preserve">
    <value>A value of type 'void' may not be assigned.</value>
  </data>
  <data name="WRN_Experimental" xml:space="preserve">
    <value>'{0}' is for evaluation purposes only and is subject to change or removal in future updates.</value>
  </data>
  <data name="WRN_Experimental_Title" xml:space="preserve">
    <value>Type is for evaluation purposes only and is subject to change or removal in future updates.</value>
  </data>
  <data name="ERR_CompilerAndLanguageVersion" xml:space="preserve">
    <value>Compiler version: '{0}'. Language version: {1}.</value>
  </data>
  <data name="IDS_FeatureAsyncMain" xml:space="preserve">
    <value>async main</value>
  </data>
  <data name="ERR_TupleInferredNamesNotAvailable" xml:space="preserve">
    <value>Tuple element name '{0}' is inferred. Please use language version {1} or greater to access an element by its inferred name.</value>
  </data>
  <data name="ERR_AltInterpolatedVerbatimStringsNotAvailable" xml:space="preserve">
    <value>To use '@$' instead of '$@' for an interpolated verbatim string, please use language version '{0}' or greater.</value>
  </data>
  <data name="WRN_AttributesOnBackingFieldsNotAvailable" xml:space="preserve">
    <value>Field-targeted attributes on auto-properties are not supported in language version {0}. Please use language version {1} or greater.</value>
  </data>
  <data name="WRN_AttributesOnBackingFieldsNotAvailable_Title" xml:space="preserve">
    <value>Field-targeted attributes on auto-properties are not supported in this version of the language.</value>
  </data>
  <data name="ERR_VoidInTuple" xml:space="preserve">
    <value>A tuple may not contain a value of type 'void'.</value>
  </data>
  <data name="IDS_FeatureNullableReferenceTypes" xml:space="preserve">
    <value>nullable reference types</value>
  </data>
  <data name="IDS_FeaturePragmaWarningEnable" xml:space="preserve">
    <value>warning action enable</value>
  </data>
  <data name="WRN_ConvertingNullableToNonNullable" xml:space="preserve">
    <value>Converting null literal or possible null value to non-nullable type.</value>
  </data>
  <data name="WRN_ConvertingNullableToNonNullable_Title" xml:space="preserve">
    <value>Converting null literal or possible null value to non-nullable type.</value>
  </data>
  <data name="WRN_NullReferenceAssignment" xml:space="preserve">
    <value>Possible null reference assignment.</value>
  </data>
  <data name="WRN_NullReferenceAssignment_Title" xml:space="preserve">
    <value>Possible null reference assignment.</value>
  </data>
  <data name="WRN_NullReferenceReceiver" xml:space="preserve">
    <value>Dereference of a possibly null reference.</value>
  </data>
  <data name="WRN_NullReferenceReceiver_Title" xml:space="preserve">
    <value>Dereference of a possibly null reference.</value>
  </data>
  <data name="WRN_NullReferenceReturn" xml:space="preserve">
    <value>Possible null reference return.</value>
  </data>
  <data name="WRN_NullReferenceReturn_Title" xml:space="preserve">
    <value>Possible null reference return.</value>
  </data>
  <data name="WRN_NullReferenceArgument" xml:space="preserve">
    <value>Possible null reference argument for parameter '{0}' in '{1}'.</value>
  </data>
  <data name="WRN_NullReferenceArgument_Title" xml:space="preserve">
    <value>Possible null reference argument.</value>
  </data>
  <data name="WRN_ThrowPossibleNull" xml:space="preserve">
    <value>Thrown value may be null.</value>
  </data>
  <data name="WRN_ThrowPossibleNull_Title" xml:space="preserve">
    <value>Thrown value may be null.</value>
  </data>
  <data name="WRN_UnboxPossibleNull" xml:space="preserve">
    <value>Unboxing a possibly null value.</value>
  </data>
  <data name="WRN_UnboxPossibleNull_Title" xml:space="preserve">
    <value>Unboxing a possibly null value.</value>
  </data>
  <data name="WRN_NullabilityMismatchInTypeOnOverride" xml:space="preserve">
    <value>Nullability of reference types in type doesn't match overridden member.</value>
  </data>
  <data name="WRN_NullabilityMismatchInTypeOnOverride_Title" xml:space="preserve">
    <value>Nullability of reference types in type doesn't match overridden member.</value>
  </data>
  <data name="WRN_NullabilityMismatchInReturnTypeOnOverride" xml:space="preserve">
    <value>Nullability of reference types in return type doesn't match overridden member.</value>
  </data>
  <data name="WRN_NullabilityMismatchInReturnTypeOnOverride_Title" xml:space="preserve">
    <value>Nullability of reference types in return type doesn't match overridden member.</value>
  </data>
  <data name="WRN_TopLevelNullabilityMismatchInReturnTypeOnOverride" xml:space="preserve">
    <value>Nullability of return type doesn't match overridden member (possibly because of nullability attributes).</value>
  </data>
  <data name="WRN_TopLevelNullabilityMismatchInReturnTypeOnOverride_Title" xml:space="preserve">
    <value>Nullability of return type doesn't match overridden member (possibly because of nullability attributes).</value>
  </data>
  <data name="WRN_NullabilityMismatchInParameterTypeOnOverride" xml:space="preserve">
    <value>Nullability of reference types in type of parameter '{0}' doesn't match overridden member.</value>
  </data>
  <data name="WRN_NullabilityMismatchInParameterTypeOnOverride_Title" xml:space="preserve">
    <value>Nullability of reference types in type of parameter doesn't match overridden member.</value>
  </data>
  <data name="WRN_TopLevelNullabilityMismatchInParameterTypeOnOverride" xml:space="preserve">
    <value>Nullability of type of parameter '{0}' doesn't match overridden member (possibly because of nullability attributes).</value>
  </data>
  <data name="WRN_TopLevelNullabilityMismatchInParameterTypeOnOverride_Title" xml:space="preserve">
    <value>Nullability of type of parameter doesn't match overridden member (possibly because of nullability attributes).</value>
  </data>
  <data name="WRN_NullabilityMismatchInParameterTypeOnPartial" xml:space="preserve">
    <value>Nullability of reference types in type of parameter '{0}' doesn't match partial method declaration.</value>
  </data>
  <data name="WRN_NullabilityMismatchInParameterTypeOnPartial_Title" xml:space="preserve">
    <value>Nullability of reference types in type of parameter doesn't match partial method declaration.</value>
  </data>
  <data name="WRN_NullabilityMismatchInReturnTypeOnPartial" xml:space="preserve">
    <value>Nullability of reference types in return type doesn't match partial method declaration.</value>
  </data>
  <data name="WRN_NullabilityMismatchInReturnTypeOnPartial_Title" xml:space="preserve">
    <value>Nullability of reference types in return type doesn't match partial method declaration.</value>
  </data>
  <data name="WRN_NullabilityMismatchInTypeOnImplicitImplementation" xml:space="preserve">
    <value>Nullability of reference types in type of '{0}' doesn't match implicitly implemented member '{1}'.</value>
  </data>
  <data name="WRN_NullabilityMismatchInTypeOnImplicitImplementation_Title" xml:space="preserve">
    <value>Nullability of reference types in type doesn't match implicitly implemented member.</value>
  </data>
  <data name="WRN_NullabilityMismatchInReturnTypeOnImplicitImplementation" xml:space="preserve">
    <value>Nullability of reference types in return type of '{0}' doesn't match implicitly implemented member '{1}'.</value>
  </data>
  <data name="WRN_NullabilityMismatchInReturnTypeOnImplicitImplementation_Title" xml:space="preserve">
    <value>Nullability of reference types in return type doesn't match implicitly implemented member.</value>
  </data>
  <data name="WRN_NullabilityMismatchInParameterTypeOnImplicitImplementation" xml:space="preserve">
    <value>Nullability of reference types in type of parameter '{0}' of '{1}' doesn't match implicitly implemented member '{2}'.</value>
  </data>
  <data name="WRN_NullabilityMismatchInParameterTypeOnImplicitImplementation_Title" xml:space="preserve">
    <value>Nullability of reference types in type of parameter doesn't match implicitly implemented member.</value>
  </data>
  <data name="WRN_TopLevelNullabilityMismatchInReturnTypeOnImplicitImplementation" xml:space="preserve">
    <value>Nullability of reference types in return type of '{0}' doesn't match implicitly implemented member '{1}' (possibly because of nullability attributes).</value>
  </data>
  <data name="WRN_TopLevelNullabilityMismatchInReturnTypeOnImplicitImplementation_Title" xml:space="preserve">
    <value>Nullability of reference types in return type doesn't match implicitly implemented member (possibly because of nullability attributes).</value>
  </data>
  <data name="WRN_TopLevelNullabilityMismatchInParameterTypeOnImplicitImplementation" xml:space="preserve">
    <value>Nullability of reference types in type of parameter '{0}' of '{1}' doesn't match implicitly implemented member '{2}' (possibly because of nullability attributes).</value>
  </data>
  <data name="WRN_TopLevelNullabilityMismatchInParameterTypeOnImplicitImplementation_Title" xml:space="preserve">
    <value>Nullability of reference types in type of parameter doesn't match implicitly implemented member (possibly because of nullability attributes).</value>
  </data>
  <data name="WRN_NullabilityMismatchInTypeOnExplicitImplementation" xml:space="preserve">
    <value>Nullability of reference types in type doesn't match implemented member '{0}'.</value>
  </data>
  <data name="WRN_NullabilityMismatchInTypeOnExplicitImplementation_Title" xml:space="preserve">
    <value>Nullability of reference types in type doesn't match implemented member.</value>
  </data>
  <data name="WRN_NullabilityMismatchInReturnTypeOnExplicitImplementation" xml:space="preserve">
    <value>Nullability of reference types in return type doesn't match implemented member '{0}'.</value>
  </data>
  <data name="WRN_NullabilityMismatchInReturnTypeOnExplicitImplementation_Title" xml:space="preserve">
    <value>Nullability of reference types in return type doesn't match implemented member.</value>
  </data>
  <data name="WRN_NullabilityMismatchInParameterTypeOnExplicitImplementation" xml:space="preserve">
    <value>Nullability of reference types in type of parameter '{0}' doesn't match implemented member '{1}'.</value>
  </data>
  <data name="WRN_NullabilityMismatchInParameterTypeOnExplicitImplementation_Title" xml:space="preserve">
    <value>Nullability of reference types in type of parameter doesn't match implemented member.</value>
  </data>
  <data name="WRN_TopLevelNullabilityMismatchInReturnTypeOnExplicitImplementation" xml:space="preserve">
    <value>Nullability of reference types in return type doesn't match implemented member '{0}' (possibly because of nullability attributes).</value>
  </data>
  <data name="WRN_TopLevelNullabilityMismatchInReturnTypeOnExplicitImplementation_Title" xml:space="preserve">
    <value>Nullability of reference types in return type doesn't match implemented member (possibly because of nullability attributes).</value>
  </data>
  <data name="WRN_TopLevelNullabilityMismatchInParameterTypeOnExplicitImplementation" xml:space="preserve">
    <value>Nullability of reference types in type of parameter '{0}' doesn't match implemented member '{1}' (possibly because of nullability attributes).</value>
  </data>
  <data name="WRN_TopLevelNullabilityMismatchInParameterTypeOnExplicitImplementation_Title" xml:space="preserve">
    <value>Nullability of reference types in type of parameter doesn't match implemented member (possibly because of nullability attributes).</value>
  </data>
  <data name="WRN_UninitializedNonNullableField" xml:space="preserve">
    <value>Non-nullable {0} '{1}' must contain a non-null value when exiting constructor. Consider declaring the {0} as nullable.</value>
  </data>
  <data name="WRN_UninitializedNonNullableField_Title" xml:space="preserve">
    <value>Non-nullable field must contain a non-null value when exiting constructor. Consider declaring as nullable.</value>
  </data>
  <data name="WRN_NullabilityMismatchInAssignment" xml:space="preserve">
    <value>Nullability of reference types in value of type '{0}' doesn't match target type '{1}'.</value>
  </data>
  <data name="WRN_NullabilityMismatchInAssignment_Title" xml:space="preserve">
    <value>Nullability of reference types in value doesn't match target type.</value>
  </data>
  <data name="WRN_ImplicitCopyInReadOnlyMember" xml:space="preserve">
    <value>Call to non-readonly member '{0}' from a 'readonly' member results in an implicit copy of '{1}'.</value>
  </data>
  <data name="WRN_ImplicitCopyInReadOnlyMember_Title" xml:space="preserve">
    <value>Call to non-readonly member from a 'readonly' member results in an implicit copy.</value>
  </data>
  <data name="ERR_StaticMemberCantBeReadOnly" xml:space="preserve">
    <value>Static member '{0}' cannot be marked 'readonly'.</value>
  </data>
  <data name="ERR_AutoSetterCantBeReadOnly" xml:space="preserve">
    <value>Auto-implemented 'set' accessor '{0}' cannot be marked 'readonly'.</value>
  </data>
  <data name="ERR_AutoPropertyWithSetterCantBeReadOnly" xml:space="preserve">
    <value>Auto-implemented property '{0}' cannot be marked 'readonly' because it has a 'set' accessor.</value>
  </data>
  <data name="ERR_InvalidPropertyReadOnlyMods" xml:space="preserve">
    <value>Cannot specify 'readonly' modifiers on both property or indexer '{0}' and its accessor. Remove one of them.</value>
  </data>
  <data name="ERR_DuplicatePropertyReadOnlyMods" xml:space="preserve">
    <value>Cannot specify 'readonly' modifiers on both accessors of property or indexer '{0}'. Instead, put a 'readonly' modifier on the property itself.</value>
  </data>
  <data name="ERR_FieldLikeEventCantBeReadOnly" xml:space="preserve">
    <value>Field-like event '{0}' cannot be 'readonly'.</value>
  </data>
  <data name="ERR_PartialMethodReadOnlyDifference" xml:space="preserve">
    <value>Both partial method declarations must be readonly or neither may be readonly</value>
  </data>
  <data name="ERR_ReadOnlyModMissingAccessor" xml:space="preserve">
    <value>'{0}': 'readonly' can only be used on accessors if the property or indexer has both a get and a set accessor</value>
  </data>
  <data name="WRN_NullabilityMismatchInArgument" xml:space="preserve">
    <value>Argument of type '{0}' cannot be used for parameter '{2}' of type '{1}' in '{3}' due to differences in the nullability of reference types.</value>
  </data>
  <data name="WRN_NullabilityMismatchInArgument_Title" xml:space="preserve">
    <value>Argument cannot be used for parameter due to differences in the nullability of reference types.</value>
  </data>
  <data name="WRN_NullabilityMismatchInArgumentForOutput" xml:space="preserve">
    <value>Argument of type '{0}' cannot be used as an output of type '{1}' for parameter '{2}' in '{3}' due to differences in the nullability of reference types.</value>
  </data>
  <data name="WRN_NullabilityMismatchInArgumentForOutput_Title" xml:space="preserve">
    <value>Argument cannot be used as an output for parameter due to differences in the nullability of reference types.</value>
  </data>
  <data name="WRN_DisallowNullAttributeForbidsMaybeNullAssignment" xml:space="preserve">
    <value>A possible null value may not be used for a type marked with [NotNull] or [DisallowNull]</value>
  </data>
  <data name="WRN_DisallowNullAttributeForbidsMaybeNullAssignment_Title" xml:space="preserve">
    <value>A possible null value may not be used for a type marked with [NotNull] or [DisallowNull]</value>
  </data>
  <data name="WRN_ParameterConditionallyDisallowsNull" xml:space="preserve">
    <value>Parameter '{0}' must have a non-null value when exiting with '{1}'.</value>
  </data>
  <data name="WRN_ParameterConditionallyDisallowsNull_Title" xml:space="preserve">
    <value>Parameter must have a non-null value when exiting in some condition.</value>
  </data>
  <data name="WRN_ParameterDisallowsNull" xml:space="preserve">
    <value>Parameter '{0}' must have a non-null value when exiting.</value>
  </data>
  <data name="WRN_ParameterDisallowsNull_Title" xml:space="preserve">
    <value>Parameter must have a non-null value when exiting.</value>
  </data>
  <data name="WRN_MemberNotNull" xml:space="preserve">
    <value>Member '{0}' must have a non-null value when exiting.</value>
  </data>
  <data name="WRN_MemberNotNull_Title" xml:space="preserve">
    <value>Member must have a non-null value when exiting.</value>
  </data>
  <data name="WRN_MemberNotNullBadMember" xml:space="preserve">
    <value>Member '{0}' cannot be used in this attribute.</value>
  </data>
  <data name="WRN_MemberNotNullBadMember_Title" xml:space="preserve">
    <value>Member cannot be used in this attribute.</value>
  </data>
  <data name="WRN_MemberNotNullWhen" xml:space="preserve">
    <value>Member '{0}' must have a non-null value when exiting with '{1}'.</value>
  </data>
  <data name="WRN_MemberNotNullWhen_Title" xml:space="preserve">
    <value>Member must have a non-null value when exiting in some condition.</value>
  </data>
  <data name="WRN_ShouldNotReturn" xml:space="preserve">
    <value>A method marked [DoesNotReturn] should not return.</value>
  </data>
  <data name="WRN_ShouldNotReturn_Title" xml:space="preserve">
    <value>A method marked [DoesNotReturn] should not return.</value>
  </data>
  <data name="WRN_DoesNotReturnMismatch" xml:space="preserve">
    <value>Method '{0}' lacks `[DoesNotReturn]` annotation to match implemented or overridden member.</value>
  </data>
  <data name="WRN_DoesNotReturnMismatch_Title" xml:space="preserve">
    <value>Method lacks `[DoesNotReturn]` annotation to match implemented or overridden member.</value>
  </data>
  <data name="WRN_NullabilityMismatchInReturnTypeOfTargetDelegate" xml:space="preserve">
    <value>Nullability of reference types in return type of '{0}' doesn't match the target delegate '{1}' (possibly because of nullability attributes).</value>
  </data>
  <data name="WRN_NullabilityMismatchInReturnTypeOfTargetDelegate_Title" xml:space="preserve">
    <value>Nullability of reference types in return type doesn't match the target delegate (possibly because of nullability attributes).</value>
  </data>
  <data name="WRN_NullabilityMismatchInParameterTypeOfTargetDelegate" xml:space="preserve">
    <value>Nullability of reference types in type of parameter '{0}' of '{1}' doesn't match the target delegate '{2}' (possibly because of nullability attributes).</value>
  </data>
  <data name="WRN_NullabilityMismatchInParameterTypeOfTargetDelegate_Title" xml:space="preserve">
    <value>Nullability of reference types in type of parameter doesn't match the target delegate (possibly because of nullability attributes).</value>
  </data>
  <data name="WRN_NullAsNonNullable" xml:space="preserve">
    <value>Cannot convert null literal to non-nullable reference type.</value>
  </data>
  <data name="WRN_NullAsNonNullable_Title" xml:space="preserve">
    <value>Cannot convert null literal to non-nullable reference type.</value>
  </data>
  <data name="ERR_AnnotationDisallowedInObjectCreation" xml:space="preserve">
    <value>Cannot use a nullable reference type in object creation.</value>
  </data>
  <data name="WRN_NullableValueTypeMayBeNull" xml:space="preserve">
    <value>Nullable value type may be null.</value>
  </data>
  <data name="WRN_NullableValueTypeMayBeNull_Title" xml:space="preserve">
    <value>Nullable value type may be null.</value>
  </data>
  <data name="WRN_NullabilityMismatchInTypeParameterConstraint" xml:space="preserve">
    <value>The type '{3}' cannot be used as type parameter '{2}' in the generic type or method '{0}'. Nullability of type argument '{3}' doesn't match constraint type '{1}'.</value>
  </data>
  <data name="WRN_NullabilityMismatchInTypeParameterConstraint_Title" xml:space="preserve">
    <value>The type cannot be used as type parameter in the generic type or method. Nullability of type argument doesn't match constraint type.</value>
  </data>
  <data name="WRN_MissingNonNullTypesContextForAnnotation" xml:space="preserve">
    <value>The annotation for nullable reference types should only be used in code within a '#nullable' annotations context.</value>
  </data>
  <data name="WRN_MissingNonNullTypesContextForAnnotation_Title" xml:space="preserve">
    <value>The annotation for nullable reference types should only be used in code within a '#nullable' annotations context.</value>
  </data>
  <data name="ERR_ExplicitNullableAttribute" xml:space="preserve">
    <value>Explicit application of 'System.Runtime.CompilerServices.NullableAttribute' is not allowed.</value>
  </data>
  <data name="ERR_NullableUnconstrainedTypeParameter" xml:space="preserve">
    <value>A nullable type parameter must be known to be a value type or non-nullable reference type unless language version '{0}' or greater is used. Consider changing the language version or adding a 'class', 'struct', or type constraint.</value>
  </data>
  <data name="ERR_NullableOptionNotAvailable" xml:space="preserve">
    <value>Invalid '{0}' value: '{1}' for C# {2}. Please use language version '{3}' or greater.</value>
  </data>
  <data name="ERR_NonTaskMainCantBeAsync" xml:space="preserve">
    <value>A void or int returning entry point cannot be async</value>
  </data>
  <data name="ERR_PatternWrongGenericTypeInVersion" xml:space="preserve">
    <value>An expression of type '{0}' cannot be handled by a pattern of type '{1}' in C# {2}. Please use language version {3} or greater.</value>
  </data>
  <data name="WRN_UnreferencedLocalFunction" xml:space="preserve">
    <value>The local function '{0}' is declared but never used</value>
  </data>
  <data name="WRN_UnreferencedLocalFunction_Title" xml:space="preserve">
    <value>Local function is declared but never used</value>
  </data>
  <data name="ERR_LocalFunctionMissingBody" xml:space="preserve">
    <value>Local function '{0}' must declare a body because it is not marked 'static extern'.</value>
  </data>
  <data name="ERR_InvalidDebugInfo" xml:space="preserve">
    <value>Unable to read debug information of method '{0}' (token 0x{1:X8}) from assembly '{2}'</value>
  </data>
  <data name="IConversionExpressionIsNotCSharpConversion" xml:space="preserve">
    <value>{0} is not a valid C# conversion expression</value>
  </data>
  <data name="ERR_DynamicLocalFunctionTypeParameter" xml:space="preserve">
    <value>Cannot pass argument with dynamic type to generic local function '{0}' with inferred type arguments.</value>
  </data>
  <data name="IDS_FeatureLeadingDigitSeparator" xml:space="preserve">
    <value>leading digit separator</value>
  </data>
  <data name="ERR_ExplicitReservedAttr" xml:space="preserve">
    <value>Do not use '{0}'. This is reserved for compiler usage.</value>
  </data>
  <data name="ERR_TypeReserved" xml:space="preserve">
    <value>The type name '{0}' is reserved to be used by the compiler.</value>
  </data>
  <data name="ERR_InExtensionMustBeValueType" xml:space="preserve">
    <value>The first parameter of the 'in' extension method '{0}' must be a concrete (non-generic) value type.</value>
  </data>
  <data name="ERR_FieldsInRoStruct" xml:space="preserve">
    <value>Instance fields of readonly structs must be readonly.</value>
  </data>
  <data name="ERR_AutoPropsInRoStruct" xml:space="preserve">
    <value>Auto-implemented instance properties in readonly structs must be readonly.</value>
  </data>
  <data name="ERR_FieldlikeEventsInRoStruct" xml:space="preserve">
    <value>Field-like events are not allowed in readonly structs.</value>
  </data>
  <data name="IDS_FeatureRefExtensionMethods" xml:space="preserve">
    <value>ref extension methods</value>
  </data>
  <data name="ERR_StackAllocConversionNotPossible" xml:space="preserve">
    <value>Conversion of a stackalloc expression of type '{0}' to type '{1}' is not possible.</value>
  </data>
  <data name="ERR_RefExtensionMustBeValueTypeOrConstrainedToOne" xml:space="preserve">
    <value>The first parameter of a 'ref' extension method '{0}' must be a value type or a generic type constrained to struct.</value>
  </data>
  <data name="ERR_OutAttrOnInParam" xml:space="preserve">
    <value>An in parameter cannot have the Out attribute.</value>
  </data>
  <data name="ICompoundAssignmentOperationIsNotCSharpCompoundAssignment" xml:space="preserve">
    <value>{0} is not a valid C# compound assignment operation</value>
  </data>
  <data name="WRN_FilterIsConstantFalse" xml:space="preserve">
    <value>Filter expression is a constant 'false', consider removing the catch clause</value>
  </data>
  <data name="WRN_FilterIsConstantFalse_Title" xml:space="preserve">
    <value>Filter expression is a constant 'false'</value>
  </data>
  <data name="WRN_FilterIsConstantFalseRedundantTryCatch" xml:space="preserve">
    <value>Filter expression is a constant 'false', consider removing the try-catch block</value>
  </data>
  <data name="WRN_FilterIsConstantFalseRedundantTryCatch_Title" xml:space="preserve">
    <value>Filter expression is a constant 'false'. </value>
  </data>
  <data name="ERR_ConditionalInInterpolation" xml:space="preserve">
    <value>A conditional expression cannot be used directly in a string interpolation because the ':' ends the interpolation. Parenthesize the conditional expression.</value>
  </data>
  <data name="ERR_InDynamicMethodArg" xml:space="preserve">
    <value>Arguments with 'in' modifier cannot be used in dynamically dispatched expressions.</value>
  </data>
  <data name="ERR_TupleSizesMismatchForBinOps" xml:space="preserve">
    <value>Tuple types used as operands of an == or != operator must have matching cardinalities. But this operator has tuple types of cardinality {0} on the left and {1} on the right.</value>
  </data>
  <data name="ERR_RefLocalOrParamExpected" xml:space="preserve">
    <value>The left-hand side of a ref assignment must be a ref local or parameter.</value>
  </data>
  <data name="ERR_RefAssignNarrower" xml:space="preserve">
    <value>Cannot ref-assign '{1}' to '{0}' because '{1}' has a narrower escape scope than '{0}'.</value>
  </data>
  <data name="IDS_FeatureEnumGenericTypeConstraint" xml:space="preserve">
    <value>enum generic type constraints</value>
  </data>
  <data name="IDS_FeatureDelegateGenericTypeConstraint" xml:space="preserve">
    <value>delegate generic type constraints</value>
  </data>
  <data name="IDS_FeatureUnmanagedGenericTypeConstraint" xml:space="preserve">
    <value>unmanaged generic type constraints</value>
  </data>
  <data name="ERR_NewBoundWithUnmanaged" xml:space="preserve">
    <value>The 'new()' constraint cannot be used with the 'unmanaged' constraint</value>
  </data>
  <data name="ERR_UnmanagedConstraintNotSatisfied" xml:space="preserve">
    <value>The type '{2}' must be a non-nullable value type, along with all fields at any level of nesting, in order to use it as parameter '{1}' in the generic type or method '{0}'</value>
  </data>
  <data name="ERR_ConWithUnmanagedCon" xml:space="preserve">
    <value>Type parameter '{1}' has the 'unmanaged' constraint so '{1}' cannot be used as a constraint for '{0}'</value>
  </data>
  <data name="IDS_FeatureStackAllocInitializer" xml:space="preserve">
    <value>stackalloc initializer</value>
  </data>
  <data name="ERR_InvalidStackAllocArray" xml:space="preserve">
    <value>"Invalid rank specifier: expected ']'</value>
  </data>
  <data name="IDS_FeatureExpressionVariablesInQueriesAndInitializers" xml:space="preserve">
    <value>declaration of expression variables in member initializers and queries</value>
  </data>
  <data name="ERR_MissingPattern" xml:space="preserve">
    <value>Pattern missing</value>
  </data>
  <data name="IDS_FeatureRecursivePatterns" xml:space="preserve">
    <value>recursive patterns</value>
  </data>
  <data name="IDS_FeatureNullPointerConstantPattern" xml:space="preserve">
    <value>null pointer constant pattern</value>
  </data>
  <data name="IDS_FeatureDefaultTypeParameterConstraint" xml:space="preserve">
    <value>default type parameter constraints</value>
  </data>
  <data name="ERR_WrongNumberOfSubpatterns" xml:space="preserve">
    <value>Matching the tuple type '{0}' requires '{1}' subpatterns, but '{2}' subpatterns are present.</value>
  </data>
  <data name="ERR_PropertyPatternNameMissing" xml:space="preserve">
    <value>A property subpattern requires a reference to the property or field to be matched, e.g. '{{ Name: {0} }}'</value>
  </data>
  <data name="ERR_DefaultPattern" xml:space="preserve">
    <value>A default literal 'default' is not valid as a pattern. Use another literal (e.g. '0' or 'null') as appropriate. To match everything, use a discard pattern '_'.</value>
  </data>
  <data name="ERR_SwitchExpressionNoBestType" xml:space="preserve">
    <value>No best type was found for the switch expression.</value>
  </data>
  <data name="ERR_DefaultLiteralNoTargetType" xml:space="preserve">
    <value>There is no target type for the default literal.</value>
  </data>
  <data name="ERR_SingleElementPositionalPatternRequiresDisambiguation" xml:space="preserve">
    <value>A single-element deconstruct pattern requires some other syntax for disambiguation. It is recommended to add a discard designator '_' after the close paren ')'.</value>
  </data>
  <data name="ERR_VarMayNotBindToType" xml:space="preserve">
    <value>The syntax 'var' for a pattern is not permitted to refer to a type, but '{0}' is in scope here.</value>
  </data>
  <data name="WRN_SwitchExpressionNotExhaustive" xml:space="preserve">
    <value>The switch expression does not handle all possible values of its input type (it is not exhaustive). For example, the pattern '{0}' is not covered.</value>
  </data>
  <data name="WRN_SwitchExpressionNotExhaustive_Title" xml:space="preserve">
    <value>The switch expression does not handle all possible values of its input type (it is not exhaustive).</value>
  </data>
  <data name="WRN_SwitchExpressionNotExhaustiveWithWhen" xml:space="preserve">
    <value>The switch expression does not handle all possible values of its input type (it is not exhaustive). For example, the pattern '{0}' is not covered. However, a pattern with a 'when' clause might successfully match this value.</value>
  </data>
  <data name="WRN_SwitchExpressionNotExhaustiveWithWhen_Title" xml:space="preserve">
    <value>The switch expression does not handle all possible values of its input type (it is not exhaustive).</value>
  </data>
  <data name="WRN_SwitchExpressionNotExhaustiveWithUnnamedEnumValue" xml:space="preserve">
    <value>The switch expression does not handle some values of its input type (it is not exhaustive) involving an unnamed enum value. For example, the pattern '{0}' is not covered.</value>
  </data>
  <data name="WRN_SwitchExpressionNotExhaustiveWithUnnamedEnumValue_Title" xml:space="preserve">
    <value>The switch expression does not handle some values of its input type (it is not exhaustive) involving an unnamed enum value.</value>
  </data>
  <data name="WRN_CaseConstantNamedUnderscore" xml:space="preserve">
    <value>The name '_' refers to the constant, not the discard pattern. Use 'var _' to discard the value, or '@_' to refer to a constant by that name.</value>
  </data>
  <data name="WRN_CaseConstantNamedUnderscore_Title" xml:space="preserve">
    <value>Do not use '_' for a case constant.</value>
  </data>
  <data name="WRN_IsTypeNamedUnderscore" xml:space="preserve">
    <value>The name '_' refers to the type '{0}', not the discard pattern. Use '@_' for the type, or 'var _' to discard.</value>
  </data>
  <data name="WRN_IsTypeNamedUnderscore_Title" xml:space="preserve">
    <value>Do not use '_' to refer to the type in an is-type expression.</value>
  </data>
  <data name="ERR_ExpressionTreeContainsSwitchExpression" xml:space="preserve">
    <value>An expression tree may not contain a switch expression.</value>
  </data>
  <data name="ERR_InvalidObjectCreation" xml:space="preserve">
    <value>Invalid object creation</value>
  </data>
  <data name="IDS_FeatureIndexingMovableFixedBuffers" xml:space="preserve">
    <value>indexing movable fixed buffers</value>
  </data>
  <data name="ERR_CantUseInOrOutInArglist" xml:space="preserve">
    <value>__arglist cannot have an argument passed by 'in' or 'out'</value>
  </data>
  <data name="SyntaxTreeNotFound" xml:space="preserve">
    <value>SyntaxTree is not part of the compilation</value>
  </data>
  <data name="ERR_OutVariableCannotBeByRef" xml:space="preserve">
    <value>An out variable cannot be declared as a ref local</value>
  </data>
  <data name="ERR_MultipleAnalyzerConfigsInSameDir" xml:space="preserve">
    <value>Multiple analyzer config files cannot be in the same directory ('{0}').</value>
  </data>
  <data name="IDS_FeatureCoalesceAssignmentExpression" xml:space="preserve">
    <value>coalescing assignment</value>
  </data>
  <data name="CannotCreateConstructedFromConstructed" xml:space="preserve">
    <value>Cannot create constructed generic type from another constructed generic type.</value>
  </data>
  <data name="CannotCreateConstructedFromNongeneric" xml:space="preserve">
    <value>Cannot create constructed generic type from non-generic type.</value>
  </data>
  <data name="IDS_FeatureUnconstrainedTypeParameterInNullCoalescingOperator" xml:space="preserve">
    <value>unconstrained type parameters in null coalescing operator</value>
  </data>
  <data name="WRN_NullabilityMismatchInConstraintsOnImplicitImplementation" xml:space="preserve">
    <value>Nullability in constraints for type parameter '{0}' of method '{1}' doesn't match the constraints for type parameter '{2}' of interface method '{3}'. Consider using an explicit interface implementation instead.</value>
  </data>
  <data name="WRN_NullabilityMismatchInConstraintsOnImplicitImplementation_Title" xml:space="preserve">
    <value>Nullability in constraints for type parameter doesn't match the constraints for type parameter in implicitly implemented interface method'.</value>
  </data>
  <data name="WRN_NullabilityMismatchInTypeParameterReferenceTypeConstraint" xml:space="preserve">
    <value>The type '{2}' cannot be used as type parameter '{1}' in the generic type or method '{0}'. Nullability of type argument '{2}' doesn't match 'class' constraint.</value>
  </data>
  <data name="WRN_NullabilityMismatchInTypeParameterReferenceTypeConstraint_Title" xml:space="preserve">
    <value>The type cannot be used as type parameter in the generic type or method. Nullability of type argument doesn't match 'class' constraint.</value>
  </data>
  <data name="ERR_TripleDotNotAllowed" xml:space="preserve">
    <value>Unexpected character sequence '...'</value>
  </data>
  <data name="IDS_FeatureIndexOperator" xml:space="preserve">
    <value>index operator</value>
  </data>
  <data name="IDS_FeatureRangeOperator" xml:space="preserve">
    <value>range operator</value>
  </data>
  <data name="IDS_FeatureStaticLocalFunctions" xml:space="preserve">
    <value>static local functions</value>
  </data>
  <data name="IDS_FeatureNameShadowingInNestedFunctions" xml:space="preserve">
    <value>name shadowing in nested functions</value>
  </data>
  <data name="IDS_FeatureLambdaDiscardParameters" xml:space="preserve">
    <value>lambda discard parameters</value>
  </data>
  <data name="IDS_FeatureMemberNotNull" xml:space="preserve">
    <value>MemberNotNull attribute</value>
  </data>
  <data name="IDS_FeatureNativeInt" xml:space="preserve">
    <value>native-sized integers</value>
  </data>
  <data name="ERR_BadDynamicAwaitForEach" xml:space="preserve">
    <value>Cannot use a collection of dynamic type in an asynchronous foreach</value>
  </data>
  <data name="ERR_NullableDirectiveQualifierExpected" xml:space="preserve">
    <value>Expected 'enable', 'disable', or 'restore'</value>
  </data>
  <data name="ERR_NullableDirectiveTargetExpected" xml:space="preserve">
    <value>Expected 'warnings', 'annotations', or end of directive</value>
  </data>
  <data name="WRN_MissingNonNullTypesContextForAnnotationInGeneratedCode" xml:space="preserve">
    <value>The annotation for nullable reference types should only be used in code within a '#nullable' annotations context. Auto-generated code requires an explicit '#nullable' directive in source.</value>
  </data>
  <data name="WRN_MissingNonNullTypesContextForAnnotationInGeneratedCode_Title" xml:space="preserve">
    <value>The annotation for nullable reference types should only be used in code within a '#nullable' annotations context. Auto-generated code requires an explicit '#nullable' directive in source.</value>
  </data>
  <data name="WRN_NullReferenceInitializer" xml:space="preserve">
    <value>Object or collection initializer implicitly dereferences possibly null member '{0}'.</value>
  </data>
  <data name="WRN_NullReferenceInitializer_Title" xml:space="preserve">
    <value>Object or collection initializer implicitly dereferences possibly null member.</value>
  </data>
  <data name="ERR_ExpressionTreeCantContainRefStruct" xml:space="preserve">
    <value>Expression tree cannot contain value of ref struct or restricted type '{0}'.</value>
  </data>
  <data name="ERR_ElseCannotStartStatement" xml:space="preserve">
    <value>'else' cannot start a statement.</value>
  </data>
  <data name="ERR_ExpressionTreeCantContainNullCoalescingAssignment" xml:space="preserve">
    <value>An expression tree may not contain a null coalescing assignment</value>
  </data>
  <data name="ERR_BadNullableContextOption" xml:space="preserve">
    <value>Invalid option '{0}' for /nullable; must be 'disable', 'enable', 'warnings' or 'annotations'</value>
  </data>
  <data name="ERR_SwitchGoverningExpressionRequiresParens" xml:space="preserve">
    <value>Parentheses are required around the switch governing expression.</value>
  </data>
  <data name="ERR_TupleElementNameMismatch" xml:space="preserve">
    <value>The name '{0}' does not identify tuple element '{1}'.</value>
  </data>
  <data name="ERR_DeconstructParameterNameMismatch" xml:space="preserve">
    <value>The name '{0}' does not match the corresponding 'Deconstruct' parameter '{1}'.</value>
  </data>
  <data name="ERR_IsPatternImpossible" xml:space="preserve">
    <value>An expression of type '{0}' can never match the provided pattern.</value>
  </data>
  <data name="WRN_IsPatternAlways" xml:space="preserve">
    <value>An expression of type '{0}' always matches the provided pattern.</value>
  </data>
  <data name="WRN_IsPatternAlways_Title" xml:space="preserve">
    <value>The input always matches the provided pattern.</value>
  </data>
  <data name="WRN_GivenExpressionNeverMatchesPattern" xml:space="preserve">
    <value>The given expression never matches the provided pattern.</value>
  </data>
  <data name="WRN_GivenExpressionNeverMatchesPattern_Title" xml:space="preserve">
    <value>The given expression never matches the provided pattern.</value>
  </data>
  <data name="WRN_GivenExpressionAlwaysMatchesConstant" xml:space="preserve">
    <value>The given expression always matches the provided constant.</value>
  </data>
  <data name="WRN_GivenExpressionAlwaysMatchesConstant_Title" xml:space="preserve">
    <value>The given expression always matches the provided constant.</value>
  </data>
  <data name="WRN_GivenExpressionAlwaysMatchesPattern" xml:space="preserve">
    <value>The given expression always matches the provided pattern.</value>
  </data>
  <data name="WRN_GivenExpressionAlwaysMatchesPattern_Title" xml:space="preserve">
    <value>The given expression always matches the provided pattern.</value>
  </data>
  <data name="ERR_FeatureNotAvailableInVersion8_0" xml:space="preserve">
    <value>Feature '{0}' is not available in C# 8.0. Please use language version {1} or greater.</value>
  </data>
  <data name="ERR_PointerTypeInPatternMatching" xml:space="preserve">
    <value>Pattern-matching is not permitted for pointer types.</value>
  </data>
  <data name="ERR_ArgumentNameInITuplePattern" xml:space="preserve">
    <value>Element names are not permitted when pattern-matching via 'System.Runtime.CompilerServices.ITuple'.</value>
  </data>
  <data name="ERR_DiscardPatternInSwitchStatement" xml:space="preserve">
    <value>The discard pattern is not permitted as a case label in a switch statement. Use 'case var _:' for a discard pattern, or 'case @_:' for a constant named '_'.</value>
  </data>
  <data name="WRN_NullabilityMismatchInExplicitlyImplementedInterface" xml:space="preserve">
    <value>Nullability of reference types in explicit interface specifier doesn't match interface implemented by the type.</value>
  </data>
  <data name="WRN_NullabilityMismatchInExplicitlyImplementedInterface_Title" xml:space="preserve">
    <value>Nullability of reference types in explicit interface specifier doesn't match interface implemented by the type.</value>
  </data>
  <data name="WRN_NullabilityMismatchInInterfaceImplementedByBase" xml:space="preserve">
    <value>'{0}' does not implement interface member '{1}'. Nullability of reference types in interface implemented by the base type doesn't match.</value>
  </data>
  <data name="WRN_NullabilityMismatchInInterfaceImplementedByBase_Title" xml:space="preserve">
    <value>Type does not implement interface member. Nullability of reference types in interface implemented by the base type doesn't match.</value>
  </data>
  <data name="WRN_DuplicateInterfaceWithNullabilityMismatchInBaseList" xml:space="preserve">
    <value>'{0}' is already listed in the interface list on type '{1}' with different nullability of reference types.</value>
  </data>
  <data name="WRN_DuplicateInterfaceWithNullabilityMismatchInBaseList_Title" xml:space="preserve">
    <value>Interface is already listed in the interface list with different nullability of reference types.</value>
  </data>
  <data name="ERR_DuplicateExplicitImpl" xml:space="preserve">
    <value>'{0}' is explicitly implemented more than once.</value>
  </data>
  <data name="ERR_UsingVarInSwitchCase" xml:space="preserve">
    <value>A using variable cannot be used directly within a switch section (consider using braces). </value>
  </data>
  <data name="ERR_GoToForwardJumpOverUsingVar" xml:space="preserve">
    <value>A goto cannot jump to a location after a using declaration.</value>
  </data>
  <data name="ERR_GoToBackwardJumpOverUsingVar" xml:space="preserve">
    <value>A goto cannot jump to a location before a using declaration within the same block.</value>
  </data>
  <data name="IDS_FeatureUsingDeclarations" xml:space="preserve">
    <value>using declarations</value>
  </data>
  <data name="ERR_FeatureInPreview" xml:space="preserve">
    <value>The feature '{0}' is currently in Preview and *unsupported*. To use Preview features, use the 'preview' language version.</value>
  </data>
  <data name="IDS_DefaultInterfaceImplementation" xml:space="preserve">
    <value>default interface implementation</value>
  </data>
  <data name="ERR_RuntimeDoesNotSupportDefaultInterfaceImplementation" xml:space="preserve">
    <value>Target runtime doesn't support default interface implementation.</value>
  </data>
  <data name="ERR_RuntimeDoesNotSupportDefaultInterfaceImplementationForMember" xml:space="preserve">
    <value>'{0}' cannot implement interface member '{1}' in type '{2}' because the target runtime doesn't support default interface implementation.</value>
  </data>
  <data name="ERR_DefaultInterfaceImplementationModifier" xml:space="preserve">
    <value>The modifier '{0}' is not valid for this item in C# {1}. Please use language version '{2}' or greater.</value>
  </data>
  <data name="ERR_ImplicitImplementationOfNonPublicInterfaceMember" xml:space="preserve">
    <value>'{0}' does not implement interface member '{1}'. '{2}' cannot implicitly implement a non-public member.</value>
  </data>
  <data name="ERR_MostSpecificImplementationIsNotFound" xml:space="preserve">
    <value>Interface member '{0}' does not have a most specific implementation. Neither '{1}', nor '{2}' are most specific.</value>
  </data>
  <data name="ERR_LanguageVersionDoesNotSupportDefaultInterfaceImplementationForMember" xml:space="preserve">
    <value>'{0}' cannot implement interface member '{1}' in type '{2}' because feature '{3}' is not available in C# {4}. Please use language version '{5}' or greater.</value>
  </data>
  <data name="ERR_RuntimeDoesNotSupportProtectedAccessForInterfaceMember" xml:space="preserve">
    <value>Target runtime doesn't support 'protected', 'protected internal', or 'private protected' accessibility for a member of an interface.</value>
  </data>
  <data name="ERR_DefaultInterfaceImplementationInNoPIAType" xml:space="preserve">
    <value>Type '{0}' cannot be embedded because it has a non-abstract member. Consider setting the 'Embed Interop Types' property to false.</value>
  </data>
  <data name="WRN_SwitchExpressionNotExhaustiveForNull" xml:space="preserve">
    <value>The switch expression does not handle some null inputs (it is not exhaustive). For example, the pattern '{0}' is not covered.</value>
  </data>
  <data name="WRN_SwitchExpressionNotExhaustiveForNull_Title" xml:space="preserve">
    <value>The switch expression does not handle some null inputs.</value>
  </data>
  <data name="WRN_SwitchExpressionNotExhaustiveForNullWithWhen" xml:space="preserve">
    <value>The switch expression does not handle some null inputs (it is not exhaustive). For example, the pattern '{0}' is not covered. However, a pattern with a 'when' clause might successfully match this value.</value>
  </data>
  <data name="WRN_SwitchExpressionNotExhaustiveForNullWithWhen_Title" xml:space="preserve">
    <value>The switch expression does not handle some null inputs.</value>
  </data>
  <data name="ERR_AttributeNotOnEventAccessor" xml:space="preserve">
    <value>Attribute '{0}' is not valid on event accessors. It is only valid on '{1}' declarations.</value>
  </data>
  <data name="IDS_FeatureObsoleteOnPropertyAccessor" xml:space="preserve">
    <value>obsolete on property accessor</value>
  </data>
  <data name="WRN_UnconsumedEnumeratorCancellationAttributeUsage" xml:space="preserve">
    <value>The EnumeratorCancellationAttribute applied to parameter '{0}' will have no effect. The attribute is only effective on a parameter of type CancellationToken in an async-iterator method returning IAsyncEnumerable</value>
  </data>
  <data name="WRN_UnconsumedEnumeratorCancellationAttributeUsage_Title" xml:space="preserve">
    <value>The EnumeratorCancellationAttribute will have no effect. The attribute is only effective on a parameter of type CancellationToken in an async-iterator method returning IAsyncEnumerable</value>
  </data>
  <data name="WRN_UndecoratedCancellationTokenParameter" xml:space="preserve">
    <value>Async-iterator '{0}' has one or more parameters of type 'CancellationToken' but none of them is decorated with the 'EnumeratorCancellation' attribute, so the cancellation token parameter from the generated 'IAsyncEnumerable&lt;&gt;.GetAsyncEnumerator' will be unconsumed</value>
  </data>
  <data name="WRN_UndecoratedCancellationTokenParameter_Title" xml:space="preserve">
    <value>Async-iterator member has one or more parameters of type 'CancellationToken' but none of them is decorated with the 'EnumeratorCancellation' attribute, so the cancellation token parameter from the generated 'IAsyncEnumerable&lt;&gt;.GetAsyncEnumerator' will be unconsumed</value>
  </data>
  <data name="ERR_MultipleEnumeratorCancellationAttributes" xml:space="preserve">
    <value>The attribute [EnumeratorCancellation] cannot be used on multiple parameters</value>
  </data>
  <data name="ERR_OverrideRefConstraintNotSatisfied" xml:space="preserve">
    <value>Method '{0}' specifies a 'class' constraint for type parameter '{1}', but corresponding type parameter '{2}' of overridden or explicitly implemented method '{3}' is not a reference type.</value>
  </data>
  <data name="ERR_OverrideValConstraintNotSatisfied" xml:space="preserve">
    <value>Method '{0}' specifies a 'struct' constraint for type parameter '{1}', but corresponding type parameter '{2}' of overridden or explicitly implemented method '{3}' is not a non-nullable value type.</value>
  </data>
  <data name="ERR_OverrideDefaultConstraintNotSatisfied" xml:space="preserve">
    <value>Method '{0}' specifies a 'default' constraint for type parameter '{1}', but corresponding type parameter '{2}' of overridden or explicitly implemented method '{3}' is constrained to a reference type or a value type.</value>
  </data>
  <data name="ERR_DefaultConstraintOverrideOnly" xml:space="preserve">
    <value>The 'default' constraint is valid on override and explicit interface implementation methods only.</value>
  </data>
  <data name="IDS_OverrideWithConstraints" xml:space="preserve">
    <value>constraints for override and explicit interface implementation methods</value>
  </data>
  <data name="WRN_NullabilityMismatchInConstraintsOnPartialImplementation" xml:space="preserve">
    <value>Partial method declarations of '{0}' have inconsistent nullability in constraints for type parameter '{1}'</value>
  </data>
  <data name="WRN_NullabilityMismatchInConstraintsOnPartialImplementation_Title" xml:space="preserve">
    <value>Partial method declarations have inconsistent nullability in constraints for type parameter</value>
  </data>
  <data name="IDS_FeatureNestedStackalloc" xml:space="preserve">
    <value>stackalloc in nested expressions</value>
  </data>
  <data name="WRN_NullabilityMismatchInTypeParameterNotNullConstraint" xml:space="preserve">
    <value>The type '{2}' cannot be used as type parameter '{1}' in the generic type or method '{0}'. Nullability of type argument '{2}' doesn't match 'notnull' constraint.</value>
  </data>
  <data name="WRN_NullabilityMismatchInTypeParameterNotNullConstraint_Title" xml:space="preserve">
    <value>The type cannot be used as type parameter in the generic type or method. Nullability of type argument doesn't match 'notnull' constraint.</value>
  </data>
  <data name="IDS_FeatureNotNullGenericTypeConstraint" xml:space="preserve">
    <value>notnull generic type constraint</value>
  </data>
  <data name="ERR_DuplicateNullSuppression" xml:space="preserve">
    <value>Duplicate null suppression operator ('!')</value>
  </data>
  <data name="ERR_ReAbstractionInNoPIAType" xml:space="preserve">
    <value>Type '{0}' cannot be embedded because it has a re-abstraction of a member from base interface. Consider setting the 'Embed Interop Types' property to false.</value>
  </data>
  <data name="ERR_BadSwitchValue" xml:space="preserve">
    <value>Command-line syntax error: '{0}' is not a valid value for the '{1}' option. The value must be of the form '{2}'.</value>
  </data>
  <data name="IDS_FeatureFunctionPointers" xml:space="preserve">
    <value>function pointers</value>
  </data>
  <data name="IDS_AddressOfMethodGroup" xml:space="preserve">
    <value>&amp;method group</value>
  </data>
  <data name="ERR_InvalidFunctionPointerCallingConvention" xml:space="preserve">
    <value>'{0}' is not a valid calling convention specifier for a function pointer.</value>
  </data>
  <data name="ERR_TypeNotFound" xml:space="preserve">
    <value>Type '{0}' is not defined.</value>
  </data>
  <data name="ERR_TypeMustBePublic" xml:space="preserve">
    <value>Type '{0}' must be public to be used as a calling convention.</value>
  </data>
  <data name="WRN_SyncAndAsyncEntryPoints" xml:space="preserve">
    <value>Method '{0}' will not be used as an entry point because a synchronous entry point '{1}' was found.</value>
  </data>
  <data name="ERR_InternalError" xml:space="preserve">
    <value>Internal error in the C# compiler.</value>
  </data>
  <data name="IDS_FeatureStaticAnonymousFunction" xml:space="preserve">
    <value>static anonymous function</value>
  </data>
  <data name="ERR_StaticAnonymousFunctionCannotCaptureThis" xml:space="preserve">
    <value>A static anonymous function cannot contain a reference to 'this' or 'base'.</value>
  </data>
  <data name="ERR_StaticAnonymousFunctionCannotCaptureVariable" xml:space="preserve">
    <value>A static anonymous function cannot contain a reference to '{0}'.</value>
  </data>
  <data name="IDS_FeatureAsyncUsing" xml:space="preserve">
    <value>asynchronous using</value>
  </data>
  <data name="IDS_FeatureParenthesizedPattern" xml:space="preserve">
    <value>parenthesized pattern</value>
  </data>
  <data name="IDS_FeatureOrPattern" xml:space="preserve">
    <value>or pattern</value>
  </data>
  <data name="IDS_FeatureAndPattern" xml:space="preserve">
    <value>and pattern</value>
  </data>
  <data name="IDS_FeatureNotPattern" xml:space="preserve">
    <value>not pattern</value>
  </data>
  <data name="IDS_FeatureTypePattern" xml:space="preserve">
    <value>type pattern</value>
  </data>
  <data name="IDS_FeatureRelationalPattern" xml:space="preserve">
    <value>relational pattern</value>
  </data>
  <data name="ERR_VarianceInterfaceNesting" xml:space="preserve">
    <value>Enums, classes, and structures cannot be declared in an interface that has an 'in' or 'out' type parameter.</value>
  </data>
  <data name="ERR_ExternEventInitializer" xml:space="preserve">
    <value>'{0}': extern event cannot have initializer</value>
  </data>
  <data name="ERR_ImplicitIndexIndexerWithName" xml:space="preserve">
    <value>Invocation of implicit Index Indexer cannot name the argument.</value>
  </data>
  <data name="ERR_ImplicitRangeIndexerWithName" xml:space="preserve">
    <value>Invocation of implicit Range Indexer cannot name the argument.</value>
  </data>
  <data name="ERR_TypelessNewIllegalTargetType" xml:space="preserve">
    <value>The type '{0}' may not be used as the target type of new()</value>
  </data>
  <data name="ERR_TypelessNewNotValid" xml:space="preserve">
    <value>Use of new() is not valid in this context</value>
  </data>
  <data name="ERR_TypelessNewNoTargetType" xml:space="preserve">
    <value>There is no target type for '{0}'</value>
  </data>
  <data name="IDS_FeatureTargetTypedObjectCreation" xml:space="preserve">
    <value>target-typed object creation</value>
  </data>
  <data name="ERR_ExpressionTreeContainsPatternIndexOrRangeIndexer" xml:space="preserve">
    <value>An expression tree may not contain a pattern System.Index or System.Range indexer access</value>
  </data>
  <data name="ERR_ExpressionTreeContainsFromEndIndexExpression" xml:space="preserve">
    <value>An expression tree may not contain a from-end index ('^') expression.</value>
  </data>
  <data name="ERR_ExpressionTreeContainsRangeExpression" xml:space="preserve">
    <value>An expression tree may not contain a range ('..') expression.</value>
  </data>
  <data name="WRN_GeneratorFailedDuringGeneration" xml:space="preserve">
    <value>Generator '{0}' failed to generate source. It will not contribute to the output and compilation errors may occur as a result. Exception was of type '{1}' with message '{2}'</value>
    <comment>{0} is the name of the generator that failed. {1} is the type of exception that was thrown {2} is the message in the exception</comment>
  </data>
  <data name="WRN_GeneratorFailedDuringInitialization" xml:space="preserve">
    <value>Generator '{0}' failed to initialize. It will not contribute to the output and compilation errors may occur as a result. Exception was of type '{1}' with message '{2}'</value>
    <comment>{0} is the name of the generator that failed. {1} is the type of exception that was thrown {2} is the message in the exception</comment>
  </data>
  <data name="WRN_GeneratorFailedDuringGeneration_Title" xml:space="preserve">
    <value>Generator failed to generate source.</value>
  </data>
  <data name="WRN_GeneratorFailedDuringInitialization_Title" xml:space="preserve">
    <value>Generator failed to initialize.</value>
  </data>
  <data name="WRN_GeneratorFailedDuringGeneration_Description" xml:space="preserve">
    <value>Generator threw the following exception:
'{0}'.</value>
    <comment>{0} is the string representation of the exception that was thrown.</comment>
  </data>
  <data name="WRN_GeneratorFailedDuringInitialization_Description" xml:space="preserve">
    <value>Generator threw the following exception:
'{0}'.</value>
    <comment>{0} is the string representation of the exception that was thrown.</comment>
  </data>
  <data name="IDS_FeatureRecords" xml:space="preserve">
    <value>records</value>
  </data>
  <data name="IDS_FeatureInitOnlySetters" xml:space="preserve">
    <value>init-only setters</value>
  </data>
  <data name="ERR_BadRecordDeclaration" xml:space="preserve">
    <value>A positional record must have a non-empty parameter list</value>
  </data>
  <data name="ERR_InvalidWithReceiverType" xml:space="preserve">
    <value>The receiver of a `with` expression must have a non-void type.</value>
  </data>
  <data name="ERR_NoSingleCloneMethod" xml:space="preserve">
    <value>The receiver type '{0}' is not a valid record type.</value>
  </data>
  <data name="ERR_AssignmentInitOnly" xml:space="preserve">
    <value>Init-only property or indexer '{0}' can only be assigned in an object initializer, or on 'this' or 'base' in an instance constructor or an 'init' accessor.</value>
  </data>
  <data name="ERR_DesignatorBeneathPatternCombinator" xml:space="preserve">
    <value>A variable may not be declared within a 'not' or 'or' pattern.</value>
  </data>
  <data name="ERR_UnsupportedTypeForRelationalPattern" xml:space="preserve">
    <value>Relational patterns may not be used for a value of type '{0}'.</value>
  </data>
  <data name="ERR_RelationalPatternWithNaN" xml:space="preserve">
    <value>Relational patterns may not be used for a floating-point NaN.</value>
  </data>
  <data name="IDS_FeatureExtendedPartialMethods" xml:space="preserve">
    <value>extended partial methods</value>
  </data>
  <data name="ERR_PartialMethodWithNonVoidReturnMustHaveAccessMods" xml:space="preserve">
    <value>Partial method '{0}' must have accessibility modifiers because it has a non-void return type.</value>
  </data>
  <data name="ERR_PartialMethodWithOutParamMustHaveAccessMods" xml:space="preserve">
    <value>Partial method '{0}' must have accessibility modifiers because it has 'out' parameters.</value>
  </data>
  <data name="ERR_PartialMethodWithAccessibilityModsMustHaveImplementation" xml:space="preserve">
    <value>Partial method '{0}' must have an implementation part because it has accessibility modifiers.</value>
  </data>
  <data name="ERR_PartialMethodWithExtendedModMustHaveAccessMods" xml:space="preserve">
    <value>Partial method '{0}' must have accessibility modifiers because it has a 'virtual', 'override', 'sealed', 'new', or 'extern' modifier.</value>
  </data>
  <data name="ERR_PartialMethodAccessibilityDifference" xml:space="preserve">
    <value>Both partial method declarations must have identical accessibility modifiers.</value>
  </data>
  <data name="ERR_PartialMethodExtendedModDifference" xml:space="preserve">
    <value>Both partial method declarations must have identical combinations of 'virtual', 'override', 'sealed', and 'new' modifiers.</value>
  </data>
  <data name="ERR_PartialMethodReturnTypeDifference" xml:space="preserve">
    <value>Both partial method declarations must have the same return type.</value>
  </data>
  <data name="ERR_PartialMethodRefReturnDifference" xml:space="preserve">
    <value>Partial method declarations must have matching ref return values.</value>
  </data>
  <data name="IDS_TopLevelStatements" xml:space="preserve">
    <value>top-level statements</value>
  </data>
  <data name="ERR_SimpleProgramLocalIsReferencedOutsideOfTopLevelStatement" xml:space="preserve">
    <value>Cannot use local variable or local function '{0}' declared in a top-level statement in this context.</value>
  </data>
  <data name="ERR_SimpleProgramMultipleUnitsWithTopLevelStatements" xml:space="preserve">
    <value>Only one compilation unit can have top-level statements.</value>
  </data>
  <data name="ERR_TopLevelStatementAfterNamespaceOrType" xml:space="preserve">
    <value>Top-level statements must precede namespace and type declarations.</value>
  </data>
  <data name="ERR_SimpleProgramDisallowsMainType" xml:space="preserve">
    <value>Cannot specify /main if there is a compilation unit with top-level statements.</value>
  </data>
  <data name="ERR_SimpleProgramNotAnExecutable" xml:space="preserve">
    <value>Program using top-level statements must be an executable.</value>
  </data>
  <data name="ERR_InvalidFuncPointerReturnTypeModifier" xml:space="preserve">
    <value>'{0}' is not a valid function pointer return type modifier. Valid modifiers are 'ref' and 'ref readonly'.</value>
  </data>
  <data name="ERR_DupReturnTypeMod" xml:space="preserve">
    <value>A return type can only have one '{0}' modifier.</value>
  </data>
  <data name="ERR_BadFuncPointerParamModifier" xml:space="preserve">
    <value>'{0}' cannot be used as a modifier on a function pointer parameter.</value>
  </data>
  <data name="ERR_BadFuncPointerArgCount" xml:space="preserve">
    <value>Function pointer '{0}' does not take {1} arguments</value>
  </data>
  <data name="ERR_MethFuncPtrMismatch" xml:space="preserve">
    <value>No overload for '{0}' matches function pointer '{1}'</value>
  </data>
  <data name="ERR_FuncPtrRefMismatch" xml:space="preserve">
    <value>Ref mismatch between '{0}' and function pointer '{1}'</value>
  </data>
  <data name="ERR_FuncPtrMethMustBeStatic" xml:space="preserve">
    <value>Cannot create a function pointer for '{0}' because it is not a static method</value>
  </data>
  <data name="ERR_AddressOfMethodGroupInExpressionTree" xml:space="preserve">
    <value>'&amp;' on method groups cannot be used in expression trees</value>
  </data>
  <data name="ERR_WrongFuncPtrCallingConvention" xml:space="preserve">
    <value>Calling convention of '{0}' is not compatible with '{1}'.</value>
  </data>
  <data name="ERR_MissingAddressOf" xml:space="preserve">
    <value>Cannot convert method group to function pointer (Are you missing a '&amp;'?)</value>
  </data>
  <data name="ERR_CannotUseReducedExtensionMethodInAddressOf" xml:space="preserve">
    <value>Cannot use an extension method with a receiver as the target of a '&amp;' operator.</value>
  </data>
  <data name="ERR_CannotUseFunctionPointerAsFixedLocal" xml:space="preserve">
    <value>The type of a local declared in a fixed statement cannot be a function pointer type.</value>
  </data>
  <data name="ERR_UnsupportedCallingConvention" xml:space="preserve">
    <value>The calling convention of '{0}' is not supported by the language.</value>
  </data>
  <data name="ERR_RuntimeDoesNotSupportUnmanagedDefaultCallConv" xml:space="preserve">
    <value>The target runtime doesn't support extensible or runtime-environment default calling conventions.</value>
  </data>
  <data name="NotSameNumberParameterTypesAndRefKinds" xml:space="preserve">
    <value>Given {0} parameter types and {1} parameter ref kinds. These arrays must have the same length.</value>
  </data>
  <data name="OutIsNotValidForReturn" xml:space="preserve">
    <value>'RefKind.Out' is not a valid ref kind for a return type.</value>
  </data>
  <data name="CallingConventionTypesRequireUnmanaged" xml:space="preserve">
    <value>Passing '{0}' is not valid unless '{1}' is 'SignatureCallingConvention.Unmanaged'.</value>
  </data>
  <data name="CallingConventionTypeIsInvalid" xml:space="preserve">
    <value>Cannot use '{0}' as a calling convention modifier.</value>
  </data>
  <data name="ERR_CannotConvertAddressOfToDelegate" xml:space="preserve">
    <value>Cannot convert &amp;method group '{0}' to delegate type '{0}'.</value>
  </data>
  <data name="ERR_AddressOfToNonFunctionPointer" xml:space="preserve">
    <value>Cannot convert &amp;method group '{0}' to non-function pointer type '{1}'.</value>
  </data>
  <data name="ERR_CannotSpecifyManagedWithUnmanagedSpecifiers" xml:space="preserve">
    <value>'managed' calling convention cannot be combined with unmanaged calling convention specifiers.</value>
  </data>
  <data name="ERR_FeatureNotAvailableInVersion9" xml:space="preserve">
    <value>Feature '{0}' is not available in C# 9.0. Please use language version {1} or greater.</value>
  </data>
  <data name="ERR_UnexpectedArgumentList" xml:space="preserve">
    <value>Unexpected argument list.</value>
  </data>
  <data name="ERR_UnexpectedOrMissingConstructorInitializerInRecord" xml:space="preserve">
    <value>A constructor declared in a record with parameters must have 'this' constructor initializer.</value>
  </data>
  <data name="ERR_MultipleRecordParameterLists" xml:space="preserve">
    <value>Only a single record partial declaration may have a parameter list</value>
  </data>
  <data name="ERR_BadRecordBase" xml:space="preserve">
    <value>Records may only inherit from object or another record</value>
  </data>
  <data name="ERR_BadInheritanceFromRecord" xml:space="preserve">
    <value>Only records may inherit from records.</value>
  </data>
  <data name="ERR_BadRecordMemberForPositionalParameter" xml:space="preserve">
    <value>Record member '{0}' must be a readable instance property of type '{1}' to match positional parameter '{2}'.</value>
  </data>
  <data name="ERR_NoCopyConstructorInBaseType" xml:space="preserve">
    <value>No accessible copy constructor found in base type '{0}'.</value>
  </data>
  <data name="ERR_CopyConstructorMustInvokeBaseCopyConstructor" xml:space="preserve">
    <value>A copy constructor in a record must call a copy constructor of the base, or a parameterless object constructor if the record inherits from object.</value>
  </data>
  <data name="IDS_FeatureTargetTypedConditional" xml:space="preserve">
    <value>target-typed conditional expression</value>
  </data>
  <data name="ERR_DoesNotOverrideMethodFromObject" xml:space="preserve">
    <value>'{0}' does not override expected method from 'object'.</value>
  </data>
  <data name="IDS_FeatureCovariantReturnsForOverrides" xml:space="preserve">
    <value>covariant returns</value>
  </data>
  <data name="ERR_RuntimeDoesNotSupportCovariantReturnsOfClasses" xml:space="preserve">
    <value>'{0}': Target runtime doesn't support covariant return types in overrides. Return type must be '{2}' to match overridden member '{1}'</value>
  </data>
  <data name="ERR_RuntimeDoesNotSupportCovariantPropertiesOfClasses" xml:space="preserve">
    <value>'{0}': Target runtime doesn't support covariant types in overrides. Type must be '{2}' to match overridden member '{1}'</value>
  </data>
  <data name="ERR_SealedAPIInRecord" xml:space="preserve">
    <value>'{0}' cannot be sealed because containing record is not sealed.</value>
  </data>
  <data name="ERR_DoesNotOverrideBaseMethod" xml:space="preserve">
    <value>'{0}' does not override expected method from '{1}'.</value>
  </data>
  <data name="WRN_ConstOutOfRangeChecked" xml:space="preserve">
    <value>Constant value '{0}' may overflow '{1}' at runtime (use 'unchecked' syntax to override)</value>
  </data>
  <data name="WRN_ConstOutOfRangeChecked_Title" xml:space="preserve">
    <value>Constant value may overflow at runtime (use 'unchecked' syntax to override)</value>
  </data>
  <data name="ERR_CloneDisallowedInRecord" xml:space="preserve">
    <value>Members named 'Clone' are disallowed in records.</value>
  </data>
  <data name="WRN_RecordNamedDisallowed" xml:space="preserve">
    <value>Types and aliases should not be named 'record'.</value>
  </data>
  <data name="WRN_RecordNamedDisallowed_Title" xml:space="preserve">
    <value>Types and aliases should not be named 'record'.</value>
  </data>
  <data name="ERR_NotOverridableAPIInRecord" xml:space="preserve">
    <value>'{0}' must allow overriding because the containing record is not sealed.</value>
  </data>
  <data name="ERR_NonPublicAPIInRecord" xml:space="preserve">
    <value>Record member '{0}' must be public.</value>
  </data>
  <data name="ERR_SignatureMismatchInRecord" xml:space="preserve">
    <value>Record member '{0}' must return '{1}'.</value>
  </data>
  <data name="ERR_NonProtectedAPIInRecord" xml:space="preserve">
    <value>Record member '{0}' must be protected.</value>
  </data>
  <data name="ERR_DoesNotOverrideBaseEqualityContract" xml:space="preserve">
    <value>'{0}' does not override expected property from '{1}'.</value>
  </data>
  <data name="ERR_StaticAPIInRecord" xml:space="preserve">
    <value>Record member '{0}' may not be static.</value>
  </data>
  <data name="ERR_CopyConstructorWrongAccessibility" xml:space="preserve">
    <value>A copy constructor '{0}' must be public or protected because the record is not sealed.</value>
  </data>
  <data name="ERR_NonPrivateAPIInRecord" xml:space="preserve">
    <value>Record member '{0}' must be private.</value>
  </data>
  <data name="WRN_PrecedenceInversion" xml:space="preserve">
    <value>Operator '{0}' cannot be used here due to precedence. Use parentheses to disambiguate.</value>
  </data>
  <data name="WRN_PrecedenceInversion_Title" xml:space="preserve">
    <value>Operator cannot be used here due to precedence.</value>
  </data>
  <data name="IDS_FeatureModuleInitializers" xml:space="preserve">
    <value>module initializers</value>
  </data>
  <data name="ERR_ModuleInitializerMethodMustBeAccessibleOutsideTopLevelType" xml:space="preserve">
    <value>Module initializer method '{0}' must be accessible at the module level</value>
  </data>
  <data name="ERR_ModuleInitializerMethodMustBeStaticParameterlessVoid" xml:space="preserve">
    <value>Module initializer method '{0}' must be static, must have no parameters, and must return 'void'</value>
  </data>
  <data name="ERR_ModuleInitializerMethodAndContainingTypesMustNotBeGeneric" xml:space="preserve">
    <value>Module initializer method '{0}' must not be generic and must not be contained in a generic type</value>
  </data>
  <data name="ERR_ModuleInitializerMethodMustBeOrdinary" xml:space="preserve">
    <value>A module initializer must be an ordinary member method</value>
  </data>
  <data name="IDS_FeatureExtensionGetAsyncEnumerator" xml:space="preserve">
    <value>extension GetAsyncEnumerator</value>
  </data>
  <data name="IDS_FeatureExtensionGetEnumerator" xml:space="preserve">
    <value>extension GetEnumerator</value>
  </data>
  <data name="ERR_UnmanagedCallersOnlyRequiresStatic" xml:space="preserve">
    <value>'UnmanagedCallersOnly' can only be applied to ordinary static methods or static local functions.</value>
    <comment>UnmanagedCallersOnly is not localizable.</comment>
  </data>
  <data name="ERR_InvalidUnmanagedCallersOnlyCallConv" xml:space="preserve">
    <value>'{0}' is not a valid calling convention type for 'UnmanagedCallersOnly'.</value>
    <comment>UnmanagedCallersOnly is not localizable.</comment>
  </data>
  <data name="ERR_CannotUseManagedTypeInUnmanagedCallersOnly" xml:space="preserve">
    <value>Cannot use '{0}' as a {1} type on a method attributed with 'UnmanagedCallersOnly'.</value>
    <comment>1 is the localized word for 'parameter' or 'return'. UnmanagedCallersOnly is not localizable.</comment>
  </data>
  <data name="ERR_UnmanagedCallersOnlyMethodOrTypeCannotBeGeneric" xml:space="preserve">
    <value>Methods attributed with 'UnmanagedCallersOnly' cannot have generic type parameters and cannot be declared in a generic type.</value>
    <comment>UnmanagedCallersOnly is not localizable.</comment>
  </data>
  <data name="ERR_UnmanagedCallersOnlyMethodsCannotBeCalledDirectly" xml:space="preserve">
    <value>'{0}' is attributed with 'UnmanagedCallersOnly' and cannot be called directly. Obtain a function pointer to this method.</value>
    <comment>UnmanagedCallersOnly is not localizable.</comment>
  </data>
  <data name="ERR_UnmanagedCallersOnlyMethodsCannotBeConvertedToDelegate" xml:space="preserve">
    <value>'{0}' is attributed with 'UnmanagedCallersOnly' and cannot be converted to a delegate type. Obtain a function pointer to this method.</value>
    <comment>UnmanagedCallersOnly is not localizable.</comment>
  </data>
  <data name="ERR_EntryPointCannotBeUnmanagedCallersOnly" xml:space="preserve">
    <value>Application entry points cannot be attributed with 'UnmanagedCallersOnly'.</value>
    <comment>UnmanagedCallersOnly is not localizable.</comment>
  </data>
  <data name="ERR_ModuleInitializerCannotBeUnmanagedCallersOnly" xml:space="preserve">
    <value>Module initializer cannot be attributed with 'UnmanagedCallersOnly'.</value>
    <comment>UnmanagedCallersOnly is not localizable.</comment>
  </data>
<<<<<<< HEAD
  <data name="ERR_InitCannotBeReadonly" xml:space="preserve">
    <value>'init' accessors cannot be marked 'readonly'. Mark '{0}' readonly instead.</value>
=======
  <data name="IDS_FeatureDiscards" xml:space="preserve">
    <value>discards</value>
>>>>>>> 25833222
  </data>
</root><|MERGE_RESOLUTION|>--- conflicted
+++ resolved
@@ -6532,12 +6532,10 @@
     <value>Module initializer cannot be attributed with 'UnmanagedCallersOnly'.</value>
     <comment>UnmanagedCallersOnly is not localizable.</comment>
   </data>
-<<<<<<< HEAD
   <data name="ERR_InitCannotBeReadonly" xml:space="preserve">
     <value>'init' accessors cannot be marked 'readonly'. Mark '{0}' readonly instead.</value>
-=======
+  </data>
   <data name="IDS_FeatureDiscards" xml:space="preserve">
     <value>discards</value>
->>>>>>> 25833222
   </data>
 </root>