--- conflicted
+++ resolved
@@ -772,9 +772,6 @@
             return slot;
         }
 
-<<<<<<< HEAD
-        private void NormalizeAssigned(ref LocalState state)
-=======
         /// <summary>
         /// Descends through Rest fields of a tuple if "symbol" is an extended field
         /// As a result the "symbol" will be adjusted to be the field of the innermost tuple
@@ -824,7 +821,6 @@
 
 
         private void Normalize(ref LocalState state)
->>>>>>> c28d8bac
         {
             int oldNext = state.Assigned.Capacity;
             state.Assigned.EnsureCapacity(nextVariableSlot);
@@ -2210,7 +2206,7 @@
 
         protected override BoundExpression VisitExpressionWithoutStackGuard(BoundExpression node)
         {
-<<<<<<< HEAD
+#if MERGE_CONFLICT
             Debug.Assert(!IsConditionalState);
             this.State.ResultIsNotNull = null;
             var result = base.VisitExpressionWithoutStackGuard(node);
@@ -2224,7 +2220,7 @@
                 {
                     this.State.ResultIsNotNull = !constant.IsNull;
                 } 
-=======
+#else
             // Always visit the arguments first
             var result = base.VisitCall(node);
 
@@ -2232,7 +2228,7 @@
             {
                 var localFunc = (LocalFunctionSymbol)node.Method.OriginalDefinition;
                 ReplayReadsAndWrites(localFunc, node.Syntax, writes: true);
->>>>>>> c28d8bac
+#endif
             }
 
             return result;
@@ -2240,7 +2236,7 @@
 
         public override BoundNode VisitObjectCreationExpression(BoundObjectCreationExpression node)
         {
-<<<<<<< HEAD
+#if MERGE_CONFLICT
             LocalSymbol saveImplicitReceiver = _implicitReceiver;
             _implicitReceiver = null;
 
@@ -2250,14 +2246,14 @@
             {
                 _implicitReceiver = GetOrCreateObjectCreationPlaceholder(node);
                 InheritNullableStateOfTrackableStruct(node.Type, MakeSlot(node), -1, false);
-=======
+#else
             if (node.ConversionKind == ConversionKind.MethodGroup
                 && node.SymbolOpt?.MethodKind == MethodKind.LocalFunction)
             {
                 var localFunc = (LocalFunctionSymbol)node.SymbolOpt.OriginalDefinition;
                 var syntax = node.Syntax;
                 ReplayReadsAndWrites(localFunc, syntax, writes: false);
->>>>>>> c28d8bac
+#endif
             }
 
             var result = base.VisitObjectCreationExpression(node);
@@ -2273,7 +2269,7 @@
             Debug.Assert(!IsConditionalState);
             if (_performStaticNullChecks && this.State.Reachable)
             {
-<<<<<<< HEAD
+#if MERGE_CONFLICT
                 if (node.Type?.IsReferenceType == true)
                 {
                     this.State.ResultIsNotNull = true;
@@ -2282,11 +2278,11 @@
                 {
                     this.State.ResultIsNotNull = null;
                 }
-=======
+#else
                 var syntax = node.Syntax;
                 var localFunc = (LocalFunctionSymbol)node.MethodOpt.OriginalDefinition;
                 ReplayReadsAndWrites(localFunc, syntax, writes: false);
->>>>>>> c28d8bac
+#endif
             }
         }
 
@@ -2295,7 +2291,7 @@
             ObjectCreationPlaceholderLocal placeholder;
             if (_placeholderLocals == null)
             {
-<<<<<<< HEAD
+#if MERGE_CONFLICT
                 _placeholderLocals = PooledDictionary<BoundExpression, ObjectCreationPlaceholderLocal>.GetInstance();
                 placeholder = null;
             }
@@ -2308,12 +2304,12 @@
             {
                 placeholder = new ObjectCreationPlaceholderLocal(_member, node);
                 _placeholderLocals.Add(node, placeholder);
-=======
+#else
                 if (method.MethodKind == MethodKind.LocalFunction)
                 {
                     _usedLocalFunctions.Add((LocalFunctionSymbol)method);
                 }
->>>>>>> c28d8bac
+#endif
             }
 
             return placeholder;
@@ -2321,7 +2317,7 @@
 
         public override BoundNode VisitAnonymousObjectCreationExpression(BoundAnonymousObjectCreationExpression node)
         {
-<<<<<<< HEAD
+#if MERGE_CONFLICT
             Debug.Assert(!IsConditionalState);
             if (_performStaticNullChecks && this.State.Reachable)
             {
@@ -2376,7 +2372,7 @@
                 TypeSymbolWithAnnotations elementType = (arrayCreation.Type as ArrayTypeSymbol)?.ElementType;
 
                 if (elementType?.IsReferenceType == true)
-=======
+#else
             var oldMethodOrLambda = this.currentMethodOrLambda;
             this.currentMethodOrLambda = node.Symbol;
 
@@ -2406,19 +2402,19 @@
                     IntersectWith(ref stateAfterLambda, ref this.State); // a no-op except in region analysis
                 }
                 else
->>>>>>> c28d8bac
+#endif
                 {
                     // Pass array type symbol as the target for the assignment. 
                     TrackNullableStateForAssignment(elementInitializer, arrayCreation.Type, -1, elementInitializer, this.State.ResultIsNotNull);
                 }
             }
 
-<<<<<<< HEAD
-=======
+#if MERGE_CONFLICT
+#else
             this.State = stateAfterLambda;
 
             this.currentMethodOrLambda = oldMethodOrLambda;
->>>>>>> c28d8bac
+#endif
             return null;
         }
 
@@ -2454,9 +2450,9 @@
             }
         }
 
-<<<<<<< HEAD
+#if MERGE_CONFLICT
         private bool? InferResultNullability(BoundBinaryOperator node, bool? leftIsNotNull, bool? rightIsNotNull)
-=======
+#else
         public override BoundNode VisitDeconstructionAssignmentOperator(BoundDeconstructionAssignmentOperator node)
         {
             base.VisitDeconstructionAssignmentOperator(node);
@@ -2465,7 +2461,7 @@
         }
 
         public override BoundNode VisitIncrementOperator(BoundIncrementOperator node)
->>>>>>> c28d8bac
+#endif
         {
             return InferResultNullability(node.OperatorKind, node.MethodOpt, node.Type, leftIsNotNull, rightIsNotNull);
         }
@@ -2528,7 +2524,7 @@
 
                 if (warnOnNullReferenceArgument)
                 {
-<<<<<<< HEAD
+#if MERGE_CONFLICT
                     WarnOnNullReferenceArgument(binary.Left, leftIsNotNull, binary.MethodOpt.Parameters[0], expanded: false);
                 }
 
@@ -2555,14 +2551,14 @@
                     bool? operandComparedToNullIsNotNull = null;
 
                     if (binary.Right.ConstantValue?.IsNull == true)
-=======
+#else
                     // The goal here is to treat address-of as a read in cases where
                     // we (a) care about a read happening (e.g. for DataFlowsIn) and
                     // (b) have information indicating that this will not result in
                     // a read to an unassigned variable (i.e. the operand is definitely
                     // assigned).
                     if (_unassignedVariableAddressOfSyntaxes?.Contains(node.Syntax as PrefixUnaryExpressionSyntax) == false)
->>>>>>> c28d8bac
+#endif
                     {
                         operandComparedToNull = binary.Left;
                         operandComparedToNullIsNotNull = leftIsNotNull;
@@ -2668,11 +2664,11 @@
             return null;
         }
 
-<<<<<<< HEAD
+#if MERGE_CONFLICT
         public override BoundNode VisitConditionalAccess(BoundConditionalAccess node)
-=======
+#else
         protected void CheckAssigned(BoundExpression expr, SyntaxNode node)
->>>>>>> c28d8bac
+#endif
         {
             Debug.Assert(!IsConditionalState);
 
@@ -4193,7 +4189,7 @@
             return result;
         }
 
-<<<<<<< HEAD
+#if MERGE_CONFLICT
         public override BoundNode VisitRangeVariable(BoundRangeVariable node)
         {
             var result = base.VisitRangeVariable(node);
@@ -4207,20 +4203,20 @@
             SetUnknownResultNullability();
             return result;
         }
-=======
+#else
 #region TryStatements
         private OptionalState _tryState;
->>>>>>> c28d8bac
+#endif
 
         public override BoundNode VisitDynamicMemberAccess(BoundDynamicMemberAccess node)
         {
-<<<<<<< HEAD
+#if MERGE_CONFLICT
             var result = base.VisitDynamicMemberAccess(node);
 
             Debug.Assert(node.Type.IsDynamic());
             SetUnknownResultNullability();
             return result;
-=======
+#else
             if (trackUnassignments)
             {
                 OptionalState oldTryState = _tryState;
@@ -4240,7 +4236,7 @@
             {
                 base.VisitTryBlock(tryBlock, node, ref tryState);
             }
->>>>>>> c28d8bac
+#endif
         }
 
         public override BoundNode VisitDynamicInvocation(BoundDynamicInvocation node)
@@ -4251,16 +4247,16 @@
             Debug.Assert(!IsConditionalState);
             if (_performStaticNullChecks && this.State.Reachable)
             {
-<<<<<<< HEAD
+#if MERGE_CONFLICT
                 if (node.Type?.IsReferenceType == true)
-=======
+#else
                 OptionalState oldTryState = _tryState;
                 _tryState = AllBitsSet();
                 VisitCatchBlockInternal(catchBlock, ref finallyState);
                 var tts = _tryState.Value;
                 IntersectWith(ref finallyState, ref tts);
                 if (oldTryState.HasValue)
->>>>>>> c28d8bac
+#endif
                 {
                     this.State.ResultIsNotNull = InferResultNullabilityFromApplicableCandidates(StaticCast<Symbol>.From(node.ApplicableMethods));
                 }
@@ -4275,14 +4271,14 @@
 
         public override BoundNode VisitEventAssignmentOperator(BoundEventAssignmentOperator node)
         {
-<<<<<<< HEAD
+#if MERGE_CONFLICT
             var result = base.VisitEventAssignmentOperator(node);
             SetUnknownResultNullability();
             return result;
         }
-=======
+#else
             DeclareVariables(catchBlock.Locals);
->>>>>>> c28d8bac
+#endif
 
         protected override void VisitReceiverOfEventAssignmentAsRvalue(BoundEventAssignmentOperator node)
         {
@@ -4304,28 +4300,28 @@
             return result;
         }
 
-<<<<<<< HEAD
+#if MERGE_CONFLICT
         public override BoundNode VisitObjectInitializerExpression(BoundObjectInitializerExpression node)
         {
             var result = base.VisitObjectInitializerExpression(node);
             SetUnknownResultNullability();
             return result;
-=======
+#else
             foreach (var local in catchBlock.Locals)
             {
                 ReportIfUnused(local, assigned: local.DeclarationKind != LocalDeclarationKind.CatchVariable);
             }
->>>>>>> c28d8bac
+#endif
         }
 
         public override BoundNode VisitCollectionInitializerExpression(BoundCollectionInitializerExpression node)
         {
-<<<<<<< HEAD
+#if MERGE_CONFLICT
             var result = base.VisitCollectionInitializerExpression(node);
             SetUnknownResultNullability();
             return result;
         }
-=======
+#else
             if (trackUnassignments)
             {
                 OptionalState oldTryState = _tryState;
@@ -4339,7 +4335,7 @@
                     IntersectWith(ref ots, ref tts);
                     oldTryState = ots;
                 }
->>>>>>> c28d8bac
+#endif
 
         public override BoundNode VisitCollectionElementInitializer(BoundCollectionElementInitializer node)
         {
@@ -4399,7 +4395,7 @@
             }
         }
 
-<<<<<<< HEAD
+#if MERGE_CONFLICT
         public override BoundNode VisitStackAllocArrayCreation(BoundStackAllocArrayCreation node)
         {
             var result = base.VisitStackAllocArrayCreation(node);
@@ -4407,9 +4403,9 @@
             SetUnknownResultNullability();
             return result;
         }
-=======
+#else
 #endregion TryStatements
->>>>>>> c28d8bac
+#endif
 
         public override BoundNode VisitHoistedFieldAccess(BoundHoistedFieldAccess node)
         {
@@ -4440,16 +4436,16 @@
 
         protected override void VisitReceiverOfDynamicAccessAsRvalue(BoundExpression receiverOpt)
         {
-<<<<<<< HEAD
+#if MERGE_CONFLICT
             base.VisitReceiverOfDynamicAccessAsRvalue(receiverOpt);
 
             Debug.Assert(!IsConditionalState);
             if (_performStaticNullChecks && this.State.Reachable &&
                 receiverOpt != null && (object)receiverOpt.Type != null && receiverOpt.Type.IsReferenceType && this.State.ResultIsNotNull == false)
-=======
+#else
             var result = base.VisitPropertyAccess(node);
             if (Binder.AccessingAutoPropertyFromConstructor(node, this.currentMethodOrLambda))
->>>>>>> c28d8bac
+#endif
             {
                 ReportStaticNullCheckingDiagnostics(ErrorCode.WRN_NullReferenceReceiver, receiverOpt.Syntax);
             }
@@ -4500,13 +4496,13 @@
             return result;
         }
 
-<<<<<<< HEAD
+#if MERGE_CONFLICT
         public override BoundNode VisitNameOfOperator(BoundNameOfOperator node)
         {
             var result = base.VisitNameOfOperator(node);
             SetResultIsNotNull(node);
             return result;
-=======
+#else
         public override void VisitForEachIterationVariables(BoundForEachStatement node)
         {
             // declare and assign all iteration variables
@@ -4518,7 +4514,7 @@
                 // NOTE: do not report unused iteration variables. They are always considered used.
                 NoteWrite(iterationVariable, null, read: true);
             }
->>>>>>> c28d8bac
+#endif
         }
 
         public override BoundNode VisitNamespaceExpression(BoundNamespaceExpression node)
