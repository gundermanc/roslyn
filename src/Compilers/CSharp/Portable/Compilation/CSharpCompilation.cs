﻿// Licensed to the .NET Foundation under one or more agreements.
// The .NET Foundation licenses this file to you under the MIT license.
// See the LICENSE file in the project root for more information.

using System;
using System.Collections.Concurrent;
using System.Collections.Generic;
using System.Collections.Immutable;
using System.Diagnostics;
using System.Diagnostics.CodeAnalysis;
using System.IO;
using System.Linq;
using System.Reflection;
using System.Reflection.Metadata;
using System.Threading;
using Microsoft.Cci;
using Microsoft.CodeAnalysis;
using Microsoft.CodeAnalysis.CodeGen;
using Microsoft.CodeAnalysis.CSharp.Emit;
using Microsoft.CodeAnalysis.CSharp.Symbols;
using Microsoft.CodeAnalysis.CSharp.Syntax;
using Microsoft.CodeAnalysis.Diagnostics;
using Microsoft.CodeAnalysis.Emit;
using Microsoft.CodeAnalysis.Operations;
using Microsoft.CodeAnalysis.PooledObjects;
using Microsoft.CodeAnalysis.Symbols;
using Microsoft.CodeAnalysis.Text;
using Roslyn.Utilities;
using static Microsoft.CodeAnalysis.CSharp.Binder;

namespace Microsoft.CodeAnalysis.CSharp
{
    /// <summary>
    /// The compilation object is an immutable representation of a single invocation of the
    /// compiler. Although immutable, a compilation is also on-demand, and will realize and cache
    /// data as necessary. A compilation can produce a new compilation from existing compilation
    /// with the application of small deltas. In many cases, it is more efficient than creating a
    /// new compilation from scratch, as the new compilation can reuse information from the old
    /// compilation.
    /// </summary>
    public sealed partial class CSharpCompilation : Compilation
    {
        // !!!!!!!!!!!!!!!!!!!!!!!!!!!!!!!!!!!!!!!!!!!!
        //
        // Changes to the public interface of this class should remain synchronized with the VB
        // version. Do not make any changes to the public interface without making the corresponding
        // change to the VB version.
        //
        // !!!!!!!!!!!!!!!!!!!!!!!!!!!!!!!!!!!!!!!!!!!!

        private readonly CSharpCompilationOptions _options;
        private readonly Lazy<UsingsFromOptionsAndDiagnostics> _usingsFromOptions;
        private readonly Lazy<ImmutableArray<NamespaceOrTypeAndUsingDirective>> _globalImports;
        private readonly Lazy<Imports> _previousSubmissionImports;
        private readonly Lazy<AliasSymbol> _globalNamespaceAlias;  // alias symbol used to resolve "global::".
        private readonly Lazy<ImplicitNamedTypeSymbol?> _scriptClass;

        // The type of host object model if available.
        private TypeSymbol? _lazyHostObjectTypeSymbol;

        /// <summary>
        /// All imports (using directives and extern aliases) in syntax trees in this compilation.
        /// NOTE: We need to de-dup since the Imports objects that populate the list may be GC'd
        /// and re-created.
        /// Values are the sets of dependencies for corresponding directives.
        /// </summary>
        private ConcurrentDictionary<ImportInfo, ImmutableArray<AssemblySymbol>>? _lazyImportInfos;

        // Cache the CLS diagnostics for the whole compilation so they aren't computed repeatedly.
        // NOTE: Presently, we do not cache the per-tree diagnostics.
        private ImmutableArray<Diagnostic> _lazyClsComplianceDiagnostics;
        private ImmutableArray<AssemblySymbol> _lazyClsComplianceDependencies;

        private Conversions? _conversions;
        /// <summary>
        /// A conversions object that ignores nullability.
        /// </summary>
        internal Conversions Conversions
        {
            get
            {
                if (_conversions == null)
                {
                    Interlocked.CompareExchange(ref _conversions, new BuckStopsHereBinder(this).Conversions, null);
                }

                return _conversions;
            }
        }

        /// <summary>
        /// Manages anonymous types declared in this compilation. Unifies types that are structurally equivalent.
        /// </summary>
        private readonly AnonymousTypeManager _anonymousTypeManager;

        private NamespaceSymbol? _lazyGlobalNamespace;

        internal readonly BuiltInOperators builtInOperators;

        /// <summary>
        /// The <see cref="SourceAssemblySymbol"/> for this compilation. Do not access directly, use Assembly property
        /// instead. This field is lazily initialized by ReferenceManager, ReferenceManager.CacheLockObject must be locked
        /// while ReferenceManager "calculates" the value and assigns it, several threads must not perform duplicate
        /// "calculation" simultaneously.
        /// </summary>
        private SourceAssemblySymbol? _lazyAssemblySymbol;

        /// <summary>
        /// Holds onto data related to reference binding.
        /// The manager is shared among multiple compilations that we expect to have the same result of reference binding.
        /// In most cases this can be determined without performing the binding. If the compilation however contains a circular
        /// metadata reference (a metadata reference that refers back to the compilation) we need to avoid sharing of the binding results.
        /// We do so by creating a new reference manager for such compilation.
        /// </summary>
        private ReferenceManager _referenceManager;

        private readonly SyntaxAndDeclarationManager _syntaxAndDeclarations;

        /// <summary>
        /// Contains the main method of this assembly, if there is one.
        /// </summary>
        private EntryPoint? _lazyEntryPoint;

        /// <summary>
        /// Emit nullable attributes for only those members that are visible outside the assembly
        /// (public, protected, and if any [InternalsVisibleTo] attributes, internal members).
        /// If false, attributes are emitted for all members regardless of visibility.
        /// </summary>
        private ThreeState _lazyEmitNullablePublicOnly;

        /// <summary>
        /// The set of trees for which a <see cref="CompilationUnitCompletedEvent"/> has been added to the queue.
        /// </summary>
        private HashSet<SyntaxTree>? _lazyCompilationUnitCompletedTrees;

        /// <summary>
        /// The set of trees for which enough analysis was performed in order to record usage of using directives.
        /// Once all trees are processed the value is set to null.
        /// </summary>
        private ImmutableHashSet<SyntaxTree>? _usageOfUsingsRecordedInTrees = ImmutableHashSet<SyntaxTree>.Empty;

        /// <summary>
<<<<<<< HEAD
        /// Nullable analysis data for methods, parameter default values, and attributes.
        /// The key is a symbol for methods or parameters, and syntax for attributes.
        /// The data is collected during testing only.
        /// </summary>
        internal NullableData? NullableAnalysisData;

        internal sealed class NullableData
        {
            internal readonly int MaxRecursionDepth;
            internal readonly ConcurrentDictionary<object, NullableWalker.Data> Data;

            internal NullableData(int maxRecursionDepth = -1)
            {
                MaxRecursionDepth = maxRecursionDepth;
                Data = new ConcurrentDictionary<object, NullableWalker.Data>();
            }
        }
=======
        /// Optional data collected during testing only.
        /// Used for instance for nullable analysis (<see cref="NullableWalker.NullableAnalysisData"/>)
        /// and inferred delegate types (<see cref="InferredDelegateTypeData"/>).
        /// </summary>
        internal object? TestOnlyCompilationData;
>>>>>>> 67d940c4

        internal ImmutableHashSet<SyntaxTree>? UsageOfUsingsRecordedInTrees => Volatile.Read(ref _usageOfUsingsRecordedInTrees);

        public override string Language
        {
            get
            {
                return LanguageNames.CSharp;
            }
        }

        public override bool IsCaseSensitive
        {
            get
            {
                return true;
            }
        }

        /// <summary>
        /// The options the compilation was created with.
        /// </summary>
        public new CSharpCompilationOptions Options
        {
            get
            {
                return _options;
            }
        }

        internal AnonymousTypeManager AnonymousTypeManager
        {
            get
            {
                return _anonymousTypeManager;
            }
        }

        internal override CommonAnonymousTypeManager CommonAnonymousTypeManager
        {
            get
            {
                return AnonymousTypeManager;
            }
        }

        /// <summary>
        /// True when the compiler is run in "strict" mode, in which it enforces the language specification
        /// in some cases even at the expense of full compatibility. Such differences typically arise when
        /// earlier versions of the compiler failed to enforce the full language specification.
        /// </summary>
        internal bool FeatureStrictEnabled => Feature("strict") != null;

        /// <summary>
        /// True when the "peverify-compat" feature flag is set or the language version is below C# 7.2.
        /// With this flag we will avoid certain patterns known not be compatible with PEVerify.
        /// The code may be less efficient and may deviate from spec in corner cases.
        /// The flag is only to be used if PEVerify pass is extremely important.
        /// </summary>
        internal bool IsPeVerifyCompatEnabled => LanguageVersion < LanguageVersion.CSharp7_2 || Feature("peverify-compat") != null;

        /// <summary>
        /// Returns true if nullable analysis is enabled in the text span represented by the syntax node.
        /// </summary>
        /// <remarks>
        /// This overload is used for member symbols during binding, or for cases other
        /// than symbols such as attribute arguments and parameter defaults.
        /// </remarks>
        internal bool IsNullableAnalysisEnabledIn(SyntaxNode syntax)
        {
            return IsNullableAnalysisEnabledIn((CSharpSyntaxTree)syntax.SyntaxTree, syntax.Span);
        }

        /// <summary>
        /// Returns true if nullable analysis is enabled in the text span.
        /// </summary>
        /// <remarks>
        /// This overload is used for member symbols during binding, or for cases other
        /// than symbols such as attribute arguments and parameter defaults.
        /// </remarks>
        internal bool IsNullableAnalysisEnabledIn(CSharpSyntaxTree tree, TextSpan span)
        {
            return GetNullableAnalysisValue() ??
                tree.IsNullableAnalysisEnabled(span) ??
                (Options.NullableContextOptions & NullableContextOptions.Warnings) != 0;
        }

        /// <summary>
        /// Returns true if nullable analysis is enabled for the method. For constructors, the
        /// region considered may include other constructors and field and property initializers.
        /// </summary>
        /// <remarks>
        /// This overload is intended for callers that rely on symbols rather than syntax. The overload
        /// uses the cached value calculated during binding (from potentially several spans)
        /// from <see cref="IsNullableAnalysisEnabledIn(CSharpSyntaxTree, TextSpan)"/>.
        /// </remarks>
        internal bool IsNullableAnalysisEnabledIn(MethodSymbol method)
        {
            return GetNullableAnalysisValue() ??
                method.IsNullableAnalysisEnabled();
        }

        /// <summary>
        /// Returns true if nullable analysis is enabled for all methods regardless
        /// of the actual nullable context.
        /// If this property returns true but IsNullableAnalysisEnabled returns false,
        /// any nullable analysis should be enabled but results should be ignored.
        /// </summary>
        /// <remarks>
        /// For DEBUG builds, we treat nullable analysis as enabled for all methods
        /// unless explicitly disabled, so that analysis is run, even though results may
        /// be ignored, to increase the chance of catching nullable regressions
        /// (e.g. https://github.com/dotnet/roslyn/issues/40136).
        /// </remarks>
        internal bool IsNullableAnalysisEnabledAlways
        {
            get
            {
                var value = GetNullableAnalysisValue();
#if DEBUG
                return value != false;
#else
                return value == true;
#endif
            }
        }

        /// <summary>
        /// Returns Feature("run-nullable-analysis") as a bool? value:
        /// true for "always"; false for "never"; and null otherwise.
        /// </summary>
        private bool? GetNullableAnalysisValue()
        {
            return Feature("run-nullable-analysis") switch
            {
                "always" => true,
                "never" => false,
                _ => null,
            };
        }

        /// <summary>
        /// The language version that was used to parse the syntax trees of this compilation.
        /// </summary>
        public LanguageVersion LanguageVersion
        {
            get;
        }

        protected override INamedTypeSymbol CommonCreateErrorTypeSymbol(INamespaceOrTypeSymbol? container, string name, int arity)
        {
            return new ExtendedErrorTypeSymbol(
                       container.EnsureCSharpSymbolOrNull(nameof(container)),
                       name, arity, errorInfo: null).GetPublicSymbol();
        }

        protected override INamespaceSymbol CommonCreateErrorNamespaceSymbol(INamespaceSymbol container, string name)
        {
            return new MissingNamespaceSymbol(
                       container.EnsureCSharpSymbolOrNull(nameof(container)),
                       name).GetPublicSymbol();
        }

        #region Constructors and Factories

        private static readonly CSharpCompilationOptions s_defaultOptions = new CSharpCompilationOptions(OutputKind.ConsoleApplication);
        private static readonly CSharpCompilationOptions s_defaultSubmissionOptions = new CSharpCompilationOptions(OutputKind.DynamicallyLinkedLibrary).WithReferencesSupersedeLowerVersions(true);

        /// <summary>
        /// Creates a new compilation from scratch. Methods such as AddSyntaxTrees or AddReferences
        /// on the returned object will allow to continue building up the Compilation incrementally.
        /// </summary>
        /// <param name="assemblyName">Simple assembly name.</param>
        /// <param name="syntaxTrees">The syntax trees with the source code for the new compilation.</param>
        /// <param name="references">The references for the new compilation.</param>
        /// <param name="options">The compiler options to use.</param>
        /// <returns>A new compilation.</returns>
        public static CSharpCompilation Create(
            string? assemblyName,
            IEnumerable<SyntaxTree>? syntaxTrees = null,
            IEnumerable<MetadataReference>? references = null,
            CSharpCompilationOptions? options = null)
        {
            return Create(
                assemblyName,
                options ?? s_defaultOptions,
                syntaxTrees,
                references,
                previousSubmission: null,
                returnType: null,
                hostObjectType: null,
                isSubmission: false);
        }

        /// <summary>
        /// Creates a new compilation that can be used in scripting.
        /// </summary>
        public static CSharpCompilation CreateScriptCompilation(
            string assemblyName,
            SyntaxTree? syntaxTree = null,
            IEnumerable<MetadataReference>? references = null,
            CSharpCompilationOptions? options = null,
            CSharpCompilation? previousScriptCompilation = null,
            Type? returnType = null,
            Type? globalsType = null)
        {
            CheckSubmissionOptions(options);
            ValidateScriptCompilationParameters(previousScriptCompilation, returnType, ref globalsType);

            return Create(
                assemblyName,
                options?.WithReferencesSupersedeLowerVersions(true) ?? s_defaultSubmissionOptions,
                (syntaxTree != null) ? new[] { syntaxTree } : SpecializedCollections.EmptyEnumerable<SyntaxTree>(),
                references,
                previousScriptCompilation,
                returnType,
                globalsType,
                isSubmission: true);
        }

        private static CSharpCompilation Create(
            string? assemblyName,
            CSharpCompilationOptions options,
            IEnumerable<SyntaxTree>? syntaxTrees,
            IEnumerable<MetadataReference>? references,
            CSharpCompilation? previousSubmission,
            Type? returnType,
            Type? hostObjectType,
            bool isSubmission)
        {
            RoslynDebug.Assert(options != null);
            Debug.Assert(!isSubmission || options.ReferencesSupersedeLowerVersions);

            var validatedReferences = ValidateReferences<CSharpCompilationReference>(references);

            // We can't reuse the whole Reference Manager entirely (reuseReferenceManager = false)
            // because the set of references of this submission differs from the previous one.
            // The submission inherits references of the previous submission, adds the previous submission reference
            // and may add more references passed explicitly or via #r.
            //
            // TODO: Consider reusing some results of the assembly binding to improve perf
            // since most of the binding work is similar.
            // https://github.com/dotnet/roslyn/issues/43397

            var compilation = new CSharpCompilation(
                assemblyName,
                options,
                validatedReferences,
                previousSubmission,
                returnType,
                hostObjectType,
                isSubmission,
                referenceManager: null,
                reuseReferenceManager: false,
                syntaxAndDeclarations: new SyntaxAndDeclarationManager(
                    ImmutableArray<SyntaxTree>.Empty,
                    options.ScriptClassName,
                    options.SourceReferenceResolver,
                    CSharp.MessageProvider.Instance,
                    isSubmission,
                    state: null),
                semanticModelProvider: null);

            if (syntaxTrees != null)
            {
                compilation = compilation.AddSyntaxTrees(syntaxTrees);
            }

            Debug.Assert(compilation._lazyAssemblySymbol is null);
            return compilation;
        }

        private CSharpCompilation(
            string? assemblyName,
            CSharpCompilationOptions options,
            ImmutableArray<MetadataReference> references,
            CSharpCompilation? previousSubmission,
            Type? submissionReturnType,
            Type? hostObjectType,
            bool isSubmission,
            ReferenceManager? referenceManager,
            bool reuseReferenceManager,
            SyntaxAndDeclarationManager syntaxAndDeclarations,
            SemanticModelProvider? semanticModelProvider,
            AsyncQueue<CompilationEvent>? eventQueue = null)
            : this(assemblyName, options, references, previousSubmission, submissionReturnType, hostObjectType, isSubmission, referenceManager, reuseReferenceManager, syntaxAndDeclarations, SyntaxTreeCommonFeatures(syntaxAndDeclarations.ExternalSyntaxTrees), semanticModelProvider, eventQueue)
        {
        }

        private CSharpCompilation(
            string? assemblyName,
            CSharpCompilationOptions options,
            ImmutableArray<MetadataReference> references,
            CSharpCompilation? previousSubmission,
            Type? submissionReturnType,
            Type? hostObjectType,
            bool isSubmission,
            ReferenceManager? referenceManager,
            bool reuseReferenceManager,
            SyntaxAndDeclarationManager syntaxAndDeclarations,
            IReadOnlyDictionary<string, string> features,
            SemanticModelProvider? semanticModelProvider,
            AsyncQueue<CompilationEvent>? eventQueue = null)
            : base(assemblyName, references, features, isSubmission, semanticModelProvider, eventQueue)
        {
            WellKnownMemberSignatureComparer = new WellKnownMembersSignatureComparer(this);
            _options = options;

            this.builtInOperators = new BuiltInOperators(this);
            _scriptClass = new Lazy<ImplicitNamedTypeSymbol?>(BindScriptClass);
            _globalImports = new Lazy<ImmutableArray<NamespaceOrTypeAndUsingDirective>>(BindGlobalImports);
            _usingsFromOptions = new Lazy<UsingsFromOptionsAndDiagnostics>(BindUsingsFromOptions);
            _previousSubmissionImports = new Lazy<Imports>(ExpandPreviousSubmissionImports);
            _globalNamespaceAlias = new Lazy<AliasSymbol>(CreateGlobalNamespaceAlias);
            _anonymousTypeManager = new AnonymousTypeManager(this);
            this.LanguageVersion = CommonLanguageVersion(syntaxAndDeclarations.ExternalSyntaxTrees);

            if (isSubmission)
            {
                Debug.Assert(previousSubmission == null || previousSubmission.HostObjectType == hostObjectType);
                this.ScriptCompilationInfo = new CSharpScriptCompilationInfo(previousSubmission, submissionReturnType, hostObjectType);
            }
            else
            {
                Debug.Assert(previousSubmission == null && submissionReturnType == null && hostObjectType == null);
            }

            if (reuseReferenceManager)
            {
                if (referenceManager is null)
                {
                    throw new ArgumentNullException(nameof(referenceManager));
                }

                referenceManager.AssertCanReuseForCompilation(this);
                _referenceManager = referenceManager;
            }
            else
            {
                _referenceManager = new ReferenceManager(
                    MakeSourceAssemblySimpleName(),
                    this.Options.AssemblyIdentityComparer,
                    observedMetadata: referenceManager?.ObservedMetadata);
            }

            _syntaxAndDeclarations = syntaxAndDeclarations;

            Debug.Assert(_lazyAssemblySymbol is null);
            if (EventQueue != null) EventQueue.TryEnqueue(new CompilationStartedEvent(this));
        }

        internal override void ValidateDebugEntryPoint(IMethodSymbol debugEntryPoint, DiagnosticBag diagnostics)
        {
            Debug.Assert(debugEntryPoint != null);

            // Debug entry point has to be a method definition from this compilation.
            var methodSymbol = (debugEntryPoint as Symbols.PublicModel.MethodSymbol)?.UnderlyingMethodSymbol;
            if (methodSymbol?.DeclaringCompilation != this || !methodSymbol.IsDefinition)
            {
                diagnostics.Add(ErrorCode.ERR_DebugEntryPointNotSourceMethodDefinition, Location.None);
            }
        }

        private static LanguageVersion CommonLanguageVersion(ImmutableArray<SyntaxTree> syntaxTrees)
        {
            LanguageVersion? result = null;
            foreach (var tree in syntaxTrees)
            {
                var version = ((CSharpParseOptions)tree.Options).LanguageVersion;
                if (result == null)
                {
                    result = version;
                }
                else if (result != version)
                {
                    throw new ArgumentException(CodeAnalysisResources.InconsistentLanguageVersions, nameof(syntaxTrees));
                }
            }

            return result ?? LanguageVersion.Default.MapSpecifiedToEffectiveVersion();
        }

        /// <summary>
        /// Create a duplicate of this compilation with different symbol instances.
        /// </summary>
        public new CSharpCompilation Clone()
        {
            return new CSharpCompilation(
                this.AssemblyName,
                _options,
                this.ExternalReferences,
                this.PreviousSubmission,
                this.SubmissionReturnType,
                this.HostObjectType,
                this.IsSubmission,
                _referenceManager,
                reuseReferenceManager: true,
                _syntaxAndDeclarations,
                this.SemanticModelProvider);
        }

        private CSharpCompilation Update(
            ReferenceManager referenceManager,
            bool reuseReferenceManager,
            SyntaxAndDeclarationManager syntaxAndDeclarations)
        {
            return new CSharpCompilation(
                this.AssemblyName,
                _options,
                this.ExternalReferences,
                this.PreviousSubmission,
                this.SubmissionReturnType,
                this.HostObjectType,
                this.IsSubmission,
                referenceManager,
                reuseReferenceManager,
                syntaxAndDeclarations,
                this.SemanticModelProvider);
        }

        /// <summary>
        /// Creates a new compilation with the specified name.
        /// </summary>
        public new CSharpCompilation WithAssemblyName(string? assemblyName)
        {
            // Can't reuse references since the source assembly name changed and the referenced symbols might
            // have internals-visible-to relationship with this compilation or they might had a circular reference
            // to this compilation.

            return new CSharpCompilation(
                assemblyName,
                _options,
                this.ExternalReferences,
                this.PreviousSubmission,
                this.SubmissionReturnType,
                this.HostObjectType,
                this.IsSubmission,
                _referenceManager,
                reuseReferenceManager: assemblyName == this.AssemblyName,
                _syntaxAndDeclarations,
                this.SemanticModelProvider);
        }

        /// <summary>
        /// Creates a new compilation with the specified references.
        /// </summary>
        /// <remarks>
        /// The new <see cref="CSharpCompilation"/> will query the given <see cref="MetadataReference"/> for the underlying
        /// metadata as soon as the are needed.
        ///
        /// The new compilation uses whatever metadata is currently being provided by the <see cref="MetadataReference"/>.
        /// E.g. if the current compilation references a metadata file that has changed since the creation of the compilation
        /// the new compilation is going to use the updated version, while the current compilation will be using the previous (it doesn't change).
        /// </remarks>
        public new CSharpCompilation WithReferences(IEnumerable<MetadataReference>? references)
        {
            // References might have changed, don't reuse reference manager.
            // Don't even reuse observed metadata - let the manager query for the metadata again.

            return new CSharpCompilation(
                this.AssemblyName,
                _options,
                ValidateReferences<CSharpCompilationReference>(references),
                this.PreviousSubmission,
                this.SubmissionReturnType,
                this.HostObjectType,
                this.IsSubmission,
                referenceManager: null,
                reuseReferenceManager: false,
                _syntaxAndDeclarations,
                this.SemanticModelProvider);
        }

        /// <summary>
        /// Creates a new compilation with the specified references.
        /// </summary>
        public new CSharpCompilation WithReferences(params MetadataReference[] references)
        {
            return this.WithReferences((IEnumerable<MetadataReference>)references);
        }

        /// <summary>
        /// Creates a new compilation with the specified compilation options.
        /// </summary>
        public CSharpCompilation WithOptions(CSharpCompilationOptions options)
        {
            var oldOptions = this.Options;
            bool reuseReferenceManager = oldOptions.CanReuseCompilationReferenceManager(options);
            bool reuseSyntaxAndDeclarationManager = oldOptions.ScriptClassName == options.ScriptClassName &&
                oldOptions.SourceReferenceResolver == options.SourceReferenceResolver;

            return new CSharpCompilation(
                this.AssemblyName,
                options,
                this.ExternalReferences,
                this.PreviousSubmission,
                this.SubmissionReturnType,
                this.HostObjectType,
                this.IsSubmission,
                _referenceManager,
                reuseReferenceManager,
                reuseSyntaxAndDeclarationManager ?
                    _syntaxAndDeclarations :
                    new SyntaxAndDeclarationManager(
                        _syntaxAndDeclarations.ExternalSyntaxTrees,
                        options.ScriptClassName,
                        options.SourceReferenceResolver,
                        _syntaxAndDeclarations.MessageProvider,
                        _syntaxAndDeclarations.IsSubmission,
                        state: null),
                this.SemanticModelProvider);
        }

        /// <summary>
        /// Returns a new compilation with the given compilation set as the previous submission.
        /// </summary>
        public CSharpCompilation WithScriptCompilationInfo(CSharpScriptCompilationInfo? info)
        {
            if (info == ScriptCompilationInfo)
            {
                return this;
            }

            // Metadata references are inherited from the previous submission,
            // so we can only reuse the manager if we can guarantee that these references are the same.
            // Check if the previous script compilation doesn't change.

            // TODO: Consider comparing the metadata references if they have been bound already.
            // https://github.com/dotnet/roslyn/issues/43397
            bool reuseReferenceManager = ReferenceEquals(ScriptCompilationInfo?.PreviousScriptCompilation, info?.PreviousScriptCompilation);

            return new CSharpCompilation(
                this.AssemblyName,
                _options,
                this.ExternalReferences,
                info?.PreviousScriptCompilation,
                info?.ReturnTypeOpt,
                info?.GlobalsType,
                isSubmission: info != null,
                _referenceManager,
                reuseReferenceManager,
                _syntaxAndDeclarations,
                this.SemanticModelProvider);
        }

        /// <summary>
        /// Returns a new compilation with the given semantic model provider.
        /// </summary>
        internal override Compilation WithSemanticModelProvider(SemanticModelProvider? semanticModelProvider)
        {
            if (this.SemanticModelProvider == semanticModelProvider)
            {
                return this;
            }

            return new CSharpCompilation(
                this.AssemblyName,
                _options,
                this.ExternalReferences,
                this.PreviousSubmission,
                this.SubmissionReturnType,
                this.HostObjectType,
                this.IsSubmission,
                _referenceManager,
                reuseReferenceManager: true,
                _syntaxAndDeclarations,
                semanticModelProvider);
        }

        /// <summary>
        /// Returns a new compilation with a given event queue.
        /// </summary>
        internal override Compilation WithEventQueue(AsyncQueue<CompilationEvent>? eventQueue)
        {
            return new CSharpCompilation(
                this.AssemblyName,
                _options,
                this.ExternalReferences,
                this.PreviousSubmission,
                this.SubmissionReturnType,
                this.HostObjectType,
                this.IsSubmission,
                _referenceManager,
                reuseReferenceManager: true,
                _syntaxAndDeclarations,
                this.SemanticModelProvider,
                eventQueue);
        }

        #endregion

        #region Submission

        public new CSharpScriptCompilationInfo? ScriptCompilationInfo { get; }
        internal override ScriptCompilationInfo? CommonScriptCompilationInfo => ScriptCompilationInfo;

        internal CSharpCompilation? PreviousSubmission => ScriptCompilationInfo?.PreviousScriptCompilation;

        internal override bool HasSubmissionResult()
        {
            Debug.Assert(IsSubmission);

            // A submission may be empty or comprised of a single script file.
            var tree = _syntaxAndDeclarations.ExternalSyntaxTrees.SingleOrDefault();
            if (tree == null)
            {
                return false;
            }

            var root = tree.GetCompilationUnitRoot();
            if (root.HasErrors)
            {
                return false;
            }

            // Are there any top-level return statements?
            if (root.DescendantNodes(n => n is GlobalStatementSyntax || n is StatementSyntax || n is CompilationUnitSyntax).Any(n => n.IsKind(SyntaxKind.ReturnStatement)))
            {
                return true;
            }

            // Is there a trailing expression?
            var lastGlobalStatement = (GlobalStatementSyntax?)root.Members.LastOrDefault(m => m.IsKind(SyntaxKind.GlobalStatement));
            if (lastGlobalStatement != null)
            {
                var statement = lastGlobalStatement.Statement;
                if (statement.IsKind(SyntaxKind.ExpressionStatement))
                {
                    var expressionStatement = (ExpressionStatementSyntax)statement;
                    if (expressionStatement.SemicolonToken.IsMissing)
                    {
                        var model = GetSemanticModel(tree);
                        var expression = expressionStatement.Expression;
                        var info = model.GetTypeInfo(expression);
                        return info.ConvertedType?.SpecialType != SpecialType.System_Void;
                    }
                }
            }

            return false;
        }

        #endregion

        #region Syntax Trees (maintain an ordered list)

        /// <summary>
        /// The syntax trees (parsed from source code) that this compilation was created with.
        /// </summary>
        public new ImmutableArray<SyntaxTree> SyntaxTrees
        {
            get { return _syntaxAndDeclarations.GetLazyState().SyntaxTrees; }
        }

        /// <summary>
        /// Returns true if this compilation contains the specified tree.  False otherwise.
        /// </summary>
        public new bool ContainsSyntaxTree(SyntaxTree? syntaxTree)
        {
            return syntaxTree != null && _syntaxAndDeclarations.GetLazyState().RootNamespaces.ContainsKey(syntaxTree);
        }

        /// <summary>
        /// Creates a new compilation with additional syntax trees.
        /// </summary>
        public new CSharpCompilation AddSyntaxTrees(params SyntaxTree[] trees)
        {
            return AddSyntaxTrees((IEnumerable<SyntaxTree>)trees);
        }

        /// <summary>
        /// Creates a new compilation with additional syntax trees.
        /// </summary>
        public new CSharpCompilation AddSyntaxTrees(IEnumerable<SyntaxTree> trees)
        {
            if (trees == null)
            {
                throw new ArgumentNullException(nameof(trees));
            }

            if (trees.IsEmpty())
            {
                return this;
            }

            // This HashSet is needed so that we don't allow adding the same tree twice
            // with a single call to AddSyntaxTrees.  Rather than using a separate HashSet,
            // ReplaceSyntaxTrees can just check against ExternalSyntaxTrees, because we
            // only allow replacing a single tree at a time.
            var externalSyntaxTrees = PooledHashSet<SyntaxTree>.GetInstance();
            var syntaxAndDeclarations = _syntaxAndDeclarations;
            externalSyntaxTrees.AddAll(syntaxAndDeclarations.ExternalSyntaxTrees);
            bool reuseReferenceManager = true;
            int i = 0;
            foreach (var tree in trees.Cast<CSharpSyntaxTree>())
            {
                if (tree == null)
                {
                    throw new ArgumentNullException($"{nameof(trees)}[{i}]");
                }

                if (!tree.HasCompilationUnitRoot)
                {
                    throw new ArgumentException(CSharpResources.TreeMustHaveARootNodeWith, $"{nameof(trees)}[{i}]");
                }

                if (externalSyntaxTrees.Contains(tree))
                {
                    throw new ArgumentException(CSharpResources.SyntaxTreeAlreadyPresent, $"{nameof(trees)}[{i}]");
                }

                if (this.IsSubmission && tree.Options.Kind == SourceCodeKind.Regular)
                {
                    throw new ArgumentException(CSharpResources.SubmissionCanOnlyInclude, $"{nameof(trees)}[{i}]");
                }

                externalSyntaxTrees.Add(tree);
                reuseReferenceManager &= !tree.HasReferenceOrLoadDirectives;

                i++;
            }
            externalSyntaxTrees.Free();

            if (this.IsSubmission && i > 1)
            {
                throw new ArgumentException(CSharpResources.SubmissionCanHaveAtMostOne, nameof(trees));
            }

            syntaxAndDeclarations = syntaxAndDeclarations.AddSyntaxTrees(trees);

            return Update(_referenceManager, reuseReferenceManager, syntaxAndDeclarations);
        }

        /// <summary>
        /// Creates a new compilation without the specified syntax trees. Preserves metadata info for use with trees
        /// added later.
        /// </summary>
        public new CSharpCompilation RemoveSyntaxTrees(params SyntaxTree[] trees)
        {
            return RemoveSyntaxTrees((IEnumerable<SyntaxTree>)trees);
        }

        /// <summary>
        /// Creates a new compilation without the specified syntax trees. Preserves metadata info for use with trees
        /// added later.
        /// </summary>
        public new CSharpCompilation RemoveSyntaxTrees(IEnumerable<SyntaxTree> trees)
        {
            if (trees == null)
            {
                throw new ArgumentNullException(nameof(trees));
            }

            if (trees.IsEmpty())
            {
                return this;
            }

            var removeSet = PooledHashSet<SyntaxTree>.GetInstance();
            // This HashSet is needed so that we don't allow adding the same tree twice
            // with a single call to AddSyntaxTrees.  Rather than using a separate HashSet,
            // ReplaceSyntaxTrees can just check against ExternalSyntaxTrees, because we
            // only allow replacing a single tree at a time.
            var externalSyntaxTrees = PooledHashSet<SyntaxTree>.GetInstance();
            var syntaxAndDeclarations = _syntaxAndDeclarations;
            externalSyntaxTrees.AddAll(syntaxAndDeclarations.ExternalSyntaxTrees);
            bool reuseReferenceManager = true;
            int i = 0;
            foreach (var tree in trees.Cast<CSharpSyntaxTree>())
            {
                if (!externalSyntaxTrees.Contains(tree))
                {
                    // Check to make sure this is not a #load'ed tree.
                    var loadedSyntaxTreeMap = syntaxAndDeclarations.GetLazyState().LoadedSyntaxTreeMap;
                    if (SyntaxAndDeclarationManager.IsLoadedSyntaxTree(tree, loadedSyntaxTreeMap))
                    {
                        throw new ArgumentException(CSharpResources.SyntaxTreeFromLoadNoRemoveReplace, $"{nameof(trees)}[{i}]");
                    }

                    throw new ArgumentException(CSharpResources.SyntaxTreeNotFoundToRemove, $"{nameof(trees)}[{i}]");
                }

                removeSet.Add(tree);
                reuseReferenceManager &= !tree.HasReferenceOrLoadDirectives;

                i++;
            }
            externalSyntaxTrees.Free();

            syntaxAndDeclarations = syntaxAndDeclarations.RemoveSyntaxTrees(removeSet);
            removeSet.Free();

            return Update(_referenceManager, reuseReferenceManager, syntaxAndDeclarations);
        }

        /// <summary>
        /// Creates a new compilation without any syntax trees. Preserves metadata info
        /// from this compilation for use with trees added later.
        /// </summary>
        public new CSharpCompilation RemoveAllSyntaxTrees()
        {
            var syntaxAndDeclarations = _syntaxAndDeclarations;
            return Update(
                _referenceManager,
                reuseReferenceManager: !syntaxAndDeclarations.MayHaveReferenceDirectives(),
                syntaxAndDeclarations: syntaxAndDeclarations.WithExternalSyntaxTrees(ImmutableArray<SyntaxTree>.Empty));
        }

        /// <summary>
        /// Creates a new compilation without the old tree but with the new tree.
        /// </summary>
        public new CSharpCompilation ReplaceSyntaxTree(SyntaxTree oldTree, SyntaxTree? newTree)
        {
            // this is just to force a cast exception
            oldTree = (CSharpSyntaxTree)oldTree;
            newTree = (CSharpSyntaxTree?)newTree;

            if (oldTree == null)
            {
                throw new ArgumentNullException(nameof(oldTree));
            }

            if (newTree == null)
            {
                return this.RemoveSyntaxTrees(oldTree);
            }
            else if (newTree == oldTree)
            {
                return this;
            }

            if (!newTree.HasCompilationUnitRoot)
            {
                throw new ArgumentException(CSharpResources.TreeMustHaveARootNodeWith, nameof(newTree));
            }

            var syntaxAndDeclarations = _syntaxAndDeclarations;
            var externalSyntaxTrees = syntaxAndDeclarations.ExternalSyntaxTrees;
            if (!externalSyntaxTrees.Contains(oldTree))
            {
                // Check to see if this is a #load'ed tree.
                var loadedSyntaxTreeMap = syntaxAndDeclarations.GetLazyState().LoadedSyntaxTreeMap;
                if (SyntaxAndDeclarationManager.IsLoadedSyntaxTree(oldTree, loadedSyntaxTreeMap))
                {
                    throw new ArgumentException(CSharpResources.SyntaxTreeFromLoadNoRemoveReplace, nameof(oldTree));
                }

                throw new ArgumentException(CSharpResources.SyntaxTreeNotFoundToRemove, nameof(oldTree));
            }

            if (externalSyntaxTrees.Contains(newTree))
            {
                throw new ArgumentException(CSharpResources.SyntaxTreeAlreadyPresent, nameof(newTree));
            }

            // TODO(tomat): Consider comparing #r's of the old and the new tree. If they are exactly the same we could still reuse.
            // This could be a perf win when editing a script file in the IDE. The services create a new compilation every keystroke
            // that replaces the tree with a new one.
            // https://github.com/dotnet/roslyn/issues/43397
            var reuseReferenceManager = !oldTree.HasReferenceOrLoadDirectives() && !newTree.HasReferenceOrLoadDirectives();
            syntaxAndDeclarations = syntaxAndDeclarations.ReplaceSyntaxTree(oldTree, newTree);

            return Update(_referenceManager, reuseReferenceManager, syntaxAndDeclarations);
        }

        internal override int GetSyntaxTreeOrdinal(SyntaxTree tree)
        {
            Debug.Assert(this.ContainsSyntaxTree(tree));
            return _syntaxAndDeclarations.GetLazyState().OrdinalMap[tree];
        }

        #endregion

        #region References

        internal override CommonReferenceManager CommonGetBoundReferenceManager()
        {
            return GetBoundReferenceManager();
        }

        internal new ReferenceManager GetBoundReferenceManager()
        {
            if (_lazyAssemblySymbol is null)
            {
                _referenceManager.CreateSourceAssemblyForCompilation(this);
                Debug.Assert(_lazyAssemblySymbol is object);
            }

            // referenceManager can only be accessed after we initialized the lazyAssemblySymbol.
            // In fact, initialization of the assembly symbol might change the reference manager.
            return _referenceManager;
        }

        // for testing only:
        internal bool ReferenceManagerEquals(CSharpCompilation other)
        {
            return ReferenceEquals(_referenceManager, other._referenceManager);
        }

        public override ImmutableArray<MetadataReference> DirectiveReferences
        {
            get
            {
                return GetBoundReferenceManager().DirectiveReferences;
            }
        }

        internal override IDictionary<(string path, string content), MetadataReference> ReferenceDirectiveMap
            => GetBoundReferenceManager().ReferenceDirectiveMap;

        // for testing purposes
        internal IEnumerable<string> ExternAliases
        {
            get
            {
                return GetBoundReferenceManager().ExternAliases;
            }
        }

        /// <summary>
        /// Gets the <see cref="AssemblySymbol"/> or <see cref="ModuleSymbol"/> for a metadata reference used to create this compilation.
        /// </summary>
        /// <returns><see cref="AssemblySymbol"/> or <see cref="ModuleSymbol"/> corresponding to the given reference or null if there is none.</returns>
        /// <remarks>
        /// Uses object identity when comparing two references.
        /// </remarks>
        internal new Symbol? GetAssemblyOrModuleSymbol(MetadataReference reference)
        {
            if (reference == null)
            {
                throw new ArgumentNullException(nameof(reference));
            }

            if (reference.Properties.Kind == MetadataImageKind.Assembly)
            {
                return GetBoundReferenceManager().GetReferencedAssemblySymbol(reference);
            }
            else
            {
                Debug.Assert(reference.Properties.Kind == MetadataImageKind.Module);
                int index = GetBoundReferenceManager().GetReferencedModuleIndex(reference);
                return index < 0 ? null : this.Assembly.Modules[index];
            }
        }

        public override IEnumerable<AssemblyIdentity> ReferencedAssemblyNames
        {
            get
            {
                return Assembly.Modules.SelectMany(module => module.GetReferencedAssemblies());
            }
        }

        /// <summary>
        /// All reference directives used in this compilation.
        /// </summary>
        internal override IEnumerable<ReferenceDirective> ReferenceDirectives
        {
            get { return this.Declarations.ReferenceDirectives; }
        }

        /// <summary>
        /// Returns a metadata reference that a given #r resolves to.
        /// </summary>
        /// <param name="directive">#r directive.</param>
        /// <returns>Metadata reference the specified directive resolves to, or null if the <paramref name="directive"/> doesn't match any #r directive in the compilation.</returns>
        public MetadataReference? GetDirectiveReference(ReferenceDirectiveTriviaSyntax directive)
        {
            RoslynDebug.Assert(directive.SyntaxTree.FilePath is object);

            MetadataReference? reference;
            return ReferenceDirectiveMap.TryGetValue((directive.SyntaxTree.FilePath, directive.File.ValueText), out reference) ? reference : null;
        }

        /// <summary>
        /// Creates a new compilation with additional metadata references.
        /// </summary>
        public new CSharpCompilation AddReferences(params MetadataReference[] references)
        {
            return (CSharpCompilation)base.AddReferences(references);
        }

        /// <summary>
        /// Creates a new compilation with additional metadata references.
        /// </summary>
        public new CSharpCompilation AddReferences(IEnumerable<MetadataReference> references)
        {
            return (CSharpCompilation)base.AddReferences(references);
        }

        /// <summary>
        /// Creates a new compilation without the specified metadata references.
        /// </summary>
        public new CSharpCompilation RemoveReferences(params MetadataReference[] references)
        {
            return (CSharpCompilation)base.RemoveReferences(references);
        }

        /// <summary>
        /// Creates a new compilation without the specified metadata references.
        /// </summary>
        public new CSharpCompilation RemoveReferences(IEnumerable<MetadataReference> references)
        {
            return (CSharpCompilation)base.RemoveReferences(references);
        }

        /// <summary>
        /// Creates a new compilation without any metadata references
        /// </summary>
        public new CSharpCompilation RemoveAllReferences()
        {
            return (CSharpCompilation)base.RemoveAllReferences();
        }

        /// <summary>
        /// Creates a new compilation with an old metadata reference replaced with a new metadata reference.
        /// </summary>
        public new CSharpCompilation ReplaceReference(MetadataReference oldReference, MetadataReference newReference)
        {
            return (CSharpCompilation)base.ReplaceReference(oldReference, newReference);
        }

        public override CompilationReference ToMetadataReference(ImmutableArray<string> aliases = default, bool embedInteropTypes = false)
        {
            return new CSharpCompilationReference(this, aliases, embedInteropTypes);
        }

        /// <summary>
        /// Get all modules in this compilation, including the source module, added modules, and all
        /// modules of referenced assemblies that do not come from an assembly with an extern alias.
        /// Metadata imported from aliased assemblies is not visible at the source level except through
        /// the use of an extern alias directive. So exclude them from this list which is used to construct
        /// the global namespace.
        /// </summary>
        private void GetAllUnaliasedModules(ArrayBuilder<ModuleSymbol> modules)
        {
            // NOTE: This includes referenced modules - they count as modules of the compilation assembly.
            modules.AddRange(Assembly.Modules);

            var referenceManager = GetBoundReferenceManager();

            for (int i = 0; i < referenceManager.ReferencedAssemblies.Length; i++)
            {
                if (referenceManager.DeclarationsAccessibleWithoutAlias(i))
                {
                    modules.AddRange(referenceManager.ReferencedAssemblies[i].Modules);
                }
            }
        }

        /// <summary>
        /// Return a list of assembly symbols than can be accessed without using an alias.
        /// For example:
        ///   1) /r:A.dll /r:B.dll -> A, B
        ///   2) /r:Goo=A.dll /r:B.dll -> B
        ///   3) /r:Goo=A.dll /r:A.dll -> A
        /// </summary>
        internal void GetUnaliasedReferencedAssemblies(ArrayBuilder<AssemblySymbol> assemblies)
        {
            var referenceManager = GetBoundReferenceManager();

            for (int i = 0; i < referenceManager.ReferencedAssemblies.Length; i++)
            {
                if (referenceManager.DeclarationsAccessibleWithoutAlias(i))
                {
                    assemblies.Add(referenceManager.ReferencedAssemblies[i]);
                }
            }
        }

        /// <summary>
        /// Gets the <see cref="MetadataReference"/> that corresponds to the assembly symbol.
        /// </summary>
        public new MetadataReference? GetMetadataReference(IAssemblySymbol assemblySymbol)
        {
            return base.GetMetadataReference(assemblySymbol);
        }

        private protected override MetadataReference? CommonGetMetadataReference(IAssemblySymbol assemblySymbol)
        {
            if (assemblySymbol is Symbols.PublicModel.AssemblySymbol { UnderlyingAssemblySymbol: var underlyingSymbol })
            {
                return GetMetadataReference(underlyingSymbol);
            }

            return null;
        }

        internal MetadataReference? GetMetadataReference(AssemblySymbol? assemblySymbol)
        {
            return GetBoundReferenceManager().GetMetadataReference(assemblySymbol);
        }

        #endregion

        #region Symbols

        /// <summary>
        /// The AssemblySymbol that represents the assembly being created.
        /// </summary>
        internal SourceAssemblySymbol SourceAssembly
        {
            get
            {
                GetBoundReferenceManager();
                RoslynDebug.Assert(_lazyAssemblySymbol is object);
                return _lazyAssemblySymbol;
            }
        }

        /// <summary>
        /// The AssemblySymbol that represents the assembly being created.
        /// </summary>
        internal new AssemblySymbol Assembly
        {
            get
            {
                return SourceAssembly;
            }
        }

        /// <summary>
        /// Get a ModuleSymbol that refers to the module being created by compiling all of the code.
        /// By getting the GlobalNamespace property of that module, all of the namespaces and types
        /// defined in source code can be obtained.
        /// </summary>
        internal new ModuleSymbol SourceModule
        {
            get
            {
                return Assembly.Modules[0];
            }
        }

        /// <summary>
        /// Gets the root namespace that contains all namespaces and types defined in source code or in
        /// referenced metadata, merged into a single namespace hierarchy.
        /// </summary>
        internal new NamespaceSymbol GlobalNamespace
        {
            get
            {
                if (_lazyGlobalNamespace is null)
                {
                    // Get the root namespace from each module, and merge them all together
                    // Get all modules in this compilation, ones referenced directly by the compilation
                    // as well as those referenced by all referenced assemblies.

                    var modules = ArrayBuilder<ModuleSymbol>.GetInstance();
                    GetAllUnaliasedModules(modules);

                    var result = MergedNamespaceSymbol.Create(
                        new NamespaceExtent(this),
                        null,
                        modules.SelectDistinct(m => m.GlobalNamespace));

                    modules.Free();

                    Interlocked.CompareExchange(ref _lazyGlobalNamespace, result, null);
                }

                return _lazyGlobalNamespace;
            }
        }

        /// <summary>
        /// Given for the specified module or assembly namespace, gets the corresponding compilation
        /// namespace (merged namespace representation for all namespace declarations and references
        /// with contributions for the namespaceSymbol).  Can return null if no corresponding
        /// namespace can be bound in this compilation with the same name.
        /// </summary>
        internal new NamespaceSymbol? GetCompilationNamespace(INamespaceSymbol namespaceSymbol)
        {
            if (namespaceSymbol is Symbols.PublicModel.NamespaceSymbol n &&
                namespaceSymbol.NamespaceKind == NamespaceKind.Compilation &&
                namespaceSymbol.ContainingCompilation == this)
            {
                return n.UnderlyingNamespaceSymbol;
            }

            var containingNamespace = namespaceSymbol.ContainingNamespace;
            if (containingNamespace == null)
            {
                return this.GlobalNamespace;
            }

            var current = GetCompilationNamespace(containingNamespace);
            if (current is object)
            {
                return current.GetNestedNamespace(namespaceSymbol.Name);
            }

            return null;
        }

        internal NamespaceSymbol? GetCompilationNamespace(NamespaceSymbol namespaceSymbol)
        {
            if (namespaceSymbol.NamespaceKind == NamespaceKind.Compilation &&
                namespaceSymbol.ContainingCompilation == this)
            {
                return namespaceSymbol;
            }

            var containingNamespace = namespaceSymbol.ContainingNamespace;
            if (containingNamespace == null)
            {
                return this.GlobalNamespace;
            }

            var current = GetCompilationNamespace(containingNamespace);
            if (current is object)
            {
                return current.GetNestedNamespace(namespaceSymbol.Name);
            }

            return null;
        }

        private ConcurrentDictionary<string, NamespaceSymbol>? _externAliasTargets;

        internal bool GetExternAliasTarget(string aliasName, out NamespaceSymbol @namespace)
        {
            if (_externAliasTargets == null)
            {
                Interlocked.CompareExchange(ref _externAliasTargets, new ConcurrentDictionary<string, NamespaceSymbol>(), null);
            }
            else if (_externAliasTargets.TryGetValue(aliasName, out var cached))
            {
                @namespace = cached;
                return !(@namespace is MissingNamespaceSymbol);
            }

            ArrayBuilder<NamespaceSymbol>? builder = null;
            var referenceManager = GetBoundReferenceManager();
            for (int i = 0; i < referenceManager.ReferencedAssemblies.Length; i++)
            {
                if (referenceManager.AliasesOfReferencedAssemblies[i].Contains(aliasName))
                {
                    builder = builder ?? ArrayBuilder<NamespaceSymbol>.GetInstance();
                    builder.Add(referenceManager.ReferencedAssemblies[i].GlobalNamespace);
                }
            }

            bool foundNamespace = builder != null;

            // We want to cache failures as well as successes so that subsequent incorrect extern aliases with the
            // same alias will have the same target.
            @namespace = foundNamespace
                ? MergedNamespaceSymbol.Create(new NamespaceExtent(this), namespacesToMerge: builder!.ToImmutableAndFree(), containingNamespace: null, nameOpt: null)
                : new MissingNamespaceSymbol(new MissingModuleSymbol(new MissingAssemblySymbol(new AssemblyIdentity(System.Guid.NewGuid().ToString())), ordinal: -1));

            // Use GetOrAdd in case another thread beat us to the punch (i.e. should return the same object for the same alias, every time).
            @namespace = _externAliasTargets.GetOrAdd(aliasName, @namespace);

            Debug.Assert(foundNamespace == !(@namespace is MissingNamespaceSymbol));

            return foundNamespace;
        }

        /// <summary>
        /// A symbol representing the implicit Script class. This is null if the class is not
        /// defined in the compilation.
        /// </summary>
        internal new NamedTypeSymbol? ScriptClass
        {
            get { return _scriptClass.Value; }
        }

        /// <summary>
        /// Resolves a symbol that represents script container (Script class). Uses the
        /// full name of the container class stored in <see cref="CompilationOptions.ScriptClassName"/> to find the symbol.
        /// </summary>
        /// <returns>The Script class symbol or null if it is not defined.</returns>
        private ImplicitNamedTypeSymbol? BindScriptClass()
        {
            return (ImplicitNamedTypeSymbol?)CommonBindScriptClass().GetSymbol();
        }

        internal bool IsSubmissionSyntaxTree(SyntaxTree tree)
        {
            Debug.Assert(tree != null);
            Debug.Assert(!this.IsSubmission || _syntaxAndDeclarations.ExternalSyntaxTrees.Length <= 1);
            return this.IsSubmission && tree == _syntaxAndDeclarations.ExternalSyntaxTrees.SingleOrDefault();
        }

        /// <summary>
        /// Global imports (including those from previous submissions, if there are any).
        /// </summary>
        internal ImmutableArray<NamespaceOrTypeAndUsingDirective> GlobalImports => _globalImports.Value;

        private ImmutableArray<NamespaceOrTypeAndUsingDirective> BindGlobalImports()
        {
            var usingsFromoptions = UsingsFromOptions;
            var previousSubmission = PreviousSubmission;
            var previousSubmissionImports = previousSubmission is object ? Imports.ExpandPreviousSubmissionImports(previousSubmission.GlobalImports, this) : ImmutableArray<NamespaceOrTypeAndUsingDirective>.Empty;

            if (usingsFromoptions.UsingNamespacesOrTypes.IsEmpty)
            {
                return previousSubmissionImports;
            }
            else if (previousSubmissionImports.IsEmpty)
            {
                return usingsFromoptions.UsingNamespacesOrTypes;
            }

            var boundUsings = ArrayBuilder<NamespaceOrTypeAndUsingDirective>.GetInstance();
            var uniqueUsings = PooledHashSet<NamespaceOrTypeSymbol>.GetInstance();

            boundUsings.AddRange(usingsFromoptions.UsingNamespacesOrTypes);
            uniqueUsings.AddAll(usingsFromoptions.UsingNamespacesOrTypes.Select(static unt => unt.NamespaceOrType));

            foreach (var previousUsing in previousSubmissionImports)
            {
                if (uniqueUsings.Add(previousUsing.NamespaceOrType))
                {
                    boundUsings.Add(previousUsing);
                }
            }

            uniqueUsings.Free();

            return boundUsings.ToImmutableAndFree();
        }

        /// <summary>
        /// Global imports not including those from previous submissions.
        /// </summary>
        private UsingsFromOptionsAndDiagnostics UsingsFromOptions => _usingsFromOptions.Value;

        private UsingsFromOptionsAndDiagnostics BindUsingsFromOptions() => UsingsFromOptionsAndDiagnostics.FromOptions(this);

        /// <summary>
        /// Imports declared by this submission (null if this isn't one).
        /// </summary>
        internal Imports GetSubmissionImports()
        {
            Debug.Assert(this.IsSubmission);
            Debug.Assert(_syntaxAndDeclarations.ExternalSyntaxTrees.Length <= 1);

            // A submission may be empty or comprised of a single script file.
            var tree = _syntaxAndDeclarations.ExternalSyntaxTrees.SingleOrDefault();
            if (tree == null)
            {
                return Imports.Empty;
            }

            return ((SourceNamespaceSymbol)SourceModule.GlobalNamespace).GetImports((CSharpSyntaxNode)tree.GetRoot(), basesBeingResolved: null);
        }

        /// <summary>
        /// Imports from all previous submissions.
        /// </summary>
        internal Imports GetPreviousSubmissionImports() => _previousSubmissionImports.Value;

        private Imports ExpandPreviousSubmissionImports()
        {
            Debug.Assert(this.IsSubmission);
            var previous = this.PreviousSubmission;

            if (previous == null)
            {
                return Imports.Empty;
            }

            return Imports.ExpandPreviousSubmissionImports(previous.GetPreviousSubmissionImports(), this).Concat(
                Imports.ExpandPreviousSubmissionImports(previous.GetSubmissionImports(), this));
        }

        internal AliasSymbol GlobalNamespaceAlias
        {
            get
            {
                return _globalNamespaceAlias.Value;
            }
        }

        /// <summary>
        /// Get the symbol for the predefined type from the COR Library referenced by this compilation.
        /// </summary>
        internal new NamedTypeSymbol GetSpecialType(SpecialType specialType)
        {
            if (specialType <= SpecialType.None || specialType > SpecialType.Count)
            {
                throw new ArgumentOutOfRangeException(nameof(specialType), $"Unexpected SpecialType: '{(int)specialType}'.");
            }

            NamedTypeSymbol result;
            if (IsTypeMissing(specialType))
            {
                MetadataTypeName emittedName = MetadataTypeName.FromFullName(specialType.GetMetadataName(), useCLSCompliantNameArityEncoding: true);
                result = new MissingMetadataTypeSymbol.TopLevel(Assembly.CorLibrary.Modules[0], ref emittedName, specialType);
            }
            else
            {
                result = Assembly.GetSpecialType(specialType);
            }

            Debug.Assert(result.SpecialType == specialType);
            return result;
        }

        /// <summary>
        /// Get the symbol for the predefined type member from the COR Library referenced by this compilation.
        /// </summary>
        internal Symbol GetSpecialTypeMember(SpecialMember specialMember)
        {
            return Assembly.GetSpecialTypeMember(specialMember);
        }

        internal override ISymbolInternal CommonGetSpecialTypeMember(SpecialMember specialMember)
        {
            return GetSpecialTypeMember(specialMember);
        }

        internal TypeSymbol GetTypeByReflectionType(Type type, BindingDiagnosticBag diagnostics)
        {
            var result = Assembly.GetTypeByReflectionType(type, includeReferences: true);
            if (result is null)
            {
                var errorType = new ExtendedErrorTypeSymbol(this, type.Name, 0, CreateReflectionTypeNotFoundError(type));
                diagnostics.Add(errorType.ErrorInfo, NoLocation.Singleton);
                result = errorType;
            }

            return result;
        }

        private static CSDiagnosticInfo CreateReflectionTypeNotFoundError(Type type)
        {
            // The type or namespace name '{0}' could not be found in the global namespace (are you missing an assembly reference?)
            return new CSDiagnosticInfo(
                ErrorCode.ERR_GlobalSingleTypeNameNotFound,
                new object[] { type.AssemblyQualifiedName ?? "" },
                ImmutableArray<Symbol>.Empty,
                ImmutableArray<Location>.Empty
            );
        }

        protected override ITypeSymbol? CommonScriptGlobalsType
            => GetHostObjectTypeSymbol()?.GetPublicSymbol();

        internal TypeSymbol? GetHostObjectTypeSymbol()
        {
            if (HostObjectType != null && _lazyHostObjectTypeSymbol is null)
            {
                TypeSymbol? symbol = Assembly.GetTypeByReflectionType(HostObjectType, includeReferences: true);

                if (symbol is null)
                {
                    MetadataTypeName mdName = MetadataTypeName.FromNamespaceAndTypeName(HostObjectType.Namespace ?? String.Empty,
                                                                                        HostObjectType.Name,
                                                                                        useCLSCompliantNameArityEncoding: true);

                    symbol = new MissingMetadataTypeSymbol.TopLevel(
                        new MissingAssemblySymbol(AssemblyIdentity.FromAssemblyDefinition(HostObjectType.GetTypeInfo().Assembly)).Modules[0],
                        ref mdName,
                        SpecialType.None,
                        CreateReflectionTypeNotFoundError(HostObjectType));
                }

                Interlocked.CompareExchange(ref _lazyHostObjectTypeSymbol, symbol, null);
            }

            return _lazyHostObjectTypeSymbol;
        }

        internal SynthesizedInteractiveInitializerMethod? GetSubmissionInitializer()
        {
            return (IsSubmission && ScriptClass is object) ?
                ScriptClass.GetScriptInitializer() :
                null;
        }

        /// <summary>
        /// Gets the type within the compilation's assembly and all referenced assemblies (other than
        /// those that can only be referenced via an extern alias) using its canonical CLR metadata name.
        /// </summary>
        internal new NamedTypeSymbol? GetTypeByMetadataName(string fullyQualifiedMetadataName)
        {
            return this.Assembly.GetTypeByMetadataName(fullyQualifiedMetadataName, includeReferences: true, isWellKnownType: false, conflicts: out var _);
        }

        /// <summary>
        /// The TypeSymbol for the type 'dynamic' in this Compilation.
        /// </summary>
        internal new TypeSymbol DynamicType
        {
            get
            {
                return AssemblySymbol.DynamicType;
            }
        }

        /// <summary>
        /// The NamedTypeSymbol for the .NET System.Object type, which could have a TypeKind of
        /// Error if there was no COR Library in this Compilation.
        /// </summary>
        internal new NamedTypeSymbol ObjectType
        {
            get
            {
                return this.Assembly.ObjectType;
            }
        }

        internal bool DeclaresTheObjectClass
        {
            get
            {
                return SourceAssembly.DeclaresTheObjectClass;
            }
        }

        internal new MethodSymbol? GetEntryPoint(CancellationToken cancellationToken)
        {
            EntryPoint entryPoint = GetEntryPointAndDiagnostics(cancellationToken);
            return entryPoint.MethodSymbol;
        }

        internal EntryPoint GetEntryPointAndDiagnostics(CancellationToken cancellationToken)
        {
            if (_lazyEntryPoint == null)
            {
                EntryPoint? entryPoint;
                var simpleProgramEntryPointSymbol = SynthesizedSimpleProgramEntryPointSymbol.GetSimpleProgramEntryPoint(this);

                if (!this.Options.OutputKind.IsApplication() && (this.ScriptClass is null))
                {
                    if (simpleProgramEntryPointSymbol is object)
                    {
                        var diagnostics = BindingDiagnosticBag.GetInstance();
                        diagnostics.Add(ErrorCode.ERR_SimpleProgramNotAnExecutable, simpleProgramEntryPointSymbol.ReturnTypeSyntax.Location);
                        entryPoint = new EntryPoint(null, diagnostics.ToReadOnlyAndFree());
                    }
                    else
                    {
                        entryPoint = EntryPoint.None;
                    }
                }
                else
                {
                    entryPoint = null;

                    if (this.Options.MainTypeName != null && !this.Options.MainTypeName.IsValidClrTypeName())
                    {
                        Debug.Assert(!this.Options.Errors.IsDefaultOrEmpty);
                        entryPoint = EntryPoint.None;
                    }

                    if (entryPoint is null)
                    {
                        ImmutableBindingDiagnostic<AssemblySymbol> diagnostics;
                        var entryPointMethod = FindEntryPoint(simpleProgramEntryPointSymbol, cancellationToken, out diagnostics);
                        entryPoint = new EntryPoint(entryPointMethod, diagnostics);
                    }

                    if (this.Options.MainTypeName != null && simpleProgramEntryPointSymbol is object)
                    {
                        var diagnostics = DiagnosticBag.GetInstance();
                        diagnostics.Add(ErrorCode.ERR_SimpleProgramDisallowsMainType, NoLocation.Singleton);
                        entryPoint = new EntryPoint(entryPoint.MethodSymbol,
                                                    new ImmutableBindingDiagnostic<AssemblySymbol>(
                                                        entryPoint.Diagnostics.Diagnostics.Concat(diagnostics.ToReadOnlyAndFree()), entryPoint.Diagnostics.Dependencies));
                    }
                }

                Interlocked.CompareExchange(ref _lazyEntryPoint, entryPoint, null);
            }

            return _lazyEntryPoint;
        }

        private MethodSymbol? FindEntryPoint(MethodSymbol? simpleProgramEntryPointSymbol, CancellationToken cancellationToken, out ImmutableBindingDiagnostic<AssemblySymbol> sealedDiagnostics)
        {
            var diagnostics = BindingDiagnosticBag.GetInstance();
            RoslynDebug.Assert(diagnostics.DiagnosticBag is object);
            var entryPointCandidates = ArrayBuilder<MethodSymbol>.GetInstance();

            try
            {
                NamedTypeSymbol? mainType;

                string? mainTypeName = this.Options.MainTypeName;
                NamespaceSymbol globalNamespace = this.SourceModule.GlobalNamespace;
                var scriptClass = this.ScriptClass;

                if (mainTypeName != null)
                {
                    // Global code is the entry point, ignore all other Mains.
                    if (scriptClass is object)
                    {
                        // CONSIDER: we could use the symbol instead of just the name.
                        diagnostics.Add(ErrorCode.WRN_MainIgnored, NoLocation.Singleton, mainTypeName);
                        return scriptClass.GetScriptEntryPoint();
                    }

                    var mainTypeOrNamespace = globalNamespace.GetNamespaceOrTypeByQualifiedName(mainTypeName.Split('.')).OfMinimalArity();
                    if (mainTypeOrNamespace is null)
                    {
                        diagnostics.Add(ErrorCode.ERR_MainClassNotFound, NoLocation.Singleton, mainTypeName);
                        return null;
                    }

                    mainType = mainTypeOrNamespace as NamedTypeSymbol;
                    if (mainType is null || mainType.IsGenericType || (mainType.TypeKind != TypeKind.Class && mainType.TypeKind != TypeKind.Struct && !mainType.IsInterface))
                    {
                        diagnostics.Add(ErrorCode.ERR_MainClassNotClass, mainTypeOrNamespace.Locations.First(), mainTypeOrNamespace);
                        return null;
                    }

                    AddEntryPointCandidates(entryPointCandidates, mainType.GetMembersUnordered());
                }
                else
                {
                    mainType = null;

                    AddEntryPointCandidates(
                        entryPointCandidates,
                        this.GetSymbolsWithNameCore(WellKnownMemberNames.EntryPointMethodName, SymbolFilter.Member, cancellationToken));

                    // Global code is the entry point, ignore all other Mains.
                    if (scriptClass is object || simpleProgramEntryPointSymbol is object)
                    {
                        foreach (var main in entryPointCandidates)
                        {
                            if (main is not SynthesizedSimpleProgramEntryPointSymbol)
                            {
                                diagnostics.Add(ErrorCode.WRN_MainIgnored, main.Locations.First(), main);
                            }
                        }

                        if (scriptClass is object)
                        {
                            return scriptClass.GetScriptEntryPoint();
                        }

                        RoslynDebug.Assert(simpleProgramEntryPointSymbol is object);
                        entryPointCandidates.Clear();
                        entryPointCandidates.Add(simpleProgramEntryPointSymbol);
                    }
                }

                // Validity and diagnostics are also tracked because they must be conditionally handled
                // if there are not any "traditional" entrypoints found.
                var taskEntryPoints = ArrayBuilder<(bool IsValid, MethodSymbol Candidate, BindingDiagnosticBag SpecificDiagnostics)>.GetInstance();

                // These diagnostics (warning only) are added to the compilation only if
                // there were not any main methods found.
                var noMainFoundDiagnostics = BindingDiagnosticBag.GetInstance(diagnostics);
                RoslynDebug.Assert(noMainFoundDiagnostics.DiagnosticBag is object);

                bool checkValid(MethodSymbol candidate, bool isCandidate, BindingDiagnosticBag specificDiagnostics)
                {
                    if (!isCandidate)
                    {
                        noMainFoundDiagnostics.Add(ErrorCode.WRN_InvalidMainSig, candidate.Locations.First(), candidate);
                        noMainFoundDiagnostics.AddRange(specificDiagnostics);
                        return false;
                    }

                    if (candidate.IsGenericMethod || candidate.ContainingType.IsGenericType)
                    {
                        // a single error for partial methods:
                        noMainFoundDiagnostics.Add(ErrorCode.WRN_MainCantBeGeneric, candidate.Locations.First(), candidate);
                        return false;
                    }
                    return true;
                }

                var viableEntryPoints = ArrayBuilder<MethodSymbol>.GetInstance();

                foreach (var candidate in entryPointCandidates)
                {
                    var perCandidateBag = BindingDiagnosticBag.GetInstance(diagnostics);
                    var (IsCandidate, IsTaskLike) = HasEntryPointSignature(candidate, perCandidateBag);

                    if (IsTaskLike)
                    {
                        taskEntryPoints.Add((IsCandidate, candidate, perCandidateBag));
                    }
                    else
                    {
                        if (checkValid(candidate, IsCandidate, perCandidateBag))
                        {
                            if (candidate.IsAsync)
                            {
                                diagnostics.Add(ErrorCode.ERR_NonTaskMainCantBeAsync, candidate.Locations.First(), candidate);
                            }
                            else
                            {
                                diagnostics.AddRange(perCandidateBag);
                                viableEntryPoints.Add(candidate);
                            }
                        }
                        perCandidateBag.Free();
                    }
                }

                if (viableEntryPoints.Count == 0)
                {
                    foreach (var (IsValid, Candidate, SpecificDiagnostics) in taskEntryPoints)
                    {
                        if (checkValid(Candidate, IsValid, SpecificDiagnostics) &&
                            CheckFeatureAvailability(Candidate.ExtractReturnTypeSyntax(), MessageID.IDS_FeatureAsyncMain, diagnostics))
                        {
                            diagnostics.AddRange(SpecificDiagnostics);
                            viableEntryPoints.Add(Candidate);
                        }
                    }
                }
                else if (LanguageVersion >= MessageID.IDS_FeatureAsyncMain.RequiredVersion() && taskEntryPoints.Count > 0)
                {
                    var taskCandidates = taskEntryPoints.SelectAsArray(s => (Symbol)s.Candidate);
                    var taskLocations = taskCandidates.SelectAsArray(s => s.Locations[0]);

                    foreach (var candidate in taskCandidates)
                    {
                        // Method '{0}' will not be used as an entry point because a synchronous entry point '{1}' was found.
                        var info = new CSDiagnosticInfo(
                             ErrorCode.WRN_SyncAndAsyncEntryPoints,
                             args: new object[] { candidate, viableEntryPoints[0] },
                             symbols: taskCandidates,
                             additionalLocations: taskLocations);
                        diagnostics.Add(new CSDiagnostic(info, candidate.Locations[0]));
                    }
                }

                foreach (var (_, _, SpecificDiagnostics) in taskEntryPoints)
                {
                    SpecificDiagnostics.Free();
                }

                if (viableEntryPoints.Count == 0)
                {
                    diagnostics.AddRange(noMainFoundDiagnostics);
                }
                else if (mainType is null)
                {
                    // Filters out diagnostics so that only InvalidMainSig and MainCant'BeGeneric are left.
                    // The reason that Error diagnostics can end up in `noMainFoundDiagnostics` is when
                    // HasEntryPointSignature yields some Error Diagnostics when people implement Task or Task<T> incorrectly.
                    //
                    // We can't add those Errors to the general diagnostics bag because it would break previously-working programs.
                    // The fact that these warnings are not added when csc is invoked with /main is possibly a bug, and is tracked at
                    // https://github.com/dotnet/roslyn/issues/18964
                    foreach (var diagnostic in noMainFoundDiagnostics.DiagnosticBag.AsEnumerable())
                    {
                        if (diagnostic.Code == (int)ErrorCode.WRN_InvalidMainSig || diagnostic.Code == (int)ErrorCode.WRN_MainCantBeGeneric)
                        {
                            diagnostics.Add(diagnostic);
                        }
                    }

                    diagnostics.AddDependencies(noMainFoundDiagnostics);
                }

                MethodSymbol? entryPoint = null;
                if (viableEntryPoints.Count == 0)
                {
                    if (mainType is null)
                    {
                        diagnostics.Add(ErrorCode.ERR_NoEntryPoint, NoLocation.Singleton);
                    }
                    else
                    {
                        diagnostics.Add(ErrorCode.ERR_NoMainInClass, mainType.Locations.First(), mainType);
                    }
                }
                else
                {
                    foreach (var viableEntryPoint in viableEntryPoints)
                    {
                        if (viableEntryPoint.GetUnmanagedCallersOnlyAttributeData(forceComplete: true) is { } data)
                        {
                            Debug.Assert(!ReferenceEquals(data, UnmanagedCallersOnlyAttributeData.Uninitialized));
                            Debug.Assert(!ReferenceEquals(data, UnmanagedCallersOnlyAttributeData.AttributePresentDataNotBound));
                            diagnostics.Add(ErrorCode.ERR_EntryPointCannotBeUnmanagedCallersOnly, viableEntryPoint.Locations.First());
                        }
                    }

                    if (viableEntryPoints.Count > 1)
                    {
                        viableEntryPoints.Sort(LexicalOrderSymbolComparer.Instance);
                        var info = new CSDiagnosticInfo(
                             ErrorCode.ERR_MultipleEntryPoints,
                             args: Array.Empty<object>(),
                             symbols: viableEntryPoints.OfType<Symbol>().AsImmutable(),
                             additionalLocations: viableEntryPoints.Select(m => m.Locations.First()).OfType<Location>().AsImmutable());

                        diagnostics.Add(new CSDiagnostic(info, viableEntryPoints.First().Locations.First()));
                    }
                    else
                    {
                        entryPoint = viableEntryPoints[0];
                    }
                }

                taskEntryPoints.Free();
                viableEntryPoints.Free();
                noMainFoundDiagnostics.Free();
                return entryPoint;
            }
            finally
            {
                entryPointCandidates.Free();
                sealedDiagnostics = diagnostics.ToReadOnlyAndFree();
            }
        }

        private static void AddEntryPointCandidates(
            ArrayBuilder<MethodSymbol> entryPointCandidates, IEnumerable<Symbol> members)
        {
            foreach (var member in members)
            {
                if (member is MethodSymbol method &&
                    method.IsEntryPointCandidate)
                {
                    entryPointCandidates.Add(method);
                }
            }
        }

        internal bool ReturnsAwaitableToVoidOrInt(MethodSymbol method, BindingDiagnosticBag diagnostics)
        {
            // Common case optimization
            if (method.ReturnType.IsVoidType() || method.ReturnType.SpecialType == SpecialType.System_Int32)
            {
                return false;
            }

            if (!(method.ReturnType is NamedTypeSymbol namedType))
            {
                return false;
            }

            // Early bail so we only ever check things that are System.Threading.Tasks.Task(<T>)
            if (!(TypeSymbol.Equals(namedType.ConstructedFrom, GetWellKnownType(WellKnownType.System_Threading_Tasks_Task), TypeCompareKind.ConsiderEverything2) ||
                  TypeSymbol.Equals(namedType.ConstructedFrom, GetWellKnownType(WellKnownType.System_Threading_Tasks_Task_T), TypeCompareKind.ConsiderEverything2)))
            {
                return false;
            }

            var syntax = method.ExtractReturnTypeSyntax();
            var dumbInstance = new BoundLiteral(syntax, ConstantValue.Null, namedType);
            var binder = GetBinder(syntax);
            BoundExpression? result;
            var success = binder.GetAwaitableExpressionInfo(dumbInstance, out result, syntax, diagnostics);

            RoslynDebug.Assert(!namedType.IsDynamic());
            return success &&
                (result!.Type!.IsVoidType() || result.Type!.SpecialType == SpecialType.System_Int32);
        }

        /// <summary>
        /// Checks if the method has an entry point compatible signature, i.e.
        /// - the return type is either void, int, or returns a <see cref="System.Threading.Tasks.Task" />,
        /// or <see cref="System.Threading.Tasks.Task{T}" /> where the return type of GetAwaiter().GetResult()
        /// is either void or int.
        /// - has either no parameter or a single parameter of type string[]
        /// </summary>
        internal (bool IsCandidate, bool IsTaskLike) HasEntryPointSignature(MethodSymbol method, BindingDiagnosticBag bag)
        {
            if (method.IsVararg)
            {
                return (false, false);
            }

            TypeSymbol returnType = method.ReturnType;
            bool returnsTaskOrTaskOfInt = false;
            if (returnType.SpecialType != SpecialType.System_Int32 && !returnType.IsVoidType())
            {
                // Never look for ReturnsAwaitableToVoidOrInt on int32 or void
                returnsTaskOrTaskOfInt = ReturnsAwaitableToVoidOrInt(method, bag);
                if (!returnsTaskOrTaskOfInt)
                {
                    return (false, false);
                }
            }

            if (method.RefKind != RefKind.None)
            {
                return (false, returnsTaskOrTaskOfInt);
            }

            if (method.Parameters.Length == 0)
            {
                return (true, returnsTaskOrTaskOfInt);
            }

            if (method.Parameters.Length > 1)
            {
                return (false, returnsTaskOrTaskOfInt);
            }

            if (!method.ParameterRefKinds.IsDefault)
            {
                return (false, returnsTaskOrTaskOfInt);
            }

            var firstType = method.Parameters[0].TypeWithAnnotations;
            if (firstType.TypeKind != TypeKind.Array)
            {
                return (false, returnsTaskOrTaskOfInt);
            }

            var array = (ArrayTypeSymbol)firstType.Type;
            return (array.IsSZArray && array.ElementType.SpecialType == SpecialType.System_String, returnsTaskOrTaskOfInt);
        }

        internal override bool IsUnreferencedAssemblyIdentityDiagnosticCode(int code)
            => code == (int)ErrorCode.ERR_NoTypeDef;

        internal class EntryPoint
        {
            public readonly MethodSymbol? MethodSymbol;
            public readonly ImmutableBindingDiagnostic<AssemblySymbol> Diagnostics;

            public static readonly EntryPoint None = new EntryPoint(null, ImmutableBindingDiagnostic<AssemblySymbol>.Empty);

            public EntryPoint(MethodSymbol? methodSymbol, ImmutableBindingDiagnostic<AssemblySymbol> diagnostics)
            {
                this.MethodSymbol = methodSymbol;
                this.Diagnostics = diagnostics;
            }
        }

        internal bool MightContainNoPiaLocalTypes()
        {
            return SourceAssembly.MightContainNoPiaLocalTypes();
        }

        // NOTE(cyrusn): There is a bit of a discoverability problem with this method and the same
        // named method in SyntaxTreeSemanticModel.  Technically, i believe these are the appropriate
        // locations for these methods.  This method has no dependencies on anything but the
        // compilation, while the other method needs a bindings object to determine what bound node
        // an expression syntax binds to.  Perhaps when we document these methods we should explain
        // where a user can find the other.
        /// <summary>
        /// Classifies a conversion from <paramref name="source"/> to <paramref name="destination"/>.
        /// </summary>
        /// <param name="source">Source type of value to be converted</param>
        /// <param name="destination">Destination type of value to be converted</param>
        /// <returns>A <see cref="Conversion"/> that classifies the conversion from the
        /// <paramref name="source"/> type to the <paramref name="destination"/> type.</returns>
        public Conversion ClassifyConversion(ITypeSymbol source, ITypeSymbol destination)
        {
            // Note that it is possible for there to be both an implicit user-defined conversion
            // and an explicit built-in conversion from source to destination. In that scenario
            // this method returns the implicit conversion.

            if ((object)source == null)
            {
                throw new ArgumentNullException(nameof(source));
            }

            if ((object)destination == null)
            {
                throw new ArgumentNullException(nameof(destination));
            }

            TypeSymbol? cssource = source.EnsureCSharpSymbolOrNull(nameof(source));
            TypeSymbol? csdest = destination.EnsureCSharpSymbolOrNull(nameof(destination));

            var discardedUseSiteInfo = CompoundUseSiteInfo<AssemblySymbol>.Discarded;
            return Conversions.ClassifyConversionFromType(cssource, csdest, ref discardedUseSiteInfo);
        }

        /// <summary>
        /// Classifies a conversion from <paramref name="source"/> to <paramref name="destination"/> according
        /// to this compilation's programming language.
        /// </summary>
        /// <param name="source">Source type of value to be converted</param>
        /// <param name="destination">Destination type of value to be converted</param>
        /// <returns>A <see cref="CommonConversion"/> that classifies the conversion from the
        /// <paramref name="source"/> type to the <paramref name="destination"/> type.</returns>
        public override CommonConversion ClassifyCommonConversion(ITypeSymbol source, ITypeSymbol destination)
        {
            return ClassifyConversion(source, destination).ToCommonConversion();
        }

        internal override IConvertibleConversion ClassifyConvertibleConversion(IOperation source, ITypeSymbol? destination, out ConstantValue? constantValue)
        {
            constantValue = null;

            if (destination is null)
            {
                return Conversion.NoConversion;
            }

            ITypeSymbol? sourceType = source.Type;

            ConstantValue? sourceConstantValue = source.GetConstantValue();
            if (sourceType is null)
            {
                if (sourceConstantValue is { IsNull: true } && destination.IsReferenceType)
                {
                    constantValue = sourceConstantValue;
                    return Conversion.NullLiteral;
                }

                return Conversion.NoConversion;
            }

            Conversion result = ClassifyConversion(sourceType, destination);

            if (result.IsReference && sourceConstantValue is { IsNull: true })
            {
                constantValue = sourceConstantValue;
            }

            return result;
        }

        /// <summary>
        /// Returns a new ArrayTypeSymbol representing an array type tied to the base types of the
        /// COR Library in this Compilation.
        /// </summary>
        internal ArrayTypeSymbol CreateArrayTypeSymbol(TypeSymbol elementType, int rank = 1, NullableAnnotation elementNullableAnnotation = NullableAnnotation.Oblivious)
        {
            if ((object)elementType == null)
            {
                throw new ArgumentNullException(nameof(elementType));
            }

            if (rank < 1)
            {
                throw new ArgumentException(nameof(rank));
            }

            return ArrayTypeSymbol.CreateCSharpArray(this.Assembly, TypeWithAnnotations.Create(elementType, elementNullableAnnotation), rank);
        }

        /// <summary>
        /// Returns a new PointerTypeSymbol representing a pointer type tied to a type in this Compilation.
        /// </summary>
        internal PointerTypeSymbol CreatePointerTypeSymbol(TypeSymbol elementType, NullableAnnotation elementNullableAnnotation = NullableAnnotation.Oblivious)
        {
            if ((object)elementType == null)
            {
                throw new ArgumentNullException(nameof(elementType));
            }

            return new PointerTypeSymbol(TypeWithAnnotations.Create(elementType, elementNullableAnnotation));
        }

        private protected override bool IsSymbolAccessibleWithinCore(
            ISymbol symbol,
            ISymbol within,
            ITypeSymbol? throughType)
        {
            Symbol? symbol0 = symbol.EnsureCSharpSymbolOrNull(nameof(symbol));
            Symbol? within0 = within.EnsureCSharpSymbolOrNull(nameof(within));
            TypeSymbol? throughType0 = throughType.EnsureCSharpSymbolOrNull(nameof(throughType));
            var discardedUseSiteInfo = CompoundUseSiteInfo<AssemblySymbol>.Discarded;
            return
                within0.Kind == SymbolKind.Assembly ?
                AccessCheck.IsSymbolAccessible(symbol0, (AssemblySymbol)within0, ref discardedUseSiteInfo) :
                AccessCheck.IsSymbolAccessible(symbol0, (NamedTypeSymbol)within0, ref discardedUseSiteInfo, throughType0);
        }

        [Obsolete("Compilation.IsSymbolAccessibleWithin is not designed for use within the compilers", true)]
        internal new bool IsSymbolAccessibleWithin(
            ISymbol symbol,
            ISymbol within,
            ITypeSymbol? throughType = null)
        {
            throw new NotImplementedException();
        }

        private ConcurrentSet<MethodSymbol>? _moduleInitializerMethods;

        internal void AddModuleInitializerMethod(MethodSymbol method)
        {
            Debug.Assert(!_declarationDiagnosticsFrozen);
            LazyInitializer.EnsureInitialized(ref _moduleInitializerMethods).Add(method);
        }

        #endregion

        #region Binding

        /// <summary>
        /// Gets a new SyntaxTreeSemanticModel for the specified syntax tree.
        /// </summary>
        public new SemanticModel GetSemanticModel(SyntaxTree syntaxTree, bool ignoreAccessibility)
        {
            if (syntaxTree == null)
            {
                throw new ArgumentNullException(nameof(syntaxTree));
            }

            if (!_syntaxAndDeclarations.GetLazyState().RootNamespaces.ContainsKey(syntaxTree))
            {
                throw new ArgumentException(CSharpResources.SyntaxTreeNotFound, nameof(syntaxTree));
            }

            SemanticModel? model = null;
            if (SemanticModelProvider != null)
            {
                model = SemanticModelProvider.GetSemanticModel(syntaxTree, this, ignoreAccessibility);
                Debug.Assert(model != null);
            }

            return model ?? CreateSemanticModel(syntaxTree, ignoreAccessibility);
        }

        internal override SemanticModel CreateSemanticModel(SyntaxTree syntaxTree, bool ignoreAccessibility)
            => new SyntaxTreeSemanticModel(this, syntaxTree, ignoreAccessibility);

        // When building symbols from the declaration table (lazily), or inside a type, or when
        // compiling a method body, we may not have a BinderContext in hand for the enclosing
        // scopes.  Therefore, we build them when needed (and cache them) using a ContextBuilder.
        // Since a ContextBuilder is only a cache, and the identity of the ContextBuilders and
        // BinderContexts have no semantic meaning, we can reuse them or rebuild them, whichever is
        // most convenient.  We store them using weak references so that GC pressure will cause them
        // to be recycled.
        private WeakReference<BinderFactory>[]? _binderFactories;
        private WeakReference<BinderFactory>[]? _ignoreAccessibilityBinderFactories;

        internal BinderFactory GetBinderFactory(SyntaxTree syntaxTree, bool ignoreAccessibility = false)
        {
            if (ignoreAccessibility && SynthesizedSimpleProgramEntryPointSymbol.GetSimpleProgramEntryPoint(this) is object)
            {
                return GetBinderFactory(syntaxTree, ignoreAccessibility: true, ref _ignoreAccessibilityBinderFactories);
            }

            return GetBinderFactory(syntaxTree, ignoreAccessibility: false, ref _binderFactories);
        }

        private BinderFactory GetBinderFactory(SyntaxTree syntaxTree, bool ignoreAccessibility, ref WeakReference<BinderFactory>[]? cachedBinderFactories)
        {
            Debug.Assert(System.Runtime.CompilerServices.Unsafe.AreSame(ref cachedBinderFactories, ref ignoreAccessibility ? ref _ignoreAccessibilityBinderFactories : ref _binderFactories));

            var treeNum = GetSyntaxTreeOrdinal(syntaxTree);
            WeakReference<BinderFactory>[]? binderFactories = cachedBinderFactories;
            if (binderFactories == null)
            {
                binderFactories = new WeakReference<BinderFactory>[this.SyntaxTrees.Length];
                binderFactories = Interlocked.CompareExchange(ref cachedBinderFactories, binderFactories, null) ?? binderFactories;
            }

            BinderFactory? previousFactory;
            var previousWeakReference = binderFactories[treeNum];
            if (previousWeakReference != null && previousWeakReference.TryGetTarget(out previousFactory))
            {
                return previousFactory;
            }

            return AddNewFactory(syntaxTree, ignoreAccessibility, ref binderFactories[treeNum]);
        }

        private BinderFactory AddNewFactory(SyntaxTree syntaxTree, bool ignoreAccessibility, [NotNull] ref WeakReference<BinderFactory>? slot)
        {
            var newFactory = new BinderFactory(this, syntaxTree, ignoreAccessibility);
            var newWeakReference = new WeakReference<BinderFactory>(newFactory);

            while (true)
            {
                BinderFactory? previousFactory;
                WeakReference<BinderFactory>? previousWeakReference = slot;
                if (previousWeakReference != null && previousWeakReference.TryGetTarget(out previousFactory))
                {
                    Debug.Assert(slot is object);
                    return previousFactory;
                }

                if (Interlocked.CompareExchange(ref slot!, newWeakReference, previousWeakReference) == previousWeakReference)
                {
                    return newFactory;
                }
            }
        }

        internal Binder GetBinder(CSharpSyntaxNode syntax)
        {
            return GetBinderFactory(syntax.SyntaxTree).GetBinder(syntax);
        }

        private AliasSymbol CreateGlobalNamespaceAlias()
        {
            return AliasSymbol.CreateGlobalNamespaceAlias(this.GlobalNamespace);
        }

        private void CompleteTree(SyntaxTree tree)
        {
            if (_lazyCompilationUnitCompletedTrees == null) Interlocked.CompareExchange(ref _lazyCompilationUnitCompletedTrees, new HashSet<SyntaxTree>(), null);
            lock (_lazyCompilationUnitCompletedTrees)
            {
                if (_lazyCompilationUnitCompletedTrees.Add(tree))
                {
                    // signal the end of the compilation unit
                    EventQueue?.TryEnqueue(new CompilationUnitCompletedEvent(this, tree));

                    if (_lazyCompilationUnitCompletedTrees.Count == this.SyntaxTrees.Length)
                    {
                        // if that was the last tree, signal the end of compilation
                        CompleteCompilationEventQueue_NoLock();
                    }
                }
            }
        }

        internal override void ReportUnusedImports(DiagnosticBag diagnostics, CancellationToken cancellationToken)
<<<<<<< HEAD
        {
            ReportUnusedImports(filterTree: null, new BindingDiagnosticBag(diagnostics), cancellationToken);
        }

        private void ReportUnusedImports(SyntaxTree? filterTree, BindingDiagnosticBag diagnostics, CancellationToken cancellationToken)
        {
=======
        {
            ReportUnusedImports(filterTree: null, new BindingDiagnosticBag(diagnostics), cancellationToken);
        }

        private void ReportUnusedImports(SyntaxTree? filterTree, BindingDiagnosticBag diagnostics, CancellationToken cancellationToken)
        {
>>>>>>> 67d940c4
            if (_lazyImportInfos != null && (filterTree is null || ReportUnusedImportsInTree(filterTree)))
            {
                PooledHashSet<NamespaceSymbol>? externAliasesToCheck = null;

                if (diagnostics.DependenciesBag is object)
                {
                    externAliasesToCheck = PooledHashSet<NamespaceSymbol>.GetInstance();
                }

                foreach (var pair in _lazyImportInfos)
                {
                    cancellationToken.ThrowIfCancellationRequested();

                    ImportInfo info = pair.Key;
                    SyntaxTree infoTree = info.Tree;
                    if ((filterTree == null || filterTree == infoTree) && ReportUnusedImportsInTree(infoTree))
                    {
                        TextSpan infoSpan = info.Span;
                        if (!this.IsImportDirectiveUsed(infoTree, infoSpan.Start))
                        {
                            ErrorCode code = info.Kind == SyntaxKind.ExternAliasDirective
                                ? ErrorCode.HDN_UnusedExternAlias
                                : ErrorCode.HDN_UnusedUsingDirective;
                            diagnostics.Add(code, infoTree.GetLocation(infoSpan));
                        }
                        else if (diagnostics.DependenciesBag is object)
                        {
                            RoslynDebug.Assert(externAliasesToCheck is object);
                            ImmutableArray<AssemblySymbol> dependencies = pair.Value;

                            if (!dependencies.IsDefaultOrEmpty)
                            {
                                diagnostics.AddDependencies(dependencies);
                            }
                            else if (info.Kind == SyntaxKind.ExternAliasDirective)
                            {
                                // Record targets of used extern aliases
                                var node = info.Tree.GetRoot(cancellationToken).FindToken(info.Span.Start, findInsideTrivia: false).
                                               Parent!.FirstAncestorOrSelf<ExternAliasDirectiveSyntax>();

                                if (node is object && GetExternAliasTarget(node.Identifier.ValueText, out NamespaceSymbol target))
                                {
                                    externAliasesToCheck.Add(target);
                                }
                            }
                        }
<<<<<<< HEAD
=======
                    }
                }

                if (externAliasesToCheck is object)
                {
                    RoslynDebug.Assert(diagnostics.DependenciesBag is object);

                    // We could do this check after we have built the transitive closure
                    // in GetCompleteSetOfUsedAssemblies.completeTheSetOfUsedAssemblies. However,
                    // the level of accuracy is probably not worth the complexity this would add.
                    var bindingDiagnostics = new BindingDiagnosticBag(diagnosticBag: null, PooledHashSet<AssemblySymbol>.GetInstance());
                    RoslynDebug.Assert(bindingDiagnostics.DependenciesBag is object);

                    foreach (var aliasedNamespace in externAliasesToCheck)
                    {
                        bindingDiagnostics.Clear();
                        bindingDiagnostics.AddAssembliesUsedByNamespaceReference(aliasedNamespace);

                        // See if any of the references with the alias are registered as used. We can get in a situation when none of them are.
                        // For example, when the alias was used in a doc comment, but nothing was found within it. We would get only a warning
                        // in this case and no assembly marked as used.
                        if (_lazyUsedAssemblyReferences?.IsEmpty == false || diagnostics.DependenciesBag.Count != 0)
                        {
                            foreach (var assembly in bindingDiagnostics.DependenciesBag)
                            {
                                if (_lazyUsedAssemblyReferences?.Contains(assembly) == true ||
                                    diagnostics.DependenciesBag.Contains(assembly))
                                {
                                    bindingDiagnostics.DependenciesBag.Clear();
                                    break;
                                }
                            }
                        }

                        diagnostics.AddDependencies(bindingDiagnostics);
>>>>>>> 67d940c4
                    }

                    bindingDiagnostics.Free();
                    externAliasesToCheck.Free();
                }

                if (externAliasesToCheck is object)
                {
                    RoslynDebug.Assert(diagnostics.DependenciesBag is object);

                    // We could do this check after we have built the transitive closure
                    // in GetCompleteSetOfUsedAssemblies.completeTheSetOfUsedAssemblies. However,
                    // the level of accuracy is probably not worth the complexity this would add.
                    var bindingDiagnostics = new BindingDiagnosticBag(diagnosticBag: null, PooledHashSet<AssemblySymbol>.GetInstance());
                    RoslynDebug.Assert(bindingDiagnostics.DependenciesBag is object);

                    foreach (var aliasedNamespace in externAliasesToCheck)
                    {
                        bindingDiagnostics.Clear();
                        bindingDiagnostics.AddAssembliesUsedByNamespaceReference(aliasedNamespace);

                        // See if any of the references with the alias are registered as used. We can get in a situation when none of them are.
                        // For example, when the alias was used in a doc comment, but nothing was found within it. We would get only a warning
                        // in this case and no assembly marked as used.
                        if (_lazyUsedAssemblyReferences?.IsEmpty == false || diagnostics.DependenciesBag.Count != 0)
                        {
                            foreach (var assembly in bindingDiagnostics.DependenciesBag)
                            {
                                if (_lazyUsedAssemblyReferences?.Contains(assembly) == true ||
                                    diagnostics.DependenciesBag.Contains(assembly))
                                {
                                    bindingDiagnostics.DependenciesBag.Clear();
                                    break;
                                }
                            }
                        }

                        diagnostics.AddDependencies(bindingDiagnostics);
                    }

                    bindingDiagnostics.Free();
                    externAliasesToCheck.Free();
                }
            }

            CompleteTrees(filterTree);
        }

        internal override void CompleteTrees(SyntaxTree? filterTree)
        {
            // By definition, a tree is complete when all of its compiler diagnostics have been reported.
            // Since unused imports are the last thing we compute and report, a tree is complete when
            // the unused imports have been reported.
            if (EventQueue != null)
            {
                if (filterTree != null)
                {
                    CompleteTree(filterTree);
                }
                else
                {
                    foreach (var tree in this.SyntaxTrees)
                    {
                        CompleteTree(tree);
                    }
                }
            }

            if (filterTree is null)
            {
                _usageOfUsingsRecordedInTrees = null;
            }
        }

        internal void RecordImport(UsingDirectiveSyntax syntax)
        {
            RecordImportInternal(syntax);
        }

        internal void RecordImport(ExternAliasDirectiveSyntax syntax)
        {
            RecordImportInternal(syntax);
        }

        private void RecordImportInternal(CSharpSyntaxNode syntax)
        {
            // Note: the suppression will be unnecessary once LazyInitializer is properly annotated
            LazyInitializer.EnsureInitialized(ref _lazyImportInfos)!.
                TryAdd(new ImportInfo(syntax.SyntaxTree, syntax.Kind(), syntax.Span), default);
        }

        internal void RecordImportDependencies(UsingDirectiveSyntax syntax, ImmutableArray<AssemblySymbol> dependencies)
        {
            RoslynDebug.Assert(_lazyImportInfos is object);
            _lazyImportInfos.TryUpdate(new ImportInfo(syntax.SyntaxTree, syntax.Kind(), syntax.Span), dependencies, default);
        }

        private struct ImportInfo : IEquatable<ImportInfo>
        {
            public readonly SyntaxTree Tree;
            public readonly SyntaxKind Kind;
            public readonly TextSpan Span;

            public ImportInfo(SyntaxTree tree, SyntaxKind kind, TextSpan span)
            {
                this.Tree = tree;
                this.Kind = kind;
                this.Span = span;
            }

            public override bool Equals(object? obj)
            {
                return (obj is ImportInfo) && Equals((ImportInfo)obj);
            }

            public bool Equals(ImportInfo other)
            {
                return
                    other.Kind == this.Kind &&
                    other.Tree == this.Tree &&
                    other.Span == this.Span;
            }

            public override int GetHashCode()
            {
                return Hash.Combine(Tree, Span.Start);
            }
        }

        #endregion

        #region Diagnostics

        internal override CommonMessageProvider MessageProvider
        {
            get { return _syntaxAndDeclarations.MessageProvider; }
        }

        /// <summary>
        /// The bag in which semantic analysis should deposit its diagnostics.
        /// </summary>
        internal DiagnosticBag DeclarationDiagnostics
        {
            get
            {
                // We should only be placing diagnostics in this bag until
                // we are done gathering declaration diagnostics. Assert that is
                // the case. But since we have bugs (see https://github.com/dotnet/roslyn/issues/846)
                // we disable the assertion until they are fixed.
                Debug.Assert(!_declarationDiagnosticsFrozen || true);
                if (_lazyDeclarationDiagnostics == null)
                {
                    var diagnostics = new DiagnosticBag();
                    Interlocked.CompareExchange(ref _lazyDeclarationDiagnostics, diagnostics, null);
                }

                return _lazyDeclarationDiagnostics;
            }
        }

        private DiagnosticBag? _lazyDeclarationDiagnostics;
        private bool _declarationDiagnosticsFrozen;

        /// <summary>
        /// A bag in which diagnostics that should be reported after code gen can be deposited.
        /// </summary>
        internal DiagnosticBag AdditionalCodegenWarnings
        {
            get
            {
                return _additionalCodegenWarnings;
            }
        }

        private readonly DiagnosticBag _additionalCodegenWarnings = new DiagnosticBag();

        internal DeclarationTable Declarations
        {
            get
            {
                return _syntaxAndDeclarations.GetLazyState().DeclarationTable;
            }
        }

        internal MergedNamespaceDeclaration MergedRootDeclaration
        {
            get
            {
                return Declarations.GetMergedRoot(this);
            }
        }

        /// <summary>
        /// Gets the diagnostics produced during the parsing stage of a compilation. There are no diagnostics for declarations or accessor or
        /// method bodies, for example.
        /// </summary>
        public override ImmutableArray<Diagnostic> GetParseDiagnostics(CancellationToken cancellationToken = default)
        {
            return GetDiagnostics(CompilationStage.Parse, false, cancellationToken);
        }

        /// <summary>
        /// Gets the diagnostics produced during symbol declaration headers.  There are no diagnostics for accessor or
        /// method bodies, for example.
        /// </summary>
        public override ImmutableArray<Diagnostic> GetDeclarationDiagnostics(CancellationToken cancellationToken = default)
        {
            return GetDiagnostics(CompilationStage.Declare, false, cancellationToken);
        }

        /// <summary>
        /// Gets the diagnostics produced during the analysis of method bodies and field initializers.
        /// </summary>
        public override ImmutableArray<Diagnostic> GetMethodBodyDiagnostics(CancellationToken cancellationToken = default)
        {
            return GetDiagnostics(CompilationStage.Compile, false, cancellationToken);
        }

        /// <summary>
        /// Gets the all the diagnostics for the compilation, including syntax, declaration, and binding. Does not
        /// include any diagnostics that might be produced during emit.
        /// </summary>
        public override ImmutableArray<Diagnostic> GetDiagnostics(CancellationToken cancellationToken = default)
        {
            return GetDiagnostics(DefaultDiagnosticsStage, true, cancellationToken);
        }

        internal ImmutableArray<Diagnostic> GetDiagnostics(CompilationStage stage, bool includeEarlierStages, CancellationToken cancellationToken)
        {
            var diagnostics = DiagnosticBag.GetInstance();
            GetDiagnostics(stage, includeEarlierStages, diagnostics, cancellationToken);
            return diagnostics.ToReadOnlyAndFree();
        }

        internal override void GetDiagnostics(CompilationStage stage, bool includeEarlierStages, DiagnosticBag diagnostics, CancellationToken cancellationToken = default)
        {
            DiagnosticBag? builder = DiagnosticBag.GetInstance();

            GetDiagnosticsWithoutFiltering(stage, includeEarlierStages, new BindingDiagnosticBag(builder), cancellationToken);

            // Before returning diagnostics, we filter warnings
            // to honor the compiler options (e.g., /nowarn, /warnaserror and /warn) and the pragmas.
            FilterAndAppendAndFreeDiagnostics(diagnostics, ref builder, cancellationToken);
        }

        private void GetDiagnosticsWithoutFiltering(CompilationStage stage, bool includeEarlierStages, BindingDiagnosticBag builder, CancellationToken cancellationToken)
        {
            RoslynDebug.Assert(builder.DiagnosticBag is object);

            if (stage == CompilationStage.Parse || (stage > CompilationStage.Parse && includeEarlierStages))
            {
                var syntaxTrees = this.SyntaxTrees;
                if (this.Options.ConcurrentBuild)
                {
                    RoslynParallel.For(
                        0,
                        syntaxTrees.Length,
                        UICultureUtilities.WithCurrentUICulture<int>(i =>
                        {
                            var syntaxTree = syntaxTrees[i];
                            AppendLoadDirectiveDiagnostics(builder.DiagnosticBag, _syntaxAndDeclarations, syntaxTree);
                            builder.AddRange(syntaxTree.GetDiagnostics(cancellationToken));
                        }),
                        cancellationToken);
                }
                else
                {
                    foreach (var syntaxTree in syntaxTrees)
                    {
                        cancellationToken.ThrowIfCancellationRequested();
                        AppendLoadDirectiveDiagnostics(builder.DiagnosticBag, _syntaxAndDeclarations, syntaxTree);

                        cancellationToken.ThrowIfCancellationRequested();
                        builder.AddRange(syntaxTree.GetDiagnostics(cancellationToken));
                    }
                }

                var parseOptionsReported = new HashSet<ParseOptions>();
                foreach (var syntaxTree in syntaxTrees)
                {
                    cancellationToken.ThrowIfCancellationRequested();
                    if (!syntaxTree.Options.Errors.IsDefaultOrEmpty && parseOptionsReported.Add(syntaxTree.Options))
                    {
                        var location = syntaxTree.GetLocation(TextSpan.FromBounds(0, 0));
                        foreach (var error in syntaxTree.Options.Errors)
                        {
                            builder.Add(error.WithLocation(location));
                        }
                    }
                }
            }

            if (stage == CompilationStage.Declare || stage > CompilationStage.Declare && includeEarlierStages)
            {
                CheckAssemblyName(builder.DiagnosticBag);
                builder.AddRange(Options.Errors);

                if (Options.NullableContextOptions != NullableContextOptions.Disable && LanguageVersion < MessageID.IDS_FeatureNullableReferenceTypes.RequiredVersion() &&
                    _syntaxAndDeclarations.ExternalSyntaxTrees.Any())
                {
                    builder.Add(new CSDiagnostic(new CSDiagnosticInfo(ErrorCode.ERR_NullableOptionNotAvailable,
                                                 nameof(Options.NullableContextOptions), Options.NullableContextOptions, LanguageVersion.ToDisplayString(),
                                                 new CSharpRequiredLanguageVersion(MessageID.IDS_FeatureNullableReferenceTypes.RequiredVersion())), Location.None));
                }

                cancellationToken.ThrowIfCancellationRequested();

                // the set of diagnostics related to establishing references.
                builder.AddRange(GetBoundReferenceManager().Diagnostics);

                cancellationToken.ThrowIfCancellationRequested();

                builder.AddRange(GetSourceDeclarationDiagnostics(cancellationToken: cancellationToken), allowMismatchInDependencyAccumulation: true);

                if (EventQueue != null && SyntaxTrees.Length == 0)
                {
                    EnsureCompilationEventQueueCompleted();
                }
            }

            cancellationToken.ThrowIfCancellationRequested();

            if (stage == CompilationStage.Compile || stage > CompilationStage.Compile && includeEarlierStages)
            {
                var methodBodyDiagnostics = new BindingDiagnosticBag(DiagnosticBag.GetInstance(),
                                                                     builder.DependenciesBag is object ? new ConcurrentSet<AssemblySymbol>() : null);
                RoslynDebug.Assert(methodBodyDiagnostics.DiagnosticBag is object);
                GetDiagnosticsForAllMethodBodies(methodBodyDiagnostics, doLowering: false, cancellationToken);
                builder.AddRange(methodBodyDiagnostics);
                methodBodyDiagnostics.DiagnosticBag.Free();
            }
        }

        private static void AppendLoadDirectiveDiagnostics(DiagnosticBag builder, SyntaxAndDeclarationManager syntaxAndDeclarations, SyntaxTree syntaxTree, Func<IEnumerable<Diagnostic>, IEnumerable<Diagnostic>>? locationFilterOpt = null)
        {
            ImmutableArray<LoadDirective> loadDirectives;
            if (syntaxAndDeclarations.GetLazyState().LoadDirectiveMap.TryGetValue(syntaxTree, out loadDirectives))
            {
                Debug.Assert(!loadDirectives.IsEmpty);
                foreach (var directive in loadDirectives)
                {
                    IEnumerable<Diagnostic> diagnostics = directive.Diagnostics;
                    if (locationFilterOpt != null)
                    {
                        diagnostics = locationFilterOpt(diagnostics);
                    }
                    builder.AddRange(diagnostics);
                }
            }
        }

        // Do the steps in compilation to get the method body diagnostics, but don't actually generate
        // IL or emit an assembly.
        private void GetDiagnosticsForAllMethodBodies(BindingDiagnosticBag diagnostics, bool doLowering, CancellationToken cancellationToken)
        {
            RoslynDebug.Assert(diagnostics.DiagnosticBag is object);
            MethodCompiler.CompileMethodBodies(
                compilation: this,
                moduleBeingBuiltOpt: doLowering ? (PEModuleBuilder?)CreateModuleBuilder(
                                                                       emitOptions: EmitOptions.Default,
                                                                       debugEntryPoint: null,
                                                                       manifestResources: null,
                                                                       sourceLinkStream: null,
                                                                       embeddedTexts: null,
                                                                       testData: null,
                                                                       diagnostics: diagnostics.DiagnosticBag,
                                                                       cancellationToken: cancellationToken)
                                                : null,
                emittingPdb: false,
                emitTestCoverageData: false,
                hasDeclarationErrors: false,
                emitMethodBodies: false,
                diagnostics: diagnostics,
                filterOpt: null,
                cancellationToken: cancellationToken);

            DocumentationCommentCompiler.WriteDocumentationCommentXml(this, null, null, diagnostics, cancellationToken);
            this.ReportUnusedImports(filterTree: null, diagnostics, cancellationToken);
        }

        private static bool IsDefinedOrImplementedInSourceTree(Symbol symbol, SyntaxTree tree, TextSpan? span)
        {
            if (symbol.IsDefinedInSourceTree(tree, span))
            {
                return true;
            }

            if (symbol.Kind == SymbolKind.Method && symbol.IsImplicitlyDeclared && ((MethodSymbol)symbol).MethodKind == MethodKind.Constructor)
            {
                // Include implicitly declared constructor if containing type is included
                return IsDefinedOrImplementedInSourceTree(symbol.ContainingType, tree, span);
            }

            return false;
        }

        private ImmutableArray<Diagnostic> GetDiagnosticsForMethodBodiesInTree(SyntaxTree tree, TextSpan? span, CancellationToken cancellationToken)
        {
            var diagnostics = DiagnosticBag.GetInstance();
            var bindingDiagnostics = new BindingDiagnosticBag(diagnostics);

            // Report unused directives only if computing diagnostics for the entire tree.
            // Otherwise we cannot determine if a particular directive is used outside of the given sub-span within the tree.
            bool reportUnusedUsings = (!span.HasValue || span.Value == tree.GetRoot(cancellationToken).FullSpan) && ReportUnusedImportsInTree(tree);
            bool recordUsageOfUsingsInAllTrees = false;

            if (reportUnusedUsings && UsageOfUsingsRecordedInTrees is not null)
            {
                foreach (var singleDeclaration in ((SourceNamespaceSymbol)SourceModule.GlobalNamespace).MergedDeclaration.Declarations)
                {
                    if (singleDeclaration.SyntaxReference.SyntaxTree == tree)
                    {
                        if (singleDeclaration.HasGlobalUsings)
                        {
                            // Global Using directives can be used in any tree. Make sure we collect usage information from all of them.
                            recordUsageOfUsingsInAllTrees = true;
                        }

                        break;
                    }
                }
            }

            if (recordUsageOfUsingsInAllTrees && UsageOfUsingsRecordedInTrees?.IsEmpty == true)
            {
                Debug.Assert(reportUnusedUsings);

                // Simply compile the world
                compileMethodBodiesAndDocComments(filterTree: null, filterSpan: null, bindingDiagnostics, cancellationToken);
                _usageOfUsingsRecordedInTrees = null;
            }
            else
<<<<<<< HEAD
            {
                // Always compile the target tree
                compileMethodBodiesAndDocComments(filterTree: tree, filterSpan: span, bindingDiagnostics, cancellationToken);

                if (reportUnusedUsings)
                {
                    registeredUsageOfUsingsInTree(tree);
                }

                // Compile other trees if we need to, but discard diagnostics from them.
                if (recordUsageOfUsingsInAllTrees)
                {
                    Debug.Assert(reportUnusedUsings);

                    var discarded = new BindingDiagnosticBag(DiagnosticBag.GetInstance());
                    Debug.Assert(discarded.DiagnosticBag is object);

                    foreach (var otherTree in SyntaxTrees)
                    {
                        var trackingSet = UsageOfUsingsRecordedInTrees;

                        if (trackingSet is null)
                        {
                            break;
                        }

                        if (!trackingSet.Contains(otherTree))
                        {
                            compileMethodBodiesAndDocComments(filterTree: otherTree, filterSpan: null, discarded, cancellationToken);
                            registeredUsageOfUsingsInTree(otherTree);
                            discarded.DiagnosticBag.Clear();
                        }
                    }

                    discarded.DiagnosticBag.Free();
                }
            }

            if (reportUnusedUsings)
            {
=======
            {
                // Always compile the target tree
                compileMethodBodiesAndDocComments(filterTree: tree, filterSpan: span, bindingDiagnostics, cancellationToken);

                if (reportUnusedUsings)
                {
                    registeredUsageOfUsingsInTree(tree);
                }

                // Compile other trees if we need to, but discard diagnostics from them.
                if (recordUsageOfUsingsInAllTrees)
                {
                    Debug.Assert(reportUnusedUsings);

                    var discarded = new BindingDiagnosticBag(DiagnosticBag.GetInstance());
                    Debug.Assert(discarded.DiagnosticBag is object);

                    foreach (var otherTree in SyntaxTrees)
                    {
                        var trackingSet = UsageOfUsingsRecordedInTrees;

                        if (trackingSet is null)
                        {
                            break;
                        }

                        if (!trackingSet.Contains(otherTree))
                        {
                            compileMethodBodiesAndDocComments(filterTree: otherTree, filterSpan: null, discarded, cancellationToken);
                            registeredUsageOfUsingsInTree(otherTree);
                            discarded.DiagnosticBag.Clear();
                        }
                    }

                    discarded.DiagnosticBag.Free();
                }
            }

            if (reportUnusedUsings)
            {
>>>>>>> 67d940c4
                ReportUnusedImports(tree, bindingDiagnostics, cancellationToken);
            }

            return diagnostics.ToReadOnlyAndFree();

            void compileMethodBodiesAndDocComments(SyntaxTree? filterTree, TextSpan? filterSpan, BindingDiagnosticBag bindingDiagnostics, CancellationToken cancellationToken)
            {
                MethodCompiler.CompileMethodBodies(
                                compilation: this,
                                moduleBeingBuiltOpt: null,
                                emittingPdb: false,
                                emitTestCoverageData: false,
                                hasDeclarationErrors: false,
                                emitMethodBodies: false,
                                diagnostics: bindingDiagnostics,
                                filterOpt: filterTree is object ? (Predicate<Symbol>?)(s => IsDefinedOrImplementedInSourceTree(s, filterTree, filterSpan)) : (Predicate<Symbol>?)null,
                                cancellationToken: cancellationToken);

                DocumentationCommentCompiler.WriteDocumentationCommentXml(this, null, null, bindingDiagnostics, cancellationToken, filterTree, filterSpan);
            }

            void registeredUsageOfUsingsInTree(SyntaxTree tree)
            {
                var current = UsageOfUsingsRecordedInTrees;

                while (true)
                {
                    if (current is null)
                    {
                        break;
                    }

                    var updated = current.Add(tree);

                    if ((object)updated == current)
                    {
                        break;
                    }

                    if (updated.Count == SyntaxTrees.Length)
                    {
                        _usageOfUsingsRecordedInTrees = null;
                        break;
                    }

                    var recent = Interlocked.CompareExchange(ref _usageOfUsingsRecordedInTrees, updated, current);

                    if (recent == (object)current)
                    {
                        break;
                    }

                    current = recent;
                }
            }
        }

        private ImmutableBindingDiagnostic<AssemblySymbol> GetSourceDeclarationDiagnostics(SyntaxTree? syntaxTree = null, TextSpan? filterSpanWithinTree = null, Func<IEnumerable<Diagnostic>, SyntaxTree, TextSpan?, IEnumerable<Diagnostic>>? locationFilterOpt = null, CancellationToken cancellationToken = default)
        {
            UsingsFromOptions.Complete(this, cancellationToken);

            SourceLocation? location = null;
            if (syntaxTree != null)
            {
                var root = syntaxTree.GetRoot(cancellationToken);
                location = filterSpanWithinTree.HasValue ?
                    new SourceLocation(syntaxTree, filterSpanWithinTree.Value) :
                    new SourceLocation(root);
            }

            Assembly.ForceComplete(location, cancellationToken);

            if (syntaxTree is null)
            {
                // Don't freeze the compilation if we're getting
                // diagnostics for a single tree
                _declarationDiagnosticsFrozen = true;

                // Also freeze generated attribute flags.
                // Symbols bound after getting the declaration
                // diagnostics shouldn't need to modify the flags.
                _needsGeneratedAttributes_IsFrozen = true;
            }

            var result = _lazyDeclarationDiagnostics?.AsEnumerable() ?? Enumerable.Empty<Diagnostic>();

            if (locationFilterOpt != null)
            {
                RoslynDebug.Assert(syntaxTree != null);
                result = locationFilterOpt(result, syntaxTree, filterSpanWithinTree);
            }

            // NOTE: Concatenate the CLS diagnostics *after* filtering by tree/span, because they're already filtered.
            ImmutableBindingDiagnostic<AssemblySymbol> clsDiagnostics = GetClsComplianceDiagnostics(syntaxTree, filterSpanWithinTree, cancellationToken);

            return new ImmutableBindingDiagnostic<AssemblySymbol>(result.AsImmutable().Concat(clsDiagnostics.Diagnostics), clsDiagnostics.Dependencies);
        }

        private ImmutableBindingDiagnostic<AssemblySymbol> GetClsComplianceDiagnostics(SyntaxTree? syntaxTree, TextSpan? filterSpanWithinTree, CancellationToken cancellationToken)
        {
            if (syntaxTree != null)
            {
                var builder = BindingDiagnosticBag.GetInstance(withDiagnostics: true, withDependencies: false);
                ClsComplianceChecker.CheckCompliance(this, builder, cancellationToken, syntaxTree, filterSpanWithinTree);
                return builder.ToReadOnlyAndFree();
            }

            if (_lazyClsComplianceDiagnostics.IsDefault || _lazyClsComplianceDependencies.IsDefault)
            {
                var builder = BindingDiagnosticBag.GetInstance();
                ClsComplianceChecker.CheckCompliance(this, builder, cancellationToken);
                var result = builder.ToReadOnlyAndFree();
                ImmutableInterlocked.InterlockedInitialize(ref _lazyClsComplianceDependencies, result.Dependencies);
                ImmutableInterlocked.InterlockedInitialize(ref _lazyClsComplianceDiagnostics, result.Diagnostics);
            }

            Debug.Assert(!_lazyClsComplianceDependencies.IsDefault);
            Debug.Assert(!_lazyClsComplianceDiagnostics.IsDefault);
            return new ImmutableBindingDiagnostic<AssemblySymbol>(_lazyClsComplianceDiagnostics, _lazyClsComplianceDependencies);
        }

        private static IEnumerable<Diagnostic> FilterDiagnosticsByLocation(IEnumerable<Diagnostic> diagnostics, SyntaxTree tree, TextSpan? filterSpanWithinTree)
        {
            foreach (var diagnostic in diagnostics)
            {
                if (diagnostic.HasIntersectingLocation(tree, filterSpanWithinTree))
                {
                    yield return diagnostic;
                }
            }
        }

        internal ImmutableArray<Diagnostic> GetDiagnosticsForSyntaxTree(
            CompilationStage stage,
            SyntaxTree syntaxTree,
            TextSpan? filterSpanWithinTree,
            bool includeEarlierStages,
            CancellationToken cancellationToken = default)
        {
            cancellationToken.ThrowIfCancellationRequested();

            DiagnosticBag? builder = DiagnosticBag.GetInstance();
            if (stage == CompilationStage.Parse || (stage > CompilationStage.Parse && includeEarlierStages))
            {
                AppendLoadDirectiveDiagnostics(builder, _syntaxAndDeclarations, syntaxTree,
                    diagnostics => FilterDiagnosticsByLocation(diagnostics, syntaxTree, filterSpanWithinTree));

                var syntaxDiagnostics = syntaxTree.GetDiagnostics(cancellationToken);
                syntaxDiagnostics = FilterDiagnosticsByLocation(syntaxDiagnostics, syntaxTree, filterSpanWithinTree);
                builder.AddRange(syntaxDiagnostics);
            }

            cancellationToken.ThrowIfCancellationRequested();
            if (stage == CompilationStage.Declare || (stage > CompilationStage.Declare && includeEarlierStages))
            {
                var declarationDiagnostics = GetSourceDeclarationDiagnostics(syntaxTree, filterSpanWithinTree, FilterDiagnosticsByLocation, cancellationToken);
                // re-enabling/fixing the below assert is tracked by https://github.com/dotnet/roslyn/issues/21020
                // Debug.Assert(declarationDiagnostics.All(d => d.HasIntersectingLocation(syntaxTree, filterSpanWithinTree)));
                builder.AddRange(declarationDiagnostics.Diagnostics);
            }

            cancellationToken.ThrowIfCancellationRequested();

            if (stage == CompilationStage.Compile || (stage > CompilationStage.Compile && includeEarlierStages))
            {
                //remove some errors that don't have locations in the tree, like "no suitable main method."
                //Members in trees other than the one being examined are not compiled. This includes field
                //initializers which can result in 'field is never initialized' warnings for fields in partial
                //types when the field is in a different source file than the one for which we're getting diagnostics.
                //For that reason the bag must be also filtered by tree.
                IEnumerable<Diagnostic> methodBodyDiagnostics = GetDiagnosticsForMethodBodiesInTree(syntaxTree, filterSpanWithinTree, cancellationToken);

                // TODO: Enable the below commented assert and remove the filtering code in the next line.
                //       GetDiagnosticsForMethodBodiesInTree seems to be returning diagnostics with locations that don't satisfy the filter tree/span, this must be fixed.
                // Debug.Assert(methodBodyDiagnostics.All(d => DiagnosticContainsLocation(d, syntaxTree, filterSpanWithinTree)));
                methodBodyDiagnostics = FilterDiagnosticsByLocation(methodBodyDiagnostics, syntaxTree, filterSpanWithinTree);

                builder.AddRange(methodBodyDiagnostics);
            }

            // Before returning diagnostics, we filter warnings
            // to honor the compiler options (/nowarn, /warnaserror and /warn) and the pragmas.
            var result = DiagnosticBag.GetInstance();
            FilterAndAppendAndFreeDiagnostics(result, ref builder, cancellationToken);
            return result.ToReadOnlyAndFree<Diagnostic>();
        }

        #endregion

        #region Resources

        protected override void AppendDefaultVersionResource(Stream resourceStream)
        {
            var sourceAssembly = SourceAssembly;
            string fileVersion = sourceAssembly.FileVersion ?? sourceAssembly.Identity.Version.ToString();

            Win32ResourceConversions.AppendVersionToResourceStream(resourceStream,
                !this.Options.OutputKind.IsApplication(),
                fileVersion: fileVersion,
                originalFileName: this.SourceModule.Name,
                internalName: this.SourceModule.Name,
                productVersion: sourceAssembly.InformationalVersion ?? fileVersion,
                fileDescription: sourceAssembly.Title ?? " ", //alink would give this a blank if nothing was supplied.
                assemblyVersion: sourceAssembly.Identity.Version,
                legalCopyright: sourceAssembly.Copyright ?? " ", //alink would give this a blank if nothing was supplied.
                legalTrademarks: sourceAssembly.Trademark,
                productName: sourceAssembly.Product,
                comments: sourceAssembly.Description,
                companyName: sourceAssembly.Company);
        }

        #endregion

        #region Emit

        internal override byte LinkerMajorVersion => 0x30;

        internal override bool IsDelaySigned
        {
            get { return SourceAssembly.IsDelaySigned; }
        }

        internal override StrongNameKeys StrongNameKeys
        {
            get { return SourceAssembly.StrongNameKeys; }
        }

        internal override CommonPEModuleBuilder? CreateModuleBuilder(
            EmitOptions emitOptions,
            IMethodSymbol? debugEntryPoint,
            Stream? sourceLinkStream,
            IEnumerable<EmbeddedText>? embeddedTexts,
            IEnumerable<ResourceDescription>? manifestResources,
            CompilationTestData? testData,
            DiagnosticBag diagnostics,
            CancellationToken cancellationToken)
        {
            Debug.Assert(!IsSubmission || HasCodeToEmit() ||
                         (emitOptions == EmitOptions.Default && debugEntryPoint is null && sourceLinkStream is null && embeddedTexts is null && manifestResources is null && testData is null));

            string? runtimeMDVersion = GetRuntimeMetadataVersion(emitOptions, diagnostics);
            if (runtimeMDVersion == null)
            {
                return null;
            }

            var moduleProps = ConstructModuleSerializationProperties(emitOptions, runtimeMDVersion);

            if (manifestResources == null)
            {
                manifestResources = SpecializedCollections.EmptyEnumerable<ResourceDescription>();
            }

            PEModuleBuilder moduleBeingBuilt;
            if (_options.OutputKind.IsNetModule())
            {
                moduleBeingBuilt = new PENetModuleBuilder(
                    (SourceModuleSymbol)SourceModule,
                    emitOptions,
                    moduleProps,
                    manifestResources);
            }
            else
            {
                var kind = _options.OutputKind.IsValid() ? _options.OutputKind : OutputKind.DynamicallyLinkedLibrary;
                moduleBeingBuilt = new PEAssemblyBuilder(
                    SourceAssembly,
                    emitOptions,
                    kind,
                    moduleProps,
                    manifestResources);
            }

            if (debugEntryPoint != null)
            {
                moduleBeingBuilt.SetDebugEntryPoint(debugEntryPoint.GetSymbol(), diagnostics);
            }

            moduleBeingBuilt.SourceLinkStreamOpt = sourceLinkStream;

            if (embeddedTexts != null)
            {
                moduleBeingBuilt.EmbeddedTexts = embeddedTexts;
            }

            // testData is only passed when running tests.
            if (testData != null)
            {
                moduleBeingBuilt.SetMethodTestData(testData.Methods);
                testData.Module = moduleBeingBuilt;
            }

            return moduleBeingBuilt;
        }

        internal override bool CompileMethods(
            CommonPEModuleBuilder moduleBuilder,
            bool emittingPdb,
            bool emitMetadataOnly,
            bool emitTestCoverageData,
            DiagnosticBag diagnostics,
            Predicate<ISymbolInternal>? filterOpt,
            CancellationToken cancellationToken)
        {
            // The diagnostics should include syntax and declaration errors. We insert these before calling Emitter.Emit, so that the emitter
            // does not attempt to emit if there are declaration errors (but we do insert all errors from method body binding...)
            PooledHashSet<int>? excludeDiagnostics = null;
            if (emitMetadataOnly)
            {
                excludeDiagnostics = PooledHashSet<int>.GetInstance();
                excludeDiagnostics.Add((int)ErrorCode.ERR_ConcreteMissingBody);
            }
            bool hasDeclarationErrors = !FilterAndAppendDiagnostics(diagnostics, GetDiagnostics(CompilationStage.Declare, true, cancellationToken), excludeDiagnostics, cancellationToken);
            excludeDiagnostics?.Free();

            // TODO (tomat): NoPIA:
            // EmbeddedSymbolManager.MarkAllDeferredSymbolsAsReferenced(this)

            var moduleBeingBuilt = (PEModuleBuilder)moduleBuilder;

            if (emitMetadataOnly)
            {
                if (hasDeclarationErrors)
                {
                    return false;
                }

                if (moduleBeingBuilt.SourceModule.HasBadAttributes)
                {
                    // If there were errors but no declaration diagnostics, explicitly add a "Failed to emit module" error.
                    diagnostics.Add(ErrorCode.ERR_ModuleEmitFailure, NoLocation.Singleton, ((Cci.INamedEntity)moduleBeingBuilt).Name,
                        new LocalizableResourceString(nameof(CodeAnalysisResources.ModuleHasInvalidAttributes), CodeAnalysisResources.ResourceManager, typeof(CodeAnalysisResources)));

                    return false;
                }

                SynthesizedMetadataCompiler.ProcessSynthesizedMembers(this, moduleBeingBuilt, cancellationToken);
            }
            else
            {
                if ((emittingPdb || emitTestCoverageData) &&
                    !CreateDebugDocuments(moduleBeingBuilt.DebugDocumentsBuilder, moduleBeingBuilt.EmbeddedTexts, diagnostics))
                {
                    return false;
                }

                // Perform initial bind of method bodies in spite of earlier errors. This is the same
                // behavior as when calling GetDiagnostics()

                // Use a temporary bag so we don't have to refilter pre-existing diagnostics.
                DiagnosticBag? methodBodyDiagnosticBag = DiagnosticBag.GetInstance();

                Debug.Assert(moduleBeingBuilt is object);

                MethodCompiler.CompileMethodBodies(
                    this,
                    moduleBeingBuilt,
                    emittingPdb,
                    emitTestCoverageData,
                    hasDeclarationErrors,
                    emitMethodBodies: true,
                    diagnostics: new BindingDiagnosticBag(methodBodyDiagnosticBag),
                    filterOpt: filterOpt,
                    cancellationToken: cancellationToken);

                if (!hasDeclarationErrors && !CommonCompiler.HasUnsuppressableErrors(methodBodyDiagnosticBag))
                {
                    GenerateModuleInitializer(moduleBeingBuilt, methodBodyDiagnosticBag);
                }

                bool hasMethodBodyError = !FilterAndAppendAndFreeDiagnostics(diagnostics, ref methodBodyDiagnosticBag, cancellationToken);

                if (hasDeclarationErrors || hasMethodBodyError)
                {
                    return false;
                }
            }

            return true;
        }

        private void GenerateModuleInitializer(PEModuleBuilder moduleBeingBuilt, DiagnosticBag methodBodyDiagnosticBag)
        {
            Debug.Assert(_declarationDiagnosticsFrozen);

            if (_moduleInitializerMethods is object)
            {
                var ilBuilder = new ILBuilder(moduleBeingBuilt, new LocalSlotManager(slotAllocator: null), OptimizationLevel.Release, areLocalsZeroed: false);

                foreach (MethodSymbol method in _moduleInitializerMethods.OrderBy<MethodSymbol>(LexicalOrderSymbolComparer.Instance))
                {
                    ilBuilder.EmitOpCode(ILOpCode.Call, stackAdjustment: 0);

                    ilBuilder.EmitToken(
                        moduleBeingBuilt.Translate(method, methodBodyDiagnosticBag, needDeclaration: true),
                        CSharpSyntaxTree.Dummy.GetRoot(),
                        methodBodyDiagnosticBag);
                }

                ilBuilder.EmitRet(isVoid: true);
                ilBuilder.Realize();
                moduleBeingBuilt.RootModuleType.SetStaticConstructorBody(ilBuilder.RealizedIL);
            }
        }

        internal override bool GenerateResourcesAndDocumentationComments(
            CommonPEModuleBuilder moduleBuilder,
            Stream? xmlDocStream,
            Stream? win32Resources,
            bool useRawWin32Resources,
            string? outputNameOverride,
            DiagnosticBag diagnostics,
            CancellationToken cancellationToken)
        {
            // Use a temporary bag so we don't have to refilter pre-existing diagnostics.
            DiagnosticBag? resourceDiagnostics = DiagnosticBag.GetInstance();

            SetupWin32Resources(moduleBuilder, win32Resources, useRawWin32Resources, resourceDiagnostics);

            ReportManifestResourceDuplicates(
                moduleBuilder.ManifestResources,
                SourceAssembly.Modules.Skip(1).Select(m => m.Name),   //all modules except the first one
                AddedModulesResourceNames(resourceDiagnostics),
                resourceDiagnostics);

            if (!FilterAndAppendAndFreeDiagnostics(diagnostics, ref resourceDiagnostics, cancellationToken))
            {
                return false;
            }

            cancellationToken.ThrowIfCancellationRequested();

            // Use a temporary bag so we don't have to refilter pre-existing diagnostics.
            DiagnosticBag? xmlDiagnostics = DiagnosticBag.GetInstance();

            string? assemblyName = FileNameUtilities.ChangeExtension(outputNameOverride, extension: null);
            DocumentationCommentCompiler.WriteDocumentationCommentXml(this, assemblyName, xmlDocStream, new BindingDiagnosticBag(xmlDiagnostics), cancellationToken);

            return FilterAndAppendAndFreeDiagnostics(diagnostics, ref xmlDiagnostics, cancellationToken);
        }

        private IEnumerable<string> AddedModulesResourceNames(DiagnosticBag diagnostics)
        {
            ImmutableArray<ModuleSymbol> modules = SourceAssembly.Modules;

            for (int i = 1; i < modules.Length; i++)
            {
                var m = (Symbols.Metadata.PE.PEModuleSymbol)modules[i];
                ImmutableArray<EmbeddedResource> resources;

                try
                {
                    resources = m.Module.GetEmbeddedResourcesOrThrow();
                }
                catch (BadImageFormatException)
                {
                    diagnostics.Add(new CSDiagnosticInfo(ErrorCode.ERR_BindToBogus, m), NoLocation.Singleton);
                    continue;
                }

                foreach (var resource in resources)
                {
                    yield return resource.Name;
                }
            }
        }

        internal override EmitDifferenceResult EmitDifference(
            EmitBaseline baseline,
            IEnumerable<SemanticEdit> edits,
            Func<ISymbol, bool> isAddedSymbol,
            Stream metadataStream,
            Stream ilStream,
            Stream pdbStream,
            CompilationTestData? testData,
            CancellationToken cancellationToken)
        {
            return EmitHelpers.EmitDifference(
                this,
                baseline,
                edits,
                isAddedSymbol,
                metadataStream,
                ilStream,
                pdbStream,
                testData,
                cancellationToken);
        }

        internal string? GetRuntimeMetadataVersion(EmitOptions emitOptions, DiagnosticBag diagnostics)
        {
            string? runtimeMDVersion = GetRuntimeMetadataVersion(emitOptions);
            if (runtimeMDVersion != null)
            {
                return runtimeMDVersion;
            }

            DiagnosticBag? runtimeMDVersionDiagnostics = DiagnosticBag.GetInstance();
            runtimeMDVersionDiagnostics.Add(ErrorCode.WRN_NoRuntimeMetadataVersion, NoLocation.Singleton);
            if (!FilterAndAppendAndFreeDiagnostics(diagnostics, ref runtimeMDVersionDiagnostics, CancellationToken.None))
            {
                return null;
            }

            return string.Empty; //prevent emitter from crashing.
        }

        private string? GetRuntimeMetadataVersion(EmitOptions emitOptions)
        {
            var corAssembly = Assembly.CorLibrary as Symbols.Metadata.PE.PEAssemblySymbol;

            if (corAssembly is object)
            {
                return corAssembly.Assembly.ManifestModule.MetadataVersion;
            }

            return emitOptions.RuntimeMetadataVersion;
        }

        internal override void AddDebugSourceDocumentsForChecksumDirectives(
            DebugDocumentsBuilder documentsBuilder,
            SyntaxTree tree,
            DiagnosticBag diagnostics)
        {
            var checksumDirectives = tree.GetRoot().GetDirectives(d => d.Kind() == SyntaxKind.PragmaChecksumDirectiveTrivia &&
                                                                 !d.ContainsDiagnostics);

            foreach (var directive in checksumDirectives)
            {
                var checksumDirective = (PragmaChecksumDirectiveTriviaSyntax)directive;
                var path = checksumDirective.File.ValueText;

                var checksumText = checksumDirective.Bytes.ValueText;
                var normalizedPath = documentsBuilder.NormalizeDebugDocumentPath(path, basePath: tree.FilePath);
                var existingDoc = documentsBuilder.TryGetDebugDocumentForNormalizedPath(normalizedPath);

                // duplicate checksum pragmas are valid as long as values match
                // if we have seen this document already, check for matching values.
                if (existingDoc != null)
                {
                    // pragma matches a file path on an actual tree.
                    // Dev12 compiler just ignores the pragma in this case which means that
                    // checksum of the actual tree always wins and no warning is given.
                    // We will continue doing the same.
                    if (existingDoc.IsComputedChecksum)
                    {
                        continue;
                    }

                    var sourceInfo = existingDoc.GetSourceInfo();
                    if (ChecksumMatches(checksumText, sourceInfo.Checksum))
                    {
                        var guid = Guid.Parse(checksumDirective.Guid.ValueText);
                        if (guid == sourceInfo.ChecksumAlgorithmId)
                        {
                            // all parts match, nothing to do
                            continue;
                        }
                    }

                    // did not match to an existing document
                    // produce a warning and ignore the pragma
                    diagnostics.Add(ErrorCode.WRN_ConflictingChecksum, new SourceLocation(checksumDirective), path);
                }
                else
                {
                    var newDocument = new Cci.DebugSourceDocument(
                        normalizedPath,
                        Cci.DebugSourceDocument.CorSymLanguageTypeCSharp,
                        MakeChecksumBytes(checksumText),
                        Guid.Parse(checksumDirective.Guid.ValueText));

                    documentsBuilder.AddDebugDocument(newDocument);
                }
            }
        }

        private static bool ChecksumMatches(string bytesText, ImmutableArray<byte> bytes)
        {
            if (bytesText.Length != bytes.Length * 2)
            {
                return false;
            }

            for (int i = 0, len = bytesText.Length / 2; i < len; i++)
            {
                // 1A  in text becomes   0x1A
                var b = SyntaxFacts.HexValue(bytesText[i * 2]) * 16 +
                        SyntaxFacts.HexValue(bytesText[i * 2 + 1]);

                if (b != bytes[i])
                {
                    return false;
                }
            }

            return true;
        }

        private static ImmutableArray<byte> MakeChecksumBytes(string bytesText)
        {
            int length = bytesText.Length / 2;
            var builder = ArrayBuilder<byte>.GetInstance(length);

            for (int i = 0; i < length; i++)
            {
                // 1A  in text becomes   0x1A
                var b = SyntaxFacts.HexValue(bytesText[i * 2]) * 16 +
                        SyntaxFacts.HexValue(bytesText[i * 2 + 1]);

                builder.Add((byte)b);
            }

            return builder.ToImmutableAndFree();
        }

        internal override Guid DebugSourceDocumentLanguageId => Cci.DebugSourceDocument.CorSymLanguageTypeCSharp;

        internal override bool HasCodeToEmit()
        {
            foreach (var syntaxTree in this.SyntaxTrees)
            {
                var unit = syntaxTree.GetCompilationUnitRoot();
                if (unit.Members.Count > 0)
                {
                    return true;
                }
            }

            return false;
        }

        #endregion

        #region Common Members

        protected override Compilation CommonWithReferences(IEnumerable<MetadataReference> newReferences)
        {
            return WithReferences(newReferences);
        }

        protected override Compilation CommonWithAssemblyName(string? assemblyName)
        {
            return WithAssemblyName(assemblyName);
        }

        protected override IAssemblySymbol CommonAssembly
        {
            get { return this.Assembly.GetPublicSymbol(); }
        }

        protected override INamespaceSymbol CommonGlobalNamespace
        {
            get { return this.GlobalNamespace.GetPublicSymbol(); }
        }

        protected override CompilationOptions CommonOptions
        {
            get { return _options; }
        }

        protected override SemanticModel CommonGetSemanticModel(SyntaxTree syntaxTree, bool ignoreAccessibility)
        {
            return this.GetSemanticModel((SyntaxTree)syntaxTree, ignoreAccessibility);
        }

        protected override ImmutableArray<SyntaxTree> CommonSyntaxTrees
        {
            get
            {
                return this.SyntaxTrees;
            }
        }

        protected override Compilation CommonAddSyntaxTrees(IEnumerable<SyntaxTree> trees)
        {
            return this.AddSyntaxTrees(trees);
        }

        protected override Compilation CommonRemoveSyntaxTrees(IEnumerable<SyntaxTree> trees)
        {
            return this.RemoveSyntaxTrees(trees);
        }

        protected override Compilation CommonRemoveAllSyntaxTrees()
        {
            return this.RemoveAllSyntaxTrees();
        }

        protected override Compilation CommonReplaceSyntaxTree(SyntaxTree oldTree, SyntaxTree? newTree)
        {
            return this.ReplaceSyntaxTree(oldTree, newTree);
        }

        protected override Compilation CommonWithOptions(CompilationOptions options)
        {
            return this.WithOptions((CSharpCompilationOptions)options);
        }

        protected override Compilation CommonWithScriptCompilationInfo(ScriptCompilationInfo? info)
        {
            return this.WithScriptCompilationInfo((CSharpScriptCompilationInfo?)info);
        }

        protected override bool CommonContainsSyntaxTree(SyntaxTree? syntaxTree)
        {
            return this.ContainsSyntaxTree(syntaxTree);
        }

        protected override ISymbol? CommonGetAssemblyOrModuleSymbol(MetadataReference reference)
        {
            return this.GetAssemblyOrModuleSymbol(reference).GetPublicSymbol();
        }

        protected override Compilation CommonClone()
        {
            return this.Clone();
        }

        protected override IModuleSymbol CommonSourceModule
        {
            get { return this.SourceModule.GetPublicSymbol(); }
        }

        private protected override INamedTypeSymbolInternal CommonGetSpecialType(SpecialType specialType)
        {
            return this.GetSpecialType(specialType);
        }

        protected override INamespaceSymbol? CommonGetCompilationNamespace(INamespaceSymbol namespaceSymbol)
        {
            return this.GetCompilationNamespace(namespaceSymbol).GetPublicSymbol();
        }

        protected override INamedTypeSymbol? CommonGetTypeByMetadataName(string metadataName)
        {
            return this.GetTypeByMetadataName(metadataName).GetPublicSymbol();
        }

        protected override INamedTypeSymbol? CommonScriptClass
        {
            get { return this.ScriptClass.GetPublicSymbol(); }
        }

        protected override IArrayTypeSymbol CommonCreateArrayTypeSymbol(ITypeSymbol elementType, int rank, CodeAnalysis.NullableAnnotation elementNullableAnnotation)
        {
            return CreateArrayTypeSymbol(elementType.EnsureCSharpSymbolOrNull(nameof(elementType)), rank, elementNullableAnnotation.ToInternalAnnotation()).GetPublicSymbol();
        }

        protected override IPointerTypeSymbol CommonCreatePointerTypeSymbol(ITypeSymbol elementType)
        {
            return CreatePointerTypeSymbol(elementType.EnsureCSharpSymbolOrNull(nameof(elementType)), elementType.NullableAnnotation.ToInternalAnnotation()).GetPublicSymbol();
        }

        protected override IFunctionPointerTypeSymbol CommonCreateFunctionPointerTypeSymbol(
            ITypeSymbol returnType,
            RefKind returnRefKind,
            ImmutableArray<ITypeSymbol> parameterTypes,
            ImmutableArray<RefKind> parameterRefKinds,
            SignatureCallingConvention callingConvention,
            ImmutableArray<INamedTypeSymbol> callingConventionTypes)
        {
            if (returnType is null)
            {
                throw new ArgumentNullException(nameof(returnType));
            }

            if (parameterTypes.IsDefault)
            {
                throw new ArgumentNullException(nameof(parameterTypes));
            }

            for (int i = 0; i < parameterTypes.Length; i++)
            {
                if (parameterTypes[i] is null)
                {
                    throw new ArgumentNullException($"{nameof(parameterTypes)}[{i}]");
                }
            }

            if (parameterRefKinds.IsDefault)
            {
                throw new ArgumentNullException(nameof(parameterRefKinds));
            }

            if (parameterRefKinds.Length != parameterTypes.Length)
            {
                // Given {0} parameter types and {1} parameter ref kinds. These must be the same.
                throw new ArgumentException(string.Format(CSharpResources.NotSameNumberParameterTypesAndRefKinds, parameterTypes.Length, parameterRefKinds.Length));
            }

            if (returnRefKind == RefKind.Out)
            {
                //'RefKind.Out' is not a valid ref kind for a return type.
                throw new ArgumentException(CSharpResources.OutIsNotValidForReturn);
            }

            if (callingConvention != SignatureCallingConvention.Unmanaged && !callingConventionTypes.IsDefaultOrEmpty)
            {
                throw new ArgumentException(string.Format(CSharpResources.CallingConventionTypesRequireUnmanaged, nameof(callingConventionTypes), nameof(callingConvention)));
            }

            if (!callingConvention.IsValid())
            {
                throw new ArgumentOutOfRangeException(nameof(callingConvention));
            }

            var returnTypeWithAnnotations = TypeWithAnnotations.Create(returnType.EnsureCSharpSymbolOrNull(nameof(returnType)), returnType.NullableAnnotation.ToInternalAnnotation());
            var parameterTypesWithAnnotations = parameterTypes.SelectAsArray(
                type => TypeWithAnnotations.Create(type.EnsureCSharpSymbolOrNull(nameof(parameterTypes)), type.NullableAnnotation.ToInternalAnnotation()));
            var internalCallingConvention = callingConvention.FromSignatureConvention();
            var conventionModifiers = internalCallingConvention == CallingConvention.Unmanaged && !callingConventionTypes.IsDefaultOrEmpty
                ? callingConventionTypes.SelectAsArray((type, i, @this) => getCustomModifierForType(type, @this, i), this)
                : ImmutableArray<CustomModifier>.Empty;

            return FunctionPointerTypeSymbol.CreateFromParts(
                internalCallingConvention,
                conventionModifiers,
                returnTypeWithAnnotations,
                returnRefKind: returnRefKind,
                parameterTypes: parameterTypesWithAnnotations,
                parameterRefKinds: parameterRefKinds,
                compilation: this).GetPublicSymbol();

            static CustomModifier getCustomModifierForType(INamedTypeSymbol type, CSharpCompilation @this, int index)
            {
                if (type is null)
                {
                    throw new ArgumentNullException($"{nameof(callingConventionTypes)}[{index}]");
                }

                var internalType = type.EnsureCSharpSymbolOrNull($"{nameof(callingConventionTypes)}[{index}]");
                if (!FunctionPointerTypeSymbol.IsCallingConventionModifier(internalType) || @this.Assembly.CorLibrary != internalType.ContainingAssembly)
                {
                    throw new ArgumentException(string.Format(CSharpResources.CallingConventionTypeIsInvalid, type.ToDisplayString()));
                }

                return CSharpCustomModifier.CreateOptional(internalType);
            }
        }

        protected override INamedTypeSymbol CommonCreateNativeIntegerTypeSymbol(bool signed)
        {
            return CreateNativeIntegerTypeSymbol(signed).GetPublicSymbol();
        }

        internal new NamedTypeSymbol CreateNativeIntegerTypeSymbol(bool signed)
        {
            return GetSpecialType(signed ? SpecialType.System_IntPtr : SpecialType.System_UIntPtr).AsNativeInteger();
        }

        protected override INamedTypeSymbol CommonCreateTupleTypeSymbol(
            ImmutableArray<ITypeSymbol> elementTypes,
            ImmutableArray<string?> elementNames,
            ImmutableArray<Location?> elementLocations,
            ImmutableArray<CodeAnalysis.NullableAnnotation> elementNullableAnnotations)
        {
            var typesBuilder = ArrayBuilder<TypeWithAnnotations>.GetInstance(elementTypes.Length);
            for (int i = 0; i < elementTypes.Length; i++)
            {
                ITypeSymbol typeSymbol = elementTypes[i];
                var elementType = typeSymbol.EnsureCSharpSymbolOrNull($"{nameof(elementTypes)}[{i}]");
                var annotation = (elementNullableAnnotations.IsDefault ? typeSymbol.NullableAnnotation : elementNullableAnnotations[i]).ToInternalAnnotation();
                typesBuilder.Add(TypeWithAnnotations.Create(elementType, annotation));
            }

            return NamedTypeSymbol.CreateTuple(
                locationOpt: null, // no location for the type declaration
                elementTypesWithAnnotations: typesBuilder.ToImmutableAndFree(),
                elementLocations: elementLocations,
                elementNames: elementNames,
                compilation: this,
                shouldCheckConstraints: false,
                includeNullability: false,
                errorPositions: default).GetPublicSymbol();
        }

        protected override INamedTypeSymbol CommonCreateTupleTypeSymbol(
            INamedTypeSymbol underlyingType,
            ImmutableArray<string?> elementNames,
            ImmutableArray<Location?> elementLocations,
            ImmutableArray<CodeAnalysis.NullableAnnotation> elementNullableAnnotations)
        {
            NamedTypeSymbol csharpUnderlyingTuple = underlyingType.EnsureCSharpSymbolOrNull(nameof(underlyingType));

            if (!csharpUnderlyingTuple.IsTupleTypeOfCardinality(out int cardinality))
            {
                throw new ArgumentException(CodeAnalysisResources.TupleUnderlyingTypeMustBeTupleCompatible, nameof(underlyingType));
            }

            elementNames = CheckTupleElementNames(cardinality, elementNames);
            CheckTupleElementLocations(cardinality, elementLocations);
            CheckTupleElementNullableAnnotations(cardinality, elementNullableAnnotations);

            var tupleType = NamedTypeSymbol.CreateTuple(
                csharpUnderlyingTuple, elementNames, elementLocations: elementLocations!);
            if (!elementNullableAnnotations.IsDefault)
            {
                tupleType = tupleType.WithElementTypes(
                    tupleType.TupleElementTypesWithAnnotations.ZipAsArray(
                        elementNullableAnnotations,
                        (t, a) => TypeWithAnnotations.Create(t.Type, a.ToInternalAnnotation())));
            }
            return tupleType.GetPublicSymbol();
        }

        protected override INamedTypeSymbol CommonCreateAnonymousTypeSymbol(
            ImmutableArray<ITypeSymbol> memberTypes,
            ImmutableArray<string> memberNames,
            ImmutableArray<Location> memberLocations,
            ImmutableArray<bool> memberIsReadOnly,
            ImmutableArray<CodeAnalysis.NullableAnnotation> memberNullableAnnotations)
        {
            for (int i = 0, n = memberTypes.Length; i < n; i++)
            {
                memberTypes[i].EnsureCSharpSymbolOrNull($"{nameof(memberTypes)}[{i}]");
            }

            if (!memberIsReadOnly.IsDefault && memberIsReadOnly.Any(v => !v))
            {
                throw new ArgumentException($"Non-ReadOnly members are not supported in C# anonymous types.");
            }

            var fields = ArrayBuilder<AnonymousTypeField>.GetInstance();

            for (int i = 0, n = memberTypes.Length; i < n; i++)
            {
                var type = memberTypes[i].GetSymbol();
                var name = memberNames[i];
                var location = memberLocations.IsDefault ? Location.None : memberLocations[i];
                var nullableAnnotation = memberNullableAnnotations.IsDefault ? NullableAnnotation.Oblivious : memberNullableAnnotations[i].ToInternalAnnotation();
                fields.Add(new AnonymousTypeField(name, location, TypeWithAnnotations.Create(type, nullableAnnotation), RefKind.None));
            }

            var descriptor = new AnonymousTypeDescriptor(fields.ToImmutableAndFree(), Location.None);

            return this.AnonymousTypeManager.ConstructAnonymousTypeSymbol(descriptor).GetPublicSymbol();
        }

        protected override ITypeSymbol CommonDynamicType
        {
            get { return DynamicType.GetPublicSymbol(); }
        }

        protected override INamedTypeSymbol CommonObjectType
        {
            get { return this.ObjectType.GetPublicSymbol(); }
        }

        protected override IMethodSymbol? CommonGetEntryPoint(CancellationToken cancellationToken)
        {
            return this.GetEntryPoint(cancellationToken).GetPublicSymbol();
        }

        internal override int CompareSourceLocations(Location loc1, Location loc2)
        {
            Debug.Assert(loc1.IsInSource);
            Debug.Assert(loc2.IsInSource);

            var comparison = CompareSyntaxTreeOrdering(loc1.SourceTree!, loc2.SourceTree!);
            if (comparison != 0)
            {
                return comparison;
            }

            return loc1.SourceSpan.Start - loc2.SourceSpan.Start;
        }

        internal override int CompareSourceLocations(SyntaxReference loc1, SyntaxReference loc2)
        {
            var comparison = CompareSyntaxTreeOrdering(loc1.SyntaxTree, loc2.SyntaxTree);
            if (comparison != 0)
            {
                return comparison;
            }

            return loc1.Span.Start - loc2.Span.Start;
        }

        internal override int CompareSourceLocations(SyntaxNode loc1, SyntaxNode loc2)
        {
            var comparison = CompareSyntaxTreeOrdering(loc1.SyntaxTree, loc2.SyntaxTree);
            if (comparison != 0)
            {
                return comparison;
            }

            return loc1.Span.Start - loc2.Span.Start;
        }

        /// <summary>
        /// Return true if there is a source declaration symbol name that meets given predicate.
        /// </summary>
        public override bool ContainsSymbolsWithName(Func<string, bool> predicate, SymbolFilter filter = SymbolFilter.TypeAndMember, CancellationToken cancellationToken = default)
        {
            if (predicate == null)
            {
                throw new ArgumentNullException(nameof(predicate));
            }

            if (filter == SymbolFilter.None)
            {
                throw new ArgumentException(CSharpResources.NoNoneSearchCriteria, nameof(filter));
            }

            return DeclarationTable.ContainsName(this.MergedRootDeclaration, predicate, filter, cancellationToken);
        }

        /// <summary>
        /// Return source declaration symbols whose name meets given predicate.
        /// </summary>
        public override IEnumerable<ISymbol> GetSymbolsWithName(Func<string, bool> predicate, SymbolFilter filter = SymbolFilter.TypeAndMember, CancellationToken cancellationToken = default)
        {
            if (predicate == null)
            {
                throw new ArgumentNullException(nameof(predicate));
            }

            if (filter == SymbolFilter.None)
            {
                throw new ArgumentException(CSharpResources.NoNoneSearchCriteria, nameof(filter));
            }

            return new PredicateSymbolSearcher(this, filter, predicate, cancellationToken).GetSymbolsWithName().GetPublicSymbols()!;
        }

#pragma warning disable RS0026 // Do not add multiple public overloads with optional parameters
        /// <summary>
        /// Return true if there is a source declaration symbol name that matches the provided name.
        /// This will be faster than <see cref="ContainsSymbolsWithName(Func{string, bool}, SymbolFilter, CancellationToken)"/>
        /// when predicate is just a simple string check.
        /// </summary>
        public override bool ContainsSymbolsWithName(string name, SymbolFilter filter = SymbolFilter.TypeAndMember, CancellationToken cancellationToken = default)
        {
            if (name == null)
            {
                throw new ArgumentNullException(nameof(name));
            }

            if (filter == SymbolFilter.None)
            {
                throw new ArgumentException(CSharpResources.NoNoneSearchCriteria, nameof(filter));
            }

            return DeclarationTable.ContainsName(this.MergedRootDeclaration, name, filter, cancellationToken);
        }

        /// <summary>
        /// Return source declaration symbols whose name matches the provided name.  This will be
        /// faster than <see cref="GetSymbolsWithName(Func{string, bool}, SymbolFilter,
        /// CancellationToken)"/> when predicate is just a simple string check.  <paramref
        /// name="name"/> is case sensitive.
        /// </summary>
        public override IEnumerable<ISymbol> GetSymbolsWithName(string name, SymbolFilter filter = SymbolFilter.TypeAndMember, CancellationToken cancellationToken = default)
        {
            return GetSymbolsWithNameCore(name, filter, cancellationToken).GetPublicSymbols()!;
        }

        internal IEnumerable<Symbol> GetSymbolsWithNameCore(string name, SymbolFilter filter = SymbolFilter.TypeAndMember, CancellationToken cancellationToken = default)
        {
            if (name == null)
            {
                throw new ArgumentNullException(nameof(name));
            }

            if (filter == SymbolFilter.None)
            {
                throw new ArgumentException(CSharpResources.NoNoneSearchCriteria, nameof(filter));
            }

            return new NameSymbolSearcher(this, filter, name, cancellationToken).GetSymbolsWithName();
        }
#pragma warning restore RS0026 // Do not add multiple public overloads with optional parameters

        #endregion

        /// <summary>
        /// Returns if the compilation has all of the members necessary to emit metadata about
        /// dynamic types.
        /// </summary>
        /// <returns></returns>
        internal bool HasDynamicEmitAttributes(BindingDiagnosticBag diagnostics, Location location)
        {
            return Binder.GetWellKnownTypeMember(this, WellKnownMember.System_Runtime_CompilerServices_DynamicAttribute__ctor, diagnostics, location) is object &&
                   Binder.GetWellKnownTypeMember(this, WellKnownMember.System_Runtime_CompilerServices_DynamicAttribute__ctorTransformFlags, diagnostics, location) is object;
        }

        internal bool HasTupleNamesAttributes(BindingDiagnosticBag diagnostics, Location location) =>
            Binder.GetWellKnownTypeMember(this, WellKnownMember.System_Runtime_CompilerServices_TupleElementNamesAttribute__ctorTransformNames, diagnostics, location) is object;

        /// <summary>
        /// Returns whether the compilation has the Boolean type and if it's good.
        /// </summary>
        /// <returns>Returns true if Boolean is present and healthy.</returns>
        internal bool CanEmitBoolean() => CanEmitSpecialType(SpecialType.System_Boolean);

        internal bool CanEmitSpecialType(SpecialType type)
        {
            var typeSymbol = GetSpecialType(type);
            var diagnostic = typeSymbol.GetUseSiteInfo().DiagnosticInfo;
            return (diagnostic == null) || (diagnostic.Severity != DiagnosticSeverity.Error);
        }

        internal bool EmitNullablePublicOnly
        {
            get
            {
                if (!_lazyEmitNullablePublicOnly.HasValue())
                {
                    bool value = SyntaxTrees.FirstOrDefault()?.Options?.Features?.ContainsKey("nullablePublicOnly") == true;
                    _lazyEmitNullablePublicOnly = value.ToThreeState();
                }
                return _lazyEmitNullablePublicOnly.Value();
            }
        }

        internal bool ShouldEmitNullableAttributes(Symbol symbol)
        {
            RoslynDebug.Assert(symbol is object);
            Debug.Assert(symbol.IsDefinition);

            if (symbol.ContainingModule != SourceModule)
            {
                return false;
            }

            if (!EmitNullablePublicOnly)
            {
                return true;
            }

            // For symbols that do not have explicit accessibility in metadata,
            // use the accessibility of the container.
            symbol = getExplicitAccessibilitySymbol(symbol);

            if (!AccessCheck.IsEffectivelyPublicOrInternal(symbol, out bool isInternal))
            {
                return false;
            }

            return !isInternal || SourceAssembly.InternalsAreVisible;

            static Symbol getExplicitAccessibilitySymbol(Symbol symbol)
            {
                while (true)
                {
                    switch (symbol.Kind)
                    {
                        case SymbolKind.Parameter:
                        case SymbolKind.TypeParameter:
                        case SymbolKind.Property:
                        case SymbolKind.Event:
                            symbol = symbol.ContainingSymbol;
                            break;
                        default:
                            return symbol;
                    }
                }
            }
        }

        internal override AnalyzerDriver CreateAnalyzerDriver(ImmutableArray<DiagnosticAnalyzer> analyzers, AnalyzerManager analyzerManager, SeverityFilter severityFilter)
        {
            Func<SyntaxNode, SyntaxKind> getKind = node => node.Kind();
            Func<SyntaxTrivia, bool> isComment = trivia => trivia.Kind() == SyntaxKind.SingleLineCommentTrivia || trivia.Kind() == SyntaxKind.MultiLineCommentTrivia;
            return new AnalyzerDriver<SyntaxKind>(analyzers, getKind, analyzerManager, severityFilter, isComment);
        }

        internal void SymbolDeclaredEvent(Symbol symbol)
        {
            EventQueue?.TryEnqueue(new SymbolDeclaredCompilationEvent(this, symbol.GetPublicSymbol()));
        }

        internal override void SerializePdbEmbeddedCompilationOptions(BlobBuilder builder)
        {
            // LanguageVersion should already be mapped to a specific version
            Debug.Assert(LanguageVersion == LanguageVersion.MapSpecifiedToEffectiveVersion());
            writeValue(CompilationOptionNames.LanguageVersion, LanguageVersion.ToDisplayString());

            if (Options.CheckOverflow)
            {
                writeValue(CompilationOptionNames.Checked, Options.CheckOverflow.ToString());
            }

            if (Options.NullableContextOptions != NullableContextOptions.Disable)
            {
                writeValue(CompilationOptionNames.Nullable, Options.NullableContextOptions.ToString());
            }

            if (Options.AllowUnsafe)
            {
                writeValue(CompilationOptionNames.Unsafe, Options.AllowUnsafe.ToString());
            }

            var preprocessorSymbols = GetPreprocessorSymbols();
            if (preprocessorSymbols.Any())
            {
                writeValue(CompilationOptionNames.Define, string.Join(",", preprocessorSymbols));
            }

            void writeValue(string key, string value)
            {
                builder.WriteUTF8(key);
                builder.WriteByte(0);
                builder.WriteUTF8(value);
                builder.WriteByte(0);
            }
        }

        private ImmutableArray<string> GetPreprocessorSymbols()
        {
            CSharpSyntaxTree? firstTree = (CSharpSyntaxTree?)SyntaxTrees.FirstOrDefault();

            if (firstTree is null)
            {
                return ImmutableArray<string>.Empty;
            }

            return firstTree.Options.PreprocessorSymbolNames.ToImmutableArray();
        }

        /// <summary>
        /// Determine if enum arrays can be initialized using block initialization.
        /// </summary>
        /// <returns>True if it's safe to use block initialization for enum arrays.</returns>
        /// <remarks>
        /// In NetFx 4.0, block array initializers do not work on all combinations of {32/64 X Debug/Retail} when array elements are enums.
        /// This is fixed in 4.5 thus enabling block array initialization for a very common case.
        /// We look for the presence of <see cref="System.Runtime.GCLatencyMode.SustainedLowLatency"/> which was introduced in .NET Framework 4.5
        /// </remarks>
        internal bool EnableEnumArrayBlockInitialization
        {
            get
            {
                var sustainedLowLatency = GetWellKnownTypeMember(WellKnownMember.System_Runtime_GCLatencyMode__SustainedLowLatency);
                return sustainedLowLatency != null && sustainedLowLatency.ContainingAssembly == Assembly.CorLibrary;
            }
        }

        private abstract class AbstractSymbolSearcher
        {
            private readonly PooledDictionary<Declaration, NamespaceOrTypeSymbol> _cache;
            private readonly CSharpCompilation _compilation;
            private readonly bool _includeNamespace;
            private readonly bool _includeType;
            private readonly bool _includeMember;
            private readonly CancellationToken _cancellationToken;

            protected AbstractSymbolSearcher(
                CSharpCompilation compilation, SymbolFilter filter, CancellationToken cancellationToken)
            {
                _cache = PooledDictionary<Declaration, NamespaceOrTypeSymbol>.GetInstance();

                _compilation = compilation;

                _includeNamespace = (filter & SymbolFilter.Namespace) == SymbolFilter.Namespace;
                _includeType = (filter & SymbolFilter.Type) == SymbolFilter.Type;
                _includeMember = (filter & SymbolFilter.Member) == SymbolFilter.Member;

                _cancellationToken = cancellationToken;
            }

            protected abstract bool Matches(string name);
            protected abstract bool ShouldCheckTypeForMembers(MergedTypeDeclaration current);

            public IEnumerable<Symbol> GetSymbolsWithName()
            {
                var result = new HashSet<Symbol>();
                var spine = ArrayBuilder<MergedNamespaceOrTypeDeclaration>.GetInstance();

                AppendSymbolsWithName(spine, _compilation.MergedRootDeclaration, result);

                spine.Free();
                _cache.Free();
                return result;
            }

            private void AppendSymbolsWithName(
                ArrayBuilder<MergedNamespaceOrTypeDeclaration> spine, MergedNamespaceOrTypeDeclaration current,
                HashSet<Symbol> set)
            {
                if (current.Kind == DeclarationKind.Namespace)
                {
                    if (_includeNamespace && Matches(current.Name))
                    {
                        var container = GetSpineSymbol(spine);
                        var symbol = GetSymbol(container, current);
                        if (symbol != null)
                        {
                            set.Add(symbol);
                        }
                    }
                }
                else
                {
                    if (_includeType && Matches(current.Name))
                    {
                        var container = GetSpineSymbol(spine);
                        var symbol = GetSymbol(container, current);
                        if (symbol != null)
                        {
                            set.Add(symbol);
                        }
                    }

                    if (_includeMember)
                    {
                        var typeDeclaration = (MergedTypeDeclaration)current;
                        if (ShouldCheckTypeForMembers(typeDeclaration))
                        {
                            AppendMemberSymbolsWithName(spine, typeDeclaration, set);
                        }
                    }
                }

                spine.Add(current);

                foreach (var child in current.Children)
                {
                    if (child is MergedNamespaceOrTypeDeclaration mergedNamespaceOrType)
                    {
                        if (_includeMember || _includeType || child.Kind == DeclarationKind.Namespace)
                        {
                            AppendSymbolsWithName(spine, mergedNamespaceOrType, set);
                        }
                    }
                }

                // pop last one
                spine.RemoveAt(spine.Count - 1);
            }

            private void AppendMemberSymbolsWithName(
                ArrayBuilder<MergedNamespaceOrTypeDeclaration> spine, MergedTypeDeclaration current, HashSet<Symbol> set)
            {
                _cancellationToken.ThrowIfCancellationRequested();
                spine.Add(current);

                var container = GetSpineSymbol(spine);
                if (container != null)
                {
                    foreach (var member in container.GetMembers())
                    {
                        if (!member.IsTypeOrTypeAlias() &&
                            (member.CanBeReferencedByName || member.IsExplicitInterfaceImplementation() || member.IsIndexer()) &&
                            Matches(member.Name))
                        {
                            set.Add(member);
                        }
                    }
                }

                spine.RemoveAt(spine.Count - 1);
            }

            protected NamespaceOrTypeSymbol? GetSpineSymbol(ArrayBuilder<MergedNamespaceOrTypeDeclaration> spine)
            {
                if (spine.Count == 0)
                {
                    return null;
                }

                var symbol = GetCachedSymbol(spine[spine.Count - 1]);
                if (symbol != null)
                {
                    return symbol;
                }

                NamespaceOrTypeSymbol? current = _compilation.GlobalNamespace;
                for (var i = 1; i < spine.Count; i++)
                {
                    current = GetSymbol(current, spine[i]);
                }

                return current;
            }

            private NamespaceOrTypeSymbol? GetCachedSymbol(MergedNamespaceOrTypeDeclaration declaration)
                => _cache.TryGetValue(declaration, out NamespaceOrTypeSymbol? symbol)
                        ? symbol
                        : null;

            private NamespaceOrTypeSymbol? GetSymbol(NamespaceOrTypeSymbol? container, MergedNamespaceOrTypeDeclaration declaration)
            {
                if (container == null)
                {
                    return _compilation.GlobalNamespace;
                }

                if (declaration.Kind == DeclarationKind.Namespace)
                {
                    AddCache(container.GetMembers(declaration.Name).OfType<NamespaceOrTypeSymbol>());
                }
                else
                {
                    AddCache(container.GetTypeMembers(declaration.Name));
                }

                return GetCachedSymbol(declaration);
            }

            private void AddCache(IEnumerable<NamespaceOrTypeSymbol> symbols)
            {
                foreach (var symbol in symbols)
                {
                    var mergedNamespace = symbol as MergedNamespaceSymbol;
                    if (mergedNamespace != null)
                    {
                        _cache[mergedNamespace.ConstituentNamespaces.OfType<SourceNamespaceSymbol>().First().MergedDeclaration] = symbol;
                        continue;
                    }

                    var sourceNamespace = symbol as SourceNamespaceSymbol;
                    if (sourceNamespace != null)
                    {
                        _cache[sourceNamespace.MergedDeclaration] = sourceNamespace;
                        continue;
                    }

                    var sourceType = symbol as SourceMemberContainerTypeSymbol;
                    if (sourceType is object)
                    {
                        _cache[sourceType.MergedDeclaration] = sourceType;
                    }
                }
            }
        }

        private class PredicateSymbolSearcher : AbstractSymbolSearcher
        {
            private readonly Func<string, bool> _predicate;

            public PredicateSymbolSearcher(
                CSharpCompilation compilation, SymbolFilter filter, Func<string, bool> predicate, CancellationToken cancellationToken)
                : base(compilation, filter, cancellationToken)
            {
                _predicate = predicate;
            }

            protected override bool ShouldCheckTypeForMembers(MergedTypeDeclaration current)
            {
                // Note: this preserves the behavior the compiler has always had when a predicate
                // is passed in.  We could potentially be smarter by checking the predicate
                // against the list of member names in the type declaration first.
                return true;
            }

            protected override bool Matches(string name)
                => _predicate(name);
        }

        private class NameSymbolSearcher : AbstractSymbolSearcher
        {
            private readonly string _name;

            public NameSymbolSearcher(
                CSharpCompilation compilation, SymbolFilter filter, string name, CancellationToken cancellationToken)
                : base(compilation, filter, cancellationToken)
            {
                _name = name;
            }

            protected override bool ShouldCheckTypeForMembers(MergedTypeDeclaration current)
            {
                foreach (SingleTypeDeclaration typeDecl in current.Declarations)
                {
                    if (typeDecl.MemberNames.ContainsKey(_name))
                    {
                        return true;
                    }
                }

                return false;
            }

            protected override bool Matches(string name)
                => _name == name;
        }
    }
}<|MERGE_RESOLUTION|>--- conflicted
+++ resolved
@@ -140,31 +140,11 @@
         private ImmutableHashSet<SyntaxTree>? _usageOfUsingsRecordedInTrees = ImmutableHashSet<SyntaxTree>.Empty;
 
         /// <summary>
-<<<<<<< HEAD
-        /// Nullable analysis data for methods, parameter default values, and attributes.
-        /// The key is a symbol for methods or parameters, and syntax for attributes.
-        /// The data is collected during testing only.
-        /// </summary>
-        internal NullableData? NullableAnalysisData;
-
-        internal sealed class NullableData
-        {
-            internal readonly int MaxRecursionDepth;
-            internal readonly ConcurrentDictionary<object, NullableWalker.Data> Data;
-
-            internal NullableData(int maxRecursionDepth = -1)
-            {
-                MaxRecursionDepth = maxRecursionDepth;
-                Data = new ConcurrentDictionary<object, NullableWalker.Data>();
-            }
-        }
-=======
         /// Optional data collected during testing only.
         /// Used for instance for nullable analysis (<see cref="NullableWalker.NullableAnalysisData"/>)
         /// and inferred delegate types (<see cref="InferredDelegateTypeData"/>).
         /// </summary>
         internal object? TestOnlyCompilationData;
->>>>>>> 67d940c4
 
         internal ImmutableHashSet<SyntaxTree>? UsageOfUsingsRecordedInTrees => Volatile.Read(ref _usageOfUsingsRecordedInTrees);
 
@@ -2368,21 +2348,12 @@
         }
 
         internal override void ReportUnusedImports(DiagnosticBag diagnostics, CancellationToken cancellationToken)
-<<<<<<< HEAD
         {
             ReportUnusedImports(filterTree: null, new BindingDiagnosticBag(diagnostics), cancellationToken);
         }
 
         private void ReportUnusedImports(SyntaxTree? filterTree, BindingDiagnosticBag diagnostics, CancellationToken cancellationToken)
         {
-=======
-        {
-            ReportUnusedImports(filterTree: null, new BindingDiagnosticBag(diagnostics), cancellationToken);
-        }
-
-        private void ReportUnusedImports(SyntaxTree? filterTree, BindingDiagnosticBag diagnostics, CancellationToken cancellationToken)
-        {
->>>>>>> 67d940c4
             if (_lazyImportInfos != null && (filterTree is null || ReportUnusedImportsInTree(filterTree)))
             {
                 PooledHashSet<NamespaceSymbol>? externAliasesToCheck = null;
@@ -2429,48 +2400,7 @@
                                 }
                             }
                         }
-<<<<<<< HEAD
-=======
-                    }
-                }
-
-                if (externAliasesToCheck is object)
-                {
-                    RoslynDebug.Assert(diagnostics.DependenciesBag is object);
-
-                    // We could do this check after we have built the transitive closure
-                    // in GetCompleteSetOfUsedAssemblies.completeTheSetOfUsedAssemblies. However,
-                    // the level of accuracy is probably not worth the complexity this would add.
-                    var bindingDiagnostics = new BindingDiagnosticBag(diagnosticBag: null, PooledHashSet<AssemblySymbol>.GetInstance());
-                    RoslynDebug.Assert(bindingDiagnostics.DependenciesBag is object);
-
-                    foreach (var aliasedNamespace in externAliasesToCheck)
-                    {
-                        bindingDiagnostics.Clear();
-                        bindingDiagnostics.AddAssembliesUsedByNamespaceReference(aliasedNamespace);
-
-                        // See if any of the references with the alias are registered as used. We can get in a situation when none of them are.
-                        // For example, when the alias was used in a doc comment, but nothing was found within it. We would get only a warning
-                        // in this case and no assembly marked as used.
-                        if (_lazyUsedAssemblyReferences?.IsEmpty == false || diagnostics.DependenciesBag.Count != 0)
-                        {
-                            foreach (var assembly in bindingDiagnostics.DependenciesBag)
-                            {
-                                if (_lazyUsedAssemblyReferences?.Contains(assembly) == true ||
-                                    diagnostics.DependenciesBag.Contains(assembly))
-                                {
-                                    bindingDiagnostics.DependenciesBag.Clear();
-                                    break;
-                                }
-                            }
-                        }
-
-                        diagnostics.AddDependencies(bindingDiagnostics);
->>>>>>> 67d940c4
-                    }
-
-                    bindingDiagnostics.Free();
-                    externAliasesToCheck.Free();
+                    }
                 }
 
                 if (externAliasesToCheck is object)
@@ -2899,7 +2829,6 @@
                 _usageOfUsingsRecordedInTrees = null;
             }
             else
-<<<<<<< HEAD
             {
                 // Always compile the target tree
                 compileMethodBodiesAndDocComments(filterTree: tree, filterSpan: span, bindingDiagnostics, cancellationToken);
@@ -2940,48 +2869,6 @@
 
             if (reportUnusedUsings)
             {
-=======
-            {
-                // Always compile the target tree
-                compileMethodBodiesAndDocComments(filterTree: tree, filterSpan: span, bindingDiagnostics, cancellationToken);
-
-                if (reportUnusedUsings)
-                {
-                    registeredUsageOfUsingsInTree(tree);
-                }
-
-                // Compile other trees if we need to, but discard diagnostics from them.
-                if (recordUsageOfUsingsInAllTrees)
-                {
-                    Debug.Assert(reportUnusedUsings);
-
-                    var discarded = new BindingDiagnosticBag(DiagnosticBag.GetInstance());
-                    Debug.Assert(discarded.DiagnosticBag is object);
-
-                    foreach (var otherTree in SyntaxTrees)
-                    {
-                        var trackingSet = UsageOfUsingsRecordedInTrees;
-
-                        if (trackingSet is null)
-                        {
-                            break;
-                        }
-
-                        if (!trackingSet.Contains(otherTree))
-                        {
-                            compileMethodBodiesAndDocComments(filterTree: otherTree, filterSpan: null, discarded, cancellationToken);
-                            registeredUsageOfUsingsInTree(otherTree);
-                            discarded.DiagnosticBag.Clear();
-                        }
-                    }
-
-                    discarded.DiagnosticBag.Free();
-                }
-            }
-
-            if (reportUnusedUsings)
-            {
->>>>>>> 67d940c4
                 ReportUnusedImports(tree, bindingDiagnostics, cancellationToken);
             }
 
