﻿// Copyright (c) Microsoft.  All Rights Reserved.  Licensed under the Apache License, Version 2.0.  See License.txt in the project root for license information.

using System;
using System.Diagnostics;
using Microsoft.CodeAnalysis.CSharp.Symbols;
using Microsoft.CodeAnalysis.CSharp.Syntax;
using Roslyn.Utilities;

namespace Microsoft.CodeAnalysis.CSharp
{
    /// <summary>
    /// A binding for a field initializer, property initializer, constructor
    /// initializer, or a parameter default value.
    /// Represents the result of binding a value expression rather than a
    /// block (for that, use a <see cref="MethodBodySemanticModel"/>).
    /// </summary>
    internal sealed class InitializerSemanticModel : MemberSemanticModel
    {
        // create a SemanticModel for:
        // (a) A true field initializer (field = value) of a named type (incl. Enums) OR
        // (b) A constructor initializer (": this(...)" or ": base(...)") OR
        // (c) A parameter default value
        private InitializerSemanticModel(CSharpCompilation compilation,
                                     CSharpSyntaxNode syntax,
                                     Symbol symbol,
                                     Binder rootBinder,
                                     SyntaxTreeSemanticModel parentSemanticModelOpt = null,
                                     int speculatedPosition = 0) :
            base(compilation, syntax, symbol, rootBinder, parentSemanticModelOpt, speculatedPosition)
        {
        }

        /// <summary>
        /// Creates a SemanticModel for a true field initializer (field = value) of a named type (incl. Enums).
        /// </summary>
        internal static InitializerSemanticModel Create(CSharpCompilation compilation, CSharpSyntaxNode syntax, FieldSymbol fieldSymbol, Binder rootBinder)
        {
            Debug.Assert(syntax.IsKind(SyntaxKind.VariableDeclarator) || syntax.IsKind(SyntaxKind.EnumMemberDeclaration));
            return new InitializerSemanticModel(compilation, syntax, fieldSymbol, rootBinder);
        }

        /// <summary>
        /// Creates a SemanticModel for an autoprop initializer of a named type
        /// </summary>
        internal static InitializerSemanticModel Create(CSharpCompilation compilation, CSharpSyntaxNode syntax, PropertySymbol propertySymbol, Binder rootBinder)
        {
            Debug.Assert(syntax.IsKind(SyntaxKind.PropertyDeclaration));
            return new InitializerSemanticModel(compilation, syntax, propertySymbol, rootBinder);
        }

        /// <summary>
        /// Creates a SemanticModel for a constructor initializer (": this(...)" or ": base(...)").
        /// </summary>
        internal static InitializerSemanticModel Create(CSharpCompilation compilation, ConstructorInitializerSyntax syntax, MethodSymbol methodSymbol, Binder rootBinder)
        {
            return new InitializerSemanticModel(compilation, syntax, methodSymbol, rootBinder);
        }

        /// <summary>
        /// Creates a SemanticModel for a constructor initializer (": base-class(...)").
        /// </summary>
        internal static InitializerSemanticModel Create(CSharpCompilation compilation, ArgumentListSyntax syntax, MethodSymbol methodSymbol, Binder rootBinder)
        {
            return new InitializerSemanticModel(compilation, syntax, methodSymbol, rootBinder);
        }

        /// <summary>
        /// Creates a SemanticModel for a parameter default value.
        /// </summary>
        internal static InitializerSemanticModel Create(CSharpCompilation compilation, ParameterSyntax syntax, ParameterSymbol parameterSymbol, Binder rootBinder)
        {
            return new InitializerSemanticModel(compilation, syntax, parameterSymbol, rootBinder);
        }

        /// <summary>
        /// Creates a speculative SemanticModel for an initializer node (field initializer, constructor initializer, or parameter default value)
        /// that did not appear in the original source code.
        /// </summary>
        internal static InitializerSemanticModel CreateSpeculative(SyntaxTreeSemanticModel parentSemanticModel, Symbol owner, CSharpSyntaxNode syntax, Binder rootBinder, int position)
        {
            Debug.Assert(parentSemanticModel != null);
            Debug.Assert(syntax != null);
            Debug.Assert(syntax.IsKind(SyntaxKind.EqualsValueClause) ||
                syntax.IsKind(SyntaxKind.ThisConstructorInitializer) ||
                syntax.IsKind(SyntaxKind.BaseConstructorInitializer) ||
                syntax.IsKind(SyntaxKind.ArgumentList));
            Debug.Assert(rootBinder != null);
            Debug.Assert(rootBinder.IsSemanticModelBinder);

            return new InitializerSemanticModel(parentSemanticModel.Compilation, syntax, owner, rootBinder, parentSemanticModel, position);
        }

        internal protected override CSharpSyntaxNode GetBindableSyntaxNode(CSharpSyntaxNode node)
        {
            return IsBindableInitializer(node) ? node : base.GetBindableSyntaxNode(node);
        }

        internal override BoundNode GetBoundRoot()
        {
            CSharpSyntaxNode rootSyntax = this.Root;
            switch (rootSyntax.Kind())
            {
                case SyntaxKind.VariableDeclarator:
                    rootSyntax = ((VariableDeclaratorSyntax)rootSyntax).Initializer.Value;
                    break;

                case SyntaxKind.Parameter:
                    var paramDefault = ((ParameterSyntax)rootSyntax).Default;
                    rootSyntax = (paramDefault == null) ? null : paramDefault.Value;
                    break;

                case SyntaxKind.EqualsValueClause:
                    rootSyntax = ((EqualsValueClauseSyntax)rootSyntax).Value;
                    break;

                case SyntaxKind.EnumMemberDeclaration:
                    rootSyntax = ((EnumMemberDeclarationSyntax)rootSyntax).EqualsValue.Value;
                    break;

                case SyntaxKind.BaseConstructorInitializer:
                case SyntaxKind.ThisConstructorInitializer:
                case SyntaxKind.ArgumentList:
                    break;

                case SyntaxKind.PropertyDeclaration:
                    rootSyntax = ((PropertyDeclarationSyntax)rootSyntax).Initializer.Value;
                    break;

                default:
                    throw ExceptionUtilities.UnexpectedValue(rootSyntax.Kind());
            }

            return GetUpperBoundNode(GetBindableSyntaxNode(rootSyntax));
        }

        internal override BoundNode Bind(Binder binder, CSharpSyntaxNode node, DiagnosticBag diagnostics)
        {
            EqualsValueClauseSyntax equalsValue = null;

            switch (node.Kind())
            {
                case SyntaxKind.EqualsValueClause:
                    equalsValue = (EqualsValueClauseSyntax)node;
                    break;

                case SyntaxKind.VariableDeclarator:
                    equalsValue = ((VariableDeclaratorSyntax)node).Initializer;
                    break;

                case SyntaxKind.PropertyDeclaration:
                    equalsValue = ((PropertyDeclarationSyntax)node).Initializer;
                    break;

                case SyntaxKind.Parameter:
                    equalsValue = ((ParameterSyntax)node).Default;
                    break;

                case SyntaxKind.EnumMemberDeclaration:
                    equalsValue = ((EnumMemberDeclarationSyntax)node).EqualsValue;
                    break;

                case SyntaxKind.BaseConstructorInitializer:
                case SyntaxKind.ThisConstructorInitializer:
                    return binder.BindConstructorInitializer(((ConstructorInitializerSyntax)node).ArgumentList, (MethodSymbol)MemberSymbol, diagnostics);

                case SyntaxKind.ArgumentList:
                    return binder.BindConstructorInitializer((ArgumentListSyntax)node, (MethodSymbol)MemberSymbol, diagnostics);
            }

            if (equalsValue != null)
            {
                return BindEqualsValue(binder, equalsValue, diagnostics);
            }

            return base.Bind(binder, node, diagnostics);
        }

        private BoundEqualsValue BindEqualsValue(Binder binder, EqualsValueClauseSyntax equalsValue, DiagnosticBag diagnostics)
        {
            switch (this.MemberSymbol.Kind)
            {
                case SymbolKind.Field:
                    {
                        var field = (FieldSymbol)this.MemberSymbol;
                        var enumField = field as SourceEnumConstantSymbol;
                        BoundExpression result;
                        if ((object)enumField != null)
                        {
                            result = binder.BindEnumConstantInitializer(enumField, equalsValue.Value, diagnostics);
                        }
                        else
                        {
                            result = binder.BindVariableOrAutoPropInitializer(equalsValue, field.GetFieldType(binder.FieldsBeingBound).TypeSymbol, diagnostics);
                        }
                        if (result != null)
                        {
                            return new BoundFieldEqualsValue(equalsValue, field, result);
                        }
                        break;
                    }

                case SymbolKind.Property:
                    {
                        var property = (PropertySymbol)this.MemberSymbol;
<<<<<<< HEAD
                        result = binder.BindVariableOrAutoPropInitializer(equalsValue, property.Type.TypeSymbol, diagnostics);
=======
                        BoundExpression result = binder.BindVariableOrAutoPropInitializer(equalsValue, property.Type, diagnostics);
                        if (result != null)
                        {
                            return new BoundPropertyEqualsValue(equalsValue, property, result);
                        }
>>>>>>> 0f1ddfd6
                        break;
                    }

                case SymbolKind.Parameter:
                    {
                        BoundExpression unusedValueBeforeConversion; // not needed.
                        var parameter = (ParameterSymbol)this.MemberSymbol;
                        BoundExpression result = binder.BindParameterDefaultValue(
                            equalsValue,
                            parameter.Type.TypeSymbol,
                            diagnostics,
                            out unusedValueBeforeConversion);
                        if (result != null)
                        {
                            return new BoundParameterEqualsValue(equalsValue, parameter, result);
                        }
                        break;
                    }

                default:
                    throw ExceptionUtilities.UnexpectedValue(this.MemberSymbol.Kind);
            }

            return null;
        }

        private bool IsBindableInitializer(CSharpSyntaxNode node)
        {
            // If we are being asked to bind the equals clause (the "=1" part of "double x=1,y=2;"),
            // that's our root and we know how to bind that thing even if it is not an 
            // expression or a statement.

            switch (node.Kind())
            {
                case SyntaxKind.EqualsValueClause:
                    return this.Root == node ||     /*enum or parameter initializer*/
                           this.Root == node.Parent /*field initializer*/;

                case SyntaxKind.BaseConstructorInitializer:
                case SyntaxKind.ThisConstructorInitializer:
                case SyntaxKind.ArgumentList:
                    return this.Root == node;

                default:
                    return false;
            }
        }

        internal override bool TryGetSpeculativeSemanticModelCore(SyntaxTreeSemanticModel parentModel, int position, EqualsValueClauseSyntax initializer, out SemanticModel speculativeModel)
        {
            return TryGetSpeculativeSemanticModelCore(parentModel, position, initializer, out speculativeModel);
        }

        internal override bool TryGetSpeculativeSemanticModelCore(SyntaxTreeSemanticModel parentModel, int position, ConstructorInitializerSyntax constructorInitializer, out SemanticModel speculativeModel)
        {
            return TryGetSpeculativeSemanticModelCore(parentModel, position, constructorInitializer, out speculativeModel);
        }

        private bool TryGetSpeculativeSemanticModelCore(SyntaxTreeSemanticModel parentModel, int position, CSharpSyntaxNode initializer, out SemanticModel speculativeModel)
        {
            Debug.Assert(initializer is EqualsValueClauseSyntax || initializer is ConstructorInitializerSyntax);

            var binder = this.GetEnclosingBinder(position);
            if (binder == null)
            {
                speculativeModel = null;
                return false;
            }

            speculativeModel = CreateSpeculative(parentModel, this.MemberSymbol, initializer, binder, position);
            return true;
        }

        internal override bool TryGetSpeculativeSemanticModelCore(SyntaxTreeSemanticModel parentModel, int position, ArrowExpressionClauseSyntax expressionBody, out SemanticModel speculativeModel)
        {
            speculativeModel = null;
            return false;
        }

        internal override bool TryGetSpeculativeSemanticModelCore(SyntaxTreeSemanticModel parentModel, int position, StatementSyntax statement, out SemanticModel speculativeModel)
        {
            speculativeModel = null;
            return false;
        }

        internal override bool TryGetSpeculativeSemanticModelForMethodBodyCore(SyntaxTreeSemanticModel parentModel, int position, BaseMethodDeclarationSyntax method, out SemanticModel speculativeModel)
        {
            speculativeModel = null;
            return false;
        }

        internal override bool TryGetSpeculativeSemanticModelForMethodBodyCore(SyntaxTreeSemanticModel parentModel, int position, AccessorDeclarationSyntax accessor, out SemanticModel speculativeModel)
        {
            speculativeModel = null;
            return false;
        }
    }
}<|MERGE_RESOLUTION|>--- conflicted
+++ resolved
@@ -190,7 +190,7 @@
                         }
                         else
                         {
-                            result = binder.BindVariableOrAutoPropInitializer(equalsValue, field.GetFieldType(binder.FieldsBeingBound).TypeSymbol, diagnostics);
+                            result = binder.BindVariableOrAutoPropInitializer(equalsValue, field.GetFieldType(binder.FieldsBeingBound), diagnostics);
                         }
                         if (result != null)
                         {
@@ -202,15 +202,11 @@
                 case SymbolKind.Property:
                     {
                         var property = (PropertySymbol)this.MemberSymbol;
-<<<<<<< HEAD
-                        result = binder.BindVariableOrAutoPropInitializer(equalsValue, property.Type.TypeSymbol, diagnostics);
-=======
                         BoundExpression result = binder.BindVariableOrAutoPropInitializer(equalsValue, property.Type, diagnostics);
                         if (result != null)
                         {
                             return new BoundPropertyEqualsValue(equalsValue, property, result);
                         }
->>>>>>> 0f1ddfd6
                         break;
                     }
 
@@ -220,7 +216,7 @@
                         var parameter = (ParameterSymbol)this.MemberSymbol;
                         BoundExpression result = binder.BindParameterDefaultValue(
                             equalsValue,
-                            parameter.Type.TypeSymbol,
+                            parameter.Type,
                             diagnostics,
                             out unusedValueBeforeConversion);
                         if (result != null)
