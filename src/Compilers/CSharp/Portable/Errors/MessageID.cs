﻿// Licensed to the .NET Foundation under one or more agreements.
// The .NET Foundation licenses this file to you under the MIT license.
// See the LICENSE file in the project root for more information.

#nullable enable

using System;
using System.Diagnostics;
using Roslyn.Utilities;

namespace Microsoft.CodeAnalysis.CSharp
{
    internal enum MessageID
    {
        None = 0,
        MessageBase = 1200,

        IDS_SK_METHOD = MessageBase + 2000,
        IDS_SK_TYPE = MessageBase + 2001,
        IDS_SK_NAMESPACE = MessageBase + 2002,
        IDS_SK_FIELD = MessageBase + 2003,
        IDS_SK_PROPERTY = MessageBase + 2004,
        IDS_SK_UNKNOWN = MessageBase + 2005,
        IDS_SK_VARIABLE = MessageBase + 2006,
        IDS_SK_EVENT = MessageBase + 2007,
        IDS_SK_TYVAR = MessageBase + 2008,
        //IDS_SK_GCLASS = MessageBase + 2009,
        IDS_SK_ALIAS = MessageBase + 2010,
        //IDS_SK_EXTERNALIAS = MessageBase + 2011,
        IDS_SK_LABEL = MessageBase + 2012,
        IDS_SK_CONSTRUCTOR = MessageBase + 2013,

        IDS_NULL = MessageBase + 10001,
        //IDS_RELATEDERROR = MessageBase + 10002,
        //IDS_RELATEDWARNING = MessageBase + 10003,
        IDS_XMLIGNORED = MessageBase + 10004,
        IDS_XMLIGNORED2 = MessageBase + 10005,
        IDS_XMLFAILEDINCLUDE = MessageBase + 10006,
        IDS_XMLBADINCLUDE = MessageBase + 10007,
        IDS_XMLNOINCLUDE = MessageBase + 10008,
        IDS_XMLMISSINGINCLUDEFILE = MessageBase + 10009,
        IDS_XMLMISSINGINCLUDEPATH = MessageBase + 10010,
        IDS_GlobalNamespace = MessageBase + 10011,
        IDS_FeatureGenerics = MessageBase + 12500,
        IDS_FeatureAnonDelegates = MessageBase + 12501,
        IDS_FeatureModuleAttrLoc = MessageBase + 12502,
        IDS_FeatureGlobalNamespace = MessageBase + 12503,
        IDS_FeatureFixedBuffer = MessageBase + 12504,
        IDS_FeaturePragma = MessageBase + 12505,
        IDS_FOREACHLOCAL = MessageBase + 12506,
        IDS_USINGLOCAL = MessageBase + 12507,
        IDS_FIXEDLOCAL = MessageBase + 12508,
        IDS_FeatureStaticClasses = MessageBase + 12511,
        IDS_FeaturePartialTypes = MessageBase + 12512,
        IDS_MethodGroup = MessageBase + 12513,
        IDS_AnonMethod = MessageBase + 12514,
        IDS_FeatureSwitchOnBool = MessageBase + 12517,
        //IDS_WarnAsError = MessageBase + 12518,
        IDS_Collection = MessageBase + 12520,
        IDS_FeaturePropertyAccessorMods = MessageBase + 12522,
        IDS_FeatureExternAlias = MessageBase + 12523,
        IDS_FeatureIterators = MessageBase + 12524,
        IDS_FeatureDefault = MessageBase + 12525,
        IDS_FeatureNullable = MessageBase + 12528,
        IDS_Lambda = MessageBase + 12531,
        IDS_FeaturePatternMatching = MessageBase + 12532,
        IDS_FeatureThrowExpression = MessageBase + 12533,

        IDS_FeatureImplicitArray = MessageBase + 12557,
        IDS_FeatureImplicitLocal = MessageBase + 12558,
        IDS_FeatureAnonymousTypes = MessageBase + 12559,
        IDS_FeatureAutoImplementedProperties = MessageBase + 12560,
        IDS_FeatureObjectInitializer = MessageBase + 12561,
        IDS_FeatureCollectionInitializer = MessageBase + 12562,
        IDS_FeatureLambda = MessageBase + 12563,
        IDS_FeatureQueryExpression = MessageBase + 12564,
        IDS_FeatureExtensionMethod = MessageBase + 12565,
        IDS_FeaturePartialMethod = MessageBase + 12566,
        IDS_FeatureDynamic = MessageBase + 12644,
        IDS_FeatureTypeVariance = MessageBase + 12645,
        IDS_FeatureNamedArgument = MessageBase + 12646,
        IDS_FeatureOptionalParameter = MessageBase + 12647,
        IDS_FeatureExceptionFilter = MessageBase + 12648,
        IDS_FeatureAutoPropertyInitializer = MessageBase + 12649,

        IDS_SK_TYPE_OR_NAMESPACE = MessageBase + 12652,
        IDS_Contravariant = MessageBase + 12659,
        IDS_Contravariantly = MessageBase + 12660,
        IDS_Covariant = MessageBase + 12661,
        IDS_Covariantly = MessageBase + 12662,
        IDS_Invariantly = MessageBase + 12663,

        IDS_FeatureAsync = MessageBase + 12668,

        IDS_LIB_ENV = MessageBase + 12680,
        IDS_LIB_OPTION = MessageBase + 12681,
        IDS_REFERENCEPATH_OPTION = MessageBase + 12682,
        IDS_DirectoryDoesNotExist = MessageBase + 12683,
        IDS_DirectoryHasInvalidPath = MessageBase + 12684,

        IDS_Namespace1 = MessageBase + 12685,
        IDS_PathList = MessageBase + 12686,
        IDS_Text = MessageBase + 12687,

        // available

        IDS_FeatureNullPropagatingOperator = MessageBase + 12690,
        IDS_FeatureExpressionBodiedMethod = MessageBase + 12691,
        IDS_FeatureExpressionBodiedProperty = MessageBase + 12692,
        IDS_FeatureExpressionBodiedIndexer = MessageBase + 12693,
        // IDS_VersionExperimental = MessageBase + 12694,
        IDS_FeatureNameof = MessageBase + 12695,
        IDS_FeatureDictionaryInitializer = MessageBase + 12696,

        IDS_ToolName = MessageBase + 12697,
        IDS_LogoLine1 = MessageBase + 12698,
        IDS_LogoLine2 = MessageBase + 12699,
        IDS_CSCHelp = MessageBase + 12700,

        IDS_FeatureUsingStatic = MessageBase + 12701,
        IDS_FeatureInterpolatedStrings = MessageBase + 12702,
        IDS_OperationCausedStackOverflow = MessageBase + 12703,
        IDS_AwaitInCatchAndFinally = MessageBase + 12704,
        IDS_FeatureReadonlyAutoImplementedProperties = MessageBase + 12705,
        IDS_FeatureBinaryLiteral = MessageBase + 12706,
        IDS_FeatureDigitSeparator = MessageBase + 12707,
        IDS_FeatureLocalFunctions = MessageBase + 12708,
        IDS_FeatureNullableReferenceTypes = MessageBase + 12709,

        IDS_FeatureRefLocalsReturns = MessageBase + 12710,
        IDS_FeatureTuples = MessageBase + 12711,
        IDS_FeatureOutVar = MessageBase + 12713,

        // IDS_FeaturePragmaWarningEnable = MessageBase + 12714,
        IDS_FeatureExpressionBodiedAccessor = MessageBase + 12715,
        IDS_FeatureExpressionBodiedDeOrConstructor = MessageBase + 12716,
        IDS_ThrowExpression = MessageBase + 12717,
        IDS_FeatureDefaultLiteral = MessageBase + 12718,
        IDS_FeatureInferredTupleNames = MessageBase + 12719,
        IDS_FeatureGenericPatternMatching = MessageBase + 12720,
        IDS_FeatureAsyncMain = MessageBase + 12721,
        IDS_LangVersions = MessageBase + 12722,

        IDS_FeatureLeadingDigitSeparator = MessageBase + 12723,
        IDS_FeatureNonTrailingNamedArguments = MessageBase + 12724,

        IDS_FeatureReadOnlyReferences = MessageBase + 12725,
        IDS_FeatureRefStructs = MessageBase + 12726,
        IDS_FeatureReadOnlyStructs = MessageBase + 12727,
        IDS_FeatureRefExtensionMethods = MessageBase + 12728,
        // IDS_StackAllocExpression = MessageBase + 12729,
        IDS_FeaturePrivateProtected = MessageBase + 12730,

        IDS_FeatureRefConditional = MessageBase + 12731,
        IDS_FeatureAttributesOnBackingFields = MessageBase + 12732,
        IDS_FeatureImprovedOverloadCandidates = MessageBase + 12733,
        IDS_FeatureRefReassignment = MessageBase + 12734,
        IDS_FeatureRefFor = MessageBase + 12735,
        IDS_FeatureRefForEach = MessageBase + 12736,
        IDS_FeatureEnumGenericTypeConstraint = MessageBase + 12737,
        IDS_FeatureDelegateGenericTypeConstraint = MessageBase + 12738,
        IDS_FeatureUnmanagedGenericTypeConstraint = MessageBase + 12739,
        IDS_FeatureStackAllocInitializer = MessageBase + 12740,
        IDS_FeatureTupleEquality = MessageBase + 12741,
        IDS_FeatureExpressionVariablesInQueriesAndInitializers = MessageBase + 12742,
        IDS_FeatureExtensibleFixedStatement = MessageBase + 12743,
        IDS_FeatureIndexingMovableFixedBuffers = MessageBase + 12744,

        IDS_FeatureAltInterpolatedVerbatimStrings = MessageBase + 12745,
        IDS_FeatureCoalesceAssignmentExpression = MessageBase + 12746,
        IDS_FeatureUnconstrainedTypeParameterInNullCoalescingOperator = MessageBase + 12747,
        IDS_FeatureNotNullGenericTypeConstraint = MessageBase + 12748,
        IDS_FeatureIndexOperator = MessageBase + 12749,
        IDS_FeatureRangeOperator = MessageBase + 12750,
        IDS_FeatureAsyncStreams = MessageBase + 12751,
        IDS_FeatureRecursivePatterns = MessageBase + 12752,
        IDS_Disposable = MessageBase + 12753,
        IDS_FeatureUsingDeclarations = MessageBase + 12754,
        IDS_FeatureStaticLocalFunctions = MessageBase + 12755,
        IDS_FeatureNameShadowingInNestedFunctions = MessageBase + 12756,
        IDS_FeatureUnmanagedConstructedTypes = MessageBase + 12757,
        IDS_FeatureObsoleteOnPropertyAccessor = MessageBase + 12758,
        IDS_FeatureReadOnlyMembers = MessageBase + 12759,
        IDS_DefaultInterfaceImplementation = MessageBase + 12760,
        IDS_OverrideWithConstraints = MessageBase + 12761,
        IDS_FeatureNestedStackalloc = MessageBase + 12762,
        IDS_FeatureSwitchExpression = MessageBase + 12763,
        IDS_FeatureAsyncUsing = MessageBase + 12764,
        IDS_FeatureLambdaDiscardParameters = MessageBase + 12765,
        IDS_FeatureLocalFunctionAttributes = MessageBase + 12766,
        IDS_FeatureExternLocalFunctions = MessageBase + 12767,
<<<<<<< HEAD
        IDS_FeatureMemberNotNull = MessageBase + 12768,
=======
        IDS_FeatureNativeInt = MessageBase + 12768,
>>>>>>> 1686f01b
    }

    // Message IDs may refer to strings that need to be localized.
    // This struct makes an IFormattable wrapper around a MessageID
    internal struct LocalizableErrorArgument : IFormattable
    {
        private readonly MessageID _id;

        internal LocalizableErrorArgument(MessageID id)
        {
            _id = id;
        }

        public override string ToString()
        {
            return ToString(null, null);
        }

        public string ToString(string? format, IFormatProvider? formatProvider)
        {
            return ErrorFacts.GetMessage(_id, formatProvider as System.Globalization.CultureInfo);
        }
    }

    // And this extension method makes it easy to localize MessageIDs:

    internal static partial class MessageIDExtensions
    {
        public static LocalizableErrorArgument Localize(this MessageID id)
        {
            return new LocalizableErrorArgument(id);
        }

        // Returns the string to be used in the /features flag switch to enable the MessageID feature.
        // Always call this before RequiredVersion:
        //   If this method returns null, call RequiredVersion and use that.
        //   If this method returns non-null, use that.
        // Features should be mutually exclusive between RequiredFeature and RequiredVersion.
        //   (hence the above rule - RequiredVersion throws when RequiredFeature returns non-null)
        internal static string? RequiredFeature(this MessageID feature)
        {
            // Check for current experimental features, if any, in the current branch.
            switch (feature)
            {
                default:
                    return null;
            }
        }

        internal static bool CheckFeatureAvailability(
            this MessageID feature,
            DiagnosticBag diagnostics,
            SyntaxNode syntax,
            Location? location = null)
        {
            var diag = GetFeatureAvailabilityDiagnosticInfo(feature, (CSharpParseOptions)syntax.SyntaxTree.Options);
            if (diag is object)
            {
                diagnostics.Add(diag, location ?? syntax.GetLocation());
                return false;
            }
            return true;
        }

        internal static bool CheckFeatureAvailability(
            this MessageID feature,
            DiagnosticBag diagnostics,
            Compilation compilation,
            Location location)
        {
            if (GetFeatureAvailabilityDiagnosticInfo(feature, (CSharpCompilation)compilation) is { } diagInfo)
            {
                diagnostics.Add(diagInfo, location);
                return false;
            }
            return true;
        }

        internal static CSDiagnosticInfo? GetFeatureAvailabilityDiagnosticInfo(this MessageID feature, CSharpParseOptions options)
            => options.IsFeatureEnabled(feature) ? null : GetDisabledFeatureDiagnosticInfo(feature, options.LanguageVersion);

        internal static CSDiagnosticInfo? GetFeatureAvailabilityDiagnosticInfo(this MessageID feature, CSharpCompilation compilation)
            => compilation.IsFeatureEnabled(feature) ? null : GetDisabledFeatureDiagnosticInfo(feature, compilation.LanguageVersion);

        private static CSDiagnosticInfo GetDisabledFeatureDiagnosticInfo(MessageID feature, LanguageVersion availableVersion)
        {
            string? requiredFeature = feature.RequiredFeature();
            if (requiredFeature != null)
            {
                return new CSDiagnosticInfo(ErrorCode.ERR_FeatureIsExperimental, feature.Localize(), requiredFeature);
            }

            LanguageVersion requiredVersion = feature.RequiredVersion();
            return requiredVersion == LanguageVersion.Preview.MapSpecifiedToEffectiveVersion()
                ? new CSDiagnosticInfo(ErrorCode.ERR_FeatureInPreview, feature.Localize())
                : new CSDiagnosticInfo(availableVersion.GetErrorCode(), feature.Localize(), new CSharpRequiredLanguageVersion(requiredVersion));
        }

        internal static LanguageVersion RequiredVersion(this MessageID feature)
        {
            Debug.Assert(RequiredFeature(feature) == null);

            // Based on CSourceParser::GetFeatureUsage from SourceParser.cpp.
            // Checks are in the LanguageParser unless otherwise noted.
            switch (feature)
            {
                // C# preview features.
                case MessageID.IDS_FeatureLambdaDiscardParameters: // semantic check
                case MessageID.IDS_FeatureLocalFunctionAttributes: // syntax check
                case MessageID.IDS_FeatureExternLocalFunctions: // syntax check
<<<<<<< HEAD
                case MessageID.IDS_FeatureMemberNotNull:
=======
                case MessageID.IDS_FeatureNativeInt:
>>>>>>> 1686f01b
                    return LanguageVersion.Preview;

                // C# 8.0 features.
                case MessageID.IDS_FeatureAltInterpolatedVerbatimStrings:
                case MessageID.IDS_FeatureCoalesceAssignmentExpression:
                case MessageID.IDS_FeatureUnconstrainedTypeParameterInNullCoalescingOperator:
                case MessageID.IDS_FeatureNullableReferenceTypes: // syntax and semantic check
                case MessageID.IDS_FeatureIndexOperator: // semantic check
                case MessageID.IDS_FeatureRangeOperator: // semantic check
                case MessageID.IDS_FeatureAsyncStreams:
                case MessageID.IDS_FeatureRecursivePatterns:
                case MessageID.IDS_FeatureUsingDeclarations:
                case MessageID.IDS_FeatureStaticLocalFunctions:
                case MessageID.IDS_FeatureNameShadowingInNestedFunctions:
                case MessageID.IDS_FeatureUnmanagedConstructedTypes: // semantic check
                case MessageID.IDS_FeatureObsoleteOnPropertyAccessor:
                case MessageID.IDS_FeatureReadOnlyMembers:
                case MessageID.IDS_DefaultInterfaceImplementation: // semantic check
                case MessageID.IDS_OverrideWithConstraints: // semantic check
                case MessageID.IDS_FeatureNestedStackalloc: // semantic check
                case MessageID.IDS_FeatureNotNullGenericTypeConstraint:// semantic check
                case MessageID.IDS_FeatureSwitchExpression:
                case MessageID.IDS_FeatureAsyncUsing:
                    return LanguageVersion.CSharp8;

                // C# 7.3 features.
                case MessageID.IDS_FeatureAttributesOnBackingFields: // semantic check
                case MessageID.IDS_FeatureImprovedOverloadCandidates: // semantic check
                case MessageID.IDS_FeatureTupleEquality: // semantic check
                case MessageID.IDS_FeatureRefReassignment:
                case MessageID.IDS_FeatureRefFor:
                case MessageID.IDS_FeatureRefForEach:
                case MessageID.IDS_FeatureEnumGenericTypeConstraint: // semantic check
                case MessageID.IDS_FeatureDelegateGenericTypeConstraint: // semantic check
                case MessageID.IDS_FeatureUnmanagedGenericTypeConstraint: // semantic check
                case MessageID.IDS_FeatureStackAllocInitializer:
                case MessageID.IDS_FeatureExpressionVariablesInQueriesAndInitializers: // semantic check
                case MessageID.IDS_FeatureExtensibleFixedStatement:  // semantic check
                case MessageID.IDS_FeatureIndexingMovableFixedBuffers: //semantic check
                    return LanguageVersion.CSharp7_3;

                // C# 7.2 features.
                case MessageID.IDS_FeatureNonTrailingNamedArguments: // semantic check
                case MessageID.IDS_FeatureLeadingDigitSeparator:
                case MessageID.IDS_FeaturePrivateProtected:
                case MessageID.IDS_FeatureReadOnlyReferences:
                case MessageID.IDS_FeatureRefStructs:
                case MessageID.IDS_FeatureReadOnlyStructs:
                case MessageID.IDS_FeatureRefExtensionMethods:
                case MessageID.IDS_FeatureRefConditional:
                    return LanguageVersion.CSharp7_2;

                // C# 7.1 features.
                case MessageID.IDS_FeatureAsyncMain:
                case MessageID.IDS_FeatureDefaultLiteral:
                case MessageID.IDS_FeatureInferredTupleNames:
                case MessageID.IDS_FeatureGenericPatternMatching:
                    return LanguageVersion.CSharp7_1;

                // C# 7 features.
                case MessageID.IDS_FeatureBinaryLiteral:
                case MessageID.IDS_FeatureDigitSeparator:
                case MessageID.IDS_FeatureLocalFunctions:
                case MessageID.IDS_FeatureRefLocalsReturns:
                case MessageID.IDS_FeaturePatternMatching:
                case MessageID.IDS_FeatureThrowExpression:
                case MessageID.IDS_FeatureTuples:
                case MessageID.IDS_FeatureOutVar:
                case MessageID.IDS_FeatureExpressionBodiedAccessor:
                case MessageID.IDS_FeatureExpressionBodiedDeOrConstructor:
                    return LanguageVersion.CSharp7;

                // C# 6 features.
                case MessageID.IDS_FeatureExceptionFilter:
                case MessageID.IDS_FeatureAutoPropertyInitializer:
                case MessageID.IDS_FeatureNullPropagatingOperator:
                case MessageID.IDS_FeatureExpressionBodiedMethod:
                case MessageID.IDS_FeatureExpressionBodiedProperty:
                case MessageID.IDS_FeatureExpressionBodiedIndexer:
                case MessageID.IDS_FeatureNameof:
                case MessageID.IDS_FeatureDictionaryInitializer:
                case MessageID.IDS_FeatureUsingStatic:
                case MessageID.IDS_FeatureInterpolatedStrings:
                case MessageID.IDS_AwaitInCatchAndFinally:
                case MessageID.IDS_FeatureReadonlyAutoImplementedProperties:
                    return LanguageVersion.CSharp6;

                // C# 5 features.
                case MessageID.IDS_FeatureAsync:
                    return LanguageVersion.CSharp5;

                // C# 4 features.
                case MessageID.IDS_FeatureDynamic: // Checked in the binder.
                case MessageID.IDS_FeatureTypeVariance:
                case MessageID.IDS_FeatureNamedArgument:
                case MessageID.IDS_FeatureOptionalParameter:
                    return LanguageVersion.CSharp4;

                // C# 3 features.
                case MessageID.IDS_FeatureImplicitArray:
                case MessageID.IDS_FeatureAnonymousTypes:
                case MessageID.IDS_FeatureObjectInitializer:
                case MessageID.IDS_FeatureCollectionInitializer:
                case MessageID.IDS_FeatureLambda:
                case MessageID.IDS_FeatureQueryExpression:
                case MessageID.IDS_FeatureExtensionMethod:
                case MessageID.IDS_FeaturePartialMethod:
                case MessageID.IDS_FeatureImplicitLocal: // Checked in the binder.
                case MessageID.IDS_FeatureAutoImplementedProperties:
                    return LanguageVersion.CSharp3;

                // C# 2 features.
                case MessageID.IDS_FeatureGenerics: // Also affects crefs.
                case MessageID.IDS_FeatureAnonDelegates:
                case MessageID.IDS_FeatureGlobalNamespace: // Also affects crefs.
                case MessageID.IDS_FeatureFixedBuffer:
                case MessageID.IDS_FeatureStaticClasses:
                case MessageID.IDS_FeaturePartialTypes:
                case MessageID.IDS_FeaturePropertyAccessorMods:
                case MessageID.IDS_FeatureExternAlias:
                case MessageID.IDS_FeatureIterators:
                case MessageID.IDS_FeatureDefault:
                case MessageID.IDS_FeatureNullable:
                case MessageID.IDS_FeaturePragma: // Checked in the directive parser.
                case MessageID.IDS_FeatureSwitchOnBool: // Checked in the binder.
                    return LanguageVersion.CSharp2;

                // Special C# 2 feature: only a warning in C# 1.
                case MessageID.IDS_FeatureModuleAttrLoc:
                    return LanguageVersion.CSharp1;

                default:
                    throw ExceptionUtilities.UnexpectedValue(feature);
            }
        }
    }
}<|MERGE_RESOLUTION|>--- conflicted
+++ resolved
@@ -189,11 +189,8 @@
         IDS_FeatureLambdaDiscardParameters = MessageBase + 12765,
         IDS_FeatureLocalFunctionAttributes = MessageBase + 12766,
         IDS_FeatureExternLocalFunctions = MessageBase + 12767,
-<<<<<<< HEAD
         IDS_FeatureMemberNotNull = MessageBase + 12768,
-=======
-        IDS_FeatureNativeInt = MessageBase + 12768,
->>>>>>> 1686f01b
+        IDS_FeatureNativeInt = MessageBase + 12769,
     }
 
     // Message IDs may refer to strings that need to be localized.
@@ -304,11 +301,8 @@
                 case MessageID.IDS_FeatureLambdaDiscardParameters: // semantic check
                 case MessageID.IDS_FeatureLocalFunctionAttributes: // syntax check
                 case MessageID.IDS_FeatureExternLocalFunctions: // syntax check
-<<<<<<< HEAD
                 case MessageID.IDS_FeatureMemberNotNull:
-=======
                 case MessageID.IDS_FeatureNativeInt:
->>>>>>> 1686f01b
                     return LanguageVersion.Preview;
 
                 // C# 8.0 features.
