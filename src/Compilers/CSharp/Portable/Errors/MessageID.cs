--- conflicted
+++ resolved
@@ -145,12 +145,9 @@
         IDS_FeatureRefExtensionMethods = MessageBase + 12728,
         IDS_StackAllocExpression = MessageBase + 12729,
         IDS_FeaturePrivateProtected = MessageBase + 12730,
-<<<<<<< HEAD
-
-        IDS_FeatureAttributesOnBackingFields = MessageBase + 12731,
-=======
+
         IDS_FeatureRefConditional = MessageBase + 12731,
->>>>>>> 09a4fa83
+        IDS_FeatureAttributesOnBackingFields = MessageBase + 12732,
     }
 
     // Message IDs may refer to strings that need to be localized.
