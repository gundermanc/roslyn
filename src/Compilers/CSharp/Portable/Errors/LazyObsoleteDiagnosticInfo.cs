﻿// Copyright (c) Microsoft.  All Rights Reserved.  Licensed under the Apache License, Version 2.0.  See License.txt in the project root for license information.

using System.Diagnostics;
using System.Threading;
using Microsoft.CodeAnalysis.CSharp.Symbols;

namespace Microsoft.CodeAnalysis.CSharp
{
    internal sealed class LazyObsoleteDiagnosticInfo : LazyDiagnosticsInfo
    {
        private readonly object _symbolOrSymbolWithAnnotations;
        private readonly Symbol _containingSymbol;
        private readonly BinderFlags _binderFlags;

        internal LazyObsoleteDiagnosticInfo(Symbol symbol, Symbol containingSymbol, BinderFlags binderFlags)
        {
            _symbolOrSymbolWithAnnotations = symbol;
            _containingSymbol = containingSymbol;
            _binderFlags = binderFlags;
        }

        internal LazyObsoleteDiagnosticInfo(SymbolWithAnnotations symbol, Symbol containingSymbol, BinderFlags binderFlags)
        {
            _symbolOrSymbolWithAnnotations = symbol;
            _containingSymbol = containingSymbol;
            _binderFlags = binderFlags;
        }

        protected override DiagnosticInfo ResolveInfo()
        {
            // A symbol's Obsoleteness may not have been calculated yet if the symbol is coming
            // from a different compilation's source. In that case, force completion of attributes.
            var symbol = (_symbolOrSymbolWithAnnotations as Symbol) ?? ((SymbolWithAnnotations)_symbolOrSymbolWithAnnotations).Symbol;
            symbol.ForceCompleteObsoleteAttribute();

            if (symbol.ObsoleteState == ThreeState.True)
            {
                var inObsoleteContext = ObsoleteAttributeHelpers.GetObsoleteContextState(_containingSymbol, forceComplete: true);
                Debug.Assert(inObsoleteContext != ThreeState.Unknown);

<<<<<<< HEAD
                if (inObsoleteContext == ThreeState.False)
                {
                    return ObsoleteAttributeHelpers.CreateObsoleteDiagnostic(symbol, _binderFlags);
                }
=======
                var kind = ObsoleteAttributeHelpers.GetObsoleteDiagnosticKind(_symbol, _containingSymbol, forceComplete: true);
                Debug.Assert(kind != ObsoleteDiagnosticKind.Lazy);
                Debug.Assert(kind != ObsoleteDiagnosticKind.LazyPotentiallySuppressed);

                var info = (kind == ObsoleteDiagnosticKind.Diagnostic) ?
                    ObsoleteAttributeHelpers.CreateObsoleteDiagnostic(_symbol, _binderFlags) :
                    null;

                // If this symbol is not obsolete or is in an obsolete context, we don't want to report any diagnostics.
                // Therefore make this a Void diagnostic.
                Interlocked.CompareExchange(ref _lazyActualObsoleteDiagnostic, info ?? CSDiagnosticInfo.VoidDiagnosticInfo, null);
>>>>>>> 16ea9949
            }

            return null;
        }
    }
}<|MERGE_RESOLUTION|>--- conflicted
+++ resolved
@@ -38,12 +38,6 @@
                 var inObsoleteContext = ObsoleteAttributeHelpers.GetObsoleteContextState(_containingSymbol, forceComplete: true);
                 Debug.Assert(inObsoleteContext != ThreeState.Unknown);
 
-<<<<<<< HEAD
-                if (inObsoleteContext == ThreeState.False)
-                {
-                    return ObsoleteAttributeHelpers.CreateObsoleteDiagnostic(symbol, _binderFlags);
-                }
-=======
                 var kind = ObsoleteAttributeHelpers.GetObsoleteDiagnosticKind(_symbol, _containingSymbol, forceComplete: true);
                 Debug.Assert(kind != ObsoleteDiagnosticKind.Lazy);
                 Debug.Assert(kind != ObsoleteDiagnosticKind.LazyPotentiallySuppressed);
@@ -55,7 +49,6 @@
                 // If this symbol is not obsolete or is in an obsolete context, we don't want to report any diagnostics.
                 // Therefore make this a Void diagnostic.
                 Interlocked.CompareExchange(ref _lazyActualObsoleteDiagnostic, info ?? CSDiagnosticInfo.VoidDiagnosticInfo, null);
->>>>>>> 16ea9949
             }
 
             return null;
