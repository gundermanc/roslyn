﻿// Licensed to the .NET Foundation under one or more agreements.
// The .NET Foundation licenses this file to you under the MIT license.
// See the LICENSE file in the project root for more information.

using System.Collections.Immutable;
using System.Text;
using Microsoft.CodeAnalysis.CSharp.Symbols;
using Microsoft.CodeAnalysis.CSharp.Symbols.Metadata.PE;

namespace Microsoft.CodeAnalysis.CSharp.Test.Utilities
{
    /// <summary>
    /// Returns a string with all symbols containing NativeIntegerAttributes.
    /// </summary>
    internal sealed class NativeIntegerAttributesVisitor : TestAttributesVisitor
    {
        internal static string GetString(PEModuleSymbol module)
        {
            var builder = new StringBuilder();
            var visitor = new NativeIntegerAttributesVisitor(builder);
            visitor.Visit(module);
            return builder.ToString();
        }

        private NativeIntegerAttributesVisitor(StringBuilder builder) : base(builder)
        {
        }

        protected override SymbolDisplayFormat DisplayFormat => SymbolDisplayFormat.TestFormatWithConstraints.
            WithMemberOptions(
                SymbolDisplayMemberOptions.IncludeParameters |
                SymbolDisplayMemberOptions.IncludeType |
                SymbolDisplayMemberOptions.IncludeRef |
                SymbolDisplayMemberOptions.IncludeExplicitInterface).
            WithCompilerInternalOptions(SymbolDisplayCompilerInternalOptions.UseNativeIntegerUnderlyingType);

<<<<<<< HEAD
        protected override bool TypeRequiresAttribute(TypeSymbol? type) => type?.ContainsNativeInteger() == true;
=======
        private void ReportContainingSymbols(Symbol symbol)
        {
            symbol = GetContainingSymbol(symbol);
            if (symbol is null)
            {
                return;
            }
            if (_reported.Contains(symbol))
            {
                return;
            }
            ReportContainingSymbols(symbol);
            _builder.Append(GetIndentString(symbol));
            _builder.AppendLine(symbol.ToDisplayString(_displayFormat));
            _reported.Add(symbol);
        }

        private void ReportSymbol(Symbol symbol)
        {
            var type = (symbol as TypeSymbol) ?? symbol.GetTypeOrReturnType().Type;
            var attribute = GetNativeIntegerAttribute((symbol is MethodSymbol method) ? method.GetReturnTypeAttributes() : symbol.GetAttributes());
            Debug.Assert((type?.ContainsNativeIntegerWrapperType() != true) || (attribute != null));
            if (attribute == null)
            {
                return;
            }
            ReportContainingSymbols(symbol);
            _builder.Append(GetIndentString(symbol));
            _builder.Append($"{ReportAttribute(attribute)} ");
            _builder.AppendLine(symbol.ToDisplayString(_displayFormat));
            _reported.Add(symbol);
        }

        private static string ReportAttribute(CSharpAttributeData attribute)
        {
            var builder = new StringBuilder();
            builder.Append("[");

            var name = attribute.AttributeClass.Name;
            if (name.EndsWith("Attribute")) name = name.Substring(0, name.Length - 9);
            builder.Append(name);

            var arguments = attribute.ConstructorArguments.ToImmutableArray();
            if (arguments.Length > 0)
            {
                builder.Append("(");
                printValues(builder, arguments);
                builder.Append(")");
            }

            builder.Append("]");
            return builder.ToString();

            static void printValues(StringBuilder builder, ImmutableArray<TypedConstant> values)
            {
                for (int i = 0; i < values.Length; i++)
                {
                    if (i > 0)
                    {
                        builder.Append(", ");
                    }
                    printValue(builder, values[i]);
                }
            }

            static void printValue(StringBuilder builder, TypedConstant value)
            {
                if (value.Kind == TypedConstantKind.Array)
                {
                    builder.Append("{ ");
                    printValues(builder, value.Values);
                    builder.Append(" }");
                }
                else
                {
                    builder.Append(value.Value);
                }
            }
        }
>>>>>>> 038b1a9d

        protected override CSharpAttributeData? GetTargetAttribute(ImmutableArray<CSharpAttributeData> attributes) =>
            GetAttribute(attributes, "System.Runtime.CompilerServices", "NativeIntegerAttribute");
    }
}<|MERGE_RESOLUTION|>--- conflicted
+++ resolved
@@ -34,89 +34,7 @@
                 SymbolDisplayMemberOptions.IncludeExplicitInterface).
             WithCompilerInternalOptions(SymbolDisplayCompilerInternalOptions.UseNativeIntegerUnderlyingType);
 
-<<<<<<< HEAD
-        protected override bool TypeRequiresAttribute(TypeSymbol? type) => type?.ContainsNativeInteger() == true;
-=======
-        private void ReportContainingSymbols(Symbol symbol)
-        {
-            symbol = GetContainingSymbol(symbol);
-            if (symbol is null)
-            {
-                return;
-            }
-            if (_reported.Contains(symbol))
-            {
-                return;
-            }
-            ReportContainingSymbols(symbol);
-            _builder.Append(GetIndentString(symbol));
-            _builder.AppendLine(symbol.ToDisplayString(_displayFormat));
-            _reported.Add(symbol);
-        }
-
-        private void ReportSymbol(Symbol symbol)
-        {
-            var type = (symbol as TypeSymbol) ?? symbol.GetTypeOrReturnType().Type;
-            var attribute = GetNativeIntegerAttribute((symbol is MethodSymbol method) ? method.GetReturnTypeAttributes() : symbol.GetAttributes());
-            Debug.Assert((type?.ContainsNativeIntegerWrapperType() != true) || (attribute != null));
-            if (attribute == null)
-            {
-                return;
-            }
-            ReportContainingSymbols(symbol);
-            _builder.Append(GetIndentString(symbol));
-            _builder.Append($"{ReportAttribute(attribute)} ");
-            _builder.AppendLine(symbol.ToDisplayString(_displayFormat));
-            _reported.Add(symbol);
-        }
-
-        private static string ReportAttribute(CSharpAttributeData attribute)
-        {
-            var builder = new StringBuilder();
-            builder.Append("[");
-
-            var name = attribute.AttributeClass.Name;
-            if (name.EndsWith("Attribute")) name = name.Substring(0, name.Length - 9);
-            builder.Append(name);
-
-            var arguments = attribute.ConstructorArguments.ToImmutableArray();
-            if (arguments.Length > 0)
-            {
-                builder.Append("(");
-                printValues(builder, arguments);
-                builder.Append(")");
-            }
-
-            builder.Append("]");
-            return builder.ToString();
-
-            static void printValues(StringBuilder builder, ImmutableArray<TypedConstant> values)
-            {
-                for (int i = 0; i < values.Length; i++)
-                {
-                    if (i > 0)
-                    {
-                        builder.Append(", ");
-                    }
-                    printValue(builder, values[i]);
-                }
-            }
-
-            static void printValue(StringBuilder builder, TypedConstant value)
-            {
-                if (value.Kind == TypedConstantKind.Array)
-                {
-                    builder.Append("{ ");
-                    printValues(builder, value.Values);
-                    builder.Append(" }");
-                }
-                else
-                {
-                    builder.Append(value.Value);
-                }
-            }
-        }
->>>>>>> 038b1a9d
+        protected override bool TypeRequiresAttribute(TypeSymbol? type) => type?.ContainsNativeIntegerWrapperType() == true;
 
         protected override CSharpAttributeData? GetTargetAttribute(ImmutableArray<CSharpAttributeData> attributes) =>
             GetAttribute(attributes, "System.Runtime.CompilerServices", "NativeIntegerAttribute");
