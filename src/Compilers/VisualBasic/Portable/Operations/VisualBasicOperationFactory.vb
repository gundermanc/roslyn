--- conflicted
+++ resolved
@@ -209,12 +209,10 @@
                     Return Create(DirectCast(boundNode, BoundAnonymousTypeFieldInitializer).Value)
                 Case BoundKind.AnonymousTypePropertyAccess
                     Return CreateBoundAnonymousTypePropertyAccessOperation(DirectCast(boundNode, BoundAnonymousTypePropertyAccess))
-<<<<<<< HEAD
                 Case BoundKind.WithLValueExpressionPlaceholder
                     Return CreateBoundWithLValueExpressionPlaceholder(DirectCast(boundNode, BoundWithLValueExpressionPlaceholder))
                 Case BoundKind.WithRValueExpressionPlaceholder
                     Return CreateBoundWithRValueExpressionPlaceholder(DirectCast(boundNode, BoundWithRValueExpressionPlaceholder))
-=======
                 Case BoundKind.QueryExpression
                     Return CreateBoundQueryExpressionOperation(DirectCast(boundNode, BoundQueryExpression))
                 Case BoundKind.QueryClause
@@ -245,7 +243,6 @@
                 Case BoundKind.RangeVariableAssignment
                     ' Range variable assignment has no special representation in the IOperation tree
                     Return Create(DirectCast(boundNode, BoundRangeVariableAssignment).Value)
->>>>>>> 49f9176c
                 Case Else
                     Dim constantValue = ConvertToOptional(TryCast(boundNode, BoundExpression)?.ConstantValueOpt)
                     Dim isImplicit As Boolean = boundNode.WasCompilerGenerated
