﻿// Copyright (c) Microsoft.  All Rights Reserved.  Licensed under the Apache License, Version 2.0.  See License.txt in the project root for license information.

using System;
using System.Threading;
using System.Threading.Tasks;
using Microsoft.CodeAnalysis.Host;

namespace Microsoft.CodeAnalysis.Remote
{
    /// <summary>
    /// Returns a <see cref="RemoteHostClient"/> that a user can use to communicate with a remote host (i.e. ServiceHub) 
    /// </summary>
    internal interface IRemoteHostClientService : IWorkspaceService
    {
<<<<<<< HEAD
        /// <summary>
        /// Request new remote host. 
        /// 
        /// this is designed to be not distruptive to existing callers and to support scenarioes where
        /// features required to reload user extension dlls without re-launching VS.
        /// 
        /// if someone requests new remote host, all new callers for <see cref="GetRemoteHostClientAsync(CancellationToken)"/> will
        /// receive a new remote host client that connects to a new remote host.
        /// 
        /// existing remoteHostClient will still remain connected to old host and that old host will eventually go away once all existing clients
        /// are done with their requests.
        /// 
        /// callers can subscribe to <see cref="RemoteHostClient.ConnectionChanged"/> event to see whether client is going away if
        /// caller is designed to hold onto a service for a while to react to remote host change.
        /// </summary>
        Task RequestNewRemoteHostAsync(CancellationToken cancellationToken);

        /// <summary>
        /// Get <see cref="RemoteHostClient"/> to current RemoteHost
        /// </summary>
=======
        [Obsolete("use TryGetRemoteHostClientAsync instead")]
>>>>>>> e99baa77
        Task<RemoteHostClient> GetRemoteHostClientAsync(CancellationToken cancellationToken);
        Task<RemoteHostClient> TryGetRemoteHostClientAsync(CancellationToken cancellationToken);
    }
}<|MERGE_RESOLUTION|>--- conflicted
+++ resolved
@@ -12,7 +12,6 @@
     /// </summary>
     internal interface IRemoteHostClientService : IWorkspaceService
     {
-<<<<<<< HEAD
         /// <summary>
         /// Request new remote host. 
         /// 
@@ -30,13 +29,12 @@
         /// </summary>
         Task RequestNewRemoteHostAsync(CancellationToken cancellationToken);
 
+        [Obsolete("use TryGetRemoteHostClientAsync instead")]
+        Task<RemoteHostClient> GetRemoteHostClientAsync(CancellationToken cancellationToken);
+
         /// <summary>
         /// Get <see cref="RemoteHostClient"/> to current RemoteHost
         /// </summary>
-=======
-        [Obsolete("use TryGetRemoteHostClientAsync instead")]
->>>>>>> e99baa77
-        Task<RemoteHostClient> GetRemoteHostClientAsync(CancellationToken cancellationToken);
         Task<RemoteHostClient> TryGetRemoteHostClientAsync(CancellationToken cancellationToken);
     }
 }