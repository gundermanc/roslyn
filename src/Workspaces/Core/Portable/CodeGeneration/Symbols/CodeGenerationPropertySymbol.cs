﻿// Copyright (c) Microsoft.  All Rights Reserved.  Licensed under the Apache License, Version 2.0.  See License.txt in the project root for license information.

using System.Collections.Generic;
using System.Collections.Immutable;
using System.Linq;
using Microsoft.CodeAnalysis.Editing;

namespace Microsoft.CodeAnalysis.CodeGeneration
{
    internal class CodeGenerationPropertySymbol : CodeGenerationSymbol, IPropertySymbol
    {
        public ITypeSymbol Type { get; }
        public bool ReturnsByRef { get; }
        public bool IsIndexer { get; }

        public ImmutableArray<IParameterSymbol> Parameters { get; }
        public ImmutableArray<IPropertySymbol> ExplicitInterfaceImplementations { get; }

        public IMethodSymbol GetMethod { get; }
        public IMethodSymbol SetMethod { get; }

        public CodeGenerationPropertySymbol(
            INamedTypeSymbol containingType,
            ImmutableArray<AttributeData> attributes,
            Accessibility declaredAccessibility,
            DeclarationModifiers modifiers,
            ITypeSymbol type,
            bool returnsByRef,
            IPropertySymbol explicitInterfaceSymbolOpt,
            string name,
            bool isIndexer,
            ImmutableArray<IParameterSymbol> parametersOpt,
            IMethodSymbol getMethod,
            IMethodSymbol setMethod)
            : base(containingType, attributes, declaredAccessibility, modifiers, name)
        {
            this.Type = type;
            this.ReturnsByRef = returnsByRef;
            this.IsIndexer = isIndexer;
            this.Parameters = parametersOpt.NullToEmpty();
            this.ExplicitInterfaceImplementations = explicitInterfaceSymbolOpt == null
                ? ImmutableArray.Create<IPropertySymbol>()
                : ImmutableArray.Create(explicitInterfaceSymbolOpt);
            this.GetMethod = getMethod;
            this.SetMethod = setMethod;
        }

        protected override CodeGenerationSymbol Clone()
        {
            var result = new CodeGenerationPropertySymbol(
                this.ContainingType, this.GetAttributes(), this.DeclaredAccessibility,
                this.Modifiers, this.Type, this.ReturnsByRef, this.ExplicitInterfaceImplementations.FirstOrDefault(),
                this.Name, this.IsIndexer, this.Parameters,
                this.GetMethod, this.SetMethod);
            CodeGenerationPropertyInfo.Attach(result,
                CodeGenerationPropertyInfo.GetIsNew(this),
                CodeGenerationPropertyInfo.GetIsUnsafe(this),
                CodeGenerationPropertyInfo.GetInitializer(this));

            return result;
        }

        public override SymbolKind Kind => SymbolKind.Property;

        public override void Accept(SymbolVisitor visitor)
            => visitor.VisitProperty(this);

        public override TResult Accept<TResult>(SymbolVisitor<TResult> visitor)
            => visitor.VisitProperty(this);

        public bool IsReadOnly
        {
            get
            {
                return this.GetMethod != null && this.SetMethod == null;
            }
        }

        public bool IsWriteOnly
        {
            get
            {
                return this.GetMethod == null && this.SetMethod != null;
            }
        }

<<<<<<< HEAD
        public bool ReturnsByRef
        {
            get
            {
                return this.GetMethod != null && this.GetMethod.ReturnsByRef;
            }
        }

        public bool ReturnsByRefReadonly
        {
            get
            {
                return this.GetMethod != null && this.GetMethod.ReturnsByRefReadonly;
            }
        }

        public new IPropertySymbol OriginalDefinition
        {
            get
            {
                return this;
            }
        }
=======
        public new IPropertySymbol OriginalDefinition => this;
>>>>>>> 7e01c6fa

        public IPropertySymbol OverriddenProperty => null;

        public bool IsWithEvents => false;

        public ImmutableArray<CustomModifier> RefCustomModifiers => ImmutableArray<CustomModifier>.Empty;

        public ImmutableArray<CustomModifier> TypeCustomModifiers => ImmutableArray<CustomModifier>.Empty;
    }
}<|MERGE_RESOLUTION|>--- conflicted
+++ resolved
@@ -84,14 +84,7 @@
             }
         }
 
-<<<<<<< HEAD
-        public bool ReturnsByRef
-        {
-            get
-            {
-                return this.GetMethod != null && this.GetMethod.ReturnsByRef;
-            }
-        }
+        public new IPropertySymbol OriginalDefinition => this;
 
         public bool ReturnsByRefReadonly
         {
@@ -108,11 +101,14 @@
                 return this;
             }
         }
-=======
-        public new IPropertySymbol OriginalDefinition => this;
->>>>>>> 7e01c6fa
 
-        public IPropertySymbol OverriddenProperty => null;
+        public IPropertySymbol OverriddenProperty
+        {
+            get
+            {
+                return null;
+            }
+        }
 
         public bool IsWithEvents => false;
 
