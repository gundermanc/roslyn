﻿// Copyright (c) Microsoft.  All Rights Reserved.  Licensed under the Apache License, Version 2.0.  See License.txt in the project root for license information.

using System;
using System.Collections.Generic;
using System.Collections.Immutable;
using System.Linq;
using System.Threading;
using System.Threading.Tasks;
using Microsoft.CodeAnalysis.Collections;
using Microsoft.CodeAnalysis.Serialization;
using Roslyn.Utilities;

namespace Microsoft.CodeAnalysis.FindSymbols
{
    internal partial class SymbolTreeInfo
    {
        private static SimplePool<MultiDictionary<string, ISymbol>> s_symbolMapPool =
            new SimplePool<MultiDictionary<string, ISymbol>>(() => new MultiDictionary<string, ISymbol>());

        private static MultiDictionary<string, ISymbol> AllocateSymbolMap()
        {
            return s_symbolMapPool.Allocate();
        }

        private static void FreeSymbolMap(MultiDictionary<string, ISymbol> symbolMap)
        {
            symbolMap.Clear();
            s_symbolMapPool.Free(symbolMap);
        }

        public static Task<SymbolTreeInfo> GetInfoForSourceAssemblyAsync(
            Project project, Checksum checksum, CancellationToken cancellationToken)
        {
            return LoadOrCreateSourceSymbolTreeInfoAsync(
                project, checksum, loadOnly: false, cancellationToken: cancellationToken);
        }

        public static async Task<Checksum> GetSourceSymbolsChecksumAsync(Project project, CancellationToken cancellationToken)
        {
            // The SymbolTree for source is built from the source-symbols from the project's compilation's
            // assembly.  Specifically, we only get the name, kind and parent/child relationship of all the
            // child symbols.  So we want to be able to reuse the index as long as none of these have 
            // changed.  The only thing that can make those source-symbols change in that manner are if
            // the text of any document changes, or if options for the project change.  So we build our
            // checksum out of that data.
            var serializer = new Serializer(project.Solution.Workspace);
            var projectStateChecksums = await project.State.GetStateChecksumsAsync(cancellationToken).ConfigureAwait(false);

            // Order the documents by FilePath.  Default ordering in the RemoteWorkspace is
            // to be ordered by Guid (which is not consistent across VS sessions).
            var textChecksumsTasks = project.Documents.OrderBy(d => d.FilePath).Select(async d =>
            {
                var documentStateChecksum = await d.State.GetStateChecksumsAsync(cancellationToken).ConfigureAwait(false);
                return documentStateChecksum.Text;
            });

            var compilationOptionsChecksum = projectStateChecksums.CompilationOptions;
            var parseOptionsChecksum = projectStateChecksums.ParseOptions;
            var textChecksums = await Task.WhenAll(textChecksumsTasks).ConfigureAwait(false);

            var allChecksums = ArrayBuilder<Checksum>.GetInstance();
            try
            {
                allChecksums.AddRange(textChecksums);
                allChecksums.Add(compilationOptionsChecksum);
                allChecksums.Add(parseOptionsChecksum);

<<<<<<< HEAD
                var checksum = Checksum.Create(WellKnownSynchronizationKinds.SymbolTreeInfo, allChecksums);
=======
                var checksum = Checksum.Create(WellKnownSynchronizationKind.SymbolTreeInfo, allChecksums);
>>>>>>> 8262112e
                return checksum;
            }
            finally
            {
                allChecksums.Free();
            }
        }

        internal static async Task<SymbolTreeInfo> CreateSourceSymbolTreeInfoAsync(
            Project project, Checksum checksum, CancellationToken cancellationToken)
        {
            var compilation = await project.GetCompilationAsync(cancellationToken).ConfigureAwait(false);
            var assembly = compilation.Assembly;
            if (assembly == null)
            {
                return null;
            }

            var unsortedNodes = ArrayBuilder<BuilderNode>.GetInstance();
            unsortedNodes.Add(new BuilderNode(assembly.GlobalNamespace.Name, RootNodeParentIndex));

            GenerateSourceNodes(assembly.GlobalNamespace, unsortedNodes, s_getMembersNoPrivate);

            return CreateSymbolTreeInfo(
                project.Solution, checksum, project.FilePath, unsortedNodes.ToImmutableAndFree(), 
                inheritanceMap: new OrderPreservingMultiDictionary<string, string>());
        }

        // generate nodes for the global namespace an all descendants
        private static void GenerateSourceNodes(
            INamespaceSymbol globalNamespace,
            ArrayBuilder<BuilderNode> list,
            Action<ISymbol, MultiDictionary<string, ISymbol>> lookup)
        {
            // Add all child members
            var symbolMap = AllocateSymbolMap();
            try
            {
                lookup(globalNamespace, symbolMap);

                foreach (var kvp in symbolMap)
                {
                    GenerateSourceNodes(kvp.Key, 0 /*index of root node*/, kvp.Value, list, lookup);
                }
            }
            finally
            {
                FreeSymbolMap(symbolMap);
            }
        }

        private static readonly Func<ISymbol, bool> s_useSymbolNoPrivate =
            s => s.CanBeReferencedByName && s.DeclaredAccessibility != Accessibility.Private;

        private static readonly Func<ISymbol, bool> s_useSymbolNoPrivateOrInternal =
            s => s.CanBeReferencedByName &&
            s.DeclaredAccessibility != Accessibility.Private &&
            s.DeclaredAccessibility != Accessibility.Internal;

        // generate nodes for symbols that share the same name, and all their descendants
        private static void GenerateSourceNodes(
            string name,
            int parentIndex,
            MultiDictionary<string, ISymbol>.ValueSet symbolsWithSameName,
            ArrayBuilder<BuilderNode> list,
            Action<ISymbol, MultiDictionary<string, ISymbol>> lookup)
        {
            var node = new BuilderNode(name, parentIndex);
            var nodeIndex = list.Count;
            list.Add(node);

            var symbolMap = AllocateSymbolMap();
            try
            {
                // Add all child members
                foreach (var symbol in symbolsWithSameName)
                {
                    lookup(symbol, symbolMap);
                }

                foreach (var kvp in symbolMap)
                {
                    GenerateSourceNodes(kvp.Key, nodeIndex, kvp.Value, list, lookup);
                }
            }
            finally
            {
                FreeSymbolMap(symbolMap);
            }
        }

        private static Action<ISymbol, MultiDictionary<string, ISymbol>> s_getMembersNoPrivate =
            (symbol, symbolMap) => AddSymbol(symbol, symbolMap, s_useSymbolNoPrivate);

        private static void AddSymbol(ISymbol symbol, MultiDictionary<string, ISymbol> symbolMap, Func<ISymbol, bool> useSymbol)
        {
            var nt = symbol as INamespaceOrTypeSymbol;
            if (nt != null)
            {
                foreach (var member in nt.GetMembers())
                {
                    if (useSymbol(member))
                    {
                        symbolMap.Add(member.Name, member);
                    }
                }
            }
        }
    }
}<|MERGE_RESOLUTION|>--- conflicted
+++ resolved
@@ -65,11 +65,7 @@
                 allChecksums.Add(compilationOptionsChecksum);
                 allChecksums.Add(parseOptionsChecksum);
 
-<<<<<<< HEAD
-                var checksum = Checksum.Create(WellKnownSynchronizationKinds.SymbolTreeInfo, allChecksums);
-=======
                 var checksum = Checksum.Create(WellKnownSynchronizationKind.SymbolTreeInfo, allChecksums);
->>>>>>> 8262112e
                 return checksum;
             }
             finally
