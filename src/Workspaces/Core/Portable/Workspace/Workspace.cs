﻿// Licensed to the .NET Foundation under one or more agreements.
// The .NET Foundation licenses this file to you under the MIT license.
// See the LICENSE file in the project root for more information.

using System;
using System.Collections.Generic;
using System.Collections.Immutable;
using System.Diagnostics;
using System.Diagnostics.CodeAnalysis;
using System.Linq;
using System.Threading;
using System.Threading.Tasks;
using System.Xml;
using Microsoft.CodeAnalysis;
using Microsoft.CodeAnalysis.Diagnostics;
using Microsoft.CodeAnalysis.Host;
using Microsoft.CodeAnalysis.Internal.Log;
using Microsoft.CodeAnalysis.Options;
using Microsoft.CodeAnalysis.Remote;
using Microsoft.CodeAnalysis.Shared.Extensions;
using Microsoft.CodeAnalysis.Shared.Utilities;
using Microsoft.CodeAnalysis.Text;
using Roslyn.Utilities;

namespace Microsoft.CodeAnalysis
{
    /// <summary>
    /// A workspace provides access to a active set of source code projects and documents and their
    /// associated syntax trees, compilations and semantic models. A workspace has a current solution
    /// that is an immutable snapshot of the projects and documents. This property may change over time
    /// as the workspace is updated either from live interactions in the environment or via call to the
    /// workspace's <see cref="TryApplyChanges(Solution)"/> method.
    /// </summary>
    public abstract partial class Workspace : IDisposable
    {
        private readonly string? _workspaceKind;
        private readonly HostWorkspaceServices _services;

        private readonly ILegacyWorkspaceOptionService _legacyOptions;

        // forces serialization of mutation calls from host (OnXXX methods). Must take this lock before taking stateLock.
        private readonly SemaphoreSlim _serializationLock = new(initialCount: 1);

        // this lock guards all the mutable fields (do not share lock with derived classes)
        private readonly NonReentrantLock _stateLock = new(useThisInstanceForSynchronization: true);

        // Current solution.
        private Solution _latestSolution;

        private readonly TaskQueue _taskQueue;

        // test hooks.
        internal static bool TestHookStandaloneProjectsDoNotHoldReferences = false;

        internal bool TestHookPartialSolutionsDisabled { get; set; }

        /// <summary>
        /// Determines whether changes made to unchangeable documents will be silently ignored or cause exceptions to be thrown
        /// when they are applied to workspace via <see cref="TryApplyChanges(Solution, IProgressTracker)"/>. 
        /// A document is unchangeable if <see cref="IDocumentOperationService.CanApplyChange"/> is false.
        /// </summary>
        internal virtual bool IgnoreUnchangeableDocumentsWhenApplyingChanges { get; } = false;

        private Action<string>? _testMessageLogger;

        /// <summary>
        /// Constructs a new workspace instance.
        /// </summary>
        /// <param name="host">The <see cref="HostServices"/> this workspace uses</param>
        /// <param name="workspaceKind">A string that can be used to identify the kind of workspace. Usually this matches the name of the class.</param>
        protected Workspace(HostServices host, string? workspaceKind)
        {
            _workspaceKind = workspaceKind;

            _services = host.CreateWorkspaceServices(this);

            _legacyOptions = _services.GetRequiredService<ILegacyWorkspaceOptionService>();
            _legacyOptions.RegisterWorkspace(this);

            // queue used for sending events
            var schedulerProvider = _services.GetRequiredService<ITaskSchedulerProvider>();
            var listenerProvider = _services.GetRequiredService<IWorkspaceAsynchronousOperationListenerProvider>();
            _taskQueue = new TaskQueue(listenerProvider.GetListener(), schedulerProvider.CurrentContextScheduler);

            // initialize with empty solution
            var info = SolutionInfo.Create(SolutionId.CreateNewId(), VersionStamp.Create());

            var emptyOptions = new SolutionOptionSet(_legacyOptions);

            _latestSolution = CreateSolution(info, emptyOptions, analyzerReferences: SpecializedCollections.EmptyReadOnlyList<AnalyzerReference>());
        }

        internal void LogTestMessage<TArg>(Func<TArg, string> messageFactory, TArg state)
            => _testMessageLogger?.Invoke(messageFactory(state));

        /// <summary>
        /// Sets an internal logger that will receive some messages.
        /// </summary>
        /// <param name="writeLineMessageLogger">An action called to write a single line to the log.</param>
        internal void SetTestLogger(Action<string>? writeLineMessageLogger)
            => _testMessageLogger = writeLineMessageLogger;

        /// <summary>
        /// Services provider by the host for implementing workspace features.
        /// </summary>
        public HostWorkspaceServices Services => _services;

        /// <summary>
        /// Override this property if the workspace supports partial semantics for documents.
        /// </summary>
        protected internal virtual bool PartialSemanticsEnabled => false;

        /// <summary>
        /// The kind of the workspace.
        /// This is generally <see cref="WorkspaceKind.Host"/> if originating from the host environment, but may be
        /// any other name used for a specific kind of workspace.
        /// </summary>
        // TODO (https://github.com/dotnet/roslyn/issues/37110): decide if Kind should be non-null
        public string? Kind => _workspaceKind;

        /// <summary>
        /// Create a new empty solution instance associated with this workspace.
        /// </summary>
        protected internal Solution CreateSolution(SolutionInfo solutionInfo)
        {
            var options = new SolutionOptionSet(_legacyOptions);
            return CreateSolution(solutionInfo, options, solutionInfo.AnalyzerReferences);
        }

        /// <summary>
        /// Create a new empty solution instance associated with this workspace, and with the given options.
        /// </summary>
        private Solution CreateSolution(SolutionInfo solutionInfo, SolutionOptionSet options, IReadOnlyList<AnalyzerReference> analyzerReferences)
            => new(this, solutionInfo.Attributes, options, analyzerReferences);

        /// <summary>
        /// Create a new empty solution instance associated with this workspace.
        /// </summary>
        protected internal Solution CreateSolution(SolutionId id)
            => CreateSolution(SolutionInfo.Create(id, VersionStamp.Create()));

        /// <summary>
        /// The current solution.
        ///
        /// The solution is an immutable model of the current set of projects and source documents.
        /// It provides access to source text, syntax trees and semantics.
        ///
        /// This property may change as the workspace reacts to changes in the environment or
        /// after <see cref="TryApplyChanges(Solution)"/> is called.
        /// </summary>
        public Solution CurrentSolution
        {
            get
            {
                return Volatile.Read(ref _latestSolution);
            }
        }

        /// <summary>
        /// Sets the <see cref="CurrentSolution"/> of this workspace. This method does not raise a <see cref="WorkspaceChanged"/> event.
        /// </summary>
        /// <remarks>
        /// This method does not guarantee that linked files will have the same contents. Callers
        /// should enforce that policy before passing in the new solution.
        /// </remarks>
        [Obsolete($"use {nameof(SetCurrentSolutionEx)} instead, and ensure {nameof(RaiseWorkspaceChangedEventAsync)} are raised for the solutions returned.")]
        protected Solution SetCurrentSolution(Solution solution)
        {
            var (_, newSolution) = SetCurrentSolutionEx(solution);
            return newSolution;
        }

        /// <summary>
        /// Sets the <see cref="CurrentSolution"/> of this workspace. This method does not raise a <see cref="WorkspaceChanged"/> event.
        /// </summary>
        /// <remarks>
        /// This method does not guarantee that linked files will have the same contents. Callers
        /// should enforce that policy before passing in the new solution.
        /// </remarks>
        protected (Solution oldSolution, Solution newSolution) SetCurrentSolutionEx(Solution solution)
        {
            if (solution is null)
            {
                throw new ArgumentNullException(nameof(solution));
            }

            var currentSolution = Volatile.Read(ref _latestSolution);
            if (solution == currentSolution)
            {
                // No change
                return (solution, solution);
            }

            while (true)
            {
                var newSolution = solution.WithNewWorkspace(this, currentSolution.WorkspaceVersion + 1);
                var oldSolution = Interlocked.CompareExchange(ref _latestSolution, newSolution, currentSolution);
                if (oldSolution == currentSolution)
                {
                    return (oldSolution, newSolution);
                }

                currentSolution = oldSolution;
            }
        }

        /// <summary>
        /// Applies specified transformation to <see cref="CurrentSolution"/>, updates <see cref="CurrentSolution"/> to the new value and raises a workspace change event of the specified kind.
        /// </summary>
        /// <param name="transformation">Solution transformation.</param>
        /// <param name="kind">The kind of workspace change event to raise.</param>
        /// <param name="projectId">The id of the project updated by <paramref name="transformation"/> to be passed to the workspace change event.</param>
        /// <param name="documentId">The id of the document updated by <paramref name="transformation"/> to be passed to the workspace change event.</param>
        /// <returns>True if <see cref="CurrentSolution"/> was set to the transformed solution, false if the transformation did not change the solution.</returns>
        internal bool SetCurrentSolution(
            Func<Solution, Solution> transformation,
            WorkspaceChangeKind kind,
            ProjectId? projectId = null,
            DocumentId? documentId = null)
        {
            return SetCurrentSolution(transformation, static _ => { }, kind, projectId, documentId);
        }

        /// <inheritdoc cref="SetCurrentSolution(Func{Solution, Solution}, WorkspaceChangeKind, ProjectId?, DocumentId?)"/>
        /// <param name="onAfterUpdate">Callback to run only once the solution returned by <paramref
        /// name="transformation"/> has been assigned as the <see cref="CurrentSolution"/> of this <see
        /// cref="Workspace"/>.</param>
        internal bool SetCurrentSolution(
            Func<Solution, Solution> transformation,
            Action<Solution> onAfterUpdate,
            WorkspaceChangeKind kind,
            ProjectId? projectId = null,
            DocumentId? documentId = null)
        {
            Contract.ThrowIfNull(transformation);

            var currentSolution = Volatile.Read(ref _latestSolution);

            while (true)
            {
                var transformedSolution = transformation(currentSolution);
                if (transformedSolution == currentSolution)
                {
                    return false;
                }

                var newSolution = transformedSolution.WithNewWorkspace(this, currentSolution.WorkspaceVersion + 1);

                Solution oldSolution;
                using (_serializationLock.DisposableWait())
                {
                    oldSolution = Interlocked.CompareExchange(ref _latestSolution, newSolution, currentSolution);
                    if (oldSolution == currentSolution)
                    {
                        onAfterUpdate(newSolution);

                        // Queue the event but don't execute its handlers on this thread.
                        // Doing so under the serialization lock guarantees the same ordering of the events
                        // as the order of the changes made to the solution.
                        RaiseWorkspaceChangedEventAsync(kind, oldSolution, newSolution, projectId, documentId);

                        return true;
                    }
                }

                currentSolution = oldSolution;
            }
        }

        /// <summary>
        /// Gets or sets the set of all global options and <see cref="Solution.Options"/>.
        /// Setter also force updates the <see cref="CurrentSolution"/> to have the updated <see cref="Solution.Options"/>.
        /// </summary>
        public OptionSet Options
        {
            get
            {
                return this.CurrentSolution.Options;
            }

            [Obsolete(@"Workspace options should be set by invoking 'workspace.TryApplyChanges(workspace.CurrentSolution.WithOptions(newOptionSet))'")]
            set
            {
                var changedOptionKeys = value switch
                {
                    null => throw new ArgumentNullException(nameof(value)),
                    SolutionOptionSet serializableOptionSet => serializableOptionSet.GetChangedOptions(),
                    _ => throw new ArgumentException(WorkspacesResources.Options_did_not_come_from_specified_Solution, paramName: nameof(value))
                };

                _legacyOptions.SetOptions(value, changedOptionKeys);
            }
        }

        internal void UpdateCurrentSolutionOnOptionsChanged()
        {
            // TODO: this should be locked as it is updating CurrentSolution.  However, that triggers a deadlock in options due to:
            // https://github.com/dotnet/roslyn/issues/64681
            //
            // This should be fixable once SolutionCrawler is entirely removed.
            // using (_serializationLock.DisposableWait())
            {
                var (oldSolution, newSolution) = SetCurrentSolutionEx(CurrentSolution.WithOptions(new SolutionOptionSet(_legacyOptions)));

                RaiseWorkspaceChangedEventAsync(WorkspaceChangeKind.SolutionChanged, oldSolution, newSolution);
            }
        }

        /// <summary>
        /// Executes an action as a background task, as part of a sequential queue of tasks.
        /// </summary>
        [SuppressMessage("Style", "VSTHRD200:Use \"Async\" suffix for async methods", Justification = "This is a Task wrapper, not an asynchronous method.")]
        protected internal Task ScheduleTask(Action action, string? taskName = "Workspace.Task")
            => _taskQueue.ScheduleTask(taskName ?? "Workspace.Task", action, CancellationToken.None);

        /// <summary>
        /// Execute a function as a background task, as part of a sequential queue of tasks.
        /// </summary>
        [SuppressMessage("Style", "VSTHRD200:Use \"Async\" suffix for async methods", Justification = "This is a Task wrapper, not an asynchronous method.")]
        protected internal Task<T> ScheduleTask<T>(Func<T> func, string? taskName = "Workspace.Task")
            => _taskQueue.ScheduleTask(taskName ?? "Workspace.Task", func, CancellationToken.None);

        /// <summary>
        /// Override this method to act immediately when the text of a document has changed, as opposed
        /// to waiting for the corresponding workspace changed event to fire asynchronously.
        /// </summary>
        protected virtual void OnDocumentTextChanged(Document document)
        {
        }

        /// <summary>
        /// Override this method to act immediately when a document is closing, as opposed
        /// to waiting for the corresponding workspace changed event to fire asynchronously.
        /// </summary>
        protected virtual void OnDocumentClosing(DocumentId documentId)
        {
        }

        /// <summary>
        /// Clears all solution data and empties the current solution.
        /// </summary>
        protected void ClearSolution()
        {
            using (_serializationLock.DisposableWait())
            {
                var (oldSolution, newSolution) = this.ClearSolutionData_NoLock();

                this.RaiseWorkspaceChangedEventAsync(WorkspaceChangeKind.SolutionCleared, oldSolution, newSolution);
            }
        }

        /// <summary>
        /// This method is called when a solution is cleared.
        ///
        /// Override this method if you want to do additional work when a solution is cleared.
        /// Call the base method at the end of your method.
        /// </summary>
        protected virtual void ClearSolutionData()
        {
            using (_serializationLock.DisposableWait())
            {
                ClearSolutionData_NoLock();

                // TODO: Are we missing a call to RaiseWorkspaceChangedEventAsync here?
            }
        }

        private (Solution oldSolution, Solution newSolution) ClearSolutionData_NoLock()
        {
            Contract.ThrowIfTrue(_serializationLock.CurrentCount > 0);

            // clear any open documents
            this.ClearOpenDocuments();

            return this.SetCurrentSolutionEx(this.CreateSolution(this.CurrentSolution.Id));
        }

        /// <summary>
        /// This method is called when an individual project is removed.
        ///
        /// Override this method if you want to do additional work when a project is removed.
        /// Call the base method at the end of your method.
        /// </summary>
        protected virtual void ClearProjectData(ProjectId projectId)
            => this.ClearOpenDocuments(projectId);

        /// <summary>
        /// This method is called to clear an individual document is removed.
        ///
        /// Override this method if you want to do additional work when a document is removed.
        /// Call the base method at the end of your method.
        /// </summary>
        protected internal virtual void ClearDocumentData(DocumentId documentId)
            => this.ClearOpenDocument(documentId);

        /// <summary>
        /// Disposes this workspace. The workspace can longer be used after it is disposed.
        /// </summary>
        public void Dispose()
            => this.Dispose(finalize: false);

        /// <summary>
        /// Call this method when the workspace is disposed.
        ///
        /// Override this method to do additional work when the workspace is disposed.
        /// Call this method at the end of your method.
        /// </summary>
        protected virtual void Dispose(bool finalize)
        {
            if (!finalize)
            {
                this.ClearSolutionData();

                this.Services.GetService<IWorkspaceEventListenerService>()?.Stop();
            }

            _legacyOptions.UnregisterWorkspace(this);

            // Directly dispose IRemoteHostClientProvider if necessary. This is a test hook to ensure RemoteWorkspace
            // gets disposed in unit tests as soon as TestWorkspace gets disposed. This would be superseded by direct
            // support for IDisposable in https://github.com/dotnet/roslyn/pull/47951.
            if (Services.GetService<IRemoteHostClientProvider>() is IDisposable disposableService)
            {
                disposableService.Dispose();
            }
        }

        #region Host API

        private static Solution CheckAndAddProject(Solution newSolution, ProjectInfo project)
        {
            CheckProjectIsNotInSolution(newSolution, project.Id);
            newSolution = newSolution.AddProject(project);
            return newSolution;
        }

        /// <summary>
        /// Call this method to respond to a solution being opened in the host environment.
        /// </summary>
        protected internal void OnSolutionAdded(SolutionInfo solutionInfo)
        {
            this.SetCurrentSolution(
                oldSolution =>
                {
                    CheckSolutionIsEmpty(oldSolution);

                    var newSolution = this.CreateSolution(solutionInfo);

                    foreach (var project in solutionInfo.Projects)
                        newSolution = CheckAndAddProject(newSolution, project);

                    return newSolution;
                }, WorkspaceChangeKind.SolutionAdded);
        }

        /// <summary>
        /// Call this method to respond to a solution being reloaded in the host environment.
        /// </summary>
        protected internal void OnSolutionReloaded(SolutionInfo reloadedSolutionInfo)
        {
            this.SetCurrentSolution(
                oldSolution =>
                {
                    CheckSolutionIsEmpty(oldSolution);

                    var newSolution = this.CreateSolution(reloadedSolutionInfo);

                    foreach (var project in reloadedSolutionInfo.Projects)
                        newSolution = CheckAndAddProject(newSolution, project);

                    return this.AdjustReloadedSolution(oldSolution, newSolution);
                }, WorkspaceChangeKind.SolutionReloaded);
        }

        /// <summary>
        /// This method is called when the solution is removed from the workspace.
        ///
        /// Override this method if you want to do additional work when the solution is removed.
        /// Call the base method at the end of your method.
        /// Call this method to respond to a solution being removed/cleared/closed in the host environment.
        /// </summary>
        protected internal void OnSolutionRemoved()
        {
            // This currently doesn't use the SetCurrentSolution(transform) pattern as it changes mutable state (open
            // docs), and as such needs to atomically change both that and the solution-snapshot.

            using (_serializationLock.DisposableWait())
            {
                var (oldSolution, _) = this.ClearSolutionData_NoLock();

                // reset to new empty solution
                var (_, newSolution) = this.SetCurrentSolutionEx(this.CreateSolution(SolutionId.CreateNewId()));

                this.RaiseWorkspaceChangedEventAsync(WorkspaceChangeKind.SolutionRemoved, oldSolution, newSolution);
            }
        }

        /// <summary>
        /// Call this method to respond to a project being added/opened in the host environment.
        /// </summary>
        protected internal void OnProjectAdded(ProjectInfo projectInfo)
        {
            this.SetCurrentSolution(
                oldSolution => CheckAndAddProject(oldSolution, projectInfo),
                WorkspaceChangeKind.ProjectAdded, projectId: projectInfo.Id);
        }

        /// <summary>
        /// Call this method to respond to a project being reloaded in the host environment.
        /// </summary>
        protected internal virtual void OnProjectReloaded(ProjectInfo reloadedProjectInfo)
        {
            var projectId = reloadedProjectInfo.Id;
            this.SetCurrentSolution(
                oldSolution =>
                {
                    CheckProjectIsInSolution(oldSolution, projectId);

                    return this.AdjustReloadedProject(
                        oldSolution.GetRequiredProject(projectId),
                        oldSolution.RemoveProject(projectId).AddProject(reloadedProjectInfo).GetRequiredProject(projectId)).Solution;
                }, WorkspaceChangeKind.ProjectReloaded, projectId);
        }

        /// <summary>
        /// Call this method to respond to a project being removed from the host environment.
        /// </summary>
        protected internal virtual void OnProjectRemoved(ProjectId projectId)
        {
            // This currently doesn't use the SetCurrentSolution(transform) pattern as it changes mutable state (open
            // docs), and as such needs to atomically change both that and the solution-snapshot.

            using (_serializationLock.DisposableWait())
            {
                CheckProjectIsInCurrentSolution(projectId);
                this.CheckProjectCanBeRemoved(projectId);

                // Clear out mutable state not associated with teh solution snapshot (for example, which documents are
                // currently open).
                this.ClearProjectData(projectId);
                var (oldSolution, newSolution) = this.SetCurrentSolutionEx(this.CurrentSolution.RemoveProject(projectId));

                this.RaiseWorkspaceChangedEventAsync(WorkspaceChangeKind.ProjectRemoved, oldSolution, newSolution, projectId);
            }
        }

        /// <summary>
        /// Currently projects can always be removed, but this method still exists because it's protected and we don't
        /// want to break people who may have derived from <see cref="Workspace"/> and either called it, or overridden it.
        /// </summary>
        protected virtual void CheckProjectCanBeRemoved(ProjectId projectId)
        {
        }

        /// <summary>
        /// Call this method when a project's assembly name is changed in the host environment.
        /// </summary>
        protected internal void OnAssemblyNameChanged(ProjectId projectId, string assemblyName)
            => SetCurrentSolution(oldSolution => oldSolution.WithProjectAssemblyName(projectId, assemblyName), WorkspaceChangeKind.ProjectChanged, projectId);

        /// <summary>
        /// Call this method when a project's output file path is changed in the host environment.
        /// </summary>
        protected internal void OnOutputFilePathChanged(ProjectId projectId, string? outputFilePath)
            => SetCurrentSolution(oldSolution => oldSolution.WithProjectOutputFilePath(projectId, outputFilePath), WorkspaceChangeKind.ProjectChanged, projectId);

        /// <summary>
        /// Call this method when a project's output ref file path is changed in the host environment.
        /// </summary>
        protected internal void OnOutputRefFilePathChanged(ProjectId projectId, string? outputFilePath)
            => SetCurrentSolution(oldSolution => oldSolution.WithProjectOutputRefFilePath(projectId, outputFilePath), WorkspaceChangeKind.ProjectChanged, projectId);

        /// <summary>
        /// Call this method when a project's name is changed in the host environment.
        /// </summary>
        // TODO (https://github.com/dotnet/roslyn/issues/37124): decide if we want to allow "name" to be nullable.
        // As of this writing you can pass null, but rather than updating the project to null it seems it does nothing.
        // I'm leaving this marked as "non-null" so as not to say we actually support that behavior. The underlying
        // requirement is ProjectInfo.ProjectAttributes holds a non-null name, so you can't get a null into this even if you tried.
        protected internal void OnProjectNameChanged(ProjectId projectId, string name, string? filePath)
            => SetCurrentSolution(oldSolution => oldSolution.WithProjectName(projectId, name).WithProjectFilePath(projectId, filePath), WorkspaceChangeKind.ProjectChanged, projectId);

        /// <summary>
        /// Call this method when a project's default namespace is changed in the host environment.
        /// </summary>
        internal void OnDefaultNamespaceChanged(ProjectId projectId, string? defaultNamespace)
            => SetCurrentSolution(oldSolution => oldSolution.WithProjectDefaultNamespace(projectId, defaultNamespace), WorkspaceChangeKind.ProjectChanged, projectId);

        /// <summary>
        /// Call this method when a project's compilation options are changed in the host environment.
        /// </summary>
        protected internal void OnCompilationOptionsChanged(ProjectId projectId, CompilationOptions options)
            => SetCurrentSolution(oldSolution => oldSolution.WithProjectCompilationOptions(projectId, options), WorkspaceChangeKind.ProjectChanged, projectId);

        /// <summary>
        /// Call this method when a project's parse options are changed in the host environment.
        /// </summary>
        protected internal void OnParseOptionsChanged(ProjectId projectId, ParseOptions options)
            => SetCurrentSolution(oldSolution => oldSolution.WithProjectParseOptions(projectId, options), WorkspaceChangeKind.ProjectChanged, projectId);

        /// <summary>
        /// Call this method when a project reference is added to a project in the host environment.
        /// </summary>
        protected internal void OnProjectReferenceAdded(ProjectId projectId, ProjectReference projectReference)
        {
            SetCurrentSolution(oldSolution =>
            {
                CheckProjectIsInCurrentSolution(projectReference.ProjectId);
                CheckProjectDoesNotHaveProjectReference(projectId, projectReference);

                // Can only add this P2P reference if it would not cause a circularity.
                CheckProjectDoesNotHaveTransitiveProjectReference(projectId, projectReference.ProjectId);

                return oldSolution.AddProjectReference(projectId, projectReference);
            }, WorkspaceChangeKind.ProjectChanged, projectId);
        }

        /// <summary>
        /// Call this method when a project reference is removed from a project in the host environment.
        /// </summary>
        protected internal void OnProjectReferenceRemoved(ProjectId projectId, ProjectReference projectReference)
        {
            SetCurrentSolution(oldSolution =>
            {
                CheckProjectIsInCurrentSolution(projectReference.ProjectId);
                CheckProjectHasProjectReference(projectId, projectReference);

                return oldSolution.RemoveProjectReference(projectId, projectReference);
            }, WorkspaceChangeKind.ProjectChanged, projectId);
        }

        /// <summary>
        /// Call this method when a metadata reference is added to a project in the host environment.
        /// </summary>
        protected internal void OnMetadataReferenceAdded(ProjectId projectId, MetadataReference metadataReference)
        {
            SetCurrentSolution(oldSolution =>
            {
                CheckProjectDoesNotHaveMetadataReference(projectId, metadataReference);
                return oldSolution.AddMetadataReference(projectId, metadataReference);
            }, WorkspaceChangeKind.ProjectChanged, projectId);
        }

        /// <summary>
        /// Call this method when a metadata reference is removed from a project in the host environment.
        /// </summary>
        protected internal void OnMetadataReferenceRemoved(ProjectId projectId, MetadataReference metadataReference)
        {
            SetCurrentSolution(oldSolution =>
            {
                CheckProjectHasMetadataReference(projectId, metadataReference);
                return oldSolution.RemoveMetadataReference(projectId, metadataReference);
            }, WorkspaceChangeKind.ProjectChanged, projectId);
        }

        /// <summary>
        /// Call this method when an analyzer reference is added to a project in the host environment.
        /// </summary>
        protected internal void OnAnalyzerReferenceAdded(ProjectId projectId, AnalyzerReference analyzerReference)
        {
            SetCurrentSolution(oldSolution =>
            {
                CheckProjectDoesNotHaveAnalyzerReference(projectId, analyzerReference);
                return oldSolution.AddAnalyzerReference(projectId, analyzerReference);
            }, WorkspaceChangeKind.ProjectChanged, projectId);
        }

        /// <summary>
        /// Call this method when an analyzer reference is removed from a project in the host environment.
        /// </summary>
        protected internal void OnAnalyzerReferenceRemoved(ProjectId projectId, AnalyzerReference analyzerReference)
        {
            SetCurrentSolution(oldSolution =>
            {
                CheckProjectHasAnalyzerReference(projectId, analyzerReference);
                return oldSolution.RemoveAnalyzerReference(projectId, analyzerReference);
            }, WorkspaceChangeKind.ProjectChanged, projectId);
        }

        /// <summary>
        /// Call this method when an analyzer reference is added to a project in the host environment.
        /// </summary>
        internal void OnSolutionAnalyzerReferenceAdded(AnalyzerReference analyzerReference)
        {
            SetCurrentSolution(oldSolution =>
            {
                CheckSolutionDoesNotHaveAnalyzerReference(oldSolution, analyzerReference);
                return oldSolution.AddAnalyzerReference(analyzerReference);
            }, WorkspaceChangeKind.SolutionChanged);
        }

        /// <summary>
        /// Call this method when an analyzer reference is removed from a project in the host environment.
        /// </summary>
        internal void OnSolutionAnalyzerReferenceRemoved(AnalyzerReference analyzerReference)
        {
            SetCurrentSolution(oldSolution =>
            {
                CheckSolutionHasAnalyzerReference(oldSolution, analyzerReference);
                return oldSolution.RemoveAnalyzerReference(analyzerReference);
            }, WorkspaceChangeKind.SolutionChanged);
        }

        /// <summary>
        /// Call this method when status of project has changed to incomplete.
        /// See <see cref="ProjectInfo.HasAllInformation"/> for more information.
        /// </summary>
        // TODO: make it public
        internal void OnHasAllInformationChanged(ProjectId projectId, bool hasAllInformation)
            => SetCurrentSolution(oldSolution => oldSolution.WithHasAllInformation(projectId, hasAllInformation), WorkspaceChangeKind.ProjectChanged, projectId);

        /// <summary>
        /// Call this method when a project's RunAnalyzers property is changed in the host environment.
        /// </summary>
        internal void OnRunAnalyzersChanged(ProjectId projectId, bool runAnalyzers)
            => SetCurrentSolution(oldSolution => oldSolution.WithRunAnalyzers(projectId, runAnalyzers), WorkspaceChangeKind.ProjectChanged, projectId);

        /// <summary>
        /// Call this method when a document is added to a project in the host environment.
        /// </summary>
        protected internal void OnDocumentAdded(DocumentInfo documentInfo)
        {
            var documentId = documentInfo.Id;
            SetCurrentSolution(
                oldSolution => oldSolution.AddDocument(documentInfo),
                WorkspaceChangeKind.DocumentAdded, documentId: documentId);
        }

        /// <summary>
        /// Call this method when multiple document are added to one or more projects in the host environment.
        /// </summary>
        protected internal void OnDocumentsAdded(ImmutableArray<DocumentInfo> documentInfos)
        {
            using (_serializationLock.DisposableWait())
            {
                var (oldSolution, newSolution) = this.SetCurrentSolutionEx(this.CurrentSolution.AddDocuments(documentInfos));
                var projectIds = documentInfos.Select(i => i.Id.ProjectId).Distinct();

                // Raise ProjectChanged as the event type here. DocumentAdded is presumed by many callers to have a
                // DocumentId associated with it, and we don't want to be raising multiple events.
<<<<<<< HEAD
                foreach (var projectId in projectIds)
=======

                foreach (var projectId in documentInfos.Select(i => i.Id.ProjectId).Distinct())
>>>>>>> 6f6421f2
                    this.RaiseWorkspaceChangedEventAsync(WorkspaceChangeKind.ProjectChanged, oldSolution, newSolution, projectId);
            }
        }

        /// <summary>
        /// Call this method when a document is reloaded in the host environment.
        /// </summary>
        protected internal void OnDocumentReloaded(DocumentInfo newDocumentInfo)
        {
            var documentId = newDocumentInfo.Id;
            SetCurrentSolution(
                oldSolution => oldSolution.RemoveDocument(documentId).AddDocument(newDocumentInfo),
                WorkspaceChangeKind.DocumentReloaded, documentId: documentId);
        }

        /// <summary>
        /// Call this method when a document is removed from a project in the host environment.
        /// </summary>
        protected internal void OnDocumentRemoved(DocumentId documentId)
        {
            // This currently doesn't use the SetCurrentSolution(transform) pattern as it changes mutable state (open
            // docs), and as such needs to atomically change both that and the solution-snapshot.

            using (_serializationLock.DisposableWait())
            {
                CheckDocumentIsInCurrentSolution(documentId);

                this.CheckDocumentCanBeRemoved(documentId);

                // Clear out mutable state not associated with teh solution snapshot (for example, which documents are
                // currently open).
                this.ClearDocumentData(documentId);

                var (oldSolution, newSolution) = this.SetCurrentSolutionEx(this.CurrentSolution.RemoveDocument(documentId));

                this.RaiseWorkspaceChangedEventAsync(WorkspaceChangeKind.DocumentRemoved, oldSolution, newSolution, documentId: documentId);
            }
        }

        protected virtual void CheckDocumentCanBeRemoved(DocumentId documentId)
        {
        }

        /// <summary>
        /// Call this method when the text of a document is changed on disk.
        /// </summary>
        protected internal void OnDocumentTextLoaderChanged(DocumentId documentId, TextLoader loader)
        {
            SetCurrentSolution(
                oldSolution =>
                {
                    CheckDocumentIsInSolution(oldSolution, documentId);
                    return oldSolution.WithDocumentTextLoader(documentId, loader, PreservationMode.PreserveValue);
                },
                onAfterUpdate: newSolution => this.OnDocumentTextChanged(newSolution.GetRequiredDocument(documentId)),
                WorkspaceChangeKind.DocumentChanged, documentId: documentId);
        }

        /// <summary>
        /// Call this method when the text of a additional document is changed on disk.
        /// </summary>
        protected internal void OnAdditionalDocumentTextLoaderChanged(DocumentId documentId, TextLoader loader)
        {
            SetCurrentSolution(
                oldSolution =>
                {
                    CheckAdditionalDocumentIsInSolution(oldSolution, documentId);
                    return oldSolution.WithAdditionalDocumentTextLoader(documentId, loader, PreservationMode.PreserveValue);
                },
                WorkspaceChangeKind.AdditionalDocumentChanged, documentId: documentId);
        }

        /// <summary>
        /// Call this method when the text of a analyzer config document is changed on disk.
        /// </summary>
        protected internal void OnAnalyzerConfigDocumentTextLoaderChanged(DocumentId documentId, TextLoader loader)
        {
            SetCurrentSolution(
                oldSolution =>
                {
                    CheckAnalyzerConfigDocumentIsInSolution(oldSolution, documentId);
                    return oldSolution.WithAnalyzerConfigDocumentTextLoader(documentId, loader, PreservationMode.PreserveValue);
                },
                WorkspaceChangeKind.AnalyzerConfigDocumentChanged, documentId: documentId);
        }

        /// <summary>
        /// Call this method when the document info changes, such as the name, folders or file path.
        /// </summary>
        protected internal void OnDocumentInfoChanged(DocumentId documentId, DocumentInfo newInfo)
        {
            SetCurrentSolution(
                oldSolution =>
                {
                    CheckDocumentIsInSolution(oldSolution, documentId);

                    var newSolution = oldSolution;
                    var oldAttributes = oldSolution.GetDocument(documentId)!.State.Attributes;

                    if (oldAttributes.Name != newInfo.Name)
                    {
                        newSolution = newSolution.WithDocumentName(documentId, newInfo.Name);
                    }

                    if (oldAttributes.Folders != newInfo.Folders)
                    {
                        newSolution = newSolution.WithDocumentFolders(documentId, newInfo.Folders);
                    }

                    if (oldAttributes.FilePath != newInfo.FilePath)
                    {
                        // TODO (https://github.com/dotnet/roslyn/issues/37125): Solution.WithDocumentFilePath will throw if
                        // filePath is null, but it's odd because we *do* support null file paths. The suppression here is to silence it
                        // but should be removed when the bug is fixed.
                        newSolution = newSolution.WithDocumentFilePath(documentId, newInfo.FilePath!);
                    }

                    if (oldAttributes.SourceCodeKind != newInfo.SourceCodeKind)
                    {
                        newSolution = newSolution.WithDocumentSourceCodeKind(documentId, newInfo.SourceCodeKind);
                    }

                    return newSolution;
                },
                WorkspaceChangeKind.DocumentInfoChanged, documentId: documentId);
        }

        /// <summary>
        /// Call this method when the text of a document is updated in the host environment.
        /// </summary>
        protected internal void OnDocumentTextChanged(DocumentId documentId, SourceText newText, PreservationMode mode)
        {
            OnAnyDocumentTextChanged(
                documentId,
                newText,
                mode,
                CheckDocumentIsInCurrentSolution,
                (solution, docId) => solution.GetRelatedDocumentIds(docId),
                (solution, docId, text, preservationMode) => solution.WithDocumentText(docId, text, preservationMode),
                WorkspaceChangeKind.DocumentChanged,
                isCodeDocument: true);
        }

        /// <summary>
        /// Call this method when the text of an additional document is updated in the host environment.
        /// </summary>
        protected internal void OnAdditionalDocumentTextChanged(DocumentId documentId, SourceText newText, PreservationMode mode)
        {
            OnAnyDocumentTextChanged(
                documentId,
                newText,
                mode,
                CheckAdditionalDocumentIsInCurrentSolution,
                (solution, docId) => ImmutableArray.Create(docId), // We do not support the concept of linked additional documents
                (solution, docId, text, preservationMode) => solution.WithAdditionalDocumentText(docId, text, preservationMode),
                WorkspaceChangeKind.AdditionalDocumentChanged,
                isCodeDocument: false);
        }

        /// <summary>
        /// Call this method when the text of an analyzer config document is updated in the host environment.
        /// </summary>
        protected internal void OnAnalyzerConfigDocumentTextChanged(DocumentId documentId, SourceText newText, PreservationMode mode)
        {
            OnAnyDocumentTextChanged(
                documentId,
                newText,
                mode,
                CheckAnalyzerConfigDocumentIsInCurrentSolution,
                (solution, docId) => ImmutableArray.Create(docId), // We do not support the concept of linked additional documents
                (solution, docId, text, preservationMode) => solution.WithAnalyzerConfigDocumentText(docId, text, preservationMode),
                WorkspaceChangeKind.AnalyzerConfigDocumentChanged,
                isCodeDocument: false);
        }

        /// <summary>
        /// When a <see cref="Document"/>s text is changed, we need to make sure all of the linked
        /// files also have their content updated in the new solution before applying it to the
        /// workspace to avoid the workspace having solutions with linked files where the contents
        /// do not match.
        /// </summary>
        private void OnAnyDocumentTextChanged(
            DocumentId documentId,
            SourceText newText,
            PreservationMode mode,
            Action<DocumentId> checkIsInCurrentSolution,
            Func<Solution, DocumentId, ImmutableArray<DocumentId>> getRelatedDocuments,
            Func<Solution, DocumentId, SourceText, PreservationMode, Solution> updateSolutionWithText,
            WorkspaceChangeKind changeKind,
            bool isCodeDocument)
        {
            using (_serializationLock.DisposableWait())
            {
                checkIsInCurrentSolution(documentId);

                var oldSolution = CurrentSolution;
                var newSolution = CurrentSolution;

                var linkedDocuments = getRelatedDocuments(newSolution, documentId);
                var updatedDocumentIds = new List<DocumentId>();

                foreach (var linkedDocument in linkedDocuments)
                {
                    var previousSolution = newSolution;
                    newSolution = updateSolutionWithText(newSolution, linkedDocument, newText, mode);
                    if (previousSolution != newSolution)
                    {
                        updatedDocumentIds.Add(linkedDocument);
                    }
                }

                // In the case of linked files, we may have already updated all of the linked
                // documents during an earlier call to this method. We may have no work to do here.
                if (updatedDocumentIds.Count > 0)
                {
                    (oldSolution, newSolution) = SetCurrentSolutionEx(newSolution);

                    // Prior to the unification of the callers of this method, the
                    // OnAdditionalDocumentTextChanged method did not fire any sort of synchronous
                    // update notification event, so we preserve that behavior here.
                    if (isCodeDocument)
                    {
                        foreach (var updatedDocumentId in updatedDocumentIds)
                        {
                            var newDocument = newSolution.GetDocument(updatedDocumentId);
                            Contract.ThrowIfNull(newDocument);
                            OnDocumentTextChanged(newDocument);
                        }
                    }

                    foreach (var updatedDocumentInfo in updatedDocumentIds)
                    {
                        RaiseWorkspaceChangedEventAsync(
                            changeKind,
                            oldSolution,
                            newSolution,
                            documentId: updatedDocumentInfo);
                    }
                }
            }
        }

        /// <summary>
        /// Call this method when the SourceCodeKind of a document changes in the host environment.
        /// </summary>
        protected internal void OnDocumentSourceCodeKindChanged(DocumentId documentId, SourceCodeKind sourceCodeKind)
        {
            SetCurrentSolution(
                oldSolution =>
                {
                    CheckDocumentIsInSolution(oldSolution, documentId);
                    return oldSolution.WithDocumentSourceCodeKind(documentId, sourceCodeKind);
                },
                onAfterUpdate: newSolution => this.OnDocumentTextChanged(newSolution.GetRequiredDocument(documentId)),
                WorkspaceChangeKind.DocumentChanged, documentId: documentId);
        }

        /// <summary>
        /// Call this method when an additional document is added to a project in the host environment.
        /// </summary>
        protected internal void OnAdditionalDocumentAdded(DocumentInfo documentInfo)
        {
            var documentId = documentInfo.Id;
            SetCurrentSolution(
                oldSolution =>
                {
                    CheckProjectIsInSolution(oldSolution, documentId.ProjectId);
                    CheckAdditionalDocumentIsNotInSolution(oldSolution, documentId);
                    return oldSolution.AddAdditionalDocument(documentInfo);
                },
                WorkspaceChangeKind.AdditionalDocumentAdded, documentId: documentId);
        }

        /// <summary>
        /// Call this method when an additional document is removed from a project in the host environment.
        /// </summary>
        protected internal void OnAdditionalDocumentRemoved(DocumentId documentId)
        {
            // This currently doesn't use the SetCurrentSolution(transform) pattern as it changes mutable state (open
            // docs), and as such needs to atomically change both that and the solution-snapshot.

            using (_serializationLock.DisposableWait())
            {
                CheckAdditionalDocumentIsInCurrentSolution(documentId);

                this.CheckDocumentCanBeRemoved(documentId);

                // Clear out mutable state not associated with teh solution snapshot (for example, which documents are
                // currently open).
                this.ClearDocumentData(documentId);

                var (oldSolution, newSolution) = this.SetCurrentSolutionEx(this.CurrentSolution.RemoveAdditionalDocument(documentId));

                this.RaiseWorkspaceChangedEventAsync(WorkspaceChangeKind.AdditionalDocumentRemoved, oldSolution, newSolution, documentId: documentId);
            }
        }

        /// <summary>
        /// Call this method when an analyzer config document is added to a project in the host environment.
        /// </summary>
        protected internal void OnAnalyzerConfigDocumentAdded(DocumentInfo documentInfo)
        {
            var documentId = documentInfo.Id;
            SetCurrentSolution(
                oldSolution =>
            {
                CheckProjectIsInSolution(oldSolution, documentId.ProjectId);
                CheckAnalyzerConfigDocumentIsNotInSolution(oldSolution, documentId);

                return oldSolution.AddAnalyzerConfigDocuments(ImmutableArray.Create(documentInfo));
            },
            WorkspaceChangeKind.AnalyzerConfigDocumentAdded, documentId: documentId);
        }

        /// <summary>
        /// Call this method when an analyzer config document is removed from a project in the host environment.
        /// </summary>
        protected internal void OnAnalyzerConfigDocumentRemoved(DocumentId documentId)
        {
            // This currently doesn't use the SetCurrentSolution(transform) pattern as it changes mutable state (open
            // docs), and as such needs to atomically change both that and the solution-snapshot.

            using (_serializationLock.DisposableWait())
            {
                CheckAnalyzerConfigDocumentIsInCurrentSolution(documentId);

                this.CheckDocumentCanBeRemoved(documentId);

                // Clear out mutable state not associated with teh solution snapshot (for example, which documents are
                // currently open).
                this.ClearDocumentData(documentId);

                var (oldSolution, newSolution) = this.SetCurrentSolutionEx(this.CurrentSolution.RemoveAnalyzerConfigDocument(documentId));

                this.RaiseWorkspaceChangedEventAsync(WorkspaceChangeKind.AnalyzerConfigDocumentRemoved, oldSolution, newSolution, documentId: documentId);
            }
        }

        /// <summary>
        /// Updates all projects to properly reference other projects as project references instead of metadata references.
        /// </summary>
        protected void UpdateReferencesAfterAdd()
        {
            SetCurrentSolution(
                oldSolution => UpdateReferencesAfterAdd(oldSolution),
                WorkspaceChangeKind.SolutionChanged);

            [System.Diagnostics.Contracts.Pure]
            static Solution UpdateReferencesAfterAdd(Solution solution)
            {
                // Build map from output assembly path to ProjectId
                // Use explicit loop instead of ToDictionary so we don't throw if multiple projects have same output assembly path.
                var outputAssemblyToProjectIdMap = new Dictionary<string, ProjectId>();
                foreach (var p in solution.Projects)
                {
                    if (!string.IsNullOrEmpty(p.OutputFilePath))
                    {
                        outputAssemblyToProjectIdMap[p.OutputFilePath!] = p.Id;
                    }

                    if (!string.IsNullOrEmpty(p.OutputRefFilePath))
                    {
                        outputAssemblyToProjectIdMap[p.OutputRefFilePath!] = p.Id;
                    }
                }

                // now fix each project if necessary
                foreach (var pid in solution.ProjectIds)
                {
                    var project = solution.GetProject(pid)!;

                    // convert metadata references to project references if the metadata reference matches some project's output assembly.
                    foreach (var meta in project.MetadataReferences)
                    {
                        if (meta is PortableExecutableReference pemeta)
                        {
                            // check both Display and FilePath. FilePath points to the actually bits, but Display should match output path if
                            // the metadata reference is shadow copied.
                            if ((!RoslynString.IsNullOrEmpty(pemeta.Display) && outputAssemblyToProjectIdMap.TryGetValue(pemeta.Display, out var matchingProjectId)) ||
                                (!RoslynString.IsNullOrEmpty(pemeta.FilePath) && outputAssemblyToProjectIdMap.TryGetValue(pemeta.FilePath, out matchingProjectId)))
                            {
                                var newProjRef = new ProjectReference(matchingProjectId, pemeta.Properties.Aliases, pemeta.Properties.EmbedInteropTypes);

                                if (!project.ProjectReferences.Contains(newProjRef))
                                {
                                    project = project.AddProjectReference(newProjRef);
                                }

                                project = project.RemoveMetadataReference(meta);
                            }
                        }
                    }

                    solution = project.Solution;
                }

                return solution;
            }
        }

        #endregion

        #region Apply Changes

        /// <summary>
        /// Determines if the specific kind of change is supported by the <see cref="TryApplyChanges(Solution)"/> method.
        /// </summary>
        public virtual bool CanApplyChange(ApplyChangesKind feature)
            => false;

        /// <summary>
        /// Returns <see langword="true"/> if a reference to referencedProject can be added to
        /// referencingProject.  <see langword="false"/> otherwise.
        /// </summary>
        internal virtual bool CanAddProjectReference(ProjectId referencingProject, ProjectId referencedProject)
            => false;

        /// <summary>
        /// Apply changes made to a solution back to the workspace.
        ///
        /// The specified solution must be one that originated from this workspace. If it is not, or the workspace
        /// has been updated since the solution was obtained from the workspace, then this method returns false. This method
        /// will still throw if the solution contains changes that are not supported according to the <see cref="CanApplyChange(ApplyChangesKind)"/>
        /// method.
        /// </summary>
        /// <exception cref="NotSupportedException">Thrown if the solution contains changes not supported according to the
        /// <see cref="CanApplyChange(ApplyChangesKind)"/> method.</exception>
        public virtual bool TryApplyChanges(Solution newSolution)
            => TryApplyChanges(newSolution, new ProgressTracker());

        internal virtual bool TryApplyChanges(Solution newSolution, IProgressTracker progressTracker)
        {
            using (Logger.LogBlock(FunctionId.Workspace_ApplyChanges, CancellationToken.None))
            {
                // If solution did not originate from this workspace then fail
                if (newSolution.Workspace != this)
                {
                    Logger.Log(FunctionId.Workspace_ApplyChanges, "Apply Failed: workspaces do not match");
                    return false;
                }

                var oldSolution = this.CurrentSolution;

                // If the workspace has already accepted an update, then fail
                if (newSolution.WorkspaceVersion != oldSolution.WorkspaceVersion)
                {
                    Logger.Log(
                        FunctionId.Workspace_ApplyChanges,
                        static (oldSolution, newSolution) =>
                        {
                            // 'oldSolution' is the current workspace solution; if we reach this point we know
                            // 'oldSolution' is newer than the expected workspace solution 'newSolution'.
                            var oldWorkspaceVersion = oldSolution.WorkspaceVersion;
                            var newWorkspaceVersion = newSolution.WorkspaceVersion;
                            return $"Apply Failed: Workspace has already been updated (from version '{newWorkspaceVersion}' to '{oldWorkspaceVersion}')";
                        },
                        oldSolution,
                        newSolution);
                    return false;
                }

                var solutionChanges = newSolution.GetChanges(oldSolution);
                this.CheckAllowedSolutionChanges(solutionChanges);

                var solutionWithLinkedFileChangesMerged = newSolution.WithMergedLinkedFileChangesAsync(oldSolution, solutionChanges, cancellationToken: CancellationToken.None).Result;
                solutionChanges = solutionWithLinkedFileChangesMerged.GetChanges(oldSolution);

                // added projects
                foreach (var proj in solutionChanges.GetAddedProjects())
                {
                    this.ApplyProjectAdded(CreateProjectInfo(proj));
                }

                // changed projects
                var projectChangesList = solutionChanges.GetProjectChanges().ToList();
                progressTracker.AddItems(projectChangesList.Count);

                foreach (var projectChanges in projectChangesList)
                {
                    this.ApplyProjectChanges(projectChanges);
                    progressTracker.ItemCompleted();
                }

                // changes in mapped files outside the workspace (may span multiple projects)
                this.ApplyMappedFileChanges(solutionChanges);

                // removed projects
                foreach (var proj in solutionChanges.GetRemovedProjects())
                {
                    this.ApplyProjectRemoved(proj.Id);
                }

                if (this.CurrentSolution.Options != newSolution.Options)
                {
                    _legacyOptions.SetOptions(newSolution.State.Options, newSolution.State.Options.GetChangedOptions());
                }

                if (!CurrentSolution.AnalyzerReferences.SequenceEqual(newSolution.AnalyzerReferences))
                {
                    foreach (var analyzerReference in solutionChanges.GetRemovedAnalyzerReferences())
                    {
                        ApplySolutionAnalyzerReferenceRemoved(analyzerReference);
                    }

                    foreach (var analyzerReference in solutionChanges.GetAddedAnalyzerReferences())
                    {
                        ApplySolutionAnalyzerReferenceAdded(analyzerReference);
                    }
                }

                return true;
            }
        }

        internal virtual void ApplyMappedFileChanges(SolutionChanges solutionChanges)
        {
            return;
        }

        private void CheckAllowedSolutionChanges(SolutionChanges solutionChanges)
        {
            // Note: For each kind of change first check if the change is disallowed and only if it is determine whether the change is actually made.
            // This is more efficient since most workspaces allow most changes and CanApplyChange is implementation is usually trivial.

            if (!CanApplyChange(ApplyChangesKind.RemoveProject) && solutionChanges.GetRemovedProjects().Any())
            {
                throw new NotSupportedException(WorkspacesResources.Removing_projects_is_not_supported);
            }

            if (!CanApplyChange(ApplyChangesKind.AddProject) && solutionChanges.GetAddedProjects().Any())
            {
                throw new NotSupportedException(WorkspacesResources.Adding_projects_is_not_supported);
            }

            if (!CanApplyChange(ApplyChangesKind.AddSolutionAnalyzerReference) && solutionChanges.GetAddedAnalyzerReferences().Any())
            {
                throw new NotSupportedException(WorkspacesResources.Adding_analyzer_references_is_not_supported);
            }

            if (!CanApplyChange(ApplyChangesKind.RemoveSolutionAnalyzerReference) && solutionChanges.GetRemovedAnalyzerReferences().Any())
            {
                throw new NotSupportedException(WorkspacesResources.Removing_analyzer_references_is_not_supported);
            }

            foreach (var projectChanges in solutionChanges.GetProjectChanges())
            {
                CheckAllowedProjectChanges(projectChanges);
            }
        }

        private void CheckAllowedProjectChanges(ProjectChanges projectChanges)
        {
            // If CanApplyChange is true for ApplyChangesKind.ChangeCompilationOptions we allow any change to the compilaton options.
            // If only subset of changes is allowed CanApplyChange shall return false and CanApplyCompilationOptionChange
            // determines the outcome for the particular option change.
            if (!CanApplyChange(ApplyChangesKind.ChangeCompilationOptions) &&
                projectChanges.OldProject.CompilationOptions != projectChanges.NewProject.CompilationOptions)
            {
                // It's OK to assert this: if they were both null, the if check above would have been false right away
                // since they didn't change. Thus, at least one is non-null, and once you have a non-null CompilationOptions
                // and ParseOptions, we don't let you ever make it null again. Further, it can't ever start non-null:
                // we replace a null when a project is created with default compilation options.
                Contract.ThrowIfNull(projectChanges.OldProject.CompilationOptions);
                Contract.ThrowIfNull(projectChanges.NewProject.CompilationOptions);

                // The changes in CompilationOptions may include a change to the SyntaxTreeOptionsProvider, which would be happening
                // if an .editorconfig was added, removed, or modified. We'll compute the options without that change, and if there's
                // still changes then we need to verify we can apply those. The .editorconfig changes will also be represented as
                // document edits, which the host is expected to actually apply directly.
                var newOptionsWithoutSyntaxTreeOptionsChange =
                    projectChanges.NewProject.CompilationOptions.WithSyntaxTreeOptionsProvider(
                        projectChanges.OldProject.CompilationOptions.SyntaxTreeOptionsProvider);

                if (projectChanges.OldProject.CompilationOptions != newOptionsWithoutSyntaxTreeOptionsChange)
                {
                    // We're actually changing in a meaningful way, so now validate that the workspace can take it.
                    // We will pass into the CanApplyCompilationOptionChange newOptionsWithoutSyntaxTreeOptionsChange,
                    // which means it's only having to validate that the changes it's expected to apply are changing.
                    // The common pattern is to reject all changes not recognized, so this keeps existing code running just fine.
                    if (!CanApplyCompilationOptionChange(projectChanges.OldProject.CompilationOptions, newOptionsWithoutSyntaxTreeOptionsChange, projectChanges.NewProject))
                    {
                        throw new NotSupportedException(WorkspacesResources.Changing_compilation_options_is_not_supported);
                    }
                }
            }

            if (!CanApplyChange(ApplyChangesKind.ChangeParseOptions) &&
                projectChanges.OldProject.ParseOptions != projectChanges.NewProject.ParseOptions &&
                !CanApplyParseOptionChange(projectChanges.OldProject.ParseOptions!, projectChanges.NewProject.ParseOptions!, projectChanges.NewProject))
            {
                throw new NotSupportedException(WorkspacesResources.Changing_parse_options_is_not_supported);
            }

            if (!CanApplyChange(ApplyChangesKind.AddDocument) && projectChanges.GetAddedDocuments().Any())
            {
                throw new NotSupportedException(WorkspacesResources.Adding_documents_is_not_supported);
            }

            if (!CanApplyChange(ApplyChangesKind.RemoveDocument) && projectChanges.GetRemovedDocuments().Any())
            {
                throw new NotSupportedException(WorkspacesResources.Removing_documents_is_not_supported);
            }

            if (!CanApplyChange(ApplyChangesKind.ChangeDocumentInfo)
                && projectChanges.GetChangedDocuments().Any(id => projectChanges.NewProject.GetDocument(id)!.HasInfoChanged(projectChanges.OldProject.GetDocument(id)!)))
            {
                throw new NotSupportedException(WorkspacesResources.Changing_document_property_is_not_supported);
            }

            var changedDocumentIds = projectChanges.GetChangedDocuments(onlyGetDocumentsWithTextChanges: true, IgnoreUnchangeableDocumentsWhenApplyingChanges).ToImmutableArray();

            if (!CanApplyChange(ApplyChangesKind.ChangeDocument) && changedDocumentIds.Length > 0)
            {
                throw new NotSupportedException(WorkspacesResources.Changing_documents_is_not_supported);
            }

            // Checking for unchangeable documents will only be done if we were asked not to ignore them.
            foreach (var documentId in changedDocumentIds)
            {
                var document = projectChanges.OldProject.State.DocumentStates.GetState(documentId) ??
                               projectChanges.NewProject.State.DocumentStates.GetState(documentId)!;

                if (!document.CanApplyChange())
                {
                    throw new NotSupportedException(string.Format(WorkspacesResources.Changing_document_0_is_not_supported, document.FilePath ?? document.Name));
                }
            }

            if (!CanApplyChange(ApplyChangesKind.AddAdditionalDocument) && projectChanges.GetAddedAdditionalDocuments().Any())
            {
                throw new NotSupportedException(WorkspacesResources.Adding_additional_documents_is_not_supported);
            }

            if (!CanApplyChange(ApplyChangesKind.RemoveAdditionalDocument) && projectChanges.GetRemovedAdditionalDocuments().Any())
            {
                throw new NotSupportedException(WorkspacesResources.Removing_additional_documents_is_not_supported);
            }

            if (!CanApplyChange(ApplyChangesKind.ChangeAdditionalDocument) && projectChanges.GetChangedAdditionalDocuments().Any())
            {
                throw new NotSupportedException(WorkspacesResources.Changing_additional_documents_is_not_supported);
            }

            if (!CanApplyChange(ApplyChangesKind.AddAnalyzerConfigDocument) && projectChanges.GetAddedAnalyzerConfigDocuments().Any())
            {
                throw new NotSupportedException(WorkspacesResources.Adding_analyzer_config_documents_is_not_supported);
            }

            if (!CanApplyChange(ApplyChangesKind.RemoveAnalyzerConfigDocument) && projectChanges.GetRemovedAnalyzerConfigDocuments().Any())
            {
                throw new NotSupportedException(WorkspacesResources.Removing_analyzer_config_documents_is_not_supported);
            }

            if (!CanApplyChange(ApplyChangesKind.ChangeAnalyzerConfigDocument) && projectChanges.GetChangedAnalyzerConfigDocuments().Any())
            {
                throw new NotSupportedException(WorkspacesResources.Changing_analyzer_config_documents_is_not_supported);
            }

            if (!CanApplyChange(ApplyChangesKind.AddProjectReference) && projectChanges.GetAddedProjectReferences().Any())
            {
                throw new NotSupportedException(WorkspacesResources.Adding_project_references_is_not_supported);
            }

            if (!CanApplyChange(ApplyChangesKind.RemoveProjectReference) && projectChanges.GetRemovedProjectReferences().Any())
            {
                throw new NotSupportedException(WorkspacesResources.Removing_project_references_is_not_supported);
            }

            if (!CanApplyChange(ApplyChangesKind.AddMetadataReference) && projectChanges.GetAddedMetadataReferences().Any())
            {
                throw new NotSupportedException(WorkspacesResources.Adding_project_references_is_not_supported);
            }

            if (!CanApplyChange(ApplyChangesKind.RemoveMetadataReference) && projectChanges.GetRemovedMetadataReferences().Any())
            {
                throw new NotSupportedException(WorkspacesResources.Removing_project_references_is_not_supported);
            }

            if (!CanApplyChange(ApplyChangesKind.AddAnalyzerReference) && projectChanges.GetAddedAnalyzerReferences().Any())
            {
                throw new NotSupportedException(WorkspacesResources.Adding_analyzer_references_is_not_supported);
            }

            if (!CanApplyChange(ApplyChangesKind.RemoveAnalyzerReference) && projectChanges.GetRemovedAnalyzerReferences().Any())
            {
                throw new NotSupportedException(WorkspacesResources.Removing_analyzer_references_is_not_supported);
            }
        }

        /// <summary>
        /// Called during a call to <see cref="TryApplyChanges(Solution)"/> to determine if a specific change to <see cref="Project.CompilationOptions"/> is allowed.
        /// </summary>
        /// <remarks>
        /// This method is only called if <see cref="CanApplyChange" /> returns false for <see cref="ApplyChangesKind.ChangeCompilationOptions"/>.
        /// If <see cref="CanApplyChange" /> returns true, then that means all changes are allowed and this method does not need to be called.
        /// </remarks>
        /// <param name="oldOptions">The old <see cref="CompilationOptions"/> of the project from prior to the change.</param>
        /// <param name="newOptions">The new <see cref="CompilationOptions"/> of the project that was passed to <see cref="TryApplyChanges(Solution)"/>.</param>
        /// <param name="project">The project contained in the <see cref="Solution"/> passed to <see cref="TryApplyChanges(Solution)"/>.</param>
        public virtual bool CanApplyCompilationOptionChange(CompilationOptions oldOptions, CompilationOptions newOptions, Project project)
            => false;

        /// <summary>
        /// Called during a call to <see cref="TryApplyChanges(Solution)"/> to determine if a specific change to <see cref="Project.ParseOptions"/> is allowed.
        /// </summary>
        /// <remarks>
        /// This method is only called if <see cref="CanApplyChange" /> returns false for <see cref="ApplyChangesKind.ChangeParseOptions"/>.
        /// If <see cref="CanApplyChange" /> returns true, then that means all changes are allowed and this method does not need to be called.
        /// </remarks>
        /// <param name="oldOptions">The old <see cref="ParseOptions"/> of the project from prior to the change.</param>
        /// <param name="newOptions">The new <see cref="ParseOptions"/> of the project that was passed to <see cref="TryApplyChanges(Solution)"/>.</param>
        /// <param name="project">The project contained in the <see cref="Solution"/> passed to <see cref="TryApplyChanges(Solution)"/>.</param>
        public virtual bool CanApplyParseOptionChange(ParseOptions oldOptions, ParseOptions newOptions, Project project)
            => false;

        /// <summary>
        /// This method is called during <see cref="TryApplyChanges(Solution)"/> for each project
        /// that has been added, removed or changed.
        ///
        /// Override this method if you want to modify how project changes are applied.
        /// </summary>
        protected virtual void ApplyProjectChanges(ProjectChanges projectChanges)
        {
            // It's OK to use the null-suppression operator when calling ApplyCompilation/ParseOptionsChanged: the only change that is allowed
            // is going from one non-null value to another which is blocked by the Project.WithCompilationOptions() API directly.

            // The changes in CompilationOptions may include a change to the SyntaxTreeOptionsProvider, which would be happening
            // if an .editorconfig was added, removed, or modified. We'll compute the options without that change, and if there's
            // still changes then we need to verify we can apply those. The .editorconfig changes will also be represented as
            // document edits, which the host is expected to actually apply directly.
            var newOptionsWithoutSyntaxTreeOptionsChange =
                projectChanges.NewProject.CompilationOptions?.WithSyntaxTreeOptionsProvider(
                    projectChanges.OldProject.CompilationOptions!.SyntaxTreeOptionsProvider);
            if (projectChanges.OldProject.CompilationOptions != newOptionsWithoutSyntaxTreeOptionsChange)
            {
                this.ApplyCompilationOptionsChanged(projectChanges.ProjectId, newOptionsWithoutSyntaxTreeOptionsChange!);
            }

            // changed parse options
            if (projectChanges.OldProject.ParseOptions != projectChanges.NewProject.ParseOptions)
            {
                this.ApplyParseOptionsChanged(projectChanges.ProjectId, projectChanges.NewProject.ParseOptions!);
            }

            // removed project references
            foreach (var removedProjectReference in projectChanges.GetRemovedProjectReferences())
            {
                this.ApplyProjectReferenceRemoved(projectChanges.ProjectId, removedProjectReference);
            }

            // added project references
            foreach (var addedProjectReference in projectChanges.GetAddedProjectReferences())
            {
                this.ApplyProjectReferenceAdded(projectChanges.ProjectId, addedProjectReference);
            }

            // removed metadata references
            foreach (var metadata in projectChanges.GetRemovedMetadataReferences())
            {
                this.ApplyMetadataReferenceRemoved(projectChanges.ProjectId, metadata);
            }

            // added metadata references
            foreach (var metadata in projectChanges.GetAddedMetadataReferences())
            {
                this.ApplyMetadataReferenceAdded(projectChanges.ProjectId, metadata);
            }

            // removed analyzer references
            foreach (var analyzerReference in projectChanges.GetRemovedAnalyzerReferences())
            {
                this.ApplyAnalyzerReferenceRemoved(projectChanges.ProjectId, analyzerReference);
            }

            // added analyzer references
            foreach (var analyzerReference in projectChanges.GetAddedAnalyzerReferences())
            {
                this.ApplyAnalyzerReferenceAdded(projectChanges.ProjectId, analyzerReference);
            }

            // removed documents
            foreach (var documentId in projectChanges.GetRemovedDocuments())
            {
                this.ApplyDocumentRemoved(documentId);
            }

            // removed additional documents
            foreach (var documentId in projectChanges.GetRemovedAdditionalDocuments())
            {
                this.ApplyAdditionalDocumentRemoved(documentId);
            }

            // removed analyzer config documents
            foreach (var documentId in projectChanges.GetRemovedAnalyzerConfigDocuments())
            {
                this.ApplyAnalyzerConfigDocumentRemoved(documentId);
            }

            // added documents
            foreach (var documentId in projectChanges.GetAddedDocuments())
            {
                var document = projectChanges.NewProject.GetDocument(documentId)!;
                var text = document.GetTextSynchronously(CancellationToken.None);
                var info = CreateDocumentInfoWithoutText(document);
                this.ApplyDocumentAdded(info, text);
            }

            // added additional documents
            foreach (var documentId in projectChanges.GetAddedAdditionalDocuments())
            {
                var document = projectChanges.NewProject.GetAdditionalDocument(documentId)!;
                var text = document.GetTextSynchronously(CancellationToken.None);
                var info = CreateDocumentInfoWithoutText(document);
                this.ApplyAdditionalDocumentAdded(info, text);
            }

            // added analyzer config documents
            foreach (var documentId in projectChanges.GetAddedAnalyzerConfigDocuments())
            {
                var document = projectChanges.NewProject.GetAnalyzerConfigDocument(documentId)!;
                var text = document.GetTextSynchronously(CancellationToken.None);
                var info = CreateDocumentInfoWithoutText(document);
                this.ApplyAnalyzerConfigDocumentAdded(info, text);
            }

            // changed documents
            foreach (var documentId in projectChanges.GetChangedDocuments())
            {
                ApplyChangedDocument(projectChanges, documentId);
            }

            // changed additional documents
            foreach (var documentId in projectChanges.GetChangedAdditionalDocuments())
            {
                var newDoc = projectChanges.NewProject.GetAdditionalDocument(documentId)!;

                // We don't understand the text of additional documents and so we just replace the entire text.
                var currentText = newDoc.GetTextSynchronously(CancellationToken.None); // needs wait
                this.ApplyAdditionalDocumentTextChanged(documentId, currentText);
            }

            // changed analyzer config documents
            foreach (var documentId in projectChanges.GetChangedAnalyzerConfigDocuments())
            {
                var newDoc = projectChanges.NewProject.GetAnalyzerConfigDocument(documentId)!;

                // We don't understand the text of analyzer config documents and so we just replace the entire text.
                var currentText = newDoc.GetTextSynchronously(CancellationToken.None); // needs wait
                this.ApplyAnalyzerConfigDocumentTextChanged(documentId, currentText);
            }
        }

        private void ApplyChangedDocument(
            ProjectChanges projectChanges, DocumentId documentId)
        {
            var oldDoc = projectChanges.OldProject.GetDocument(documentId)!;
            var newDoc = projectChanges.NewProject.GetDocument(documentId)!;

            // update text if it's changed (unless it's unchangeable and we were asked to exclude them)
            if (newDoc.HasTextChanged(oldDoc, IgnoreUnchangeableDocumentsWhenApplyingChanges))
            {
                // What we'd like to do here is figure out what actual text changes occurred and pass them on to the host.
                // However, since it is likely that the change was done by replacing the syntax tree, getting the actual text changes is non trivial.

                if (!oldDoc.TryGetText(out var oldText))
                {
                    // If we don't have easy access to the old text, then either it was never observed or it was kicked out of memory.
                    // Either way, the new text cannot possibly hold knowledge of the changes, and any new syntax tree will not likely be able to derive them.
                    // So just use whatever new text we have without preserving text changes.
                    var currentText = newDoc.GetTextSynchronously(CancellationToken.None); // needs wait
                    this.ApplyDocumentTextChanged(documentId, currentText);
                }
                else if (!newDoc.TryGetText(out var newText))
                {
                    // We have the old text, but no new text is easily available. This typically happens when the content is modified via changes to the syntax tree.
                    // Ask document to compute equivalent text changes by comparing the syntax trees, and use them to
                    var textChanges = newDoc.GetTextChangesAsync(oldDoc, CancellationToken.None).WaitAndGetResult_CanCallOnBackground(CancellationToken.None); // needs wait
                    this.ApplyDocumentTextChanged(documentId, oldText.WithChanges(textChanges));
                }
                else
                {
                    // We have both old and new text, so assume the text was changed manually.
                    // So either the new text already knows the individual changes or we do not have a way to compute them.
                    this.ApplyDocumentTextChanged(documentId, newText);
                }
            }

            // Update document info if changed. Updating the info can cause files to move on disk (or have other side effects),
            // so we do this after any text changes have been applied.
            if (newDoc.HasInfoChanged(oldDoc))
            {
                // ApplyDocumentInfoChanged ignores the loader information, so we can pass null for it
                ApplyDocumentInfoChanged(
                    documentId,
                    new DocumentInfo(newDoc.State.Attributes, loader: null, documentServiceProvider: newDoc.State.Services));
            }
        }

        [Conditional("DEBUG")]
        private static void CheckNoChanges(Solution oldSolution, Solution newSolution)
        {
            var changes = newSolution.GetChanges(oldSolution);
            Contract.ThrowIfTrue(changes.GetAddedProjects().Any());
            Contract.ThrowIfTrue(changes.GetRemovedProjects().Any());
            Contract.ThrowIfTrue(changes.GetProjectChanges().Any());
        }

        private static ProjectInfo CreateProjectInfo(Project project)
        {
            return ProjectInfo.Create(
                project.State.Attributes.With(version: VersionStamp.Create()),
                project.CompilationOptions,
                project.ParseOptions,
                project.Documents.Select(CreateDocumentInfoWithText),
                project.ProjectReferences,
                project.MetadataReferences,
                project.AnalyzerReferences,
                additionalDocuments: project.AdditionalDocuments.Select(CreateDocumentInfoWithText),
                analyzerConfigDocuments: project.AnalyzerConfigDocuments.Select(CreateDocumentInfoWithText),
                hostObjectType: project.State.HostObjectType);
        }

        private static DocumentInfo CreateDocumentInfoWithText(TextDocument doc)
            => CreateDocumentInfoWithoutText(doc).WithTextLoader(TextLoader.From(TextAndVersion.Create(doc.GetTextSynchronously(CancellationToken.None), VersionStamp.Create(), doc.FilePath)));

        internal static DocumentInfo CreateDocumentInfoWithoutText(TextDocument doc)
            => DocumentInfo.Create(
                doc.Id,
                doc.Name,
                doc.Folders,
                doc is Document sourceDoc ? sourceDoc.SourceCodeKind : SourceCodeKind.Regular,
                loader: null,
                filePath: doc.FilePath,
                isGenerated: doc.State.Attributes.IsGenerated)
                .WithDesignTimeOnly(doc.State.Attributes.DesignTimeOnly)
                .WithDocumentServiceProvider(doc.Services);

        /// <summary>
        /// This method is called during <see cref="TryApplyChanges(Solution)"/> to add a project to the current solution.
        ///
        /// Override this method to implement the capability of adding projects.
        /// </summary>
        protected virtual void ApplyProjectAdded(ProjectInfo project)
        {
            Debug.Assert(CanApplyChange(ApplyChangesKind.AddProject));
            this.OnProjectAdded(project);
        }

        /// <summary>
        /// This method is called during <see cref="TryApplyChanges(Solution)"/> to remove a project from the current solution.
        ///
        /// Override this method to implement the capability of removing projects.
        /// </summary>
        protected virtual void ApplyProjectRemoved(ProjectId projectId)
        {
            Debug.Assert(CanApplyChange(ApplyChangesKind.RemoveProject));
            this.OnProjectRemoved(projectId);
        }

        /// <summary>
        /// This method is called during <see cref="TryApplyChanges(Solution)"/> to change the compilation options.
        ///
        /// Override this method to implement the capability of changing compilation options.
        /// </summary>
        protected virtual void ApplyCompilationOptionsChanged(ProjectId projectId, CompilationOptions options)
        {
#if DEBUG
            var oldProject = CurrentSolution.GetRequiredProject(projectId);
            var newProjectForAssert = oldProject.WithCompilationOptions(options);

            Debug.Assert(CanApplyChange(ApplyChangesKind.ChangeCompilationOptions) ||
                         CanApplyCompilationOptionChange(oldProject.CompilationOptions!, options, newProjectForAssert));
#endif

            this.OnCompilationOptionsChanged(projectId, options);
        }

        /// <summary>
        /// This method is called during <see cref="TryApplyChanges(Solution)"/> to change the parse options.
        ///
        /// Override this method to implement the capability of changing parse options.
        /// </summary>
        protected virtual void ApplyParseOptionsChanged(ProjectId projectId, ParseOptions options)
        {
#if DEBUG
            var oldProject = CurrentSolution.GetRequiredProject(projectId);
            var newProjectForAssert = oldProject.WithParseOptions(options);

            Debug.Assert(CanApplyChange(ApplyChangesKind.ChangeParseOptions) ||
                         CanApplyParseOptionChange(oldProject.ParseOptions!, options, newProjectForAssert));
#endif
            this.OnParseOptionsChanged(projectId, options);
        }

        /// <summary>
        /// This method is called during <see cref="TryApplyChanges(Solution)"/> to add a project reference to a project.
        ///
        /// Override this method to implement the capability of adding project references.
        /// </summary>
        protected virtual void ApplyProjectReferenceAdded(ProjectId projectId, ProjectReference projectReference)
        {
            Debug.Assert(CanApplyChange(ApplyChangesKind.AddProjectReference));
            this.OnProjectReferenceAdded(projectId, projectReference);
        }

        /// <summary>
        /// This method is called during <see cref="TryApplyChanges(Solution)"/> to remove a project reference from a project.
        ///
        /// Override this method to implement the capability of removing project references.
        /// </summary>
        protected virtual void ApplyProjectReferenceRemoved(ProjectId projectId, ProjectReference projectReference)
        {
            Debug.Assert(CanApplyChange(ApplyChangesKind.RemoveProjectReference));
            this.OnProjectReferenceRemoved(projectId, projectReference);
        }

        /// <summary>
        /// This method is called during <see cref="TryApplyChanges(Solution)"/> to add a metadata reference to a project.
        ///
        /// Override this method to implement the capability of adding metadata references.
        /// </summary>
        protected virtual void ApplyMetadataReferenceAdded(ProjectId projectId, MetadataReference metadataReference)
        {
            Debug.Assert(CanApplyChange(ApplyChangesKind.AddMetadataReference));
            this.OnMetadataReferenceAdded(projectId, metadataReference);
        }

        /// <summary>
        /// This method is called during <see cref="TryApplyChanges(Solution)"/> to remove a metadata reference from a project.
        ///
        /// Override this method to implement the capability of removing metadata references.
        /// </summary>
        protected virtual void ApplyMetadataReferenceRemoved(ProjectId projectId, MetadataReference metadataReference)
        {
            Debug.Assert(CanApplyChange(ApplyChangesKind.RemoveMetadataReference));
            this.OnMetadataReferenceRemoved(projectId, metadataReference);
        }

        /// <summary>
        /// This method is called during <see cref="TryApplyChanges(Solution)"/> to add an analyzer reference to a project.
        ///
        /// Override this method to implement the capability of adding analyzer references.
        /// </summary>
        protected virtual void ApplyAnalyzerReferenceAdded(ProjectId projectId, AnalyzerReference analyzerReference)
        {
            Debug.Assert(CanApplyChange(ApplyChangesKind.AddAnalyzerReference));
            this.OnAnalyzerReferenceAdded(projectId, analyzerReference);
        }

        /// <summary>
        /// This method is called during <see cref="TryApplyChanges(Solution)"/> to remove an analyzer reference from a project.
        ///
        /// Override this method to implement the capability of removing analyzer references.
        /// </summary>
        protected virtual void ApplyAnalyzerReferenceRemoved(ProjectId projectId, AnalyzerReference analyzerReference)
        {
            Debug.Assert(CanApplyChange(ApplyChangesKind.RemoveAnalyzerReference));
            this.OnAnalyzerReferenceRemoved(projectId, analyzerReference);
        }

        /// <summary>
        /// This method is called during <see cref="TryApplyChanges(Solution)"/> to add an analyzer reference to the solution.
        ///
        /// Override this method to implement the capability of adding analyzer references.
        /// </summary>
        internal void ApplySolutionAnalyzerReferenceAdded(AnalyzerReference analyzerReference)
        {
            Debug.Assert(CanApplyChange(ApplyChangesKind.AddSolutionAnalyzerReference));
            this.OnSolutionAnalyzerReferenceAdded(analyzerReference);
        }

        /// <summary>
        /// This method is called during <see cref="TryApplyChanges(Solution)"/> to remove an analyzer reference from the solution.
        ///
        /// Override this method to implement the capability of removing analyzer references.
        /// </summary>
        internal void ApplySolutionAnalyzerReferenceRemoved(AnalyzerReference analyzerReference)
        {
            Debug.Assert(CanApplyChange(ApplyChangesKind.RemoveSolutionAnalyzerReference));
            this.OnSolutionAnalyzerReferenceRemoved(analyzerReference);
        }

        /// <summary>
        /// This method is called during <see cref="TryApplyChanges(Solution)"/> to add a new document to a project.
        ///
        /// Override this method to implement the capability of adding documents.
        /// </summary>
        protected virtual void ApplyDocumentAdded(DocumentInfo info, SourceText text)
        {
            Debug.Assert(CanApplyChange(ApplyChangesKind.AddDocument));
            this.OnDocumentAdded(info.WithTextLoader(TextLoader.From(TextAndVersion.Create(text, VersionStamp.Create()))));
        }

        /// <summary>
        /// This method is called during <see cref="TryApplyChanges(Solution)"/> to remove a document from a project.
        ///
        /// Override this method to implement the capability of removing documents.
        /// </summary>
        protected virtual void ApplyDocumentRemoved(DocumentId documentId)
        {
            Debug.Assert(CanApplyChange(ApplyChangesKind.RemoveDocument));
            this.OnDocumentRemoved(documentId);
        }

        /// <summary>
        /// This method is called to change the text of a document.
        ///
        /// Override this method to implement the capability of changing document text.
        /// </summary>
        protected virtual void ApplyDocumentTextChanged(DocumentId id, SourceText text)
        {
            Debug.Assert(CanApplyChange(ApplyChangesKind.ChangeDocument));
            this.OnDocumentTextChanged(id, text, PreservationMode.PreserveValue);
        }

        /// <summary>
        /// This method is called to change the info of a document.
        ///
        /// Override this method to implement the capability of changing a document's info.
        /// </summary>
        protected virtual void ApplyDocumentInfoChanged(DocumentId id, DocumentInfo info)
        {
            Debug.Assert(CanApplyChange(ApplyChangesKind.ChangeDocumentInfo));
            this.OnDocumentInfoChanged(id, info);
        }

        /// <summary>
        /// This method is called during <see cref="TryApplyChanges(Solution)"/> to add a new additional document to a project.
        ///
        /// Override this method to implement the capability of adding additional documents.
        /// </summary>
        protected virtual void ApplyAdditionalDocumentAdded(DocumentInfo info, SourceText text)
        {
            Debug.Assert(CanApplyChange(ApplyChangesKind.AddAdditionalDocument));
            this.OnAdditionalDocumentAdded(info.WithTextLoader(TextLoader.From(TextAndVersion.Create(text, VersionStamp.Create()))));
        }

        /// <summary>
        /// This method is called during <see cref="TryApplyChanges(Solution)"/> to remove an additional document from a project.
        ///
        /// Override this method to implement the capability of removing additional documents.
        /// </summary>
        protected virtual void ApplyAdditionalDocumentRemoved(DocumentId documentId)
        {
            Debug.Assert(CanApplyChange(ApplyChangesKind.RemoveAdditionalDocument));
            this.OnAdditionalDocumentRemoved(documentId);
        }

        /// <summary>
        /// This method is called to change the text of an additional document.
        ///
        /// Override this method to implement the capability of changing additional document text.
        /// </summary>
        protected virtual void ApplyAdditionalDocumentTextChanged(DocumentId id, SourceText text)
        {
            Debug.Assert(CanApplyChange(ApplyChangesKind.ChangeAdditionalDocument));
            this.OnAdditionalDocumentTextChanged(id, text, PreservationMode.PreserveValue);
        }

        /// <summary>
        /// This method is called during <see cref="TryApplyChanges(Solution)"/> to add a new analyzer config document to a project.
        ///
        /// Override this method to implement the capability of adding analyzer config documents.
        /// </summary>
        protected virtual void ApplyAnalyzerConfigDocumentAdded(DocumentInfo info, SourceText text)
        {
            Debug.Assert(CanApplyChange(ApplyChangesKind.AddAnalyzerConfigDocument));
            this.OnAnalyzerConfigDocumentAdded(info.WithTextLoader(TextLoader.From(TextAndVersion.Create(text, VersionStamp.Create()))));
        }

        /// <summary>
        /// This method is called during <see cref="TryApplyChanges(Solution)"/> to remove an analyzer config document from a project.
        ///
        /// Override this method to implement the capability of removing analyzer config documents.
        /// </summary>
        protected virtual void ApplyAnalyzerConfigDocumentRemoved(DocumentId documentId)
        {
            Debug.Assert(CanApplyChange(ApplyChangesKind.RemoveAnalyzerConfigDocument));
            this.OnAnalyzerConfigDocumentRemoved(documentId);
        }

        /// <summary>
        /// This method is called to change the text of an analyzer config document.
        ///
        /// Override this method to implement the capability of changing analyzer config document text.
        /// </summary>
        protected virtual void ApplyAnalyzerConfigDocumentTextChanged(DocumentId id, SourceText text)
        {
            Debug.Assert(CanApplyChange(ApplyChangesKind.ChangeAnalyzerConfigDocument));
            this.OnAnalyzerConfigDocumentTextLoaderChanged(id, TextLoader.From(TextAndVersion.Create(text, VersionStamp.Create())));
        }

        #endregion

        #region Checks and Asserts
        /// <summary>
        /// Throws an exception is the solution is not empty.
        /// </summary>
        protected void CheckSolutionIsEmpty()
            => CheckSolutionIsEmpty(this.CurrentSolution);

        private static void CheckSolutionIsEmpty(Solution solution)
        {
            if (solution.ProjectIds.Any())
            {
                throw new ArgumentException(WorkspacesResources.Workspace_is_not_empty);
            }
        }

        /// <summary>
        /// Throws an exception if the project is not part of the current solution.
        /// </summary>
        protected void CheckProjectIsInCurrentSolution(ProjectId projectId)
            => CheckProjectIsInSolution(this.CurrentSolution, projectId);

        private static void CheckProjectIsInSolution(Solution solution, ProjectId projectId)
        {
            if (!solution.ContainsProject(projectId))
            {
                throw new ArgumentException(string.Format(
                    WorkspacesResources._0_is_not_part_of_the_workspace,
                    solution.Workspace.GetProjectName(projectId)));
            }
        }

        /// <summary>
        /// Throws an exception is the project is part of the current solution.
        /// </summary>
        protected void CheckProjectIsNotInCurrentSolution(ProjectId projectId)
            => CheckProjectIsNotInSolution(this.CurrentSolution, projectId);

        private static void CheckProjectIsNotInSolution(Solution solution, ProjectId projectId)
        {
            if (solution.ContainsProject(projectId))
            {
                throw new ArgumentException(string.Format(
                    WorkspacesResources._0_is_already_part_of_the_workspace,
                    solution.Workspace.GetProjectName(projectId)));
            }
        }

        /// <summary>
        /// Throws an exception if a project does not have a specific project reference.
        /// </summary>
        protected void CheckProjectHasProjectReference(ProjectId fromProjectId, ProjectReference projectReference)
        {
            if (!this.CurrentSolution.GetProject(fromProjectId)!.ProjectReferences.Contains(projectReference))
            {
                throw new ArgumentException(string.Format(
                    WorkspacesResources._0_is_not_referenced,
                    this.GetProjectName(projectReference.ProjectId)));
            }
        }

        /// <summary>
        /// Throws an exception if a project already has a specific project reference.
        /// </summary>
        protected void CheckProjectDoesNotHaveProjectReference(ProjectId fromProjectId, ProjectReference projectReference)
        {
            if (this.CurrentSolution.GetProject(fromProjectId)!.ProjectReferences.Contains(projectReference))
            {
                throw new ArgumentException(string.Format(
                    WorkspacesResources._0_is_already_referenced,
                    this.GetProjectName(projectReference.ProjectId)));
            }
        }

        /// <summary>
        /// Throws an exception if project has a transitive reference to another project.
        /// </summary>
        protected void CheckProjectDoesNotHaveTransitiveProjectReference(ProjectId fromProjectId, ProjectId toProjectId)
        {
            var transitiveReferences = this.CurrentSolution.GetProjectDependencyGraph().GetProjectsThatThisProjectTransitivelyDependsOn(toProjectId);
            if (transitiveReferences.Contains(fromProjectId))
            {
                throw new ArgumentException(string.Format(
                    WorkspacesResources.Adding_project_reference_from_0_to_1_will_cause_a_circular_reference,
                    this.GetProjectName(fromProjectId), this.GetProjectName(toProjectId)));
            }
        }

        /// <summary>
        /// Throws an exception if a project does not have a specific metadata reference.
        /// </summary>
        protected void CheckProjectHasMetadataReference(ProjectId projectId, MetadataReference metadataReference)
        {
            if (!this.CurrentSolution.GetProject(projectId)!.MetadataReferences.Contains(metadataReference))
            {
                throw new ArgumentException(WorkspacesResources.Metadata_is_not_referenced);
            }
        }

        /// <summary>
        /// Throws an exception if a project already has a specific metadata reference.
        /// </summary>
        protected void CheckProjectDoesNotHaveMetadataReference(ProjectId projectId, MetadataReference metadataReference)
        {
            if (this.CurrentSolution.GetProject(projectId)!.MetadataReferences.Contains(metadataReference))
            {
                throw new ArgumentException(WorkspacesResources.Metadata_is_already_referenced);
            }
        }

        /// <summary>
        /// Throws an exception if a project does not have a specific analyzer reference.
        /// </summary>
        protected void CheckProjectHasAnalyzerReference(ProjectId projectId, AnalyzerReference analyzerReference)
        {
            if (!this.CurrentSolution.GetProject(projectId)!.AnalyzerReferences.Contains(analyzerReference))
            {
                throw new ArgumentException(string.Format(WorkspacesResources._0_is_not_present, analyzerReference));
            }
        }

        /// <summary>
        /// Throws an exception if a project already has a specific analyzer reference.
        /// </summary>
        protected void CheckProjectDoesNotHaveAnalyzerReference(ProjectId projectId, AnalyzerReference analyzerReference)
        {
            if (this.CurrentSolution.GetProject(projectId)!.AnalyzerReferences.Contains(analyzerReference))
            {
                throw new ArgumentException(string.Format(WorkspacesResources._0_is_already_present, analyzerReference));
            }
        }

        /// <summary>
        /// Throws an exception if a project already has a specific analyzer reference.
        /// </summary>
        internal static void CheckSolutionHasAnalyzerReference(Solution solution, AnalyzerReference analyzerReference)
        {
            if (!solution.AnalyzerReferences.Contains(analyzerReference))
            {
                throw new ArgumentException(string.Format(WorkspacesResources._0_is_not_present, analyzerReference));
            }
        }

        /// <summary>
        /// Throws an exception if a project already has a specific analyzer reference.
        /// </summary>
        internal static void CheckSolutionDoesNotHaveAnalyzerReference(Solution solution, AnalyzerReference analyzerReference)
        {
            if (solution.AnalyzerReferences.Contains(analyzerReference))
            {
                throw new ArgumentException(string.Format(WorkspacesResources._0_is_already_present, analyzerReference));
            }
        }

        /// <summary>
        /// Throws an exception if a document is not part of the current solution.
        /// </summary>
        protected void CheckDocumentIsInCurrentSolution(DocumentId documentId)
            => CheckDocumentIsInSolution(this.CurrentSolution, documentId);

        private static void CheckDocumentIsInSolution(Solution solution, DocumentId documentId)
        {
            if (solution.GetDocument(documentId) == null)
            {
                throw new ArgumentException(string.Format(
                    WorkspacesResources._0_is_not_part_of_the_workspace,
                    solution.Workspace.GetDocumentName(documentId)));
            }
        }

        /// <summary>
        /// Throws an exception if an additional document is not part of the current solution.
        /// </summary>
        protected void CheckAdditionalDocumentIsInCurrentSolution(DocumentId documentId)
            => CheckAdditionalDocumentIsInSolution(this.CurrentSolution, documentId);

        private static void CheckAdditionalDocumentIsInSolution(Solution solution, DocumentId documentId)
        {
            if (solution.GetAdditionalDocument(documentId) == null)
            {
                throw new ArgumentException(string.Format(
                    WorkspacesResources._0_is_not_part_of_the_workspace,
                    solution.Workspace.GetDocumentName(documentId)));
            }
        }

        /// <summary>
        /// Throws an exception if an analyzer config is not part of the current solution.
        /// </summary>
        protected void CheckAnalyzerConfigDocumentIsInCurrentSolution(DocumentId documentId)
            => CheckAdditionalDocumentIsInSolution(this.CurrentSolution, documentId);

        private static void CheckAnalyzerConfigDocumentIsInSolution(Solution solution, DocumentId documentId)
        {
            if (!solution.ContainsAnalyzerConfigDocument(documentId))
            {
                throw new ArgumentException(string.Format(
                    WorkspacesResources._0_is_not_part_of_the_workspace,
                    solution.Workspace.GetDocumentName(documentId)));
            }
        }

        /// <summary>
        /// Throws an exception if a document is already part of the current solution.
        /// </summary>
        protected void CheckDocumentIsNotInCurrentSolution(DocumentId documentId)
        {
            if (this.CurrentSolution.ContainsDocument(documentId))
            {
                throw new ArgumentException(string.Format(
                    WorkspacesResources._0_is_already_part_of_the_workspace,
                    this.GetDocumentName(documentId)));
            }
        }

        /// <summary>
        /// Throws an exception if an additional document is already part of the current solution.
        /// </summary>
        protected void CheckAdditionalDocumentIsNotInCurrentSolution(DocumentId documentId)
            => CheckAdditionalDocumentIsNotInSolution(this.CurrentSolution, documentId);

        private static void CheckAdditionalDocumentIsNotInSolution(Solution solution, DocumentId documentId)
        {
            if (solution.ContainsAdditionalDocument(documentId))
            {
                throw new ArgumentException(string.Format(
                    WorkspacesResources._0_is_already_part_of_the_workspace,
                    solution.Workspace.GetAdditionalDocumentName(documentId)));
            }
        }

        /// <summary>
        /// Throws an exception if the analyzer config document is already part of the current solution.
        /// </summary>
        protected void CheckAnalyzerConfigDocumentIsNotInCurrentSolution(DocumentId documentId)
            => CheckAnalyzerConfigDocumentIsNotInSolution(this.CurrentSolution, documentId);

        private static void CheckAnalyzerConfigDocumentIsNotInSolution(Solution solution, DocumentId documentId)
        {
            if (solution.ContainsAnalyzerConfigDocument(documentId))
            {
                throw new ArgumentException(string.Format(
                    WorkspacesResources._0_is_already_part_of_the_workspace,
                    solution.Workspace.GetAnalyzerConfigDocumentName(documentId)));
            }
        }

        /// <summary>
        /// Gets the name to use for a project in an error message.
        /// </summary>
        protected virtual string GetProjectName(ProjectId projectId)
        {
            var project = this.CurrentSolution.GetProject(projectId);
            var name = project != null ? project.Name : "<Project" + projectId.Id + ">";
            return name;
        }

        /// <summary>
        /// Gets the name to use for a document in an error message.
        /// </summary>
        protected virtual string GetDocumentName(DocumentId documentId)
        {
            var document = this.CurrentSolution.GetTextDocument(documentId);
            var name = document != null ? document.Name : "<Document" + documentId.Id + ">";
            return name;
        }

        /// <summary>
        /// Gets the name to use for an additional document in an error message.
        /// </summary>
        protected virtual string GetAdditionalDocumentName(DocumentId documentId)
            => GetDocumentName(documentId);

        /// <summary>
        /// Gets the name to use for an analyzer document in an error message.
        /// </summary>
        protected virtual string GetAnalyzerConfigDocumentName(DocumentId documentId)
            => GetDocumentName(documentId);

        #endregion
    }
}<|MERGE_RESOLUTION|>--- conflicted
+++ resolved
@@ -734,16 +734,11 @@
             using (_serializationLock.DisposableWait())
             {
                 var (oldSolution, newSolution) = this.SetCurrentSolutionEx(this.CurrentSolution.AddDocuments(documentInfos));
-                var projectIds = documentInfos.Select(i => i.Id.ProjectId).Distinct();
 
                 // Raise ProjectChanged as the event type here. DocumentAdded is presumed by many callers to have a
                 // DocumentId associated with it, and we don't want to be raising multiple events.
-<<<<<<< HEAD
-                foreach (var projectId in projectIds)
-=======
 
                 foreach (var projectId in documentInfos.Select(i => i.Id.ProjectId).Distinct())
->>>>>>> 6f6421f2
                     this.RaiseWorkspaceChangedEventAsync(WorkspaceChangeKind.ProjectChanged, oldSolution, newSolution, projectId);
             }
         }
