﻿// Copyright (c) Microsoft.  All Rights Reserved.  Licensed under the Apache License, Version 2.0.  See License.txt in the project root for license information.

#nullable enable

using System;
using System.Collections.Immutable;
using System.Composition;
using System.Diagnostics;
using System.IO;
using System.Text;
using System.Threading;
using System.Threading.Tasks;
using Microsoft.CodeAnalysis.Host;
using Microsoft.CodeAnalysis.Internal.Log;
using Microsoft.CodeAnalysis.Options;
using Microsoft.CodeAnalysis.Options.Providers;
using Microsoft.CodeAnalysis.Text;
using Roslyn.Utilities;

namespace Microsoft.CodeAnalysis
{
    internal static class FileTextLoaderOptions
    {
        /// <summary>
        /// Hidden registry key to control maximum size of a text file we will read into memory. 
        /// we have this option to reduce a chance of OOM when user adds massive size files to the solution.
        /// Default threshold is 100MB which came from some internal data on big files and some discussion.
        /// 
        /// User can override default value by setting DWORD value on FileLengthThreshold in 
        /// "[VS HIVE]\Roslyn\Internal\Performance\Text"
        /// </summary>
        internal static readonly Option<long> FileLengthThreshold = new Option<long>(nameof(FileTextLoaderOptions), nameof(FileLengthThreshold), defaultValue: 100 * 1024 * 1024,
            storageLocations: new LocalUserProfileStorageLocation(@"Roslyn\Internal\Performance\Text\FileLengthThreshold"));
    }

    [ExportOptionProvider, Shared]
    internal class FileTextLoaderOptionsProvider : IOptionProvider
    {
        [ImportingConstructor]
        public FileTextLoaderOptionsProvider()
        {
        }

        public ImmutableArray<IOption> Options { get; } = ImmutableArray.Create<IOption>(
            FileTextLoaderOptions.FileLengthThreshold);
    }

    [DebuggerDisplay("{GetDebuggerDisplay(), nq}")]
    public class FileTextLoader : TextLoader
    {
        /// <summary>
        /// Absolute path of the file.
        /// </summary>
        public string Path { get; }

        /// <summary>
        /// Specifies an encoding to be used if the actual encoding of the file 
        /// can't be determined from the stream content (the stream doesn't start with Byte Order Mark).
        /// If <c>null</c> auto-detect heuristics are used to determine the encoding. 
        /// Note that if the stream starts with Byte Order Mark the value of <see cref="DefaultEncoding"/> is ignored.
        /// </summary>
        public Encoding? DefaultEncoding { get; }

        /// <summary>
        /// Creates a content loader for specified file.
        /// </summary>
        /// <param name="path">An absolute file path.</param>
        /// <param name="defaultEncoding">
        /// Specifies an encoding to be used if the actual encoding can't be determined from the stream content (the stream doesn't start with Byte Order Mark).
        /// If not specified auto-detect heuristics are used to determine the encoding.
        /// Note that if the stream starts with Byte Order Mark the value of <paramref name="defaultEncoding"/> is ignored.
        /// </param>
        /// <exception cref="ArgumentNullException"><paramref name="path"/> is null.</exception>
        /// <exception cref="ArgumentException"><paramref name="path"/> is not an absolute path.</exception>
        public FileTextLoader(string path, Encoding? defaultEncoding)
        {
            CompilerPathUtilities.RequireAbsolutePath(path, "path");

            Path = path;
            DefaultEncoding = defaultEncoding;
        }
<<<<<<< HEAD

        internal sealed override string FilePath => Path;
=======
>>>>>>> 10ccd1be

        protected virtual SourceText CreateText(Stream stream, Workspace workspace)
        {
            var factory = workspace.Services.GetRequiredService<ITextFactoryService>();
            return factory.CreateText(stream, DefaultEncoding);
        }

        /// <summary>
        /// Load a text and a version of the document in the workspace.
        /// </summary>
        /// <exception cref="IOException"></exception>
        /// <exception cref="InvalidDataException"></exception>
        public override async Task<TextAndVersion> LoadTextAndVersionAsync(Workspace workspace, DocumentId documentId, CancellationToken cancellationToken)
        {
            ValidateFileLength(workspace, Path);

            var prevLastWriteTime = FileUtilities.GetFileTimeStamp(Path);

            TextAndVersion textAndVersion;

            // In many .NET Framework versions (specifically the 4.5.* series, but probably much earlier
            // and also later) there is this particularly interesting bit in FileStream.BeginReadAsync:
            //
            //     // [ed: full comment clipped for brevity]
            //     //
            //     // If we did a sync read to fill the buffer, we could avoid the
            //     // problem, and any async read less than 64K gets turned into a
            //     // synchronous read by NT anyways...
            //     if (numBytes < _bufferSize)
            //     {
            //         if (_buffer == null) _buffer = new byte[_bufferSize];
            //         IAsyncResult bufferRead = BeginReadCore(_buffer, 0, _bufferSize, null, null, 0);
            //         _readLen = EndRead(bufferRead);
            //
            // In English, this means that if you do a asynchronous read for smaller than _bufferSize,
            // this is implemented by the framework by starting an asynchronous read, and then
            // blocking your thread until that read is completed. The comment implies this is "fine"
            // because the asynchronous read will actually be synchronous and thus EndRead won't do
            // any blocking -- it'll be an effective no-op. In theory, everything is fine here.
            //
            // In reality, this can end very poorly. That read in fact can be asynchronous, which means the
            // EndRead will enter a wait and block the thread. If we are running that call to ReadAsync on a
            // thread pool thread that completed a previous piece of IO, it means there has to be another
            // thread available to service the completion of that request in order for our thread to make
            // progress. Why is this worse than the claim about the operating system turning an
            // asynchronous read into a synchronous one? If the underlying native ReadFile completes
            // synchronously, that would mean just our thread is being blocked, and will be unblocked once
            // the kernel gets done with our work. In this case, if the OS does do the read asynchronously
            // we are now dependent on another thread being available to unblock us.
            //
            // So how does ths manifest itself? We have seen dumps from customers reporting hangs where
            // we have over a hundred thread pool threads all blocked on EndRead() calls as we read this stream.
            // In these cases, the user had just completed a build that had a bunch of XAML files, and
            // this resulted in many .g.i.cs files being written and updated. As a result, Roslyn is trying to
            // re-read them to provide a new compilation to the XAML language service that is asking for it.
            // Inspecting these dumps and sampling some of the threads made some notable discoveries:
            //
            // 1. When there was a read blocked, it was the _last_ chunk that we were reading in the file in
            //    the file that we were reading. This leads me to believe that it isn't simply very slow IO
            //    (like a network drive), because in that case I'd expect to see some threads in different
            //    places than others.
            // 2. Some stacks were starting by the continuation of a ReadAsync, and some were the first read
            //    of a file from the background parser. In the first case, all of those threads were if the
            //    files were over 4K in size. The ones with the BackgroundParser still on the stack were files
            //    less than 4K in size.
            // 3. The "time unresponsive" in seconds correlated with roughly the number of threads we had
            //    blocked, which makes me think we were impacted by the once-per-second hill climbing algorithm
            //    used by the thread pool.
            //
            // So what's my analysis? When the XAML language service updated all the files, we kicked off
            // background parses for all of them. If the file was over 4K the asynchronous read actually did
            // happen (see point #2), but we'd eventually block the thread pool reading the last chunk.
            // Point #1 confirms that it was always the last chunk. And in small file cases, we'd block on
            // the first chunk. But in either case, we'd be blocking off a thread pool thread until another
            // thread pool thread was available. Since we had enough requests going (over a hundred),
            // sometimes the user got unlucky and all the threads got blocked. At this point, the CLR
            // started slowly kicking off more threads, but each time it'd start a new thread rather than
            // starting work that would be needed to unblock a thread, it just handled an IO that resulted
            // in another file read hitting the end of the file and another thread would get blocked. The
            // CLR then must kick off another thread, rinse, repeat. Eventually it'll make progress once
            // there's no more pending IO requests, everything will complete, and life then continues.
            //
            // To work around this issue, we set bufferSize to 1, which means that all reads should bypass
            // this logic. This is tracked by https://github.com/dotnet/corefx/issues/6007, at least in
            // corefx. We also open the file for reading with FileShare mode read/write/delete so that
            // we do not lock this file.
            using (var stream = FileUtilities.RethrowExceptionsAsIOException(() => new FileStream(Path, FileMode.Open, FileAccess.Read, FileShare.ReadWrite | FileShare.Delete, bufferSize: 1, useAsync: true)))
            {
                var version = VersionStamp.Create(prevLastWriteTime);

                // we do this so that we asynchronously read from file. and this should allocate less for IDE case. 
                // but probably not for command line case where it doesn't use more sophisticated services.
                using var readStream = await SerializableBytes.CreateReadableStreamAsync(stream, cancellationToken: cancellationToken).ConfigureAwait(false);
                var text = CreateText(readStream, workspace);
                textAndVersion = TextAndVersion.Create(text, version, Path);
            }

            // Check if the file was definitely modified and closed while we were reading. In this case, we know the read we got was
            // probably invalid, so throw an IOException which indicates to our caller that we should automatically attempt a re-read.
            // If the file hasn't been closed yet and there's another writer, we will rely on file change notifications to notify us
            // and reload the file.
            var newLastWriteTime = FileUtilities.GetFileTimeStamp(Path);
            if (!newLastWriteTime.Equals(prevLastWriteTime))
            {
                var message = string.Format(WorkspacesResources.File_was_externally_modified_colon_0, Path);
                throw new IOException(message);
            }

            return textAndVersion;
        }

        /// <summary>
        /// Load a text and a version of the document in the workspace.
        /// </summary>
        /// <exception cref="IOException"></exception>
        /// <exception cref="InvalidDataException"></exception>
        internal override TextAndVersion LoadTextAndVersionSynchronously(Workspace workspace, DocumentId documentId, CancellationToken cancellationToken)
        {
            ValidateFileLength(workspace, Path);

            var prevLastWriteTime = FileUtilities.GetFileTimeStamp(Path);

            TextAndVersion textAndVersion;

            // Open file for reading with FileShare mode read/write/delete so that we do not lock this file.
            using (var stream = FileUtilities.RethrowExceptionsAsIOException(() => new FileStream(Path, FileMode.Open, FileAccess.Read, FileShare.ReadWrite | FileShare.Delete, bufferSize: 4096, useAsync: false)))
            {
                var version = VersionStamp.Create(prevLastWriteTime);
                var text = CreateText(stream, workspace);
                textAndVersion = TextAndVersion.Create(text, version, Path);
            }

            // Check if the file was definitely modified and closed while we were reading. In this case, we know the read we got was
            // probably invalid, so throw an IOException which indicates to our caller that we should automatically attempt a re-read.
            // If the file hasn't been closed yet and there's another writer, we will rely on file change notifications to notify us
            // and reload the file.
            var newLastWriteTime = FileUtilities.GetFileTimeStamp(Path);
            if (!newLastWriteTime.Equals(prevLastWriteTime))
            {
                var message = string.Format(WorkspacesResources.File_was_externally_modified_colon_0, Path);
                throw new IOException(message);
            }

            return textAndVersion;
        }

        private string GetDebuggerDisplay()
        {
            return nameof(Path) + " = " + Path;
        }

        private static void ValidateFileLength(Workspace workspace, string path)
        {
            // Validate file length is under our threshold. 
            // Otherwise, rather than reading the content into the memory, we will throw
            // InvalidDataException to caller of FileTextLoader.LoadText to deal with 
            // the situation.
            // 
            // check this (http://source.roslyn.io/#Microsoft.CodeAnalysis.Workspaces/Workspace/Solution/TextDocumentState.cs,132)
            // to see how workspace deal with exception from FileTextLoader. other consumer can handle the exception differently
            var fileLength = FileUtilities.GetFileLength(path);
            var threshold = workspace.Options.GetOption(FileTextLoaderOptions.FileLengthThreshold);
            if (fileLength > threshold)
            {
                // log max file length which will log to VS telemetry in VS host
                Logger.Log(FunctionId.FileTextLoader_FileLengthThresholdExceeded, KeyValueLogMessage.Create(m =>
                {
                    m["FileLength"] = fileLength;
                    m["Ext"] = PathUtilities.GetExtension(path);
                }));

                var message = string.Format(WorkspacesResources.File_0_size_of_1_exceeds_maximum_allowed_size_of_2, path, fileLength, threshold);
                throw new InvalidDataException(message);
            }
        }
    }
}<|MERGE_RESOLUTION|>--- conflicted
+++ resolved
@@ -79,11 +79,6 @@
             Path = path;
             DefaultEncoding = defaultEncoding;
         }
-<<<<<<< HEAD
-
-        internal sealed override string FilePath => Path;
-=======
->>>>>>> 10ccd1be
 
         protected virtual SourceText CreateText(Stream stream, Workspace workspace)
         {
