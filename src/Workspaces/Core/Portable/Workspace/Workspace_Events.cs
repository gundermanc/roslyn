﻿// Licensed to the .NET Foundation under one or more agreements.
// The .NET Foundation licenses this file to you under the MIT license.
// See the LICENSE file in the project root for more information.

#nullable disable

using System;
using System.Threading;
using System.Threading.Tasks;
using Microsoft.CodeAnalysis.Host;
using Microsoft.CodeAnalysis.Internal.Log;
using Microsoft.CodeAnalysis.Text;
using Roslyn.Utilities;

namespace Microsoft.CodeAnalysis
{
    public abstract partial class Workspace
    {
        private readonly EventMap _eventMap = new();

        private const string WorkspaceChangeEventName = "WorkspaceChanged";
        private const string WorkspaceFailedEventName = "WorkspaceFailed";
        private const string DocumentOpenedEventName = "DocumentOpened";
        private const string DocumentClosedEventName = "DocumentClosed";
        private const string DocumentActiveContextChangedName = "DocumentActiveContextChanged";
        private const string TextDocumentOpenedEventName = "TextDocumentOpened";
        private const string TextDocumentClosedEventName = "TextDocumentClosed";

        /// <summary>
        /// An event raised whenever the current solution is changed.
        /// </summary>
        public event EventHandler<WorkspaceChangeEventArgs> WorkspaceChanged
        {
            add
            {
                _eventMap.AddEventHandler(WorkspaceChangeEventName, value);
            }

            remove
            {
                _eventMap.RemoveEventHandler(WorkspaceChangeEventName, value);
            }
        }

        protected Task RaiseWorkspaceChangedEventAsync(WorkspaceChangeKind kind, Solution oldSolution, Solution newSolution, ProjectId projectId = null, DocumentId documentId = null)
        {
            if (newSolution == null)
            {
                throw new ArgumentNullException(nameof(newSolution));
            }

            if (oldSolution == newSolution)
            {
                return Task.CompletedTask;
            }

            if (projectId == null && documentId != null)
            {
                projectId = documentId.ProjectId;
            }

            var ev = GetEventHandlers<WorkspaceChangeEventArgs>(WorkspaceChangeEventName);
            if (ev.HasHandlers)
            {
                return this.ScheduleTask(() =>
                {
                    using (Logger.LogBlock(FunctionId.Workspace_Events, (s, p, d, k) => $"{s.Id} - {p} - {d} {kind.ToString()}", newSolution, projectId, documentId, kind, CancellationToken.None))
                    {
                        var args = new WorkspaceChangeEventArgs(kind, oldSolution, newSolution, projectId, documentId);
                        ev.RaiseEvent(static (handler, arg) => handler(arg.self, arg.args), (self: this, args));
                    }
                }, WorkspaceChangeEventName);
            }
            else
            {
                return Task.CompletedTask;
            }
        }

        /// <summary>
        /// An event raised whenever the workspace or part of its solution model
        /// fails to access a file or other external resource.
        /// </summary>
        public event EventHandler<WorkspaceDiagnosticEventArgs> WorkspaceFailed
        {
            add
            {
                _eventMap.AddEventHandler(WorkspaceFailedEventName, value);
            }

            remove
            {
                _eventMap.RemoveEventHandler(WorkspaceFailedEventName, value);
            }
        }

        protected internal virtual void OnWorkspaceFailed(WorkspaceDiagnostic diagnostic)
        {
            var ev = GetEventHandlers<WorkspaceDiagnosticEventArgs>(WorkspaceFailedEventName);
            if (ev.HasHandlers)
            {
                var args = new WorkspaceDiagnosticEventArgs(diagnostic);
                ev.RaiseEvent(static (handler, arg) => handler(arg.self, arg.args), (self: this, args));
            }
        }

        /// <summary>
        /// An event that is fired when a <see cref="Document"/> is opened in the editor.
        /// </summary>
        public event EventHandler<DocumentEventArgs> DocumentOpened
        {
            add
            {
                _eventMap.AddEventHandler(DocumentOpenedEventName, value);
            }

            remove
            {
                _eventMap.RemoveEventHandler(DocumentOpenedEventName, value);
            }
        }

        protected Task RaiseDocumentOpenedEventAsync(Document document)
            => RaiseTextDocumentOpenedOrClosedEventAsync(document, new DocumentEventArgs(document), DocumentOpenedEventName);

        /// <summary>
        /// An event that is fired when any <see cref="TextDocument"/> is opened in the editor.
        /// </summary>
        internal event EventHandler<TextDocumentEventArgs> TextDocumentOpened
        {
            add
            {
                _eventMap.AddEventHandler(TextDocumentOpenedEventName, value);
            }

            remove
            {
                _eventMap.RemoveEventHandler(TextDocumentOpenedEventName, value);
            }
        }

        private protected Task RaiseTextDocumentOpenedEventAsync(TextDocument document)
            => RaiseTextDocumentOpenedOrClosedEventAsync(document, new TextDocumentEventArgs(document), TextDocumentOpenedEventName);

        private Task RaiseTextDocumentOpenedOrClosedEventAsync<TDocument, TDocumentEventArgs>(
            TDocument document,
            TDocumentEventArgs args,
            string eventName)
            where TDocument : TextDocument
            where TDocumentEventArgs : EventArgs
        {
            var ev = GetEventHandlers<TDocumentEventArgs>(eventName);
            if (ev.HasHandlers && document != null)
            {
                return this.ScheduleTask(() =>
                {
<<<<<<< HEAD
                    ev.RaiseEvent(handler => handler(this, args));
                }, eventName);
=======
                    var args = new DocumentEventArgs(document);
                    ev.RaiseEvent(static (handler, arg) => handler(arg.self, arg.args), (self: this, args));
                }, DocumentOpenedEventName);
>>>>>>> 13bd7b66
            }
            else
            {
                return Task.CompletedTask;
            }
        }

        /// <summary>
        /// An event that is fired when a <see cref="Document"/> is closed in the editor.
        /// </summary>
        public event EventHandler<DocumentEventArgs> DocumentClosed
        {
            add
            {
                _eventMap.AddEventHandler(DocumentClosedEventName, value);
            }

            remove
            {
                _eventMap.RemoveEventHandler(DocumentClosedEventName, value);
            }
        }

        protected Task RaiseDocumentClosedEventAsync(Document document)
            => RaiseTextDocumentOpenedOrClosedEventAsync(document, new DocumentEventArgs(document), DocumentClosedEventName);

        /// <summary>
        /// An event that is fired when any <see cref="TextDocument"/> is closed in the editor.
        /// </summary>
        internal event EventHandler<TextDocumentEventArgs> TextDocumentClosed
        {
            add
            {
<<<<<<< HEAD
                _eventMap.AddEventHandler(TextDocumentClosedEventName, value);
=======
                return this.ScheduleTask(() =>
                {
                    var args = new DocumentEventArgs(document);
                    ev.RaiseEvent(static (handler, arg) => handler(arg.self, arg.args), (self: this, args));
                }, DocumentClosedEventName);
>>>>>>> 13bd7b66
            }

            remove
            {
                _eventMap.RemoveEventHandler(TextDocumentClosedEventName, value);
            }
        }

        private protected Task RaiseTextDocumentClosedEventAsync(TextDocument document)
            => RaiseTextDocumentOpenedOrClosedEventAsync(document, new TextDocumentEventArgs(document), TextDocumentClosedEventName);

        /// <summary>
        /// An event that is fired when the active context document associated with a buffer 
        /// changes.
        /// </summary>
        public event EventHandler<DocumentActiveContextChangedEventArgs> DocumentActiveContextChanged
        {
            add
            {
                _eventMap.AddEventHandler(DocumentActiveContextChangedName, value);
            }

            remove
            {
                _eventMap.RemoveEventHandler(DocumentActiveContextChangedName, value);
            }
        }

        [Obsolete("This member is obsolete. Use the RaiseDocumentActiveContextChangedEventAsync(SourceTextContainer, DocumentId, DocumentId) overload instead.", error: true)]
        protected Task RaiseDocumentActiveContextChangedEventAsync(Document document)
            => throw new NotImplementedException();

        protected Task RaiseDocumentActiveContextChangedEventAsync(SourceTextContainer sourceTextContainer, DocumentId oldActiveContextDocumentId, DocumentId newActiveContextDocumentId)
        {
            var ev = GetEventHandlers<DocumentActiveContextChangedEventArgs>(DocumentActiveContextChangedName);
            if (ev.HasHandlers && sourceTextContainer != null && oldActiveContextDocumentId != null && newActiveContextDocumentId != null)
            {
                // Capture the current solution snapshot (inside the _serializationLock of OnDocumentContextUpdated)
                var currentSolution = this.CurrentSolution;

                return this.ScheduleTask(() =>
                {
                    var args = new DocumentActiveContextChangedEventArgs(currentSolution, sourceTextContainer, oldActiveContextDocumentId, newActiveContextDocumentId);
                    ev.RaiseEvent(static (handler, arg) => handler(arg.self, arg.args), (self: this, args));
                }, "Workspace.WorkspaceChanged");
            }
            else
            {
                return Task.CompletedTask;
            }
        }

        private EventMap.EventHandlerSet<EventHandler<T>> GetEventHandlers<T>(string eventName) where T : EventArgs
        {
            // this will register features that want to listen to workspace events
            // lazily first time workspace event is actually fired
            this.Services.GetService<IWorkspaceEventListenerService>()?.EnsureListeners();
            return _eventMap.GetEventHandlers<EventHandler<T>>(eventName);
        }
    }
}<|MERGE_RESOLUTION|>--- conflicted
+++ resolved
@@ -154,14 +154,8 @@
             {
                 return this.ScheduleTask(() =>
                 {
-<<<<<<< HEAD
-                    ev.RaiseEvent(handler => handler(this, args));
+                    ev.RaiseEvent(static (handler, arg) => handler(arg.self, arg.args), (self: this, args));
                 }, eventName);
-=======
-                    var args = new DocumentEventArgs(document);
-                    ev.RaiseEvent(static (handler, arg) => handler(arg.self, arg.args), (self: this, args));
-                }, DocumentOpenedEventName);
->>>>>>> 13bd7b66
             }
             else
             {
@@ -195,15 +189,7 @@
         {
             add
             {
-<<<<<<< HEAD
                 _eventMap.AddEventHandler(TextDocumentClosedEventName, value);
-=======
-                return this.ScheduleTask(() =>
-                {
-                    var args = new DocumentEventArgs(document);
-                    ev.RaiseEvent(static (handler, arg) => handler(arg.self, arg.args), (self: this, args));
-                }, DocumentClosedEventName);
->>>>>>> 13bd7b66
             }
 
             remove
