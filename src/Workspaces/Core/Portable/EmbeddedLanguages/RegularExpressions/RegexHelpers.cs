--- conflicted
+++ resolved
@@ -35,19 +35,6 @@
         /// 'a' this will map to actual '\a' char (the bell character).  However, for something like
         /// '(' this will just map to '(' as that's all that \( does in a regex.
         /// </summary>
-<<<<<<< HEAD
-        public static char MapEscapeChar(char ch)
-            => ch switch
-            {
-                'a' => '\u0007',    // bell
-                'b' => '\b',        // backspace
-                'e' => '\u001B',    // escape
-                'f' => '\f',        // form feed
-                'n' => '\n',        // new line
-                'r' => '\r',        // carriage return
-                't' => '\t',        // tab
-                'v' => '\u000B',    // vertical tab
-=======
         public static VirtualChar MapEscapeChar(VirtualChar ch)
             => ch.Value switch
             {
@@ -59,7 +46,6 @@
                 'r' => VirtualChar.Create(new Rune('\r'), ch.Span),        // carriage return
                 't' => VirtualChar.Create(new Rune('\t'), ch.Span),        // tab
                 'v' => VirtualChar.Create(new Rune('\u000B'), ch.Span),    // vertical tab
->>>>>>> d73229b4
                 _ => ch,
             };
 
