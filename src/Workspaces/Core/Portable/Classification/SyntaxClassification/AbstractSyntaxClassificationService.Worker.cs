--- conflicted
+++ resolved
@@ -65,19 +65,6 @@
             {
                 using var worker = new Worker(semanticModel, textSpan, list, getNodeClassifiers, getTokenClassifiers, options, cancellationToken);
 
-<<<<<<< HEAD
-                try
-                {
-                    worker._pendingNodes.Push(worker._syntaxTree.GetRoot(cancellationToken));
-                    worker.ProcessNodes();
-                }
-                finally
-                {
-                    // release collections to the pool
-                    SharedPools.Default<SegmentedHashSet<ClassifiedSpan>>().ClearAndFree(worker._set);
-                    SharedPools.Default<Stack<SyntaxNodeOrToken>>().ClearAndFree(worker._pendingNodes);
-                }
-=======
                 worker._pendingNodes.Push(worker._syntaxTree.GetRoot(cancellationToken));
                 worker.ProcessNodes();
             }
@@ -90,7 +77,6 @@
                 _set.Clear();
                 SharedPools.Default<SegmentedHashSet<ClassifiedSpan>>().Free(_set);
                 SharedPools.Default<Stack<SyntaxNodeOrToken>>().ClearAndFree(this._pendingNodes);
->>>>>>> dc3fa716
             }
 
             private void AddClassification(TextSpan textSpan, string type)
