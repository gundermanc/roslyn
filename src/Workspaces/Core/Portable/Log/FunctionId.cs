--- conflicted
+++ resolved
@@ -318,7 +318,6 @@
         CodefixInfobar_EnableAndIgnoreFutureErrors,
         CodefixInfobar_LeaveDisabled,
         CodefixInfobar_ErrorIgnored,
-<<<<<<< HEAD
 
         Refactoring_NamingStyle,
 
@@ -326,8 +325,6 @@
         SymbolTreeInfo_ExceptionInCacheRead,
         SpellChecker_ExceptionInCacheRead,
         BKTree_ExceptionInCacheRead,
-=======
         IntellisenseBuild_Failed,
->>>>>>> 5e7d51d9
     }
 }