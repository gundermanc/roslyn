﻿// Licensed to the .NET Foundation under one or more agreements.
// The .NET Foundation licenses this file to you under the MIT license.
// See the LICENSE file in the project root for more information.

using System;
using System.IO;
using System.Threading;
using System.Threading.Tasks;
using Microsoft.CodeAnalysis.ErrorReporting;
using Microsoft.CodeAnalysis.Host;
using Microsoft.CodeAnalysis.PersistentStorage;
using Microsoft.CodeAnalysis.Shared.Utilities;
using Roslyn.Utilities;

namespace Microsoft.CodeAnalysis.Storage
{
    /// <summary>
    /// A service that enables storing and retrieving of information associated with solutions,
    /// projects or documents across runtime sessions.
    /// </summary>
    internal abstract partial class AbstractPersistentStorageService : IChecksummedPersistentStorageService
    {
        private readonly IPersistentStorageLocationService _locationService;

        /// <summary>
        /// This lock guards all mutable fields in this type.
        /// </summary>
        private readonly SemaphoreSlim _lock = new(initialCount: 1);
        private ReferenceCountedDisposable<IChecksummedPersistentStorage>? _currentPersistentStorage;
        private SolutionId? _currentPersistentStorageSolutionId;

        protected AbstractPersistentStorageService(IPersistentStorageLocationService locationService)
            => _locationService = locationService;

        protected abstract string GetDatabaseFilePath(string workingFolderPath);

        /// <summary>
        /// Can throw.  If it does, the caller (<see cref="CreatePersistentStorageAsync"/>) will attempt
        /// to delete the database and retry opening one more time.  If that fails again, the <see
        /// cref="NoOpPersistentStorage"/> instance will be used.
        /// </summary>
        protected abstract ValueTask<IChecksummedPersistentStorage?> TryOpenDatabaseAsync(SolutionKey solutionKey, string workingFolderPath, string databaseFilePath);
        protected abstract bool ShouldDeleteDatabase(Exception exception);

        [Obsolete("Use GetStorageAsync instead")]
        IPersistentStorage IPersistentStorageService.GetStorage(Solution solution)
            => GetStorageAsync(solution.Workspace, SolutionKey.ToSolutionKey(solution), solution, checkBranchId: true, CancellationToken.None).AsTask().GetAwaiter().GetResult();

        async ValueTask<IPersistentStorage> IPersistentStorageService.GetStorageAsync(Solution solution, CancellationToken cancellationToken)
            => await GetStorageAsync(solution.Workspace, SolutionKey.ToSolutionKey(solution), solution, checkBranchId: true, cancellationToken).ConfigureAwait(false);

        public ValueTask<IChecksummedPersistentStorage> GetStorageAsync(Solution solution, CancellationToken cancellationToken)
            => GetStorageAsync(solution.Workspace, SolutionKey.ToSolutionKey(solution), solution, checkBranchId: true, cancellationToken);

        public ValueTask<IChecksummedPersistentStorage> GetStorageAsync(Solution solution, bool checkBranchId, CancellationToken cancellationToken)
            => GetStorageAsync(solution.Workspace, SolutionKey.ToSolutionKey(solution), solution, checkBranchId, cancellationToken);

        public ValueTask<IChecksummedPersistentStorage> GetStorageAsync(Workspace workspace, SolutionKey solutionKey, bool checkBranchId, CancellationToken cancellationToken)
            => GetStorageAsync(workspace, solutionKey, bulkLoadSnapshot: null, checkBranchId, cancellationToken);

        public ValueTask<IChecksummedPersistentStorage> GetStorageAsync(
            Workspace workspace, SolutionKey solutionKey, Solution? bulkLoadSnapshot, bool checkBranchId, CancellationToken cancellationToken)
        {
            if (!DatabaseSupported(solutionKey, checkBranchId))
            {
                return new(NoOpPersistentStorage.Instance);
            }

            return GetStorageWorkerAsync(workspace, solutionKey, bulkLoadSnapshot, cancellationToken);
        }

        internal async ValueTask<IChecksummedPersistentStorage> GetStorageWorkerAsync(
            Workspace workspace, SolutionKey solutionKey, Solution? bulkLoadSnapshot, CancellationToken cancellationToken)
        {
            using (await _lock.DisposableWaitAsync(cancellationToken).ConfigureAwait(false))
            {
                // Do we already have storage for this?
                if (solutionKey.Id == _currentPersistentStorageSolutionId)
                {
                    // We do, great. Increment our ref count for our caller.  They'll decrement it
                    // when done with it.
                    return PersistentStorageReferenceCountedDisposableWrapper.AddReferenceCountToAndCreateWrapper(_currentPersistentStorage!);
                }

                var workingFolder = TryGetWorkingFolder(workspace, solutionKey, bulkLoadSnapshot);
                if (workingFolder == null)
                    return NoOpPersistentStorage.Instance;

                // If we already had some previous cached service, let's let it start cleaning up
                if (_currentPersistentStorage != null)
                {
                    var storageToDispose = _currentPersistentStorage;

                    // Kick off a task to actually go dispose the previous cached storage instance.
                    // This will remove the single ref count we ourselves added when we cached the
                    // instance.  Then once all other existing clients who are holding onto this
                    // instance let go, it will finally get truly disposed.
                    _ = Task.Run(() => storageToDispose.Dispose());

                    _currentPersistentStorage = null;
                    _currentPersistentStorageSolutionId = null;
                }

                var storage = await CreatePersistentStorageAsync(solutionKey, workingFolder).ConfigureAwait(false);
                Contract.ThrowIfNull(storage);

                // Create and cache a new storage instance associated with this particular solution.
                // It will initially have a ref-count of 1 due to our reference to it.
                _currentPersistentStorage = new ReferenceCountedDisposable<IChecksummedPersistentStorage>(storage);
                _currentPersistentStorageSolutionId = solutionKey.Id;

                // Now increment the reference count and return to our caller.  The current ref
                // count for this instance will be 2.  Until all the callers *and* us decrement
                // the refcounts, this instance will not be actually disposed.
                return PersistentStorageReferenceCountedDisposableWrapper.AddReferenceCountToAndCreateWrapper(_currentPersistentStorage);
            }
        }

        private string? TryGetWorkingFolder(Workspace workspace, SolutionKey solutionKey, Solution? bulkLoadSnapshot)
        {
            // First, see if we have the new API that just operates on a Workspace/Key.  If so, use that.
            if (_locationService is IPersistentStorageLocationService2 locationService2)
                return locationService2.TryGetStorageLocation(workspace, solutionKey);

            // Otherwise, use the existing API.  However, that API only works if we have a full Solution to pass it.
            if (bulkLoadSnapshot == null)
                return null;

            return _locationService.TryGetStorageLocation(bulkLoadSnapshot);
        }

        private static bool DatabaseSupported(SolutionKey solution, bool checkBranchId)
        {
            if (solution.FilePath == null)
            {
                return false;
            }

            if (checkBranchId && !solution.IsPrimaryBranch)
            {
                // we only use database for primary solution. (Ex, forked solution will not use database)
                return false;
            }

            return true;
        }

        private async ValueTask<IChecksummedPersistentStorage> CreatePersistentStorageAsync(SolutionKey solutionKey, string workingFolderPath)
        {
            // Attempt to create the database up to two times.  The first time we may encounter
            // some sort of issue (like DB corruption).  We'll then try to delete the DB and can
            // try to create it again.  If we can't create it the second time, then there's nothing
            // we can do and we have to store things in memory.
            return await TryCreatePersistentStorageAsync(solutionKey, workingFolderPath).ConfigureAwait(false) ??
                   await TryCreatePersistentStorageAsync(solutionKey, workingFolderPath).ConfigureAwait(false) ??
                   NoOpPersistentStorage.Instance;
        }

        private async ValueTask<IChecksummedPersistentStorage?> TryCreatePersistentStorageAsync(SolutionKey solutionKey, string workingFolderPath)
        {
            var databaseFilePath = GetDatabaseFilePath(workingFolderPath);
            try
            {
                return await TryOpenDatabaseAsync(solutionKey, workingFolderPath, databaseFilePath).ConfigureAwait(false);
            }
            catch (Exception ex)
            {
                StorageDatabaseLogger.LogException(ex);

                if (ShouldDeleteDatabase(ex))
                {
                    // this was not a normal exception that we expected during DB open.
                    // Report this so we can try to address whatever is causing this.
                    FatalError.ReportAndCatch(ex);
                    IOUtilities.PerformIO(() => Directory.Delete(Path.GetDirectoryName(databaseFilePath)!, recursive: true));
                }

                return null;
            }
        }

        private void Shutdown()
        {
            ReferenceCountedDisposable<IChecksummedPersistentStorage>? storage = null;

            lock (_lock)
            {
                // We will transfer ownership in a thread-safe way out so we can dispose outside the lock
                storage = _currentPersistentStorage;
                _currentPersistentStorage = null;
                _currentPersistentStorageSolutionId = null;
            }

            if (storage != null)
            {
                // Dispose storage outside of the lock. Note this only removes our reference count; clients who are still
                // using this will still be holding a reference count.
                storage.Dispose();
            }
        }

        internal TestAccessor GetTestAccessor()
            => new(this);

        internal readonly struct TestAccessor
        {
            private readonly AbstractPersistentStorageService _service;

            public TestAccessor(AbstractPersistentStorageService service)
                => _service = service;

            public void Shutdown()
                => _service.Shutdown();
        }

        /// <summary>
        /// A trivial wrapper that we can hand out for instances from the <see cref="AbstractPersistentStorageService"/>
        /// that wraps the underlying <see cref="IPersistentStorage"/> singleton.
        /// </summary>
        private sealed class PersistentStorageReferenceCountedDisposableWrapper : IChecksummedPersistentStorage
        {
            private readonly ReferenceCountedDisposable<IChecksummedPersistentStorage> _storage;

            private PersistentStorageReferenceCountedDisposableWrapper(ReferenceCountedDisposable<IChecksummedPersistentStorage> storage)
                => _storage = storage;

            public static IChecksummedPersistentStorage AddReferenceCountToAndCreateWrapper(ReferenceCountedDisposable<IChecksummedPersistentStorage> storage)
            {
                // This should only be called from a caller that has a non-null storage that it
                // already has a reference on.  So .TryAddReference cannot fail.
                return new PersistentStorageReferenceCountedDisposableWrapper(storage.TryAddReference() ?? throw ExceptionUtilities.Unreachable);
            }

            public void Dispose()
                => _storage.Dispose();

<<<<<<< HEAD
=======
            public ValueTask DisposeAsync()
                => _storage.DisposeAsync();

>>>>>>> beffac2b
            public Task<bool> ChecksumMatchesAsync(string name, Checksum checksum, CancellationToken cancellationToken)
                => _storage.Target.ChecksumMatchesAsync(name, checksum, cancellationToken);

            public Task<bool> ChecksumMatchesAsync(Project project, string name, Checksum checksum, CancellationToken cancellationToken)
                => _storage.Target.ChecksumMatchesAsync(project, name, checksum, cancellationToken);

            public Task<bool> ChecksumMatchesAsync(Document document, string name, Checksum checksum, CancellationToken cancellationToken)
                => _storage.Target.ChecksumMatchesAsync(document, name, checksum, cancellationToken);

            public Task<bool> ChecksumMatchesAsync(ProjectKey project, string name, Checksum checksum, CancellationToken cancellationToken)
                => _storage.Target.ChecksumMatchesAsync(project, name, checksum, cancellationToken);

            public Task<bool> ChecksumMatchesAsync(DocumentKey document, string name, Checksum checksum, CancellationToken cancellationToken)
                => _storage.Target.ChecksumMatchesAsync(document, name, checksum, cancellationToken);

            public Task<Stream?> ReadStreamAsync(string name, CancellationToken cancellationToken)
                => _storage.Target.ReadStreamAsync(name, cancellationToken);

            public Task<Stream?> ReadStreamAsync(Project project, string name, CancellationToken cancellationToken)
                => _storage.Target.ReadStreamAsync(project, name, cancellationToken);

            public Task<Stream?> ReadStreamAsync(Document document, string name, CancellationToken cancellationToken)
                => _storage.Target.ReadStreamAsync(document, name, cancellationToken);

            public Task<Stream> ReadStreamAsync(string name, Checksum checksum, CancellationToken cancellationToken)
                => _storage.Target.ReadStreamAsync(name, checksum, cancellationToken);

            public Task<Stream> ReadStreamAsync(Project project, string name, Checksum checksum, CancellationToken cancellationToken)
                => _storage.Target.ReadStreamAsync(project, name, checksum, cancellationToken);

            public Task<Stream> ReadStreamAsync(Document document, string name, Checksum checksum, CancellationToken cancellationToken)
                => _storage.Target.ReadStreamAsync(document, name, checksum, cancellationToken);

            public Task<Stream> ReadStreamAsync(ProjectKey project, string name, Checksum checksum, CancellationToken cancellationToken)
                => _storage.Target.ReadStreamAsync(project, name, checksum, cancellationToken);

            public Task<Stream> ReadStreamAsync(DocumentKey document, string name, Checksum checksum, CancellationToken cancellationToken)
                => _storage.Target.ReadStreamAsync(document, name, checksum, cancellationToken);

            public Task<bool> WriteStreamAsync(string name, Stream stream, CancellationToken cancellationToken)
                => _storage.Target.WriteStreamAsync(name, stream, cancellationToken);

            public Task<bool> WriteStreamAsync(Project project, string name, Stream stream, CancellationToken cancellationToken)
                => _storage.Target.WriteStreamAsync(project, name, stream, cancellationToken);

            public Task<bool> WriteStreamAsync(Document document, string name, Stream stream, CancellationToken cancellationToken)
                => _storage.Target.WriteStreamAsync(document, name, stream, cancellationToken);

            public Task<bool> WriteStreamAsync(string name, Stream stream, Checksum checksum, CancellationToken cancellationToken)
                => _storage.Target.WriteStreamAsync(name, stream, checksum, cancellationToken);

            public Task<bool> WriteStreamAsync(Project project, string name, Stream stream, Checksum checksum, CancellationToken cancellationToken)
                => _storage.Target.WriteStreamAsync(project, name, stream, checksum, cancellationToken);

            public Task<bool> WriteStreamAsync(Document document, string name, Stream stream, Checksum checksum, CancellationToken cancellationToken)
                => _storage.Target.WriteStreamAsync(document, name, stream, checksum, cancellationToken);

            public Task<bool> WriteStreamAsync(ProjectKey projectKey, string name, Stream stream, Checksum checksum, CancellationToken cancellationToken)
                => _storage.Target.WriteStreamAsync(projectKey, name, stream, checksum, cancellationToken);

            public Task<bool> WriteStreamAsync(DocumentKey documentKey, string name, Stream stream, Checksum checksum, CancellationToken cancellationToken)
                => _storage.Target.WriteStreamAsync(documentKey, name, stream, checksum, cancellationToken);
        }
    }
}<|MERGE_RESOLUTION|>--- conflicted
+++ resolved
@@ -234,12 +234,9 @@
             public void Dispose()
                 => _storage.Dispose();
 
-<<<<<<< HEAD
-=======
             public ValueTask DisposeAsync()
                 => _storage.DisposeAsync();
 
->>>>>>> beffac2b
             public Task<bool> ChecksumMatchesAsync(string name, Checksum checksum, CancellationToken cancellationToken)
                 => _storage.Target.ChecksumMatchesAsync(name, checksum, cancellationToken);
 
