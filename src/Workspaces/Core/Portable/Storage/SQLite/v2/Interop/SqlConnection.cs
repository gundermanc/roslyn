﻿// Licensed to the .NET Foundation under one or more agreements.
// The .NET Foundation licenses this file to you under the MIT license.
// See the LICENSE file in the project root for more information.

using System;
using System.Collections.Generic;
using System.IO;
using System.Runtime.InteropServices;
using System.Text;
using Microsoft.CodeAnalysis.Host;
using Microsoft.CodeAnalysis.SQLite.Interop;
using Roslyn.Utilities;
using SQLitePCL;

namespace Microsoft.CodeAnalysis.SQLite.v2.Interop
{
    using static SQLitePersistentStorageConstants;

    /// <summary>
    /// Encapsulates a connection to a sqlite database.  On construction an attempt will be made
    /// to open the DB if it exists, or create it if it does not.
    /// 
    /// Connections are considered relatively heavyweight and are pooled until the <see cref="SQLitePersistentStorage"/>
    /// is <see cref="SQLitePersistentStorage.Dispose"/>d.  Connections can be used by different threads,
    /// but only as long as they are used by one thread at a time.  They are not safe for concurrent
    /// use by several threads.
    /// 
    /// <see cref="SqlStatement"/>s can be created through the user of <see cref="GetResettableStatement"/>.
    /// These statements are cached for the lifetime of the connection and are only finalized
    /// (i.e. destroyed) when the connection is closed.
    /// </summary>
    internal class SqlConnection
    {
        // Cached utf8 (and null terminated) versions of the common strings we need to pass to sqlite.  Used to prevent
        // having to convert these names to/from utf16 to utf8 on every call.  Sqlite requires these be null terminated.

        private static readonly byte[] s_mainNameWithTrailingZero = GetUtf8BytesWithTrailingZero(Database.Main.GetName());
        private static readonly byte[] s_writeCacheNameWithTrailingZero = GetUtf8BytesWithTrailingZero(Database.WriteCache.GetName());

        private static readonly byte[] s_solutionTableNameWithTrailingZero = GetUtf8BytesWithTrailingZero(SolutionDataTableName);
        private static readonly byte[] s_projectTableNameWithTrailingZero = GetUtf8BytesWithTrailingZero(ProjectDataTableName);
        private static readonly byte[] s_documentTableNameWithTrailingZero = GetUtf8BytesWithTrailingZero(DocumentDataTableName);

        private static readonly byte[] s_checksumColumnNameWithTrailingZero = GetUtf8BytesWithTrailingZero(ChecksumColumnName);
        private static readonly byte[] s_dataColumnNameWithTrailingZero = GetUtf8BytesWithTrailingZero(DataColumnName);

        private static byte[] GetUtf8BytesWithTrailingZero(string value)
        {
            var length = Encoding.UTF8.GetByteCount(value);

            // Add one for the trailing zero.
            var byteArray = new byte[length + 1];
            var wrote = Encoding.UTF8.GetBytes(value, 0, value.Length, byteArray, 0);
            Contract.ThrowIfFalse(wrote == length);

            // Paranoia, but write in the trailing zero no matter what.
            byteArray[^1] = 0;
            return byteArray;
        }

        /// <summary>
        /// The raw handle to the underlying DB.
        /// </summary>
        private readonly SafeSqliteHandle _handle;

        /// <summary>
        /// Our cache of prepared statements for given sql strings.
        /// </summary>
        private readonly Dictionary<string, SqlStatement> _queryToStatement;

        /// <summary>
        /// Whether or not we're in a transaction.  We currently don't supported nested transactions.
        /// If we want that, we can achieve it through sqlite "save points".  However, that's adds a 
        /// lot of complexity that is nice to avoid.
        /// </summary>
        public bool IsInTransaction { get; private set; }

        public static SqlConnection Create(IPersistentStorageFaultInjector? faultInjector, string databasePath)
        {
            faultInjector?.OnNewConnection();

            // Allocate dictionary before doing any sqlite work.  That way if it throws
            // we don't have to do any additional cleanup.
            var queryToStatement = new Dictionary<string, SqlStatement>();

            // Use SQLITE_OPEN_NOMUTEX to enable multi-thread mode, where multiple connections can
            // be used provided each one is only used from a single thread at a time.
            //
            // Use SHAREDCACHE so that we can have an in-memory DB that we dump our writes into.  We
            // need SHAREDCACHE so that all connections see that same in-memory DB.  This also
            // requires OPEN_URI since we need a `file::memory:` uri for them all to refer to.
            //
            // see https://sqlite.org/threadsafe.html for more detail
            var flags = OpenFlags.SQLITE_OPEN_CREATE |
                OpenFlags.SQLITE_OPEN_READWRITE |
                OpenFlags.SQLITE_OPEN_NOMUTEX |
                OpenFlags.SQLITE_OPEN_SHAREDCACHE |
                OpenFlags.SQLITE_OPEN_URI;
            var handle = NativeMethods.sqlite3_open_v2(databasePath, (int)flags, vfs: null, out var result);

            if (result != Result.OK)
            {
                handle.Dispose();
                throw new SqlException(result, $"Could not open database file: {databasePath} ({result})");
            }

            try
            {
                NativeMethods.sqlite3_busy_timeout(handle, (int)TimeSpan.FromMinutes(1).TotalMilliseconds);
                var connection = new SqlConnection(handle, queryToStatement);

                // Attach (creating if necessary) a singleton in-memory write cache to this connection.
                //
                // From: https://www.sqlite.org/sharedcache.html Enabling shared-cache for an in-memory database allows
                // two or more database connections in the same process to have access to the same in-memory database.
                // An in-memory database in shared cache is automatically deleted and memory is reclaimed when the last
                // connection to that database closes.

                // Using `?mode=memory&cache=shared as writecache` at the end ensures all connections (to the on-disk
                // db) see the same db (https://sqlite.org/inmemorydb.html) and the same data when reading and writing.
                // i.e. if one connection writes data to this, another connection will see that data when reading.
                // Without this, each connection would get their own private memory db independent of all other
                // connections.

                // Workaround https://github.com/ericsink/SQLitePCL.raw/issues/407.  On non-windows do not pass in the
                // uri of the DB on disk we're associating this in-memory cache with.  This throws on at least OSX for
                // reasons that aren't fully understood yet.  If more details/fixes emerge in that linked issue, we can
                // ideally remove this and perform the attachment uniformly on all platforms.
<<<<<<< HEAD
                var attachString = RuntimeInformation.IsOSPlatform(OSPlatform.Windows)
                    ? $"attach database '{new Uri(databasePath).AbsoluteUri}?mode=memory&cache=shared' as {Database.WriteCache.GetName()};"
=======

                // From: https://www.sqlite.org/lang_expr.html
                //
                // A string constant is formed by enclosing the string in single quotes ('). A single quote within the
                // string can be encoded by putting two single quotes in a row - as in Pascal. C-style escapes using the
                // backslash character are not supported because they are not standard SQL.
                var attachString = RuntimeInformation.IsOSPlatform(OSPlatform.Windows)
                    ? $"attach database '{new Uri(databasePath.Replace("'", "''")).AbsoluteUri}?mode=memory&cache=shared' as {Database.WriteCache.GetName()};"
>>>>>>> 67d940c4
                    : $"attach database 'file::memory:?cache=shared' as {Database.WriteCache.GetName()};";

                connection.ExecuteCommand(attachString);

                return connection;
            }
            catch
            {
                // If we failed to create connection, ensure that we still release the sqlite
                // handle.
                handle.Dispose();
                throw;
            }
        }

        private SqlConnection(SafeSqliteHandle handle, Dictionary<string, SqlStatement> queryToStatement)
        {
            _handle = handle;
            _queryToStatement = queryToStatement;
        }

        internal void Close_OnlyForUseBySQLiteConnectionPool()
        {
            // Dispose of the underlying handle at the end of cleanup
            using var _ = _handle;

            // release all the cached statements we have.
            //
            // use the struct-enumerator of our dictionary to prevent any allocations here.  We
            // don't want to risk an allocation causing an OOM which prevents executing the
            // following cleanup code.
            foreach (var (_, statement) in _queryToStatement)
            {
                statement.Close_OnlyForUseBySqlConnection();
            }

            _queryToStatement.Clear();
        }

        public void ExecuteCommand(string command, bool throwOnError = true)
        {
            using var resettableStatement = GetResettableStatement(command);
            var statement = resettableStatement.Statement;
            var result = statement.Step(throwOnError);
            if (result != Result.DONE && throwOnError)
            {
                Throw(result);
            }
        }

        public ResettableSqlStatement GetResettableStatement(string query)
        {
            if (!_queryToStatement.TryGetValue(query, out var statement))
            {
                var handle = NativeMethods.sqlite3_prepare_v2(_handle, query, out var result);
                try
                {
                    ThrowIfNotOk(result);

                    statement = new SqlStatement(this, handle);
                    _queryToStatement[query] = statement;
                }
                catch
                {
                    handle.Dispose();
                    throw;
                }
            }

            return new ResettableSqlStatement(statement);
        }

        public void RunInTransaction<TState>(Action<TState> action, TState state)
        {
            RunInTransaction(
                static state =>
                {
                    state.action(state.state);
                    return (object?)null;
                },
                (action, state));
        }

        public TResult RunInTransaction<TState, TResult>(Func<TState, TResult> action, TState state)
        {
            try
            {
                if (IsInTransaction)
                {
                    throw new InvalidOperationException("Nested transactions not currently supported");
                }

                IsInTransaction = true;

                ExecuteCommand("begin transaction");
                var result = action(state);
                ExecuteCommand("commit transaction");
                return result;
            }
            catch (SqlException ex) when (ex.Result is Result.FULL or
                                          Result.IOERR or
                                          Result.BUSY or
                                          Result.LOCKED or
                                          Result.NOMEM)
            {
                // See documentation here: https://sqlite.org/lang_transaction.html
                // If certain kinds of errors occur within a transaction, the transaction 
                // may or may not be rolled back automatically. The errors that can cause 
                // an automatic rollback include:

                // SQLITE_FULL: database or disk full
                // SQLITE_IOERR: disk I/ O error
                // SQLITE_BUSY: database in use by another process
                // SQLITE_LOCKED: database in use by another connection in the same process
                // SQLITE_NOMEM: out or memory

                // It is recommended that applications respond to the errors listed above by
                // explicitly issuing a ROLLBACK command. If the transaction has already been
                // rolled back automatically by the error response, then the ROLLBACK command 
                // will fail with an error, but no harm is caused by this.
                Rollback(throwOnError: false);
                throw;
            }
            catch (Exception)
            {
                Rollback(throwOnError: true);
                throw;
            }
            finally
            {
                IsInTransaction = false;
            }
        }

        private void Rollback(bool throwOnError)
            => ExecuteCommand("rollback transaction", throwOnError);

        public int LastInsertRowId()
            => (int)NativeMethods.sqlite3_last_insert_rowid(_handle);

        [PerformanceSensitive("https://github.com/dotnet/roslyn/issues/36114", AllowCaptures = false)]
        public Optional<Stream> ReadDataBlob_MustRunInTransaction(Database database, Table table, long rowId)
        {
            return ReadBlob_MustRunInTransaction(
                database, table, Column.Data, rowId,
                static (self, blobHandle) => new Optional<Stream>(self.ReadBlob(blobHandle)));
        }

        [PerformanceSensitive("https://github.com/dotnet/roslyn/issues/36114", AllowCaptures = false)]
        public Optional<Checksum.HashData> ReadChecksum_MustRunInTransaction(Database database, Table table, long rowId)
        {
            return ReadBlob_MustRunInTransaction(
                database, table, Column.Checksum, rowId,
                static (self, blobHandle) =>
                {
                    // If the length of the blob isn't correct, then we can't read a checksum out of this.
                    var length = NativeMethods.sqlite3_blob_bytes(blobHandle);
                    if (length != Checksum.HashSize)
                        return new Optional<Checksum.HashData>();

                    Span<byte> bytes = stackalloc byte[Checksum.HashSize];
                    self.ThrowIfNotOk(NativeMethods.sqlite3_blob_read(blobHandle, bytes, offset: 0));

                    Contract.ThrowIfFalse(MemoryMarshal.TryRead(bytes, out Checksum.HashData result));
                    return new Optional<Checksum.HashData>(result);
                });
        }

        private Stream ReadBlob(SafeSqliteBlobHandle blob)
        {
            var length = NativeMethods.sqlite3_blob_bytes(blob);

            // If it's a small blob, just read it into one of our pooled arrays, and then
            // create a PooledStream over it. 
            if (length <= SQLitePersistentStorage.MaxPooledByteArrayLength)
            {
                return ReadBlobIntoPooledStream(blob, length);
            }
            else
            {
                // Otherwise, it's a large stream.  Just take the hit of allocating.
                var bytes = new byte[length];
                ThrowIfNotOk(NativeMethods.sqlite3_blob_read(blob, bytes.AsSpan(), offset: 0));
                return new MemoryStream(bytes);
            }
        }

        private Stream ReadBlobIntoPooledStream(SafeSqliteBlobHandle blob, int length)
        {
            var bytes = SQLitePersistentStorage.GetPooledBytes();
            try
            {

                ThrowIfNotOk(NativeMethods.sqlite3_blob_read(blob, new Span<byte>(bytes, start: 0, length), offset: 0));

                // Copy those bytes into a pooled stream
                return SerializableBytes.CreateReadableStream(bytes, length);
            }
            finally
            {
                // Return our small array back to the pool.
                SQLitePersistentStorage.ReturnPooledBytes(bytes);
            }
        }

        [PerformanceSensitive("https://github.com/dotnet/roslyn/issues/36114", AllowCaptures = false)]
        public Optional<T> ReadBlob_MustRunInTransaction<T>(
            Database database, Table table, Column column, long rowId,
            Func<SqlConnection, SafeSqliteBlobHandle, Optional<T>> readBlob)
        {
            // NOTE: we do need to do the blob reading in a transaction because of the
            // following: https://www.sqlite.org/c3ref/blob_open.html
            //
            // If the row that a BLOB handle points to is modified by an UPDATE, DELETE, 
            // or by ON CONFLICT side-effects then the BLOB handle is marked as "expired".
            // This is true if any column of the row is changed, even a column other than
            // the one the BLOB handle is open on. Calls to sqlite3_blob_read() and 
            // sqlite3_blob_write() for an expired BLOB handle fail with a return code of
            // SQLITE_ABORT.
            if (!IsInTransaction)
            {
                throw new InvalidOperationException("Must read blobs within a transaction to prevent corruption!");
            }

            var databaseNameBytes = database switch
            {
                Database.Main => s_mainNameWithTrailingZero,
                Database.WriteCache => s_writeCacheNameWithTrailingZero,
                _ => throw ExceptionUtilities.UnexpectedValue(database),
            };

            var tableNameBytes = table switch
            {
                Table.Solution => s_solutionTableNameWithTrailingZero,
                Table.Project => s_projectTableNameWithTrailingZero,
                Table.Document => s_documentTableNameWithTrailingZero,
                _ => throw ExceptionUtilities.UnexpectedValue(table),
            };

            var columnNameBytes = column switch
            {
                Column.Data => s_dataColumnNameWithTrailingZero,
                Column.Checksum => s_checksumColumnNameWithTrailingZero,
                _ => throw ExceptionUtilities.UnexpectedValue(column),
            };

            unsafe
            {
                fixed (byte* databaseNamePtr = databaseNameBytes)
                fixed (byte* tableNamePtr = tableNameBytes)
                fixed (byte* columnNamePtr = columnNameBytes)
                {
                    // sqlite requires a byte* and a length *not* including the trailing zero.  So subtract one from all
                    // the array lengths to get the length they expect.

                    const int ReadOnlyFlags = 0;
                    using var blob = NativeMethods.sqlite3_blob_open(
                        _handle,
                        utf8z.FromPtrLen(databaseNamePtr, databaseNameBytes.Length - 1),
                        utf8z.FromPtrLen(tableNamePtr, tableNameBytes.Length - 1),
                        utf8z.FromPtrLen(columnNamePtr, columnNameBytes.Length - 1),
                        rowId,
                        ReadOnlyFlags,
                        out var result);

                    if (result == Result.ERROR)
                    {
                        // can happen when rowId points to a row that hasn't been written to yet.
                        return default;
                    }

                    ThrowIfNotOk(result);
                    return readBlob(this, blob);
                }
            }
        }

        public void ThrowIfNotOk(int result)
            => ThrowIfNotOk((Result)result);

        public void ThrowIfNotOk(Result result)
            => ThrowIfNotOk(_handle, result);

        public static void ThrowIfNotOk(SafeSqliteHandle handle, Result result)
        {
            if (result != Result.OK)
            {
                Throw(handle, result);
            }
        }

        public void Throw(Result result)
            => Throw(_handle, result);

        public static void Throw(SafeSqliteHandle handle, Result result)
            => throw new SqlException(result,
                NativeMethods.sqlite3_errmsg(handle) + Environment.NewLine +
                NativeMethods.sqlite3_errstr(NativeMethods.sqlite3_extended_errcode(handle)));
    }
}<|MERGE_RESOLUTION|>--- conflicted
+++ resolved
@@ -126,10 +126,6 @@
                 // uri of the DB on disk we're associating this in-memory cache with.  This throws on at least OSX for
                 // reasons that aren't fully understood yet.  If more details/fixes emerge in that linked issue, we can
                 // ideally remove this and perform the attachment uniformly on all platforms.
-<<<<<<< HEAD
-                var attachString = RuntimeInformation.IsOSPlatform(OSPlatform.Windows)
-                    ? $"attach database '{new Uri(databasePath).AbsoluteUri}?mode=memory&cache=shared' as {Database.WriteCache.GetName()};"
-=======
 
                 // From: https://www.sqlite.org/lang_expr.html
                 //
@@ -138,7 +134,6 @@
                 // backslash character are not supported because they are not standard SQL.
                 var attachString = RuntimeInformation.IsOSPlatform(OSPlatform.Windows)
                     ? $"attach database '{new Uri(databasePath.Replace("'", "''")).AbsoluteUri}?mode=memory&cache=shared' as {Database.WriteCache.GetName()};"
->>>>>>> 67d940c4
                     : $"attach database 'file::memory:?cache=shared' as {Database.WriteCache.GetName()};";
 
                 connection.ExecuteCommand(attachString);
