﻿// Copyright (c) Microsoft.  All Rights Reserved.  Licensed under the Apache License, Version 2.0.  See License.txt in the project root for license information.

using System;
using System.Diagnostics;
using System.IO;
using System.Threading;
using Microsoft.CodeAnalysis.SQLite.Interop;
using Microsoft.CodeAnalysis.Storage;
using Roslyn.Utilities;

namespace Microsoft.CodeAnalysis.SQLite
{
    internal partial class SQLitePersistentStorage
    {
        /// <summary>
        /// Abstracts out access to specific tables in the DB.  This allows us to share overall
        /// logic around cancellation/pooling/error-handling/etc, while still hitting different
        /// db tables.
        /// </summary>
        private abstract class Accessor<TKey, TWriteQueueKey, TDatabaseId>
        {
            protected readonly SQLitePersistentStorage Storage;

            private readonly string _select_rowid_from_main_0_where_1;
            private readonly string _select_rowid_from_writecache_0_where_1;
            private readonly string _insert_or_replace_into_writecache_0_1_2_3_value;
            private readonly string _delete_from_writecache_0;
            private readonly string _insert_or_replace_into_main_0_select_star_from_writecache_1;

            public Accessor(SQLitePersistentStorage storage)
            {
                Storage = storage;
                _select_rowid_from_main_0_where_1 = $@"select rowid from {MainDBName}.{DataTableName} where ""{DataIdColumnName}"" = ?";
                _select_rowid_from_writecache_0_where_1 = $@"select rowid from {WriteCacheDBName}.{DataTableName} where ""{DataIdColumnName}"" = ?";
                _insert_or_replace_into_writecache_0_1_2_3_value = $@"insert or replace into {WriteCacheDBName}.{DataTableName}(""{DataIdColumnName}"",""{ChecksumColumnName}"",""{DataColumnName}"") values (?,?,?)";
                _delete_from_writecache_0 = $"delete from {WriteCacheDBName}.{DataTableName};";
                _insert_or_replace_into_main_0_select_star_from_writecache_1 = $"insert or replace into {MainDBName}.{DataTableName} select * from {WriteCacheDBName}.{DataTableName};";
            }

            protected abstract string DataTableName { get; }

            protected abstract bool TryGetDatabaseId(SqlConnection connection, TKey key, out TDatabaseId dataId);
            protected abstract void BindFirstParameter(SqlStatement statement, TDatabaseId dataId);
            protected abstract TWriteQueueKey GetWriteQueueKey(TKey key);

            public Checksum ReadChecksum(TKey key, CancellationToken cancellationToken)
            {
                using (var stream = ReadBlobColumn(key, ChecksumColumnName, checksumOpt: null, cancellationToken))
                using (var reader = ObjectReader.TryGetReader(stream, cancellationToken))
                {
                    if (reader != null)
                    {
                        return Checksum.ReadFrom(reader);
                    }
                }

                return null;
            }

            public Stream ReadStream(TKey key, Checksum checksum, CancellationToken cancellationToken)
                => ReadBlobColumn(key, DataColumnName, checksum, cancellationToken);

            private Stream ReadBlobColumn(
                TKey key, string columnName, Checksum checksumOpt, CancellationToken cancellationToken)
            {
                cancellationToken.ThrowIfCancellationRequested();

                if (!Storage._shutdownTokenSource.IsCancellationRequested)
                {
                    bool haveDataId;
                    TDatabaseId dataId;
                    using (var pooledConnection = Storage.GetPooledConnection())
                    {
                        haveDataId = TryGetDatabaseId(pooledConnection.Connection, key, out dataId);
                    }

                    if (haveDataId)
                    {
                        using (var pooledConnection = Storage.GetPooledConnection())
                        {
<<<<<<< HEAD
                            // First, try to see if there was a write to this key in our in-memory db.
                            var result = ReadBlob(
                                pooledConnection.Connection, writeCacheDB: true,
                                dataId, columnName, checksumOpt, cancellationToken);
                            if (result != null)
                            {
                                return result;
                            }

                            // Wasn't in the in-memory write-cache.  Check the full on-disk file.
                            return ReadBlob(
                                pooledConnection.Connection, writeCacheDB: false,
                                dataId, columnName, checksumOpt, cancellationToken);
=======
                            using var pooledConnection = Storage.GetPooledConnection();
                            // Lookup the row from the DocumentData table corresponding to our dataId.
                            return ReadBlob(
                                pooledConnection.Connection, dataId, columnName,
                                checksumOpt, cancellationToken);
                        }
                        catch (Exception ex)
                        {
                            StorageDatabaseLogger.LogException(ex);
>>>>>>> 704c6163
                        }
                    }
                }

                return null;
            }

            public bool WriteStream(
                TKey key, Stream stream, Checksum checksumOpt, CancellationToken cancellationToken)
            {
                // Note: we're technically fully synchronous.  However, we're called from several
                // async methods.  We just return a Task<bool> here so that all our callers don't
                // need to call Task.FromResult on us.

                cancellationToken.ThrowIfCancellationRequested();

                if (!Storage._shutdownTokenSource.IsCancellationRequested)
                {
                    bool haveDataId;
                    TDatabaseId dataId;
                    using (var pooledConnection = Storage.GetPooledConnection())
                    {
                        // Determine the appropriate data-id to store this stream at.
                        haveDataId = TryGetDatabaseId(pooledConnection.Connection, key, out dataId);
                    }

                    if (haveDataId)
                    {
                        var (checksumBytes, checksumLength, checksumPooled) = GetBytes(checksumOpt, cancellationToken);
                        var (dataBytes, dataLength, dataPooled) = GetBytes(stream);

                        using (var pooledConnection = Storage.GetPooledConnection())
                        {
                            // Write the information into the in-memory write-cache.
                            InsertOrReplaceBlobIntoWriteCache(
                                pooledConnection.Connection, dataId,
                                checksumBytes, checksumLength,
                                dataBytes, dataLength);
                        }

                        if (dataPooled)
                        {
                            ReturnPooledBytes(dataBytes);
                        }

                        if (checksumPooled)
                        {
                            ReturnPooledBytes(checksumBytes);
                        }

                        return true;
                    }
                }

                return false;
            }

            private Stream ReadBlob(
                SqlConnection connection, bool writeCacheDB, TDatabaseId dataId, string columnName,
                Checksum checksumOpt, CancellationToken cancellationToken)
            {
                try
                {
                    // Note: it's possible that someone may write to this row between when we
                    // get the row ID above and now.  That's fine.  We'll just read the new
                    // bytes that have been written to this location.  Note that only the
                    // data for a row in our system can change, the ID will always stay the
                    // same, and the data will always be valid for our ID.  So there is no
                    // safety issue here.
                    if (TryGetRowId(connection, writeCacheDB, dataId, out var rowId))
                    {
                        // Have to run the blob reading in a transaction.  This is necessary
                        // for two reasons.  First, blob reading outside a transaction is not
                        // safe to do with the sqlite API.  It may produce corrupt bits if 
                        // another thread is writing to the blob.  Second, if a checksum was
                        // passed in, we need to validate that the checksums match.  This is
                        // only safe if we are in a transaction and no-one else can race with
                        // us.
                        return connection.RunInTransaction((tuple) =>
                        {
                            // If we were passed a checksum, make sure it matches what we have
                            // stored in the table already.  If they don't match, don't read
                            // out the data value at all.
                            if (tuple.checksumOpt != null &&
                                !ChecksumsMatch_MustRunInTransaction(tuple.connection, tuple.writeCacheDB, tuple.rowId, tuple.checksumOpt, cancellationToken))
                            {
                                return null;
                            }

                            return connection.ReadBlob_MustRunInTransaction(tuple.writeCacheDB, tuple.self.DataTableName, tuple.columnName, tuple.rowId);
                        }, (self: this, connection, writeCacheDB, columnName, checksumOpt, rowId));
                    }
                }
                catch (Exception ex)
                {
                    StorageDatabaseLogger.LogException(ex);
                }

                return null;
            }

            private bool ChecksumsMatch_MustRunInTransaction(
                SqlConnection connection, bool writeCacheDB, long rowId, Checksum checksum, CancellationToken cancellationToken)
            {
<<<<<<< HEAD
                using (var checksumStream = connection.ReadBlob_MustRunInTransaction(writeCacheDB, DataTableName, ChecksumColumnName, rowId))
                using (var reader = ObjectReader.TryGetReader(checksumStream, cancellationToken))
                {
                    return reader != null && Checksum.ReadFrom(reader) == checksum;
                }
=======
                using var checksumStream = connection.ReadBlob_MustRunInTransaction(DataTableName, ChecksumColumnName, rowId);
                using var reader = ObjectReader.TryGetReader(checksumStream, cancellationToken);
                return reader != null && Checksum.ReadFrom(reader) == checksum;
>>>>>>> 704c6163
            }

            protected bool GetAndVerifyRowId(SqlConnection connection, bool writeCacheDB, long dataId, out long rowId)
            {
                // For the Document and Project tables, our dataId is our rowId:
                // 
                // https://sqlite.org/lang_createtable.html
                // if a rowid table has a primary key that consists of a single column and the 
                // declared type of that column is "INTEGER" in any mixture of upper and lower 
                // case, then the column becomes an alias for the rowid. Such a column is usually
                // referred to as an "integer primary key". A PRIMARY KEY column only becomes an
                // integer primary key if the declared type name is exactly "INTEGER"
#if DEBUG
                // make sure that if we actually request the rowId from the database that it
                // is equal to our data id.  Only do this in debug as this can be expensive
                // and we definitely do not want to do this in release.
                if (TryGetRowIdWorker(connection, writeCacheDB, (TDatabaseId)(object)dataId, out rowId))
                {
                    Debug.Assert(dataId == rowId);
                }
#endif

                // Can just return out dataId as the rowId without actually having to hit the 
                // database at all.
                rowId = dataId;
                return true;
            }

            protected virtual bool TryGetRowId(SqlConnection connection, bool writeCacheDB, TDatabaseId dataId, out long rowId)
                => TryGetRowIdWorker(connection, writeCacheDB, dataId, out rowId);

            private bool TryGetRowIdWorker(SqlConnection connection, bool writeCacheDB, TDatabaseId dataId, out long rowId)
            {
                // See https://sqlite.org/autoinc.html
                // > In SQLite, table rows normally have a 64-bit signed integer ROWID which is 
                // unique among all rows in the same table. (WITHOUT ROWID tables are the exception.)
                // 
                // You can access the ROWID of an SQLite table using one of the special column names 
                // ROWID, _ROWID_, or OID. Except if you declare an ordinary table column to use one 
                // of those special names, then the use of that name will refer to the declared column
                // not to the internal ROWID.
                using (var resettableStatement = connection.GetResettableStatement(writeCacheDB
                    ? _select_rowid_from_writecache_0_where_1
                    : _select_rowid_from_main_0_where_1))
                {
                    var statement = resettableStatement.Statement;

                    // Binding indices are 1-based.
                    BindFirstParameter(statement, dataId);

                    var stepResult = statement.Step();
                    if (stepResult == Result.ROW)
                    {
                        rowId = statement.GetInt64At(columnIndex: 0);
                        return true;
                    }
                }

                rowId = -1;
                return false;
            }

            private void InsertOrReplaceBlobIntoWriteCache(
                SqlConnection connection, TDatabaseId dataId,
                byte[] checksumBytes, int checksumLength,
                byte[] dataBytes, int dataLength)
            {
<<<<<<< HEAD
                using (var resettableStatement = connection.GetResettableStatement(_insert_or_replace_into_writecache_0_1_2_3_value))
                {
                    var statement = resettableStatement.Statement;
=======
                using var resettableStatement = connection.GetResettableStatement(_insert_or_replace_into_0_1_2_3_value);
                var statement = resettableStatement.Statement;
>>>>>>> 704c6163

                // Binding indices are 1 based.
                BindFirstParameter(statement, dataId);
                statement.BindBlobParameter(parameterIndex: 2, value: checksumBytes, length: checksumLength);
                statement.BindBlobParameter(parameterIndex: 3, value: dataBytes, length: dataLength);

<<<<<<< HEAD
                    statement.Step();
                }

                // Let the storage system know it should flush this information
                // to disk in the future.
                Storage.EnqueueFlushTask();
=======
                statement.Step();
>>>>>>> 704c6163
            }


            public void FlushInMemoryDataToDisk(SqlConnection connection)
            {
                if (!connection.IsInTransaction)
                {
                    throw new InvalidOperationException("Must flush tables within a transaction to ensure consistency");
                }

                // Efficient call to sqlite to just fully copy all data from one table to the
                // other.  No need to actually do any reading/writing of the data ourselves.
                using (var statement = connection.GetResettableStatement(_insert_or_replace_into_main_0_select_star_from_writecache_1))
                {
                    statement.Statement.Step();
                }

                using (var statement = connection.GetResettableStatement(_delete_from_writecache_0))
                {
                    statement.Statement.Step();
                }
            }
        }
    }
}<|MERGE_RESOLUTION|>--- conflicted
+++ resolved
@@ -76,34 +76,21 @@
 
                     if (haveDataId)
                     {
-                        using (var pooledConnection = Storage.GetPooledConnection())
-                        {
-<<<<<<< HEAD
-                            // First, try to see if there was a write to this key in our in-memory db.
-                            var result = ReadBlob(
-                                pooledConnection.Connection, writeCacheDB: true,
-                                dataId, columnName, checksumOpt, cancellationToken);
-                            if (result != null)
-                            {
-                                return result;
-                            }
-
-                            // Wasn't in the in-memory write-cache.  Check the full on-disk file.
-                            return ReadBlob(
-                                pooledConnection.Connection, writeCacheDB: false,
-                                dataId, columnName, checksumOpt, cancellationToken);
-=======
-                            using var pooledConnection = Storage.GetPooledConnection();
-                            // Lookup the row from the DocumentData table corresponding to our dataId.
-                            return ReadBlob(
-                                pooledConnection.Connection, dataId, columnName,
-                                checksumOpt, cancellationToken);
+                        using var pooledConnection = Storage.GetPooledConnection();
+
+                        // First, try to see if there was a write to this key in our in-memory db.
+                        var result = ReadBlob(
+                            pooledConnection.Connection, writeCacheDB: true,
+                            dataId, columnName, checksumOpt, cancellationToken);
+                        if (result != null)
+                        {
+                            return result;
                         }
-                        catch (Exception ex)
-                        {
-                            StorageDatabaseLogger.LogException(ex);
->>>>>>> 704c6163
-                        }
+
+                        // Wasn't in the in-memory write-cache.  Check the full on-disk file.
+                        return ReadBlob(
+                            pooledConnection.Connection, writeCacheDB: false,
+                            dataId, columnName, checksumOpt, cancellationToken);
                     }
                 }
 
@@ -207,17 +194,10 @@
             private bool ChecksumsMatch_MustRunInTransaction(
                 SqlConnection connection, bool writeCacheDB, long rowId, Checksum checksum, CancellationToken cancellationToken)
             {
-<<<<<<< HEAD
-                using (var checksumStream = connection.ReadBlob_MustRunInTransaction(writeCacheDB, DataTableName, ChecksumColumnName, rowId))
-                using (var reader = ObjectReader.TryGetReader(checksumStream, cancellationToken))
-                {
-                    return reader != null && Checksum.ReadFrom(reader) == checksum;
-                }
-=======
-                using var checksumStream = connection.ReadBlob_MustRunInTransaction(DataTableName, ChecksumColumnName, rowId);
+                using var checksumStream = connection.ReadBlob_MustRunInTransaction(writeCacheDB, DataTableName, ChecksumColumnName, rowId);
                 using var reader = ObjectReader.TryGetReader(checksumStream, cancellationToken);
+
                 return reader != null && Checksum.ReadFrom(reader) == checksum;
->>>>>>> 704c6163
             }
 
             protected bool GetAndVerifyRowId(SqlConnection connection, bool writeCacheDB, long dataId, out long rowId)
@@ -285,32 +265,22 @@
                 byte[] checksumBytes, int checksumLength,
                 byte[] dataBytes, int dataLength)
             {
-<<<<<<< HEAD
                 using (var resettableStatement = connection.GetResettableStatement(_insert_or_replace_into_writecache_0_1_2_3_value))
                 {
                     var statement = resettableStatement.Statement;
-=======
-                using var resettableStatement = connection.GetResettableStatement(_insert_or_replace_into_0_1_2_3_value);
-                var statement = resettableStatement.Statement;
->>>>>>> 704c6163
-
-                // Binding indices are 1 based.
-                BindFirstParameter(statement, dataId);
-                statement.BindBlobParameter(parameterIndex: 2, value: checksumBytes, length: checksumLength);
-                statement.BindBlobParameter(parameterIndex: 3, value: dataBytes, length: dataLength);
-
-<<<<<<< HEAD
+
+                    // Binding indices are 1 based.
+                    BindFirstParameter(statement, dataId);
+                    statement.BindBlobParameter(parameterIndex: 2, value: checksumBytes, length: checksumLength);
+                    statement.BindBlobParameter(parameterIndex: 3, value: dataBytes, length: dataLength);
+
                     statement.Step();
                 }
 
                 // Let the storage system know it should flush this information
                 // to disk in the future.
                 Storage.EnqueueFlushTask();
-=======
-                statement.Step();
->>>>>>> 704c6163
-            }
-
+            }
 
             public void FlushInMemoryDataToDisk(SqlConnection connection)
             {
