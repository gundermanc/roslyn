﻿// Licensed to the .NET Foundation under one or more agreements.
// The .NET Foundation licenses this file to you under the MIT license.
// See the LICENSE file in the project root for more information.

using System;
using System.Collections.Generic;
using System.Collections.Immutable;
using System.ComponentModel;
using System.Diagnostics;
using System.Globalization;
using System.IO;
using System.Linq;
using System.Runtime;
using System.Runtime.InteropServices;
using System.Text;
using System.Threading;
using System.Threading.Tasks;
using Microsoft.CodeAnalysis.ErrorReporting;
using Microsoft.CodeAnalysis.Internal.Log;
using Microsoft.CodeAnalysis.Notification;
using Microsoft.CodeAnalysis.Remote.Diagnostics;
using Microsoft.CodeAnalysis.Serialization;
using Microsoft.CodeAnalysis.Telemetry;
using Microsoft.CodeAnalysis.Text;
using Microsoft.VisualStudio.LanguageServices.Telemetry;
using Microsoft.VisualStudio.Telemetry;
using Roslyn.Utilities;
using RoslynLogger = Microsoft.CodeAnalysis.Internal.Log.Logger;

namespace Microsoft.CodeAnalysis.Remote
{
    /// <summary>
    /// Service that client will connect to to make service hub alive even when there is
    /// no other people calling service hub.
    /// 
    /// basically, this is used to manage lifetime of the service hub.
    /// </summary>
    [Obsolete("Supports non-brokered services")]
    internal partial class RemoteHostService : ServiceBase, IRemoteHostService, IAssetSource
    {
        static RemoteHostService()
        {
            if (GCSettings.IsServerGC)
            {
                // Server GC runs processor-affinitized threads with high priority. To avoid interfering with other
                // applications while still allowing efficient out-of-process execution, slightly reduce the process
                // priority when using server GC.
                Process.GetCurrentProcess().TrySetPriorityClass(ProcessPriorityClass.BelowNormal);
            }

<<<<<<< HEAD
=======
            // this is the very first service which will be called from client (VS)
            // we set up logger here
            RoslynLogger.SetLogger(new EtwLogger(s_logChecker));

            // Make encodings that is by default present in desktop framework but not in corefx available to runtime.
            Encoding.RegisterProvider(CodePagesEncodingProvider.Instance);

>>>>>>> e8876677
#if DEBUG
            // Make sure debug assertions in ServiceHub result in exceptions instead of the assertion UI
            Trace.Listeners.Clear();
            Trace.Listeners.Add(new ThrowingTraceListener());
#endif

            SetNativeDllSearchDirectories();
        }

        public RemoteHostService(Stream stream, IServiceProvider serviceProvider)
            : base(serviceProvider, stream)
        {
            // this service provide a way for client to make sure remote host is alive
            StartService();
        }

        /// <summary>
        /// Remote API. Initializes ServiceHub process global state.
        /// </summary>
        public void InitializeGlobalState(int uiCultureLCID, int cultureLCID, CancellationToken cancellationToken)
        {
            RunService(() =>
            {
                // initialize global asset storage
                WorkspaceManager.InitializeAssetSource(this);

                if (uiCultureLCID != 0)
                {
                    EnsureCulture(uiCultureLCID, cultureLCID);
                }
            }, cancellationToken);
        }

        async ValueTask<ImmutableArray<(Checksum, object)>> IAssetSource.GetAssetsAsync(int scopeId, ISet<Checksum> checksums, ISerializerService serializerService, CancellationToken cancellationToken)
        {
            return await RunServiceAsync(() =>
            {
                using (RoslynLogger.LogBlock(FunctionId.RemoteHostService_GetAssetsAsync, (serviceId, checksums) => $"{serviceId} - {Checksum.GetChecksumsLogInfo(checksums)}", scopeId, checksums, cancellationToken))
                {
                    return EndPoint.InvokeAsync(
                        nameof(IRemoteHostServiceCallback.GetAssetsAsync),
                        new object[] { scopeId, checksums.ToArray() },
                        (stream, cancellationToken) => Task.FromResult(RemoteHostAssetSerialization.ReadData(stream, scopeId, checksums, serializerService, cancellationToken)),
                        cancellationToken);
                }
            }, cancellationToken).ConfigureAwait(false);
        }

        private static void EnsureCulture(int uiCultureLCID, int cultureLCID)
        {
            // this follows what VS does
            // http://index/?leftProject=Microsoft.VisualStudio.Platform.AppDomainManager&leftSymbol=wok83tw8yxy7&file=VsAppDomainManager.cs&line=106
            try
            {
                // set default culture for Roslyn OOP
                CultureInfo.DefaultThreadCurrentUICulture = new CultureInfo(uiCultureLCID);
                CultureInfo.DefaultThreadCurrentCulture = new CultureInfo(cultureLCID);
            }
            catch (Exception ex) when (ExpectedCultureIssue(ex))
            {
                // ignore expected culture issue
            }
        }

        private static bool ExpectedCultureIssue(Exception ex)
        {
            // report exception
            WatsonReporter.ReportNonFatal(ex);

            // ignore expected exception
            return ex is ArgumentOutOfRangeException || ex is CultureNotFoundException;
        }

        [DllImport("kernel32.dll", CharSet = CharSet.Unicode, SetLastError = true)]
        private static extern IntPtr AddDllDirectory(string directory);

        private static void SetNativeDllSearchDirectories()
        {
            if (PlatformInformation.IsWindows)
            {
                // Set LoadLibrary search directory to %VSINSTALLDIR%\Common7\IDE so that the compiler
                // can P/Invoke to Microsoft.DiaSymReader.Native when emitting Windows PDBs.
                //
                // The AppDomain base directory is specified in VisualStudio\Setup\codeAnalysisService.servicehub.service.json
                // to be the directory where devenv.exe is -- which is exactly the directory we need to add to the search paths:
                //
                //   "appBasePath": "%VSAPPIDDIR%"
                //

                var loadDir = AppDomain.CurrentDomain.BaseDirectory!;

                try
                {
                    if (AddDllDirectory(loadDir) == IntPtr.Zero)
                    {
                        throw new Win32Exception();
                    }
                }
                catch (EntryPointNotFoundException)
                {
                    // AddDllDirectory API might not be available on Windows 7.
                    Environment.SetEnvironmentVariable("MICROSOFT_DIASYMREADER_NATIVE_ALT_LOAD_PATH", loadDir);
                }
            }
        }
    }
}<|MERGE_RESOLUTION|>--- conflicted
+++ resolved
@@ -48,16 +48,9 @@
                 Process.GetCurrentProcess().TrySetPriorityClass(ProcessPriorityClass.BelowNormal);
             }
 
-<<<<<<< HEAD
-=======
-            // this is the very first service which will be called from client (VS)
-            // we set up logger here
-            RoslynLogger.SetLogger(new EtwLogger(s_logChecker));
-
             // Make encodings that is by default present in desktop framework but not in corefx available to runtime.
             Encoding.RegisterProvider(CodePagesEncodingProvider.Instance);
 
->>>>>>> e8876677
 #if DEBUG
             // Make sure debug assertions in ServiceHub result in exceptions instead of the assertion UI
             Trace.Listeners.Clear();
