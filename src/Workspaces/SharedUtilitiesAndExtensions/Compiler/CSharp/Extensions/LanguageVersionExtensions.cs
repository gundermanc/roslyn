--- conflicted
+++ resolved
@@ -6,18 +6,9 @@
 {
     internal static class LanguageVersionExtensions
     {
-<<<<<<< HEAD
-        public static bool IsCSharp9OrAbove(this LanguageVersion languageVersion)
-            => languageVersion >= LanguageVersion.CSharp9;
-
-        public static bool IsCSharp10OrAbove(this LanguageVersion languageVersion)
-            => languageVersion >= LanguageVersion.CSharp10;
-
         public static bool IsCSharp11OrAbove(this LanguageVersion languageVersion)
             => languageVersion >= LanguageVersion.Preview;
 
-=======
->>>>>>> 8fd2cc24
         public static bool HasConstantInterpolatedStrings(this LanguageVersion languageVersion)
             => languageVersion >= LanguageVersion.CSharp10;
 
