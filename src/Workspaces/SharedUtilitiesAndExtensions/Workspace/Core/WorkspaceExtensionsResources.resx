﻿<?xml version="1.0" encoding="utf-8"?>
<root>
  <!-- 
    Microsoft ResX Schema 
    
    Version 2.0
    
    The primary goals of this format is to allow a simple XML format 
    that is mostly human readable. The generation and parsing of the 
    various data types are done through the TypeConverter classes 
    associated with the data types.
    
    Example:
    
    ... ado.net/XML headers & schema ...
    <resheader name="resmimetype">text/microsoft-resx</resheader>
    <resheader name="version">2.0</resheader>
    <resheader name="reader">System.Resources.ResXResourceReader, System.Windows.Forms, ...</resheader>
    <resheader name="writer">System.Resources.ResXResourceWriter, System.Windows.Forms, ...</resheader>
    <data name="Name1"><value>this is my long string</value><comment>this is a comment</comment></data>
    <data name="Color1" type="System.Drawing.Color, System.Drawing">Blue</data>
    <data name="Bitmap1" mimetype="application/x-microsoft.net.object.binary.base64">
        <value>[base64 mime encoded serialized .NET Framework object]</value>
    </data>
    <data name="Icon1" type="System.Drawing.Icon, System.Drawing" mimetype="application/x-microsoft.net.object.bytearray.base64">
        <value>[base64 mime encoded string representing a byte array form of the .NET Framework object]</value>
        <comment>This is a comment</comment>
    </data>
                
    There are any number of "resheader" rows that contain simple 
    name/value pairs.
    
    Each data row contains a name, and value. The row also contains a 
    type or mimetype. Type corresponds to a .NET class that support 
    text/value conversion through the TypeConverter architecture. 
    Classes that don't support this are serialized and stored with the 
    mimetype set.
    
    The mimetype is used for serialized objects, and tells the 
    ResXResourceReader how to depersist the object. This is currently not 
    extensible. For a given mimetype the value must be set accordingly:
    
    Note - application/x-microsoft.net.object.binary.base64 is the format 
    that the ResXResourceWriter will generate, however the reader can 
    read any of the formats listed below.
    
    mimetype: application/x-microsoft.net.object.binary.base64
    value   : The object must be serialized with 
            : System.Runtime.Serialization.Formatters.Binary.BinaryFormatter
            : and then encoded with base64 encoding.
    
    mimetype: application/x-microsoft.net.object.soap.base64
    value   : The object must be serialized with 
            : System.Runtime.Serialization.Formatters.Soap.SoapFormatter
            : and then encoded with base64 encoding.

    mimetype: application/x-microsoft.net.object.bytearray.base64
    value   : The object must be serialized into a byte array 
            : using a System.ComponentModel.TypeConverter
            : and then encoded with base64 encoding.
    -->
  <xsd:schema id="root" xmlns="" xmlns:xsd="http://www.w3.org/2001/XMLSchema" xmlns:msdata="urn:schemas-microsoft-com:xml-msdata">
    <xsd:import namespace="http://www.w3.org/XML/1998/namespace" />
    <xsd:element name="root" msdata:IsDataSet="true">
      <xsd:complexType>
        <xsd:choice maxOccurs="unbounded">
          <xsd:element name="metadata">
            <xsd:complexType>
              <xsd:sequence>
                <xsd:element name="value" type="xsd:string" minOccurs="0" />
              </xsd:sequence>
              <xsd:attribute name="name" use="required" type="xsd:string" />
              <xsd:attribute name="type" type="xsd:string" />
              <xsd:attribute name="mimetype" type="xsd:string" />
              <xsd:attribute ref="xml:space" />
            </xsd:complexType>
          </xsd:element>
          <xsd:element name="assembly">
            <xsd:complexType>
              <xsd:attribute name="alias" type="xsd:string" />
              <xsd:attribute name="name" type="xsd:string" />
            </xsd:complexType>
          </xsd:element>
          <xsd:element name="data">
            <xsd:complexType>
              <xsd:sequence>
                <xsd:element name="value" type="xsd:string" minOccurs="0" msdata:Ordinal="1" />
                <xsd:element name="comment" type="xsd:string" minOccurs="0" msdata:Ordinal="2" />
              </xsd:sequence>
              <xsd:attribute name="name" type="xsd:string" use="required" msdata:Ordinal="1" />
              <xsd:attribute name="type" type="xsd:string" msdata:Ordinal="3" />
              <xsd:attribute name="mimetype" type="xsd:string" msdata:Ordinal="4" />
              <xsd:attribute ref="xml:space" />
            </xsd:complexType>
          </xsd:element>
          <xsd:element name="resheader">
            <xsd:complexType>
              <xsd:sequence>
                <xsd:element name="value" type="xsd:string" minOccurs="0" msdata:Ordinal="1" />
              </xsd:sequence>
              <xsd:attribute name="name" type="xsd:string" use="required" />
            </xsd:complexType>
          </xsd:element>
        </xsd:choice>
      </xsd:complexType>
    </xsd:element>
  </xsd:schema>
  <resheader name="resmimetype">
    <value>text/microsoft-resx</value>
  </resheader>
  <resheader name="version">
    <value>2.0</value>
  </resheader>
  <resheader name="reader">
    <value>System.Resources.ResXResourceReader, System.Windows.Forms, Version=4.0.0.0, Culture=neutral, PublicKeyToken=b77a5c561934e089</value>
  </resheader>
  <resheader name="writer">
    <value>System.Resources.ResXResourceWriter, System.Windows.Forms, Version=4.0.0.0, Culture=neutral, PublicKeyToken=b77a5c561934e089</value>
  </resheader>
  <data name="Supplied_diagnostic_cannot_be_null" xml:space="preserve">
    <value>Supplied diagnostic cannot be null.</value>
  </data>
  <data name="Fix_all_0" xml:space="preserve">
    <value>Fix all '{0}'</value>
  </data>
  <data name="Fix_all_0_in_1" xml:space="preserve">
    <value>Fix all '{0}' in '{1}'</value>
  </data>
  <data name="Fix_all_0_in_Solution" xml:space="preserve">
    <value>Fix all '{0}' in Solution</value>
  </data>
  <data name="Compilation_is_required_to_accomplish_the_task_but_is_not_supported_by_project_0" xml:space="preserve">
    <value>Compilation is required to accomplish the task but is not supported by project {0}.</value>
  </data>
  <data name="SyntaxTree_is_required_to_accomplish_the_task_but_is_not_supported_by_document_0" xml:space="preserve">
    <value>Syntax tree is required to accomplish the task but is not supported by document {0}.</value>
  </data>
  <data name="Project_of_ID_0_is_required_to_accomplish_the_task_but_is_not_available_from_the_solution" xml:space="preserve">
    <value>Project of ID {0} is required to accomplish the task but is not available from the solution</value>
  </data>
  <data name="The_solution_does_not_contain_the_specified_document" xml:space="preserve">
    <value>The solution does not contain the specified document.</value>
  </data>
  <data name="Warning_colon_Declaration_changes_scope_and_may_change_meaning" xml:space="preserve">
    <value>Warning: Declaration changes scope and may change meaning.</value>
  </data>
<<<<<<< HEAD
  <data name="Applying_fix_all" xml:space="preserve">
    <value>Applying 'fix all'</value>
  </data>
=======
>>>>>>> a1048eaf
</root><|MERGE_RESOLUTION|>--- conflicted
+++ resolved
@@ -144,10 +144,4 @@
   <data name="Warning_colon_Declaration_changes_scope_and_may_change_meaning" xml:space="preserve">
     <value>Warning: Declaration changes scope and may change meaning.</value>
   </data>
-<<<<<<< HEAD
-  <data name="Applying_fix_all" xml:space="preserve">
-    <value>Applying 'fix all'</value>
-  </data>
-=======
->>>>>>> a1048eaf
 </root>