--- conflicted
+++ resolved
@@ -6,21 +6,13 @@
 using System.Collections.Generic;
 using System.Linq;
 using System.Threading;
-<<<<<<< HEAD
-=======
 using Microsoft.CodeAnalysis.CSharp.CodeGeneration;
->>>>>>> 4bb7eaaa
 using Microsoft.CodeAnalysis.CSharp.Syntax;
 using Microsoft.CodeAnalysis.Options;
 using Microsoft.CodeAnalysis.PooledObjects;
 using Microsoft.CodeAnalysis.Shared.Extensions;
 using Microsoft.CodeAnalysis.Simplification;
 using Roslyn.Utilities;
-
-#if !CODE_STYLE
-using System.Collections.Generic;
-using Microsoft.CodeAnalysis.CSharp.CodeGeneration;
-#endif
 
 namespace Microsoft.CodeAnalysis.CSharp.Extensions
 {
@@ -129,11 +121,6 @@
                 return false;
             }
 
-<<<<<<< HEAD
-#if !CODE_STYLE
-
-=======
->>>>>>> 4bb7eaaa
 #nullable enable
             public override TypeSyntax VisitFunctionPointerType(IFunctionPointerTypeSymbol symbol)
             {
@@ -144,11 +131,7 @@
                 if (symbol.Signature.CallingConvention != System.Reflection.Metadata.SignatureCallingConvention.Default
                     && symbol.Signature.CallingConvention != System.Reflection.Metadata.SignatureCallingConvention.VarArgs)
                 {
-<<<<<<< HEAD
-                    IEnumerable<FunctionPointerUnmanagedCallingConventionSyntax>? conventionsList = symbol.Signature.CallingConvention switch
-=======
                     var conventionsList = symbol.Signature.CallingConvention switch
->>>>>>> 4bb7eaaa
                     {
                         System.Reflection.Metadata.SignatureCallingConvention.CDecl => new[] { GetConventionForString("Cdecl") },
                         System.Reflection.Metadata.SignatureCallingConvention.StdCall => new[] { GetConventionForString("Stdcall") },
@@ -173,28 +156,16 @@
                         => SyntaxFactory.FunctionPointerUnmanagedCallingConvention(SyntaxFactory.Identifier(identifier));
                 }
 
-<<<<<<< HEAD
-                var parameters = symbol.Signature.Parameters.Select(p => (p.Type, RefKindModifiers: CSharpSyntaxGenerator.GetParameterModifiers(p.RefKind)))
-                    .Concat(SpecializedCollections.SingletonEnumerable((
-                        Type: symbol.Signature.ReturnType,
-                        RefKindModifiers: CSharpSyntaxGenerator.GetParameterModifiers(symbol.Signature.RefKind, forFunctionPointerReturnParameter: true))))
-=======
                 var parameters = symbol.Signature.Parameters.Select(p => (p.Type, RefKindModifiers: CSharpSyntaxGeneratorInternal.GetParameterModifiers(p.RefKind)))
                     .Concat(SpecializedCollections.SingletonEnumerable((
                         Type: symbol.Signature.ReturnType,
                         RefKindModifiers: CSharpSyntaxGeneratorInternal.GetParameterModifiers(symbol.Signature.RefKind, forFunctionPointerReturnParameter: true))))
->>>>>>> 4bb7eaaa
                     .SelectAsArray(t => SyntaxFactory.FunctionPointerParameter(t.Type.GenerateTypeSyntax()).WithModifiers(t.RefKindModifiers));
 
                 return AddInformationTo(
                     SyntaxFactory.FunctionPointerType(callingConventionSyntax, SyntaxFactory.FunctionPointerParameterList(SyntaxFactory.SeparatedList(parameters))), symbol);
             }
 #nullable restore
-<<<<<<< HEAD
-
-#endif
-=======
->>>>>>> 4bb7eaaa
 
             public TypeSyntax CreateSimpleTypeSyntax(INamedTypeSymbol symbol)
             {
