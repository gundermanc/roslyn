﻿// Copyright (c) Microsoft.  All Rights Reserved.  Licensed under the Apache License, Version 2.0.  See License.txt in the project root for license information.

using Microsoft.CodeAnalysis.LanguageServices;

namespace Microsoft.CodeAnalysis.CSharp.LanguageServices
{
    internal sealed class CSharpSyntaxKindsService : AbstractSyntaxKindsService
    {
<<<<<<< HEAD
        public static readonly CSharpSyntaxKindsService Instance = new CSharpSyntaxKindsService();

        private CSharpSyntaxKindsService()
        {
        }

        public override int DotToken => (int)SyntaxKind.DotToken;
        public override int QuestionToken => (int)SyntaxKind.QuestionToken;

        public override int IfKeyword => (int)SyntaxKind.IfKeyword;

        public override int LogicalAndExpression => (int)SyntaxKind.LogicalAndExpression;
        public override int LogicalOrExpression => (int)SyntaxKind.LogicalOrExpression;
=======
        [ImportingConstructor]
        public CSharpSyntaxKindsService()
        {
        }

        public int IfKeyword => (int)SyntaxKind.IfKeyword;
        public int LogicalAndExpression => (int)SyntaxKind.LogicalAndExpression;
        public int LogicalOrExpression => (int)SyntaxKind.LogicalOrExpression;
>>>>>>> f5af4fb3
    }
}<|MERGE_RESOLUTION|>--- conflicted
+++ resolved
@@ -1,15 +1,16 @@
 ﻿// Copyright (c) Microsoft.  All Rights Reserved.  Licensed under the Apache License, Version 2.0.  See License.txt in the project root for license information.
 
+using System.Composition;
 using Microsoft.CodeAnalysis.LanguageServices;
 
 namespace Microsoft.CodeAnalysis.CSharp.LanguageServices
 {
     internal sealed class CSharpSyntaxKindsService : AbstractSyntaxKindsService
     {
-<<<<<<< HEAD
         public static readonly CSharpSyntaxKindsService Instance = new CSharpSyntaxKindsService();
 
-        private CSharpSyntaxKindsService()
+        [ImportingConstructor]
+        public CSharpSyntaxKindsService()
         {
         }
 
@@ -20,15 +21,5 @@
 
         public override int LogicalAndExpression => (int)SyntaxKind.LogicalAndExpression;
         public override int LogicalOrExpression => (int)SyntaxKind.LogicalOrExpression;
-=======
-        [ImportingConstructor]
-        public CSharpSyntaxKindsService()
-        {
-        }
-
-        public int IfKeyword => (int)SyntaxKind.IfKeyword;
-        public int LogicalAndExpression => (int)SyntaxKind.LogicalAndExpression;
-        public int LogicalOrExpression => (int)SyntaxKind.LogicalOrExpression;
->>>>>>> f5af4fb3
     }
 }