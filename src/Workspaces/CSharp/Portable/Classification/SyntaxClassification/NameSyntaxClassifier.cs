﻿// Licensed to the .NET Foundation under one or more agreements.
// The .NET Foundation licenses this file to you under the MIT license.
// See the LICENSE file in the project root for more information.

#nullable enable

using System;
using System.Collections.Immutable;
using System.Diagnostics.CodeAnalysis;
using System.Linq;
using System.Threading;
using Microsoft.CodeAnalysis.Classification;
using Microsoft.CodeAnalysis.Classification.Classifiers;
using Microsoft.CodeAnalysis.CSharp.Extensions;
using Microsoft.CodeAnalysis.CSharp.Syntax;
using Microsoft.CodeAnalysis.PooledObjects;
using Microsoft.CodeAnalysis.Shared.Extensions;
using Roslyn.Utilities;

namespace Microsoft.CodeAnalysis.CSharp.Classification.Classifiers
{
    internal class NameSyntaxClassifier : AbstractNameSyntaxClassifier
    {
        public override void AddClassifications(
            Workspace workspace,
            SyntaxNode syntax,
            SemanticModel semanticModel,
            ArrayBuilder<ClassifiedSpan> result,
            CancellationToken cancellationToken)
        {
            if (syntax is NameSyntax name)
            {
                ClassifyTypeSyntax(name, semanticModel, result, cancellationToken);
            }
        }

        public override ImmutableArray<Type> SyntaxNodeTypes { get; } = ImmutableArray.Create(typeof(NameSyntax));

        protected override int? GetRightmostNameArity(SyntaxNode node)
        {
            if (node is ExpressionSyntax expressionSyntax)
            {
                return expressionSyntax.GetRightmostName()?.Arity;
            }

            return null;
        }

        protected override bool IsParentAnAttribute(SyntaxNode node)
            => node.IsParentKind(SyntaxKind.Attribute);

        private void ClassifyTypeSyntax(
            NameSyntax name,
            SemanticModel semanticModel,
            ArrayBuilder<ClassifiedSpan> result,
            CancellationToken cancellationToken)
        {
            var symbolInfo = semanticModel.GetSymbolInfo(name, cancellationToken);

            var _ =
                TryClassifySymbol(name, symbolInfo, semanticModel, result, cancellationToken) ||
                TryClassifyFromIdentifier(name, symbolInfo, result) ||
                TryClassifyValueIdentifier(name, symbolInfo, result) ||
                TryClassifyNameOfIdentifier(name, symbolInfo, result);
        }

        private bool TryClassifySymbol(
            NameSyntax name,
            SymbolInfo symbolInfo,
            SemanticModel semanticModel,
            ArrayBuilder<ClassifiedSpan> result,
            CancellationToken cancellationToken)
        {
            if (symbolInfo.CandidateReason == CandidateReason.Ambiguous ||
                symbolInfo.CandidateReason == CandidateReason.MemberGroup)
            {
                return TryClassifyAmbiguousSymbol(name, symbolInfo, semanticModel, result, cancellationToken);
            }

            // Only classify if we get one good symbol back, or if it bound to a constructor symbol with
            // overload resolution/accessibility errors, or bound to type/constructor and type wasn't creatable.
            var symbol = TryGetSymbol(name, symbolInfo, semanticModel);
            if (TryClassifySymbol(name, symbol, semanticModel, cancellationToken, out var classifiedSpan))
            {
                result.Add(classifiedSpan);

                if (classifiedSpan.ClassificationType != ClassificationTypeNames.Keyword)
                {
                    // Additionally classify static symbols
                    TryClassifyStaticSymbol(symbol, classifiedSpan.TextSpan, result);
                }

                return true;
            }

            return false;
        }

        private static bool TryClassifyAmbiguousSymbol(
            NameSyntax name,
            SymbolInfo symbolInfo,
            SemanticModel semanticModel,
            ArrayBuilder<ClassifiedSpan> result,
            CancellationToken cancellationToken)
        {
            // If everything classifies the same way, then just pick that classification.
            using var _ = PooledHashSet<ClassifiedSpan>.GetInstance(out var set);
<<<<<<< HEAD
            var isStatic = false;
=======

>>>>>>> 51b329c2
            foreach (var symbol in symbolInfo.CandidateSymbols)
            {
                if (TryClassifySymbol(name, symbol, semanticModel, cancellationToken, out var classifiedSpan))
                {
                    // If one symbol resolves to static, then just make it bold
                    isStatic = isStatic || IsStaticSymbol(symbol);
                    set.Add(classifiedSpan);
                }
            }

            if (set.Count == 1)
            {
                // If any of the symbols are static, add the static classification and the regular symbol classification
                if (isStatic)
                {
                    result.Add(new ClassifiedSpan(set.First().TextSpan, ClassificationTypeNames.StaticSymbol));
                }

                result.Add(set.First());
                return true;
            }

            return false;
        }

        private static bool TryClassifySymbol(
            NameSyntax name,
            [NotNullWhen(returnValue: true)] ISymbol? symbol,
            SemanticModel semanticModel,
            CancellationToken cancellationToken,
            out ClassifiedSpan classifiedSpan)
        {
            // For Namespace parts, we want don't want to classify the QualifiedNameSyntax
            // nodes, we instead wait for the each IdentifierNameSyntax node to avoid
            // creating overlapping ClassifiedSpans.
            if (symbol is INamespaceSymbol namespaceSymbol &&
                name is IdentifierNameSyntax identifierNameSyntax)
            {
                // Do not classify the global:: namespace. It is already syntactically classified as a keyword.
                var isGlobalNamespace = namespaceSymbol.IsGlobalNamespace &&
                    identifierNameSyntax.Identifier.IsKind(SyntaxKind.GlobalKeyword);
                if (isGlobalNamespace)
                {
                    classifiedSpan = default;
                    return false;
                }

                // Classifies both extern aliases and namespaces.
                classifiedSpan = new ClassifiedSpan(name.Span, ClassificationTypeNames.NamespaceName);
                return true;
            }

            if (name.IsVar &&
                IsInVarContext(name))
            {
                var alias = semanticModel.GetAliasInfo(name, cancellationToken);
                if (alias == null || alias.Name != "var")
                {
                    if (!IsSymbolWithName(symbol, "var"))
                    {
                        // We bound to a symbol.  If we bound to a symbol called "var" then we want to
                        // classify this appropriately as a type.  Otherwise, we want to classify this as
                        // a keyword.
                        classifiedSpan = new ClassifiedSpan(name.Span, ClassificationTypeNames.Keyword);
                        return true;
                    }
                }
            }

            if (name.IsNint || name.IsNuint)
            {
                if (symbol is ITypeSymbol type && type.IsNativeIntegerType)
                {
                    classifiedSpan = new ClassifiedSpan(name.Span, ClassificationTypeNames.Keyword);
                    return true;
                }
            }

            if ((name.IsUnmanaged || name.IsNotNull) && name.Parent.IsKind(SyntaxKind.TypeConstraint))
            {
                var nameToCheck = name.IsUnmanaged ? "unmanaged" : "notnull";
                var alias = semanticModel.GetAliasInfo(name, cancellationToken);
                if (alias == null || alias.Name != nameToCheck)
                {
                    if (!IsSymbolWithName(symbol, nameToCheck))
                    {
                        // We bound to a symbol.  If we bound to a symbol called "unmanaged"/"notnull" then we want to
                        // classify this appropriately as a type.  Otherwise, we want to classify this as
                        // a keyword.
                        classifiedSpan = new ClassifiedSpan(name.Span, ClassificationTypeNames.Keyword);
                        return true;
                    }
                }
            }

            // Use .Equals since we can't rely on object identity for constructed types.
            SyntaxToken token;
            switch (symbol)
            {
                case ITypeSymbol typeSymbol:
                    var classification = GetClassificationForType(typeSymbol);
                    if (classification != null)
                    {
                        token = name.GetNameToken();
                        classifiedSpan = new ClassifiedSpan(token.Span, classification);
                        return true;
                    }
                    break;

                case IFieldSymbol fieldSymbol:
                    token = name.GetNameToken();
                    classifiedSpan = new ClassifiedSpan(token.Span, GetClassificationForField(fieldSymbol));
                    return true;
                case IMethodSymbol methodSymbol:
                    token = name.GetNameToken();
                    classifiedSpan = new ClassifiedSpan(token.Span, GetClassificationForMethod(methodSymbol));
                    return true;
                case IPropertySymbol _:
                    token = name.GetNameToken();
                    classifiedSpan = new ClassifiedSpan(token.Span, ClassificationTypeNames.PropertyName);
                    return true;
                case IEventSymbol _:
                    token = name.GetNameToken();
                    classifiedSpan = new ClassifiedSpan(token.Span, ClassificationTypeNames.EventName);
                    return true;
                case IParameterSymbol parameterSymbol:
                    if (parameterSymbol.IsImplicitlyDeclared && parameterSymbol.Name == "value")
                    {
                        break;
                    }

                    token = name.GetNameToken();
                    classifiedSpan = new ClassifiedSpan(token.Span, ClassificationTypeNames.ParameterName);
                    return true;
                case ILocalSymbol localSymbol:
                    token = name.GetNameToken();
                    classifiedSpan = new ClassifiedSpan(token.Span, GetClassificationForLocal(localSymbol));
                    return true;
                case ILabelSymbol _:
                    token = name.GetNameToken();
                    classifiedSpan = new ClassifiedSpan(token.Span, ClassificationTypeNames.LabelName);
                    return true;
            }

            classifiedSpan = default;
            return false;
        }

        private static string GetClassificationForField(IFieldSymbol fieldSymbol)
        {
            if (fieldSymbol.IsConst)
            {
                return fieldSymbol.ContainingType.IsEnumType() ? ClassificationTypeNames.EnumMemberName : ClassificationTypeNames.ConstantName;
            }

            return ClassificationTypeNames.FieldName;
        }

        private static string GetClassificationForLocal(ILocalSymbol localSymbol)
        {
            return localSymbol.IsConst
                ? ClassificationTypeNames.ConstantName
                : ClassificationTypeNames.LocalName;
        }

        private static string GetClassificationForMethod(IMethodSymbol methodSymbol)
        {
            // Classify constructors by their containing type. We do not need to worry about
            // destructors because their declaration is handled by syntactic classification
            // and they cannot be invoked, so their is no usage to semantically classify.
            if (methodSymbol.MethodKind == MethodKind.Constructor)
            {
                return methodSymbol.ContainingType?.GetClassification() ?? ClassificationTypeNames.MethodName;
            }

            // Note: We only classify an extension method if it is in reduced form.
            // If an extension method is called as a static method invocation (e.g. Enumerable.Select(...)),
            // it is classified as an ordinary method.
            return methodSymbol.MethodKind == MethodKind.ReducedExtension
                ? ClassificationTypeNames.ExtensionMethodName
                : ClassificationTypeNames.MethodName;
        }

        private static bool IsInVarContext(NameSyntax name)
        {
            return
                name.CheckParent<RefTypeSyntax>(v => v.Type == name) ||
                name.CheckParent<ForEachStatementSyntax>(f => f.Type == name) ||
                name.CheckParent<DeclarationPatternSyntax>(v => v.Type == name) ||
                name.CheckParent<VariableDeclarationSyntax>(v => v.Type == name) ||
                name.CheckParent<DeclarationExpressionSyntax>(f => f.Type == name);
        }

        private static bool TryClassifyFromIdentifier(
            NameSyntax name,
            SymbolInfo symbolInfo,
            ArrayBuilder<ClassifiedSpan> result)
        {
            // Okay - it wasn't a type. If the syntax matches "var q = from" or "q = from", and from
            // doesn't bind to anything then optimistically color from as a keyword.
            if (name is IdentifierNameSyntax identifierName &&
                identifierName.Identifier.HasMatchingText(SyntaxKind.FromKeyword) &&
                symbolInfo.Symbol == null)
            {
                var token = identifierName.Identifier;
                if (identifierName.IsRightSideOfAnyAssignExpression() || identifierName.IsVariableDeclaratorValue())
                {
                    result.Add(new ClassifiedSpan(token.Span, ClassificationTypeNames.Keyword));
                    return true;
                }
            }

            return false;
        }

        private static bool TryClassifyValueIdentifier(
            NameSyntax name,
            SymbolInfo symbolInfo,
            ArrayBuilder<ClassifiedSpan> result)
        {
            var identifierName = name as IdentifierNameSyntax;
            if (symbolInfo.Symbol.IsImplicitValueParameter())
            {
#nullable disable // Can 'identifierName' be null here?
                result.Add(new ClassifiedSpan(identifierName.Identifier.Span, ClassificationTypeNames.Keyword));
#nullable enable
                return true;
            }

            return false;
        }

        private static bool TryClassifyNameOfIdentifier(
            NameSyntax name, SymbolInfo symbolInfo, ArrayBuilder<ClassifiedSpan> result)
        {
            if (name is IdentifierNameSyntax identifierName &&
                identifierName.Identifier.IsKindOrHasMatchingText(SyntaxKind.NameOfKeyword) &&
                symbolInfo.Symbol == null &&
                !symbolInfo.CandidateSymbols.Any())
            {
                result.Add(new ClassifiedSpan(identifierName.Identifier.Span, ClassificationTypeNames.Keyword));
                return true;
            }

            return false;
        }

        private static bool IsSymbolWithName([NotNullWhen(returnValue: true)] ISymbol? symbol, string name)
        {
            if (symbol is null || symbol.Name != name)
            {
                return false;
            }

            if (symbol is INamedTypeSymbol namedType)
            {
                return namedType.Arity == 0;
            }

            return true;
        }
    }
}<|MERGE_RESOLUTION|>--- conflicted
+++ resolved
@@ -105,11 +105,9 @@
         {
             // If everything classifies the same way, then just pick that classification.
             using var _ = PooledHashSet<ClassifiedSpan>.GetInstance(out var set);
-<<<<<<< HEAD
             var isStatic = false;
-=======
-
->>>>>>> 51b329c2
+
+
             foreach (var symbol in symbolInfo.CandidateSymbols)
             {
                 if (TryClassifySymbol(name, symbol, semanticModel, cancellationToken, out var classifiedSpan))
