﻿// Licensed to the .NET Foundation under one or more agreements.
// The .NET Foundation licenses this file to you under the MIT license.
// See the LICENSE file in the project root for more information.

using System.Collections.Immutable;
using System.Diagnostics.CodeAnalysis;
using System.Threading;
using Microsoft.CodeAnalysis.CodeStyle;
using Microsoft.CodeAnalysis.Diagnostics;
using Microsoft.CodeAnalysis.Operations;
using Microsoft.CodeAnalysis.Options;
using Microsoft.CodeAnalysis.Shared.Extensions;
using Roslyn.Utilities;

namespace Microsoft.CodeAnalysis.UseThrowExpression
{
    /// <summary>
    /// Looks for patterns of the form:
    /// <code>
    /// if (a == null) {
    ///   throw SomeException();
    /// }
    ///
    /// x = a;
    /// </code>
    ///
    /// and offers to change it to
    ///
    /// <code>
    /// x = a ?? throw SomeException();
    /// </code>
    ///
    /// Note: this analyzer can be updated to run on VB once VB supports 'throw'
    /// expressions as well.
    /// </summary>
    internal abstract class AbstractUseThrowExpressionDiagnosticAnalyzer :
        AbstractBuiltInCodeStyleDiagnosticAnalyzer
    {
        private readonly Option2<CodeStyleOption2<bool>> _preferThrowExpressionOption;

        protected AbstractUseThrowExpressionDiagnosticAnalyzer(Option2<CodeStyleOption2<bool>> preferThrowExpressionOption, string language)
            : base(IDEDiagnosticIds.UseThrowExpressionDiagnosticId,
                   EnforceOnBuildValues.UseThrowExpression,
                   preferThrowExpressionOption,
                   language,
                   new LocalizableResourceString(nameof(AnalyzersResources.Use_throw_expression), AnalyzersResources.ResourceManager, typeof(AnalyzersResources)),
                   new LocalizableResourceString(nameof(AnalyzersResources.Null_check_can_be_simplified), AnalyzersResources.ResourceManager, typeof(AnalyzersResources)))
        {
            _preferThrowExpressionOption = preferThrowExpressionOption;
        }

        public override DiagnosticAnalyzerCategory GetAnalyzerCategory()
            => DiagnosticAnalyzerCategory.SemanticSpanAnalysis;

        protected abstract bool IsSupported(Compilation compilation);

        protected override void InitializeWorker(AnalysisContext context)
        {
            context.RegisterCompilationStartAction(startContext =>
            {
                if (!IsSupported(startContext.Compilation))
                {
                    return;
                }

<<<<<<< HEAD
                var expressionTypeOpt = startContext.Compilation.GetTypeByMetadataName("System.Linq.Expressions.Expression`1");
=======
                var expressionTypeOpt = startContext.Compilation.ExpressionOfTType();
>>>>>>> 67d940c4
                startContext.RegisterOperationAction(operationContext => AnalyzeOperation(operationContext, expressionTypeOpt), OperationKind.Throw);
            });
        }

        private void AnalyzeOperation(OperationAnalysisContext context, INamedTypeSymbol? expressionTypeOpt)
        {
            var cancellationToken = context.CancellationToken;

            var throwOperation = (IThrowOperation)context.Operation;
            if (throwOperation.Exception == null)
                return;

            var throwStatementSyntax = throwOperation.Syntax;

            var semanticModel = context.Operation.SemanticModel;
            Contract.ThrowIfNull(semanticModel);

            var ifOperation = GetContainingIfOperation(
                semanticModel, throwOperation, cancellationToken);

            // This throw statement isn't parented by an if-statement.  Nothing to
            // do here.
            if (ifOperation == null)
                return;

            if (ifOperation.WhenFalse != null)
            {
                // Can't offer this if the 'if-statement' has an 'else-clause'.
                return;
            }

            var option = context.GetOption(_preferThrowExpressionOption);
            if (!option.Value)
                return;

            if (IsInExpressionTree(semanticModel, throwStatementSyntax, expressionTypeOpt, cancellationToken))
                return;

            if (ifOperation.Parent is not IBlockOperation containingBlock)
                return;

            if (!TryDecomposeIfCondition(ifOperation, out var localOrParameter))
                return;

            if (!TryFindAssignmentExpression(containingBlock, ifOperation, localOrParameter,
                    out var expressionStatement, out var assignmentExpression))
            {
                return;
            }

            if (!localOrParameter.GetSymbolType().CanAddNullCheck())
                return;

            // We found an assignment using this local/parameter.  Now, just make sure there
            // were no intervening accesses between the check and the assignment.
            if (ValueIsAccessed(
                    semanticModel, ifOperation, containingBlock,
                    localOrParameter, expressionStatement, assignmentExpression))
            {
                return;
            }

            // Ok, there were no intervening writes or accesses.  This check+assignment can be simplified.
            var allLocations = ImmutableArray.Create(
                ifOperation.Syntax.GetLocation(),
                throwOperation.Exception.Syntax.GetLocation(),
                assignmentExpression.Value.Syntax.GetLocation());

            context.ReportDiagnostic(
                DiagnosticHelper.Create(Descriptor, throwStatementSyntax.GetLocation(), option.Notification.Severity, additionalLocations: allLocations, properties: null));
        }

        private static bool ValueIsAccessed(SemanticModel semanticModel, IConditionalOperation ifOperation, IBlockOperation containingBlock, ISymbol localOrParameter, IExpressionStatementOperation expressionStatement, IAssignmentOperation assignmentExpression)
        {
            var statements = containingBlock.Operations;
            var ifOperationIndex = statements.IndexOf(ifOperation);
            var expressionStatementIndex = statements.IndexOf(expressionStatement);

            if (expressionStatementIndex > ifOperationIndex + 1)
            {
                // There are intermediary statements between the check and the assignment.
                // Make sure they don't try to access the local.
                var dataFlow = semanticModel.AnalyzeDataFlow(
                    statements[ifOperationIndex + 1].Syntax,
                    statements[expressionStatementIndex - 1].Syntax);

                if (dataFlow.ReadInside.Contains(localOrParameter) ||
                    dataFlow.WrittenInside.Contains(localOrParameter))
                {
                    return true;
                }
            }

            // Also, have to make sure there is no read/write of the local/parameter on the left
            // of the assignment.  For example: map[val.Id] = val;
            var exprDataFlow = semanticModel.AnalyzeDataFlow(assignmentExpression.Target.Syntax);
            return exprDataFlow.ReadInside.Contains(localOrParameter) ||
                   exprDataFlow.WrittenInside.Contains(localOrParameter);
        }

        protected abstract bool IsInExpressionTree(SemanticModel semanticModel, SyntaxNode node, INamedTypeSymbol? expressionTypeOpt, CancellationToken cancellationToken);

        private bool TryFindAssignmentExpression(
            IBlockOperation containingBlock, IConditionalOperation ifOperation, ISymbol localOrParameter,
            [NotNullWhen(true)] out IExpressionStatementOperation? expressionStatement,
            [NotNullWhen(true)] out IAssignmentOperation? assignmentExpression)
        {
            var ifOperationIndex = containingBlock.Operations.IndexOf(ifOperation);

            // walk forward until we find an assignment of this local/parameter into
            // something else.
            for (var i = ifOperationIndex + 1; i < containingBlock.Operations.Length; i++)
            {
                expressionStatement = containingBlock.Operations[i] as IExpressionStatementOperation;
                if (expressionStatement == null)
                {
                    continue;
                }

                assignmentExpression = expressionStatement.Operation as IAssignmentOperation;
                if (assignmentExpression == null)
                {
                    continue;
                }

                if (!TryGetLocalOrParameterSymbol(assignmentExpression.Value, out var assignmentValue))
                {
                    continue;
                }

                if (!Equals(localOrParameter, assignmentValue))
                {
                    continue;
                }

                return true;
            }

            expressionStatement = null;
            assignmentExpression = null;
            return false;
        }

        private bool TryDecomposeIfCondition(
            IConditionalOperation ifStatement,
             [NotNullWhen(true)] out ISymbol? localOrParameter)
        {
            localOrParameter = null;

            var condition = ifStatement.Condition;
            if (condition is not IBinaryOperation binaryOperator)
            {
                return false;
            }

            if (binaryOperator.OperatorKind != BinaryOperatorKind.Equals)
            {
                return false;
            }

            if (IsNull(binaryOperator.LeftOperand))
            {
                return TryGetLocalOrParameterSymbol(
                    binaryOperator.RightOperand, out localOrParameter);
            }

            if (IsNull(binaryOperator.RightOperand))
            {
                return TryGetLocalOrParameterSymbol(
                    binaryOperator.LeftOperand, out localOrParameter);
            }

            return false;
        }

        private bool TryGetLocalOrParameterSymbol(
            IOperation operation,
            [NotNullWhen(true)] out ISymbol? localOrParameter)
        {
            if (operation is IConversionOperation conversion && conversion.IsImplicit)
            {
                return TryGetLocalOrParameterSymbol(conversion.Operand, out localOrParameter);
            }
            else if (operation is ILocalReferenceOperation localReference)
            {
                localOrParameter = localReference.Local;
                return true;
            }
            else if (operation is IParameterReferenceOperation parameterReference)
            {
                localOrParameter = parameterReference.Parameter;
                return true;
            }

            localOrParameter = null;
            return false;
        }

        private static bool IsNull(IOperation operation)
        {
            return operation.ConstantValue.HasValue &&
                   operation.ConstantValue.Value == null;
        }

        private static IConditionalOperation? GetContainingIfOperation(
            SemanticModel semanticModel, IThrowOperation throwOperation,
            CancellationToken cancellationToken)
        {
            var throwStatement = throwOperation.Syntax;
            var containingOperation = semanticModel.GetOperation(throwStatement.GetRequiredParent(), cancellationToken);

            if (containingOperation is IBlockOperation block)
            {
                if (block.Operations.Length != 1)
                {
                    // If we are in a block, then the block must only contain
                    // the throw statement.
                    return null;
                }

                // C# may have an intermediary block between the throw-statement
                // and the if-statement.  Walk up one operation higher in that case.
                containingOperation = semanticModel.GetOperation(throwStatement.GetRequiredParent().GetRequiredParent(), cancellationToken);
            }

            if (containingOperation is IConditionalOperation conditionalOperation)
            {
                return conditionalOperation;
            }

            return null;
        }
    }
}<|MERGE_RESOLUTION|>--- conflicted
+++ resolved
@@ -63,11 +63,7 @@
                     return;
                 }
 
-<<<<<<< HEAD
-                var expressionTypeOpt = startContext.Compilation.GetTypeByMetadataName("System.Linq.Expressions.Expression`1");
-=======
                 var expressionTypeOpt = startContext.Compilation.ExpressionOfTType();
->>>>>>> 67d940c4
                 startContext.RegisterOperationAction(operationContext => AnalyzeOperation(operationContext, expressionTypeOpt), OperationKind.Throw);
             });
         }
