--- conflicted
+++ resolved
@@ -11,15 +11,8 @@
 using Microsoft.CodeAnalysis.Simplification;
 using Roslyn.Utilities;
 
-<<<<<<< HEAD
-=======
-#if CODE_STYLE
-using OptionSet = Microsoft.CodeAnalysis.Diagnostics.AnalyzerConfigOptions;
-#endif
-
 #pragma warning disable IDE0060 // Remove unused parameter - TODO: Will follow-up and remove language parameters.
 
->>>>>>> 8a7b8df1
 namespace Microsoft.CodeAnalysis.CodeStyle
 {
     internal abstract partial class AbstractBuiltInCodeStyleDiagnosticAnalyzer
