﻿<?xml version="1.0" encoding="utf-8"?>
<xliff xmlns="urn:oasis:names:tc:xliff:document:1.2" xmlns:xsi="http://www.w3.org/2001/XMLSchema-instance" version="1.2" xsi:schemaLocation="urn:oasis:names:tc:xliff:document:1.2 xliff-core-1.2-transitional.xsd">
  <file datatype="xml" source-language="en" target-language="tr" original="../AnalyzersResources.resx">
    <body>
      <trans-unit id="A_source_file_contains_a_header_that_does_not_match_the_required_text">
        <source>A source file contains a header that does not match the required text</source>
        <target state="new">A source file contains a header that does not match the required text</target>
        <note />
      </trans-unit>
      <trans-unit id="A_source_file_is_missing_a_required_header">
        <source>A source file is missing a required header.</source>
        <target state="new">A source file is missing a required header.</target>
        <note />
      </trans-unit>
      <trans-unit id="Accessibility_modifiers_required">
        <source>Accessibility modifiers required</source>
        <target state="new">Accessibility modifiers required</target>
        <note />
      </trans-unit>
      <trans-unit id="Add_accessibility_modifiers">
        <source>Add accessibility modifiers</source>
        <target state="new">Add accessibility modifiers</target>
        <note />
      </trans-unit>
      <trans-unit id="Add_parentheses_for_clarity">
        <source>Add parentheses for clarity</source>
        <target state="new">Add parentheses for clarity</target>
        <note />
      </trans-unit>
      <trans-unit id="Add_readonly_modifier">
        <source>Add readonly modifier</source>
        <target state="new">Add readonly modifier</target>
        <note />
      </trans-unit>
      <trans-unit id="Add_this_or_Me_qualification">
        <source>Add 'this' or 'Me' qualification.</source>
        <target state="new">Add 'this' or 'Me' qualification.</target>
        <note />
      </trans-unit>
      <trans-unit id="Avoid_unnecessary_value_assignments_in_your_code_as_these_likely_indicate_redundant_value_computations_If_the_value_computation_is_not_redundant_and_you_intend_to_retain_the_assignmentcomma_then_change_the_assignment_target_to_a_local_variable_whose_name_starts_with_an_underscore_and_is_optionally_followed_by_an_integercomma_such_as___comma__1_comma__2_comma_etc">
        <source>Avoid unnecessary value assignments in your code, as these likely indicate redundant value computations. If the value computation is not redundant and you intend to retain the assignment, then change the assignment target to a local variable whose name starts with an underscore and is optionally followed by an integer, such as '_', '_1', '_2', etc. These are treated as special discard symbol names.</source>
        <target state="new">Avoid unnecessary value assignments in your code, as these likely indicate redundant value computations. If the value computation is not redundant and you intend to retain the assignment, then change the assignment target to a local variable whose name starts with an underscore and is optionally followed by an integer, such as '_', '_1', '_2', etc. These are treated as special discard symbol names.</target>
        <note />
      </trans-unit>
      <trans-unit id="Avoid_unused_parameters_in_your_code_If_the_parameter_cannot_be_removed_then_change_its_name_so_it_starts_with_an_underscore_and_is_optionally_followed_by_an_integer_such_as__comma__1_comma__2_etc_These_are_treated_as_special_discard_symbol_names">
        <source>Avoid unused parameters in your code. If the parameter cannot be removed, then change its name so it starts with an underscore and is optionally followed by an integer, such as '_', '_1', '_2', etc. These are treated as special discard symbol names.</source>
        <target state="new">Avoid unused parameters in your code. If the parameter cannot be removed, then change its name so it starts with an underscore and is optionally followed by an integer, such as '_', '_1', '_2', etc. These are treated as special discard symbol names.</target>
        <note />
      </trans-unit>
      <trans-unit id="Changes_to_expression_trees_may_result_in_behavior_changes_at_runtime">
        <source>Changes to expression trees may result in behavior changes at runtime</source>
        <target state="new">Changes to expression trees may result in behavior changes at runtime</target>
        <note />
      </trans-unit>
      <trans-unit id="Conditional_expression_can_be_simplified">
        <source>Conditional expression can be simplified</source>
        <target state="new">Conditional expression can be simplified</target>
        <note />
      </trans-unit>
      <trans-unit id="Convert_to_conditional_expression">
        <source>Convert to conditional expression</source>
        <target state="new">Convert to conditional expression</target>
        <note />
      </trans-unit>
      <trans-unit id="Convert_to_tuple">
        <source>Convert to tuple</source>
        <target state="new">Convert to tuple</target>
        <note />
      </trans-unit>
      <trans-unit id="Expression_value_is_never_used">
        <source>Expression value is never used</source>
        <target state="new">Expression value is never used</target>
        <note />
      </trans-unit>
      <trans-unit id="Collection_initialization_can_be_simplified">
        <source>Collection initialization can be simplified</source>
        <target state="new">Collection initialization can be simplified</target>
        <note />
      </trans-unit>
      <trans-unit id="Format_string_contains_invalid_placeholder">
        <source>Format string contains invalid placeholder</source>
        <target state="new">Format string contains invalid placeholder</target>
        <note />
      </trans-unit>
      <trans-unit id="GetHashCode_implementation_can_be_simplified">
        <source>'GetHashCode' implementation can be simplified</source>
        <target state="new">'GetHashCode' implementation can be simplified</target>
        <note />
      </trans-unit>
      <trans-unit id="Interpolation_can_be_simplified">
        <source>Interpolation can be simplified</source>
        <target state="new">Interpolation can be simplified</target>
        <note />
      </trans-unit>
      <trans-unit id="Invalid_format_string">
        <source>Invalid format string</source>
        <target state="new">Invalid format string</target>
        <note />
      </trans-unit>
      <trans-unit id="Make_field_readonly">
        <source>Make field readonly</source>
        <target state="new">Make field readonly</target>
        <note />
      </trans-unit>
      <trans-unit id="Member_access_should_be_qualified">
        <source>Member access should be qualified.</source>
        <target state="new">Member access should be qualified.</target>
        <note />
      </trans-unit>
      <trans-unit id="Add_missing_cases">
        <source>Add missing cases</source>
        <target state="new">Add missing cases</target>
        <note />
      </trans-unit>
      <trans-unit id="Modifiers_are_not_ordered">
        <source>Modifiers are not ordered</source>
        <target state="new">Modifiers are not ordered</target>
        <note />
      </trans-unit>
      <trans-unit id="Naming_Styles">
        <source>Naming Styles</source>
        <target state="new">Naming Styles</target>
        <note />
      </trans-unit>
      <trans-unit id="Naming_rule_violation_0">
        <source>Naming rule violation: {0}</source>
        <target state="new">Naming rule violation: {0}</target>
        <note>{0} is the rule title, {1} is the way in which the rule was violated</note>
      </trans-unit>
      <trans-unit id="Null_check_can_be_simplified">
        <source>Null check can be simplified</source>
        <target state="new">Null check can be simplified</target>
        <note />
      </trans-unit>
      <trans-unit id="Order_modifiers">
        <source>Order modifiers</source>
        <target state="new">Order modifiers</target>
        <note />
      </trans-unit>
      <trans-unit id="Parameter_0_can_be_removed_if_it_is_not_part_of_a_shipped_public_API_its_initial_value_is_never_used">
        <source>Parameter '{0}' can be removed if it is not part of a shipped public API; its initial value is never used</source>
        <target state="new">Parameter '{0}' can be removed if it is not part of a shipped public API; its initial value is never used</target>
        <note />
      </trans-unit>
      <trans-unit id="Parameter_0_can_be_removed_its_initial_value_is_never_used">
        <source>Parameter '{0}' can be removed; its initial value is never used</source>
        <target state="new">Parameter '{0}' can be removed; its initial value is never used</target>
        <note />
      </trans-unit>
      <trans-unit id="Object_initialization_can_be_simplified">
        <source>Object initialization can be simplified</source>
        <target state="new">Object initialization can be simplified</target>
        <note />
      </trans-unit>
      <trans-unit id="Parentheses_can_be_removed">
        <source>Parentheses can be removed</source>
        <target state="new">Parentheses can be removed</target>
        <note />
      </trans-unit>
      <trans-unit id="Parentheses_should_be_added_for_clarity">
        <source>Parentheses should be added for clarity</source>
        <target state="new">Parentheses should be added for clarity</target>
        <note />
      </trans-unit>
      <trans-unit id="Populate_switch">
        <source>Populate switch</source>
        <target state="new">Populate switch</target>
        <note />
      </trans-unit>
      <trans-unit id="Prefer_explicitly_provided_tuple_element_name">
        <source>Prefer explicitly provided tuple element name</source>
        <target state="new">Prefer explicitly provided tuple element name</target>
        <note />
      </trans-unit>
      <trans-unit id="Private_member_0_can_be_removed_as_the_value_assigned_to_it_is_never_read">
        <source>Private member '{0}' can be removed as the value assigned to it is never read.</source>
        <target state="new">Private member '{0}' can be removed as the value assigned to it is never read.</target>
        <note />
      </trans-unit>
      <trans-unit id="Private_member_0_is_unused">
        <source>Private member '{0}' is unused.</source>
        <target state="new">Private member '{0}' is unused.</target>
        <note />
      </trans-unit>
      <trans-unit id="Private_method_0_can_be_removed_as_it_is_never_invoked">
        <source>Private method '{0}' can be removed as it is never invoked.</source>
        <target state="new">Private method '{0}' can be removed as it is never invoked.</target>
        <note />
      </trans-unit>
      <trans-unit id="Private_property_0_can_be_converted_to_a_method_as_its_get_accessor_is_never_invoked">
        <source>Private property '{0}' can be converted to a method as its get accessor is never invoked.</source>
        <target state="new">Private property '{0}' can be converted to a method as its get accessor is never invoked.</target>
        <note />
      </trans-unit>
      <trans-unit id="Remove_Unnecessary_Cast">
        <source>Remove Unnecessary Cast</source>
        <target state="new">Remove Unnecessary Cast</target>
        <note />
      </trans-unit>
      <trans-unit id="Remove_unnecessary_parentheses">
        <source>Remove unnecessary parentheses</source>
        <target state="new">Remove unnecessary parentheses</target>
        <note />
      </trans-unit>
      <trans-unit id="Remove_unread_private_members">
        <source>Remove unread private members</source>
        <target state="new">Remove unread private members</target>
        <note />
      </trans-unit>
      <trans-unit id="Remove_unused_member">
        <source>Remove unused member</source>
        <target state="new">Remove unused member</target>
        <note />
      </trans-unit>
      <trans-unit id="Remove_unused_parameter">
        <source>Remove unused parameter</source>
        <target state="new">Remove unused parameter</target>
        <note />
      </trans-unit>
      <trans-unit id="Remove_unused_parameter_0">
        <source>Remove unused parameter '{0}'</source>
        <target state="new">Remove unused parameter '{0}'</target>
        <note />
      </trans-unit>
      <trans-unit id="Remove_unused_parameter_0_if_it_is_not_part_of_a_shipped_public_API">
        <source>Remove unused parameter '{0}' if it is not part of a shipped public API</source>
        <target state="new">Remove unused parameter '{0}' if it is not part of a shipped public API</target>
        <note />
      </trans-unit>
      <trans-unit id="Remove_unused_private_members">
        <source>Remove unused private members</source>
        <target state="new">Remove unused private members</target>
        <note />
      </trans-unit>
      <trans-unit id="Simplify_collection_initialization">
        <source>Simplify collection initialization</source>
        <target state="new">Simplify collection initialization</target>
        <note />
      </trans-unit>
<<<<<<< HEAD
      <trans-unit id="Simplify_conditional_expression">
        <source>Simplify conditional expression</source>
        <target state="new">Simplify conditional expression</target>
=======
      <trans-unit id="Simplify_interpolation">
        <source>Simplify interpolation</source>
        <target state="new">Simplify interpolation</target>
>>>>>>> 69c35374
        <note />
      </trans-unit>
      <trans-unit id="Simplify_object_initialization">
        <source>Simplify object initialization</source>
        <target state="new">Simplify object initialization</target>
        <note />
      </trans-unit>
      <trans-unit id="The_file_header_does_not_match_the_required_text">
        <source>The file header does not match the required text</source>
        <target state="new">The file header does not match the required text</target>
        <note />
      </trans-unit>
      <trans-unit id="The_file_header_is_missing_or_not_located_at_the_top_of_the_file">
        <source>The file header is missing or not located at the top of the file</source>
        <target state="new">The file header is missing or not located at the top of the file</target>
        <note />
      </trans-unit>
      <trans-unit id="Unnecessary_assignment_of_a_value">
        <source>Unnecessary assignment of a value</source>
        <target state="new">Unnecessary assignment of a value</target>
        <note />
      </trans-unit>
      <trans-unit id="Unnecessary_assignment_of_a_value_to_0">
        <source>Unnecessary assignment of a value to '{0}'</source>
        <target state="new">Unnecessary assignment of a value to '{0}'</target>
        <note />
      </trans-unit>
      <trans-unit id="Use_System_HashCode">
        <source>Use 'System.HashCode'</source>
        <target state="new">Use 'System.HashCode'</target>
        <note />
      </trans-unit>
      <trans-unit id="Use_auto_property">
        <source>Use auto property</source>
        <target state="new">Use auto property</target>
        <note />
      </trans-unit>
      <trans-unit id="Use_coalesce_expression">
        <source>Use coalesce expression</source>
        <target state="new">Use coalesce expression</target>
        <note />
      </trans-unit>
      <trans-unit id="Use_compound_assignment">
        <source>Use compound assignment</source>
        <target state="new">Use compound assignment</target>
        <note />
      </trans-unit>
      <trans-unit id="Use_explicitly_provided_tuple_name">
        <source>Use explicitly provided tuple name</source>
        <target state="new">Use explicitly provided tuple name</target>
        <note />
      </trans-unit>
      <trans-unit id="Use_null_propagation">
        <source>Use null propagation</source>
        <target state="new">Use null propagation</target>
        <note />
      </trans-unit>
      <trans-unit id="Use_throw_expression">
        <source>Use 'throw' expression</source>
        <target state="new">Use 'throw' expression</target>
        <note />
      </trans-unit>
    </body>
  </file>
</xliff><|MERGE_RESOLUTION|>--- conflicted
+++ resolved
@@ -237,15 +237,14 @@
         <target state="new">Simplify collection initialization</target>
         <note />
       </trans-unit>
-<<<<<<< HEAD
       <trans-unit id="Simplify_conditional_expression">
         <source>Simplify conditional expression</source>
         <target state="new">Simplify conditional expression</target>
-=======
+        <note />
+      </trans-unit>
       <trans-unit id="Simplify_interpolation">
         <source>Simplify interpolation</source>
         <target state="new">Simplify interpolation</target>
->>>>>>> 69c35374
         <note />
       </trans-unit>
       <trans-unit id="Simplify_object_initialization">
