--- conflicted
+++ resolved
@@ -1783,11 +1783,8 @@
                 case OperationKind.ReDimClause:
                 case OperationKind.FromEndIndex:
                 case OperationKind.Range:
-<<<<<<< HEAD
+                case OperationKind.SuppressNullableWarning:
                 case OperationKind.RecursivePattern:
-=======
-                case OperationKind.SuppressNullableWarning:
->>>>>>> d1ee762c
                     return true;
             }
 
