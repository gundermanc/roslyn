--- conflicted
+++ resolved
@@ -214,10 +214,7 @@
             public const string TypeInferenceService = nameof(TypeInferenceService);
             public const string Venus = nameof(Venus);
             public const string ValidateFormatString = nameof(ValidateFormatString);
-<<<<<<< HEAD
-=======
             public const string ValidateJsonString = nameof(ValidateJsonString);
->>>>>>> 7aa255fe
             public const string ValidateRegexString = nameof(ValidateRegexString);
             public const string VsLanguageBlock = nameof(VsLanguageBlock);
             public const string VsNavInfo = nameof(VsNavInfo);
