--- conflicted
+++ resolved
@@ -35,10 +35,7 @@
         AsyncStreams,
         NullableReferenceTypes,
         DefaultInterfaceImplementation,
-<<<<<<< HEAD
+        LambdaDiscardParameters,
         AnonymousFunctions,
-=======
-        LambdaDiscardParameters,
->>>>>>> c0d03bfb
     }
 }