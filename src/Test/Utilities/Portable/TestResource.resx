<?xml version="1.0" encoding="utf-8"?>
<root>
  <!-- 
    Microsoft ResX Schema 
    
    Version 2.0
    
    The primary goals of this format is to allow a simple XML format 
    that is mostly human readable. The generation and parsing of the 
    various data types are done through the TypeConverter classes 
    associated with the data types.
    
    Example:
    
    ... ado.net/XML headers & schema ...
    <resheader name="resmimetype">text/microsoft-resx</resheader>
    <resheader name="version">2.0</resheader>
    <resheader name="reader">System.Resources.ResXResourceReader, System.Windows.Forms, ...</resheader>
    <resheader name="writer">System.Resources.ResXResourceWriter, System.Windows.Forms, ...</resheader>
    <data name="Name1"><value>this is my long string</value><comment>this is a comment</comment></data>
    <data name="Color1" type="System.Drawing.Color, System.Drawing">Blue</data>
    <data name="Bitmap1" mimetype="application/x-microsoft.net.object.binary.base64">
        <value>[base64 mime encoded serialized .NET Framework object]</value>
    </data>
    <data name="Icon1" type="System.Drawing.Icon, System.Drawing" mimetype="application/x-microsoft.net.object.bytearray.base64">
        <value>[base64 mime encoded string representing a byte array form of the .NET Framework object]</value>
        <comment>This is a comment</comment>
    </data>
                
    There are any number of "resheader" rows that contain simple 
    name/value pairs.
    
    Each data row contains a name, and value. The row also contains a 
    type or mimetype. Type corresponds to a .NET class that support 
    text/value conversion through the TypeConverter architecture. 
    Classes that don't support this are serialized and stored with the 
    mimetype set.
    
    The mimetype is used for serialized objects, and tells the 
    ResXResourceReader how to depersist the object. This is currently not 
    extensible. For a given mimetype the value must be set accordingly:
    
    Note - application/x-microsoft.net.object.binary.base64 is the format 
    that the ResXResourceWriter will generate, however the reader can 
    read any of the formats listed below.
    
    mimetype: application/x-microsoft.net.object.binary.base64
    value   : The object must be serialized with 
            : System.Runtime.Serialization.Formatters.Binary.BinaryFormatter
            : and then encoded with base64 encoding.
    
    mimetype: application/x-microsoft.net.object.soap.base64
    value   : The object must be serialized with 
            : System.Runtime.Serialization.Formatters.Soap.SoapFormatter
            : and then encoded with base64 encoding.

    mimetype: application/x-microsoft.net.object.bytearray.base64
    value   : The object must be serialized into a byte array 
            : using a System.ComponentModel.TypeConverter
            : and then encoded with base64 encoding.
    -->
  <xsd:schema id="root" xmlns="" xmlns:xsd="http://www.w3.org/2001/XMLSchema" xmlns:msdata="urn:schemas-microsoft-com:xml-msdata">
    <xsd:import namespace="http://www.w3.org/XML/1998/namespace" />
    <xsd:element name="root" msdata:IsDataSet="true">
      <xsd:complexType>
        <xsd:choice maxOccurs="unbounded">
          <xsd:element name="metadata">
            <xsd:complexType>
              <xsd:sequence>
                <xsd:element name="value" type="xsd:string" minOccurs="0" />
              </xsd:sequence>
              <xsd:attribute name="name" use="required" type="xsd:string" />
              <xsd:attribute name="type" type="xsd:string" />
              <xsd:attribute name="mimetype" type="xsd:string" />
              <xsd:attribute ref="xml:space" />
            </xsd:complexType>
          </xsd:element>
          <xsd:element name="assembly">
            <xsd:complexType>
              <xsd:attribute name="alias" type="xsd:string" />
              <xsd:attribute name="name" type="xsd:string" />
            </xsd:complexType>
          </xsd:element>
          <xsd:element name="data">
            <xsd:complexType>
              <xsd:sequence>
                <xsd:element name="value" type="xsd:string" minOccurs="0" msdata:Ordinal="1" />
                <xsd:element name="comment" type="xsd:string" minOccurs="0" msdata:Ordinal="2" />
              </xsd:sequence>
              <xsd:attribute name="name" type="xsd:string" use="required" msdata:Ordinal="1" />
              <xsd:attribute name="type" type="xsd:string" msdata:Ordinal="3" />
              <xsd:attribute name="mimetype" type="xsd:string" msdata:Ordinal="4" />
              <xsd:attribute ref="xml:space" />
            </xsd:complexType>
          </xsd:element>
          <xsd:element name="resheader">
            <xsd:complexType>
              <xsd:sequence>
                <xsd:element name="value" type="xsd:string" minOccurs="0" msdata:Ordinal="1" />
              </xsd:sequence>
              <xsd:attribute name="name" type="xsd:string" use="required" />
            </xsd:complexType>
          </xsd:element>
        </xsd:choice>
      </xsd:complexType>
    </xsd:element>
  </xsd:schema>
  <resheader name="resmimetype">
    <value>text/microsoft-resx</value>
  </resheader>
  <resheader name="version">
    <value>2.0</value>
  </resheader>
  <resheader name="reader">
    <value>System.Resources.ResXResourceReader, System.Windows.Forms, Version=4.0.0.0, Culture=neutral, PublicKeyToken=b77a5c561934e089</value>
  </resheader>
  <resheader name="writer">
    <value>System.Resources.ResXResourceWriter, System.Windows.Forms, Version=4.0.0.0, Culture=neutral, PublicKeyToken=b77a5c561934e089</value>
  </resheader>
  <data name="AllInOneCSharpCode" xml:space="preserve">
    <value>#error Error message
#warning Warning message
#pragma warning disable 414, 3021
#pragma warning restore 3021
#pragma checksum "file.txt" "{00000000-0000-0000-0000-000000000000}" "2453"
#define goo
#if goo
#else
#endif
#undef goo

extern alias Goo;

using System;
using System.Collections.Generic;
using System.Linq;
using System.Linq.Expressions;
using System.Text;
using M = System.Math;

#if DEBUG || TRACE
using System.Diagnostics;
#elif SILVERLIGHT &amp;&amp; WINDOWS_PHONE || DEBUG || goo == true || goo != false
using System.Diagnostics;
#else
using System.Diagnostics;
#endif

#region Region

#region more
using ConsoleApplication2.Test;
#endregion
using X = int1;
using Y = ABC.X&lt;int&gt;;

#endregion

[assembly: System.Copyright(@"(C)"" 

2009")]
[module: System.Copyright("\n\t\u0123(C) \"2009" + "\u0123")]

class TopLevelType : IDisposable
{
    void IDisposable.Dispose() { }
}

namespace My
{
    using A.B;

    interface CoContra&lt;out T, in K&gt; { }
    delegate void CoContra2&lt;[System.Obsolete()] out T, in K&gt; () where T : struct;

    public unsafe partial class A : C, I
    {
        [DllImport("kernel32", SetLastError = true)]
        static extern bool CreateDirectory(string name, SecurityAttribute sa);

        private const int global = int.MinValue - 1;

        static A() 
        {
            int x = default;
        }

        [method: Obsolete]
        public A([param: Obsolete] int goo) :
            base(1)
        {
        L:
            {
                int i = sizeof(int);
                ++i;
                var s1 = $"x {1 , -2 :d}";
                var s2 = $@"x {1 , -2 :d}";
            }

            int LocalFunction()
            {
            }

#if DEBUG
      Console.WriteLine(export.iefSupplied.command);
#endif
            const int? local = int.MaxValue;
            const Guid? local0 = new Guid(r.ToString());

            var привет = local;
            var мир = local;
            var local3 = 0, local4 = 1;
            local3 = local4 = 1;
            var local5 = null as Action ?? null;
            var local6 = local5 is Action;

            var u = 1u;
            var U = 1U;
            long hex = 0xBADC0DE, Hex = 0XDEADBEEF, l = -1L, L = 1L, l2 = 2l;
            ulong ul = 1ul, Ul = 1Ul, uL = 1uL, UL = 1UL,
                lu = 1lu, Lu = 1Lu, lU = 1lU, LU = 1LU;
            int minInt32Value = -2147483648;
            int minInt64Value = -9223372036854775808L;

            ref string stringRef;
            stringRef = ref System.String.Empty;

            ref string stringRef1 = ref System.String.Empty;

            bool @bool;
            byte @byte;
            char @char = 'c', \u0066 = '\u0066', hexchar = '\x0130', hexchar2 = (char)0xBAD;
            string \U00000065 = "\U00000065";
            decimal @decimal = 1.44M;
            @decimal = 1.2m;
            dynamic @dynamic;
            double @double = M.PI;
            @double = 1d;
            @double = 1D;
            @double = -1.2e3;
            float @float = 1.2f;
            @float = 1.44F;
            int @int = local ?? -1;
            long @long;
            object @object;
            sbyte @sbyte;
            short @short;
            string @string = @"""/*";
            uint @uint;
            ulong @ulong;
            ushort @ushort;
            
            dynamic dynamic = local5;
            var add = 0;
            var ascending = 0;
            var descending = 0;
            var from = 0;
            var get = 0;
            var global = 0;
            var group = 0;
            var into = 0;
            var join = 0;
            var let = 0;
            var orderby = 0;
            var partial = 0;
            var remove = 0;
            var select = 0;
            var set = 0;
            var value = 0;
            var var = 0;
            var where = 0;
            var yield = 0;
            where = yield = 0;

            if (i &gt; 0)
            {
                return;
            }
            else if (i == 0)
            {
                throw new Exception();
            }
            var o1 = new MyObject();
            var o2 = new MyObject(var);
            var o3 = new MyObject { A = i };
            var o4 = new MyObject(@dynamic)
            {
                A = 0,
                B = 0,
                C = 0
            };
            var o5 = new { A = 0 };
            var dictionaryInitializer = new Dictionary&lt;int, string&gt; 
            { 
                {1, ""}, 
                {2, "a"} 
            };
            float[] a = new float[] 
            {
                0f,
                1.1f
            };
            var (tuple, _) = (named: 1, 2);
            int[, ,] cube = { { { 111, 112, }, { 121, 122 } }, { { 211, 212 }, { 221, 222 } } };
            int[][] jagged = { { 111 }, { 121, 122 } };
            int[][,] arr = new int[5][,]; // as opposed to new int[][5,5]
            arr[0] = new int[5,5];  // as opposed to arr[0,0] = new int[5];
            arr[0][0,0] = 47;
            int[] arrayTypeInference = new[] { 0, 1, };
            switch (3) { }
            switch (i)
            {
                case 0:
                case 1:
                    {
                        goto case 2;
                    }
                case 2 + 3:
                    {
                        goto default;
                        break;
                    }
                case 4 when true:
                    break;
                case int i:
                    break;
<<<<<<< HEAD
                case Type (int x, 3) { A: _, B: 7 } identifier:
                    break;
=======
                // case Type (int x, 3) { A: 5, B: 7 } identifier:
                // break;
>>>>>>> 230845c7
                default:
                    {
                        return;
                    }
            }
            while (i &lt; 10)
            {
                ++i;
                if (i is int q) continue;
                void LocalFcn() =&gt; throw null;
                break;
            }
            do
            {
                ++i;
                if (true) continue;
                break;
            }
            while (i &lt; 10);
            for (int j = 0; j &lt; 100; ++j)
            {
                for(;;) 
                {
                    for (int i = 0, j = 0; i &lt; length; i++, j++) { }
                    if (true) continue;
                    break;
                }
            }
            label:
            goto label;
            label2: ;
            foreach (var i in Items())
            {
                if (i == 7)
                    return;
                else
                    continue;
            }
            foreach (var (_, _) in new (int, int)[]{ (1, 2) })
            {
            }
            checked
            {
                checked(++i);
            }
            unchecked
            {
                unchecked(++i);
            }
            lock (sync)
                process();
            using (var v = BeginScope())
            using (A a = new A())
            using (A a = new A(), b = new A())
            using (BeginScope())
                return;
            yield return this.items[3];
            yield break;
            fixed (int* p = stackalloc int[100], q = &amp;y)
            {
                *intref = 1;
            }
            fixed (int* p = stackalloc int[100])
            {
                *intref = 1;
            }
            unsafe
            {
                int* p = null;
            }
            try
            {
                throw null;
            }
            catch (System.AccessViolationException av)
            {
                throw av;
            }
            catch (Exception)
            {
                throw;
            }
            finally
            {
                try { } catch { }
            }
            var anonymous = 
            {
                A = 1,
                B = 2,
                C = 3,
            };
            var query = from c in customers
                        let d = c
                        where d != null
                        join c1 in customers on c1.GetHashCode() equals c.GetHashCode()
                        join c1 in customers on c1.GetHashCode() equals c.GetHashCode() into e
                        group c by c.Country
                            into g
                            orderby g.Count() ascending
                            orderby g.Key descending
                            select new { Country = g.Key, CustCount = g.Count() };
            query = from c in customers
                    select c into d
                    select d;
        }
        ~A()
        {
        }
        private readonly int f1;
        [Obsolete]
        [NonExisting]
        [Goo::NonExisting(var, 5)]
        [CLSCompliant(false)]
        [Obsolete, System.NonSerialized, NonSerialized, CLSCompliant(true || false &amp; true)]
        private volatile int f2;
        [return: Obsolete]
        [method: Obsolete]
        public void Handler(object value)
        {
        }
        public int m&lt;T&gt;(T t)
          where T : class, new()
        {
            base.m(t);
            return 1;
        }
        public string P
        {
            get
            {
                return "A";
            }
            set;
        }
        public abstract string P
        {
            get;
        }
        public abstract int this[int index]
        {
            protected internal get;
            internal protected set;
        }
        [method: Obsolete]
        [field: Obsolete]
        [event: Obsolete]
        public readonly event Event E;
        [event: Test]
        public event Action E1
        {
            [Obsolete]
            add { value = value; }
            [Obsolete]
            [return: Obsolete]
            remove { E += Handler; E -= Handler; }
        }
        public static A operator +(A first, A second)
        {
            Delegate handler = new Delegate(Handler);
            return first.Add(second);
        }
        [method: Obsolete]
        [return: Obsolete]
        public static bool operator true(A a)
        {
            return true;
        }
        public static bool operator false(A a)
        {
            return false;
        }
        class C
        {
        }
    }
    public struct S : I
    {
        public S()
        {
        }
        private int f1;
        [Obsolete]
        private volatile int f2;
        public abstract int m&lt;T&gt;(T t)
          where T : struct
        {
            return 1;
        }
        public string P
        {
            get
            {
                int value = 0;
                return "A";
            }
            set;
        }
        public abstract string P
        {
            get;
        }
        public abstract int this[int index]
        {
            get;
            internal protected set;
        }
        public event Event E;
        public static A operator +(A first, A second)
        {
            return first.Add(second);
        }
        fixed int field[10];
        class C
        {
        }
    }
    public interface I
    {
        void A(int value);
        string Value
        {
            get;
            set;
        }
    }
    [type: Flags]
    public enum E
    {
        A,
        B = A,
        C = 2 + A,

#if DEBUG
    D,
#endif

    }
    public delegate void Delegate(object P);
    namespace Test
    {
        using System;
        using System.Collections;
        public class Список
        {
            public static IEnumerable Power(int number, int exponent)
            {
                Список Список = new Список();
                Список.Main();
                int counter = (0 + 0);
                int אתר = 0;
                while (++counter++ &lt; --exponent--)
                {
                    result = result * number + +number+++++number;
                    yield return result;
                }
            }
            static void Main()
            {
                foreach (int i in Power(2, 8))
                {
                    Console.Write("{0} ", i);
                }
            }
            async void Wait()
            {
                await System.Threading.Tasks.Task.Delay(0);
            }
        }
    }
}

namespace ConsoleApplication1
{
    namespace RecursiveGenericBaseType
    {
        class A&lt;T&gt; : B&lt;A&lt;T&gt;, A&lt;T&gt;&gt; where T : A&lt;T&gt;
        {
            protected virtual A&lt;T&gt; M() { }
            protected abstract B&lt;A&lt;T&gt;, A&lt;T&gt;&gt; N() { }
            static B&lt;A&lt;T&gt;, A&lt;T&gt;&gt; O() { }
        }

        sealed class B&lt;T1, T2&gt; : A&lt;B&lt;T1, T2&gt;&gt;
        {
            protected override A&lt;T&gt; M() { }
            protected sealed override B&lt;A&lt;T&gt;, A&lt;T&gt;&gt; N() { }
            new static A&lt;T&gt; O() { }
        }
    }

    namespace Boo
    {
        public class Bar&lt;T&gt; where T : IComparable
        {
            public T f;
            public class Goo&lt;U&gt; : IEnumerable&lt;T&gt;
            {
                public void Method&lt;K, V&gt;(K k, T t, U u)
                    where K : IList&lt;V&gt;, IList&lt;T&gt;, IList&lt;U&gt;
                    where V : IList&lt;K&gt;
                {
                    A&lt;int&gt; a;
                    M(A&lt;B, C&gt;(5));
                }
            };
        };
    };

    class Test
    {
        void Bar3()
        {
            var x = new Boo.Bar&lt;int&gt;.Goo&lt;object&gt;();
            x.Method&lt;string, string&gt;(" ", 5, new object());

            var q = from i in new int[] { 1, 2, 3, 4 }
                    where i &gt; 5
                    select i;
        }

        public static implicit operator Test(string s)
        {
            return new ConsoleApplication1.Test();
        }
        public static explicit operator Test(string s)
        {
            return new Test();
        }

        public int goo = 5;
        void Bar2()
        {
            goo = 6;
            this.Goo = 5.GetType(); Test t = "sss";
        }

        public event EventHandler MyEvent = delegate { };

        void Blah()
        {
            int i = 5;
            int? j = 6;

            Expression&lt;Func&lt;int&gt;&gt; e = () =&gt; i;
            Expression&lt;Func&lt;bool, Action&gt;&gt; e2 = b =&gt; () =&gt; { return; };
            Func&lt;bool, bool&gt; f = delegate (bool a)
            {
                return !a;
            };
            Func&lt;int, int, int&gt; f2 = (a, b) =&gt; 0;
            f2 = (int a, int b) =&gt; 1;
            Action a = Blah;
            f2 = () =&gt; {};
            f2 = () =&gt; {;};
        }

        delegate Recursive Recursive(Recursive r);
        delegate Recursive Recursive&lt;A,R&gt;(Recursive&lt;A,R&gt; r);

        public Type Goo
        {
            [Obsolete("Name", error = false)]
            get
            {
                var result = typeof(IEnumerable&lt;int&gt;);
                var t = typeof(int?) == typeof(Nullable&lt;int&gt;);
                t = typeof(IEnumerable&lt;int?[][][]&gt;);
                return typeof(IEnumerable&lt;&gt;);
            }
            set
            {
                var t = typeof(System.Int32);
                t.ToString();
                t = value;
            }
        }

        public void Constants()
        {
            int i = 1 + 2 + 3 + 5;
            global::System.String s = "a" + (System.String)"a" + "a" + "a" + "a" + "A";
        }

        public void ConstructedType()
        {
            List&lt;int&gt; i = null;
            int c = i.Count;
        }
    }
}

namespace Comments.XmlComments.UndocumentedKeywords
{
    /// &lt;summary&gt;
    /// Whatever 
    /// &lt;/summary&gt;
    /// &lt;!-- c --&gt;
    /// &lt;![CDATA[c]]&gt; //
    /// &lt;c&gt;&lt;/c&gt; /* */
    /// &lt;code&gt;&lt;/code&gt;
    /// &lt;example&gt;&lt;/example&gt;
    /// &lt;exception cref="bla"&gt;&lt;/exception&gt;
    /// &lt;include file='' path='[@name=""]'/&gt;
    /// &lt;permission cref=" "&gt;&lt;/permission&gt;
    /// &lt;remarks&gt;&lt;/remarks&gt;
    /// &lt;see cref=""/&gt;
    /// &lt;seealso cref=" "/&gt;
    /// &lt;value&gt;&lt;/value&gt;
    /// &lt;typeparam name="T"&gt;&lt;/typeparam&gt;
    class /*///*/C&lt;T&gt;
    {
        void M&lt;U&gt;(T t, U u)
        {
            // comment
            /* *** / */
            /* //
             */
            /*s*///comment
            // /***/
            /*s*/int /*s*/intValue = 0;
            intValue = intValue /*s*/+ 1;
            string strValue = /*s*/"hello";
            /*s*/MyClass c = new MyClass();
            string verbatimStr = /*s*/@"\\\\";
        }
    }

    //General Test F. Type a very long class name, verify colorization happens correctly only upto the correct size (118324)
    class TestClassXXXXXXXXXXXXXXXXXXXXXXXXXXXXXXXXXXXXXXXXXXXXXXXXXXXXXXXXXXXXXXXXXXXXXXXXXXXXXXXXXXXXXXXXXXXXXXXXXXXXXXXXXXXXXXXXXXXXXXXXXXXXXXXXXXXXXXXXXXXXXXXXXXXXXXXXXXXXXXXXXXXXXXXXXXXXXXXXXXXXXXXXXXXXXXXXXXXXXXXXXXXXXXXXXXXXXXXXXXXXXXXXXXXXXXXXXXXXXXXXXXXXXXXXXXXXXXXXXXXXXXXXXXXXXXXXXXXXXXXXXXXXXXXXXXXXXXXXXXXXXXXXXXXXXXXXXXXXXXXXXXXXXXXXXXXXXXXXXXXXXXXXXXXXXXXXXXXXXXXXXXXXXXXXXXXXXXXXXXXXXXXXXXXXXXXXXXXXXXXXXXXXXXXXXXXXXXXXXXXXXXXXXXXXXXXXXXXXXXXXXXXXXXXXXXXXXXXXXXXXXXXXXXXXXXXXXXXXXXXXXXXXXXXXXXXXXXXXXXXXXX/*Scen8*/{ }

    class TestClassXXXXXXXXXXXXXXXXXXXXXXXXXXXXXXXXXXXXXXXXXXXXXXXXXXXXXXXXXXXXXXXXXXXXXXXXXXXXXXXXXXXXXXXXXXXXXXXXXXXXXXXXXXXXXXXXXXXXXXXXXXXXXXXXXXXXXXXXXXXXXXXXXXXXXXXXXXXXXXXXXXXXXXXXXXXXXXXXXXXXXXXXXXXXXXXXXXXXXXXXXXXXXXXXXXXXXXXXXXXXXXXXXXXXXXXXXXXXXXXXXXXXXXXXXXXXXXXXXXXXXXXXXXXXXXXXXXXXXXXXXXXXXXXXXXXXXXXXXXXXXXXXXXXXXXXXXXXXXXXXXXXXXXXXXXXXXXXXXXXXXXXXXXXXXXXXXXXXXXXXXXXXXXXXXXXXXXXXXXXXXXXXXXXXXXXXXXXXXXXXXXXXXXXXXXXXXXXXXXXXXXXXXXXXXXXXXXXXXXXXXXXXXXXXXXXXXXXXXXXXXXXXXXXXXXXXXXXXXXXXXXXXXXXXXXXXXXXXXXXXX22/*Scen9*/{ }

    class yield
    {
        void Goo&lt;U&gt;(__arglist)
        {
            C&lt;U&gt; c = null;
            c.M&lt;int&gt;(5, default(U));
            TypedReference tr = __makeref(c);
            Type t = __reftype(tr);
            int j = __refvalue(tr, int);
            Params(a: t, b: t);
            Params(ref c, out c);
        }
        void Params(ref dynamic a, out dynamic b, params dynamic[] c) {}
        void Params(out dynamic a = 2, ref dynamic c = default(dynamic), params dynamic[][] c) {}

        public override string ToString() { return base.ToString(); } 

        public partial void OnError();

        public partial void method()
        {
            int?[] a = new int?[5];/*[] bug*/ // YES []
            int[] var = { 1, 2, 3, 4, 5 };/*,;*/
            int i = a[i];/*[]*/
            Goo&lt;T&gt; f = new Goo&lt;int&gt;();/*&lt;&gt; ()*/
            f.method();/*().*/
            i = i + i - i * i / i % i &amp; i | i ^ i;/*+ - * / % &amp; | ^*/
            bool b = true &amp; false | true ^ false;/*&amp; | ^*/
            b = !b;/*!*/
            i = ~i;/*~i*/
            b = i &lt; i &amp;&amp; i &gt; i;/*&lt; &amp;&amp; &gt;*/
            int? ii = 5;/*? bug*/ // NO ?
            int f = true ? 1 : 0;/*? :*/   // YES :
            i++;/*++*/
            i--;/*--*/
            b = true &amp;&amp; false || true;/*&amp;&amp; ||*/
            i &lt;&lt; 5;/*&lt;&lt;*/
            i &gt;&gt; 5;/*&gt;&gt;*/
            b = i == i &amp;&amp; i != i &amp;&amp; i &lt;= i &amp;&amp; i &gt;= i;/*= == &amp;&amp; != &lt;= &gt;=*/
            i += 5.0;/*+=*/
            i -= i;/*-=*/
            i *= i;/**=*/
            i /= i;/*/=*/
            i %= i;/*%=*/
            i &amp;= i;/*&amp;=*/
            i |= i;/*|=*/
            i ^= i;/*^=*/
            i &lt;&lt;= i;/*&lt;&lt;=*/
            i &gt;&gt;= i;/*&gt;&gt;=*/
            object s = x =&gt; x + 1;/*=&gt;*/
            Point point;
            unsafe
            {
                Point* p = &amp;point;/** &amp;*/
                p-&gt;x = 10;/*-&gt;*/
            }
            IO::BinaryReader br = null;
        }

        struct Point { public int X; public int Y; public void ThisAccess() { this = this; } }
    }
}

#line 6
#line 2 "test.cs"
#line default
#line hidden</value>
  </data>
  <data name="AllInOneVisualBasicBaseline" xml:space="preserve">
    <value>Option Infer On
Option Explicit Off

Imports System
Imports System.Collections.Generic
Imports System.Linq
Imports System.Linq.Expressions
Imports System.Text
Imports M = System.Math
Imports System.Collections
Imports &lt;xmlns:ns="goo"&gt;
Imports &lt;xmlns="goo"&gt;
#Const line = 6
#Const goo = True
#If goo Then
#Else
#End If
' There is no equivalent to #undef in VB.NET:
'#undef goo
'#warning goo
'#error goo
' There is no equivalent to 'extern alias' in VB:
'extern alias Goo;
#If DEBUG OrElse TRACE Then
Imports System.Diagnostics
#ElseIf SILVERLIGHT Then
Imports System.Diagnostics
#Else
Imports System.Diagnostics
#End If
#Region "Region"
#Region "more"
Imports ConsoleApplication2.Test
#End Region
Imports X = int1
Imports X = ABC.X(Of Integer)
Imports A.B

#End Region
&lt;Assembly:System.Copyright("(C) 2009")&gt;
&lt;Module:System.Copyright(vbLf &amp; vbTab &amp; ChrW(&amp;H123).ToString() &amp; "(C) 2009" &amp; ChrW(&amp;H123).ToString())&gt;
Friend Interface CoContra(Of Out T, In K)
End Interface

Public Delegate Sub CoContra2()

Namespace My

    Friend Interface CoContra(Of Out T, In K)
    End Interface

    Friend Delegate Sub CoContra2(Of Out T, In K)()

    Partial Public Class A
        Inherits CSType1
        Implements I

        Shared Sub New()
        End Sub

        &lt;Obsolete()&gt;
        Public Sub New(&lt;Obsolete()&gt; ByVal goo As Integer)
            MyBase.New(1)
L:
            Dim i As Integer = Len(New Integer)
            i += 1
#If DEBUG Then
            Console.WriteLine(export.iefSupplied.command)
#End If
            Const local? As Integer = Integer.MaxValue
            Const local0? As Guid = New Guid(r.ToString())
            'Inserted Compiling code 
            Dim r As Integer
            Dim Varioblelocal? As Integer = Integer.MaxValue
            Dim Varioblelocal0? As Guid = New Guid(r.ToString())
            Dim привет = local
            Dim мир = local
            Dim local3 = 0, local4 = 1
            Dim local5 = If(TryCast(Nothing, Action), Nothing)
            Dim local6 = TypeOf local5 Is Action
            Dim u = 1UI
            Dim U_Renamed = 1UI
            Dim hex As Long = &amp;HBADC0DE, Hex_Renamed As Long = &amp;HDEADBEEFL, l As Long = -1L, L_Renamed As Long = 1L
            Dim ul As ULong = 1UL, Ul_Renamed As ULong = 1UL, uL_Renamed2 As ULong = 1UL, UL_Renamed3 As ULong = 1UL, lu As ULong = 1UL, Lu_Renamed1 As ULong = 1UL, lU_Renamed2 As ULong = 1UL, LU_Renamed3 As ULong = 1UL
            Dim bool As Boolean
            Dim [byte] As Byte
            'ChrW(&amp;H0130), hexchar2 = ChrW(&amp;HBAD)
            'ChrW(&amp;H0066), hexchar = ChrW(&amp;H0130), hexchar2
            '"c"c, \u0066 = ChrW(&amp;H0066), hexchar
            Dim [char] As Char = "c"c ', \u0066
            Dim [decimal] As Decimal = 1.44D
            Dim [dynamic] As Object
            Dim [double] As Double = m.PI
            Dim float As Single
            Dim int As Integer = If(local, -1)
            Dim [long] As Long
            Dim [object] As Object
            Dim [sbyte] As SByte
            Dim [short] As Short
            Dim [string] As String = """/*"
            Dim uint As UInteger
            Dim [ulong] As ULong
            Dim [ushort] As UShort
            Dim dynamic1 = local5
            Dim add = 0
            Dim ascending = 0
            Dim descending = 0
            Dim From = 0
            Dim [get] = 0
            Dim [global] = 0
            Dim group = 0
            Dim into = 0
            Dim join = 0
            Dim [let] = 0
            Dim orderby = 0
            Dim [partial] = 0
            Dim remove = 0
            Dim [select] = 0
            Dim [set] = 0
            Dim value = 0
            Dim var = 0
            Dim where = 0
            Dim yield = 0
            If i &gt; 0 Then
                Return
            ElseIf i = 0 Then
                Throw New Exception()
            End If

            Dim o1 = New MyObject()
            Dim o2 = New MyObject(var)
            Dim o3 = New MyObject With {.A = i}
            Dim o4 = New MyObject(dynamic) With {.A = 0, .B = 0, .C = 0}
            Dim o5 = New With {Key .A = 0}
            Dim a() As Integer = {0, 1, 2, 3, 4, 5}
            Dim a As(named As Integer, Integer) =(named:=1, 2)
            Select Case i
                Case 1
                    GoTo CaseLabel1
                Case 2
CaseLabel1:
                    GoTo CaseLabel2
                    Exit Select
                Case Else
CaseLabel2:
                    Return
            End Select

            Do While i &lt; 10
                i += 1
            Loop

            Do
                i += 1
            Loop While i &lt; 10

            Do
                i += 1
            Loop Until i &gt; 20

            Do
                Exit Do
            Loop

            For j As Integer = 0 To 99
                Console.WriteLine(j)
            Next j

            'Modified to include items
            Dim items = {1, 2, 3, 4, 5, 6, 7, 8}
            For Each i In items
                If i = 7 Then
                    Return
                Else
                    Continue For
                End If
            Next i

            ' There is no equivalent to a 'checked' block in VB.NET
            '			checked
            i += 1
            'Modified use of synclock functions for VB
            Dim sText As String
            Dim objLock As Object = New Object()
            SyncLock objLock
                sText = "Hello"
            End SyncLock

            Using v = BeginScope()
                Using a As New A()
                    Using BeginScope()
                        Return
                    End Using
                End Using
            End Using

            ' VB does not support iterators and has no equivalent to the C# 'yield' keyword:
            'yield Return Me.items(i)
            ' VB does not support iterators and has no equivalent to the C# 'yield' keyword:
            'yield(break)
            ' There is no equivalent to a 'fixed' block in VB.NET
            'Integer* p = Nothing
            Try
                Throw New Exception 'Nothing
            Catch av As System.AccessViolationException
                Throw av
            Catch e1 As Exception
                Throw
            Finally
            End Try

            Dim anonymous = New With {.a = 1, .B = 2, .c = 3}
            Dim qry = From i1 In {1, 2, 3, 4, 5, 6} Where i1 &lt; 5 Select New With {.id = i1}
            Dim query = From c In customers Let d = c Where d IsNot Nothing Join c1 In customers On c1.GetHashCode() Equals c.GetHashCode() Group Join c1 In customers On c1.GetHashCode() Equals c.GetHashCode() Into e() Order By g.Count() Ascending Order By g.Key Descending Select New With {.Country = g.Key, .CustCount = g.Count()}
            'XML Literals
            Dim x = &lt;xmlliteral&gt;&lt;test name="test"/&gt; &lt;test name="test2"&gt;&lt;/test&gt;&lt;/xmlliteral&gt;
            Console.WriteLine(NameOf(Finalize))
        End Sub

        Protected Overrides Sub Finalize()
        End Sub

        Private ReadOnly f1 As Integer

        ' There is no VB.NET equivalent to 'volatile':
        &lt;Obsolete(), NonExisting(), Goo.NonExisting(var, 5), Obsolete(), NonSerialized(), CLSCompliant(True OrElse False And True)&gt;
        Private f2 As Integer

        &lt;Obsolete()&gt;
        Public Sub Handler(ByVal value As Object)
        End Sub

        Public Function m(Of T As {Class, New})(ByVal t1 As T) As Integer
            MyBase.m(t1)
            Return 1
        End Function

        Public Property P() As String
            Get
                Return "A"
            End Get

            Set(ByVal value As String)
            End Set
        End Property

        Public ReadOnly Property p2 As String
            Get
            End Get
        End Property

        Public Property p3 As String

        Default Public Property item(ByVal index As Integer) As Integer
            Protected Get
            End Get

            Set(ByVal value As Integer)
            End Set
        End Property

        &lt;Obsolete(), Obsolete()&gt;
        Public Custom Event E1 As Action
            ' This code will be run when AddHandler MyEvent, D1 is called
            AddHandler(ByVal value As Action)
            End AddHandler

            ' This code will be run when RemoveHandler MyEvent, D1 is called
            RemoveHandler(ByVal value As Action)
            End RemoveHandler

            &lt;Obsolete()&gt;
            RaiseEvent()
            End RaiseEvent
        End Event

        Public Shared Operator +(ByVal first, ByVal second)
            Dim handler As System.Delegate = New [Delegate](AddressOf Me.Handler)
            Return first.Add(second)
        End Operator

        &lt;Obsolete()&gt;
        Public Shared Operator IsTrue(ByVal a As A) As Boolean
            Return True
        End Operator

        Public Shared Operator IsFalse(ByVal a As A) As Boolean
            Return False
        End Operator

        Class c
        End Class

        Public Sub A(ByVal value As Integer) Implements I.A
        End Sub

        Public Property Value As String Implements I.Value
            Get
            End Get

            Set(ByVal value As String)
            End Set
        End Property
    End Class

    Public Structure S
        Implements I

        Private f1 As Integer

        ' There is no VB.NET equivalent to 'volatile':
        ' private volatile int f2;
        &lt;Obsolete()&gt;
        Private f2 As Integer

        Public Function m(Of T As {Structure, New})(ByVal s As T) As Integer
            Return 1
        End Function

        Public Property P1() As String
            Get
                Dim value As Integer = 0
                Return "A"
            End Get

            Set(ByVal value As String)
            End Set
        End Property

        'vb.net can't support abstract member variable
        Public ReadOnly Property P2() As String
            Get
            End Get
        End Property

        Public Property p3 As String '//Auto Property

        Default Public Property item(ByVal index As Integer) As Integer
            Get
            End Get

            Friend Set(ByVal value As Integer)
            End Set
        End Property

        Public Event E()

        Public Shared Operator +(ByVal first, ByVal second)
            Return first.Add(second)
        'fixed Integer field(10)
        End Operator

        Class c
        End Class

        Public Sub A(ByVal value As Integer) Implements I.A
        End Sub

        Public Property Value As String Implements I.Value
            Get
            End Get

            Set(ByVal value As String)
            End Set
        End Property
    End Structure

    Public Interface I

        Sub A(ByVal value As Integer)

        Property Value() As String

    End Interface

    &lt;Flags()&gt;
    Public Enum E
        A
        B = A
        C = 2 + A
#If DEBUG Then
        D
#End If
    End Enum

    Public Delegate Sub [Delegate](ByVal P As Object)

    Namespace Test

        Public Class Список

            Public Shared Function Power(ByVal number As Integer, ByVal exponent As Integer) As IEnumerable
                Dim Список As New Список()
                Список.Main()
                Dim counter As Integer =(0 + 0)
                Dim result As Integer = 0
            'Do While ++counter++ &lt; --exponent--
            '                         result = result * number + +number + ++++number
            '                ' VB does not support iterators and has no equivalent to the C# 'yield' keyword:
            '                'yield Return result
            '            Loop
            End Function

            Shared Sub Main()
                For Each i As Integer In Power(2, 8)
                    Console.Write("{0} ", i)
                Next i
            End Sub

            Async Sub Wait()
                Await System.Threading.Tasks.Task.Delay(0)
            End Sub
        End Class
    End Namespace
End Namespace

Namespace ConsoleApplication1
    Namespace RecursiveGenericBaseType

        MustInherit Class A(Of T)
            Inherits B(Of A(Of T), A(Of T))

            Protected Overridable Function M() As A(Of T)
            End Function

            Protected MustOverride Function N() As B(Of A(Of T), A(Of T))

            Shared Function O() As B(Of A(Of T), A(Of T))
            End Function
        End Class

        Class B(Of T1, T2)
            Inherits A(Of B(Of T1, T2))

            Protected Overrides Function M() As A(Of T)
            End Function

            Protected NotOverridable Overrides Function N() As B(Of A(Of T), A(Of T))
            End Function

            Shared Shadows Function O() As A(Of T)
            End Function
        End Class
    End Namespace
End Namespace

Namespace Boo

    Public Class Bar(Of T As IComparable)

        Public f As T

        Public Class Goo(Of U)
            Implements IEnumerator(Of T)

            Public Sub Method(Of K As {IList(Of V), IList(Of T), IList(Of U)}, V As IList(Of K))(ByVal k1 As K, ByVal t1 As T, ByVal u1 As U)
                Dim a As A(Of Integer)
            End Sub

            Public ReadOnly Property Current As T Implements System.Collections.Generic.IEnumerator(Of T).Current
                Get
                End Get
            End Property

            Public ReadOnly Property Current1 As Object Implements System.Collections.IEnumerator.Current
                Get
                End Get
            End Property

            Public Function MoveNext() As Boolean Implements System.Collections.IEnumerator.MoveNext
            End Function

            Public Sub Reset() Implements System.Collections.IEnumerator.Reset
            End Sub

#Region "IDisposable Support"
            Private disposedValue As Boolean ' To detect redundant calls

            ' IDisposable
            Protected Overridable Sub Dispose(ByVal disposing As Boolean)
                If Not Me.disposedValue Then
                    If disposing Then
                    End If
                End If

                Me.disposedValue = True
            End Sub

            Public Sub Dispose() Implements IDisposable.Dispose
                Dispose(True)
                GC.SuppressFinalize(Me)
            End Sub
#End Region
        End Class
    End Class
End Namespace

Friend Class Test2

    Private Sub Bar3()
        Dim x = New Boo.Bar(Of Integer).Goo(Of Object)()
        x.Method(Of String, String)(" ", 5, New Object())
        Dim q = From i In New Integer() {1, 2, 3, 4} Where i &gt; 5 Select i
    End Sub

    Public Shared Widening Operator CType(ByVal s As String) As Test2
        Return New Test2()
    End Operator

    Public Shared Narrowing Operator CType(ByVal s As Integer) As Test2
        Return New Test2()
    End Operator

    Public goo As Integer = 5

    Private Sub Bar2()
        goo = 6
        Me.goo = 5.GetType()
        Dim t As Test2 = "sss"
    End Sub

    Private Sub Blah()
        Dim i As Integer = 5
        Dim j? As Integer = 6
        Dim e As Expression(Of Func(Of Integer)) = Function() i
    End Sub

    Public Property FGoo() As Type
        Get
            Return GetType(System.Int32)
        End Get

        Set(ByVal value As Type)
            Dim t = GetType(System.Int32)
            t.ToString()
            t = value
        End Set
    End Property

    Public Sub Constants()
        Dim i As Integer = 1 + 2 + 3 + 5
        Dim s As Global.System.String = "a" &amp; CStr("a") &amp; "a" &amp; "a" &amp; "a" &amp; "A"
    End Sub

    Public Sub ConstructedType()
        Dim i As List(Of Integer) = Nothing
        Dim c As Integer = i.Count
    End Sub
End Class

Namespace Comments.XmlComments.UndocumentedKeywords

    ''' &lt;summary&gt;
    ''' Whatever 
    ''' &lt;/summary&gt;
    ''' &lt;!-- c --&gt; 
    ''' &lt;![CDATA[c]]&gt;  //
    ''' &lt;c&gt;&lt;/c&gt; /* */
    ''' &lt;code&gt;&lt;/code&gt;
    ''' &lt;example&gt;&lt;/example&gt;
    ''' &lt;exception cref="bla"&gt;&lt;/exception&gt;
    ''' &lt;include file=''path='[@name=""]'/&gt; 
    ''' &lt;permission cref=" "&gt;&lt;/permission&gt;
    ''' &lt;remarks&gt;&lt;/remarks&gt;
    ''' &lt;see cref=""/&gt; 
    ''' &lt;seealso cref=" "/&gt; 
    ''' &lt;value&gt;&lt;/value&gt;
    ''' &lt;typeparam name="T"&gt;&lt;/typeparam&gt;
    Class c(Of T)

        Sub M(Of U)(ByVal T1 As T, ByVal U1 As U)
            Dim intValue As Integer = 0
            intValue = intValue + 1
            Dim strValue As String = "hello" 's
            Dim c As New [MyClass]()
            Dim verbatimStr As String = "@ \\\\" 's
        End Sub
    End Class
End Namespace

Friend Class TestClassXXXXXXXXXXXXXXXXXXXXXXXXXXXXXXXXXXXXXXXXXXXXXXXXXXXXXXXXXXXXXXXXXXXXXXXXXXXXXXXXXXXXXXXXXXXXXXXXXXXXXXXXXXXXXXXXXXXXXXXXXXXXXXXXXXXXXXXXXXXXXXXXXXXXXXXXXXXXXXXXXXXXXXXXXXXXXXXXXXXXXXXXXXXXXXXXXXXXXXXXXXXXXXXXXXXXXXXXXXXXXXXXXXXXXXXXXXXXXXXXXXXXXXXXXXXXXXXXXXXXXXXXXXXXXXXXXXXXXXXXXXXXXXXXXXXXXXXXXXXXXXXXXXXXXXXXXXXXXXXXXXXXXXXXXXXXXXXXXXXXXXXXXXXXXXXXXXXXXXXXXXXXXXXXXXXXXXXXXXXXXXXXXXXXXXXXXXXXXXXXXXXXXXXXXXXXXXXXXXXXXXXXXXXXXXXXXXXXXXXXXXXXXXXXXXXXXXXXXXXXXXXXXXXXXXXXXXXXXXXXXXXXXXXXXXXXXXXXXXXXXX 'Scen8
End Class

Friend Class TestClass1XXXXXXXXXXXXXXXXXXXXXXXXXXXXXXXXXXXXXXXXXXXXXXXXXXXXXXXXXXXXXXXXXXXXXXXXXXXXXXXXXXXXXXXXXXXXXXXXXXXXXXXXXXXXXXXXXXXXXXXXXXXXXXXXXXXXXXXXXXXXXXXXXXXXXXXXXXXXXXXXXXXXXXXXXXXXXXXXXXXXXXXXXXXXXXXXXXXXXXXXXXXXXXXXXXXXXXXXXXXXXXXXXXXXXXXXXXXXXXXXXXXXXXXXXXXXXXXXXXXXXXXXXXXXXXXXXXXXXXXXXXXXXXXXXXXXXXXXXXXXXXXXXXXXXXXXXXXXXXXXXXXXXXXXXXXXXXXXXXXXXXXXXXXXXXXXXXXXXXXXXXXXXXXXXXXXXXXXXXXXXXXXXXXXXXXXXXXXXXXXXXXXXXXXXXXXXXXXXXXXXXXXXXXXXXXXXXXXXXXXXXXXXXXXXXXXXXXXXXXXXXXXXXXXXXXXXXXXXXXXXXXXXXXXXXXXXXXXXXXXX22 'Scen9
End Class

Friend Class yield

    ''INSTANT VB TODO TASK: There is no equivalent to the undocumented C# '__arglist' keyword in VB:
    'Private Sub Goo(Of U)(ByVal __arglist)
    '    Dim c1 As C(Of U) = Nothing
    '    c1.M(Of Integer)(5, Nothing)
    '    Dim tr As TypedReference = __makeref(c1)
    '    Dim t As Type = __reftype(tr)
    '    	Dim j As Integer = __refvalue(tr, Integer)
    '    Params(a:=t, b:=t)
    'End Sub
    Private Sub Params(ByRef a As Object, &lt;System.Runtime.InteropServices.Out()&gt; ByRef b As Object, ByVal ParamArray c() As Object)
    End Sub

    'Private Sub Params(Optional &lt;System.Runtime.InteropServices.Out()&gt; ByRef a As dynamic = 2, Optional ByRef c As dynamic = Nothing, ParamArray ByVal c()() As dynamic)
    'End Sub
    Public Overrides Function ToString() As String
        Return MyBase.ToString()
    End Function

    Public Sub method()
        Dim a?(4) As Integer '[] bug
        ' YES []
        Dim var() As Integer = {1, 2, 3, 4, 5} ',;
        Dim i As Integer = a(i) '[]
        Dim f As New Goo(Of T)() '&lt;&gt; ()
        f.method()
        i = i + i - i * i \ i Mod i And i Or i Xor i '+ - * / % &amp; | ^
        Dim b As Boolean = True And False Or True Xor False '&amp; | ^
        b = Not b '!
        i = Not i '~i
        b = i &lt; i AndAlso i &gt; i '&lt; &amp;&amp; &gt;
        Dim ii? As Integer = 5 '? bug
        ' NO ?
        Dim f1 As Integer = If(True, 1, 0) '? :
        ' YES :
        i += 1 '++
        i -= 1 '--
        b = True AndAlso False OrElse True '&amp;&amp; ||
        i = i &lt;&lt; 5 '&lt;&lt;
        i = i &gt;&gt; 5 '&gt;&gt;
        b = i = i AndAlso i &lt;&gt; i AndAlso i &lt;= i AndAlso i &gt;= i '= == &amp;&amp; != &lt;= &gt;=
        i += 5.0 '+=
        i -= i '-=
        i *= i '*=
        i \= i '/
        '=
        i = i Mod i '%=
        i = i And i '&amp;=
        i = i Or i '|=
        i = i Xor i '^=
        i &lt;&lt;= i '&lt;&lt;=
        i &gt;&gt;= i '&gt;&gt;=
        Dim s As Object = Function(x) x + 1 '=&gt;
        ' There is no equivalent to an 'unsafe' block in VB.NET
        '			unsafe
        '		Point* p = &amp;point '* &amp;
        '			p-&gt;x = 10 '-&gt;
        Dim p As Point
        p.X = 10
        p.Y = 12
        Dim p2 As New Point With {.X = 10, .Y = 12}
        Dim br As IO.BinaryReader = Nothing
    End Sub

    Friend Structure Point

        Public X As Integer

        Public Y As Integer
    End Structure
End Class

'Extension Method
Module Module1

    &lt;Runtime.CompilerServices.Extension()&gt;
    Function GooExtension(ByVal x As String) As String
        Return x &amp; "test"
    End Function

    &lt;Runtime.CompilerServices.Extension()&gt;
    Function GooExtension(ByVal x As String, ByVal y As Integer) As String
        'With Implicit Line Continuation
        Return x &amp; "test2"
    End Function

    Sub Goo()
        'Collections
        Dim i As New List(Of String) From {"test", "item"}
        Dim i1 As New Dictionary(Of Integer, String) From {{1, "test"}, {2, "item"}}
        'Arrays
        Dim ia1 = {1, 2, 3, 4, 5}
        Dim la2 = {1, 2L, 3, 4S, 5}
        Console.Write(GetXmlNamespace(ns))
        Dim ia3 As Integer() = {1, 2, 3, 4, 5}
        Dim ia4() As Integer = {1, 2, 3, 4, 5}
        Dim ia5 = New Integer() {1, 2, 3, 4, 5}
        Dim ia6 = {{1, 2}, {3, 4}, {5, 6}} '2d array
        Dim ia7 = {({1}), ({3, 4}), ({5, 6, 2})} 'jagged array
        'Standalone
        If {1, 2, 3}.Count = 2 Then
        ElseIf {1, 2, 3}.Count = 3 Then
        Else
        End If
    End Sub
End Module

#Region "Events"
Public Delegate Sub MyDelegate(ByVal message As String)

Class MyClass1

    Custom Event MyEvent As MyDelegate
        ' This code will be run when AddHandler MyEvent, D1
        ' is called
        AddHandler(ByVal value As MyDelegate)
            Console.WriteLine("Adding Handler for MyEvent")
            MyEventHandler = value
        End AddHandler

        ' This code will be run when RemoveHandler MyEvent, D1
        ' is called
        RemoveHandler(ByVal value As MyDelegate)
            Console.WriteLine("Removing Handler for MyEvent")
            MyEventHandler = Nothing
        End RemoveHandler

        ' This code will be run when RaiseEvent MyEvent(string)
        ' is called
        RaiseEvent(ByVal message As String)
            If Not MyEventHandler Is Nothing Then
                MyEventHandler.Invoke(message)
            Else
                Console.WriteLine("No Handler for Raised MyEvent")
            End If
        End RaiseEvent
    End Event

    Public MyEventHandler As MyDelegate

    Public Sub Raise_Event()
        RaiseEvent MyEvent("MyEvent Was Raised")
    End Sub
End Class

Module DelegateModule

    Dim Var1 As MyClass1

    Dim D1 As MyDelegate

    Sub EventsMain()
        Var1 = New MyClass1
        D1 = New MyDelegate(AddressOf MyHandler)
        AddHandler Var1.MyEvent, D1
        Var1.Raise_Event()
        RemoveHandler Var1.MyEvent, D1
    End Sub

    Sub MyHandler(ByVal message As String)
        Console.WriteLine("Event Handled: " &amp; message)
    End Sub
End Module

#End Region
#Region "Linq"
Module LINQQueries

    Sub Join()
        Dim categories() = {"Beverages", "Condiments", "Vegetables", "Dairy Products", "Seafood"}
        Dim productList = {New With {.category = "Condiments", .name = "Ketchup"}, New With {.category = "Seafood", .name = "Code"}}
        Dim query = From c In categories Group Join p In productList On c Equals p.category Into Group From p In Group Select Category = c, p.name
        For Each v In query
            Console.WriteLine(v.name + ": " + v.Category)
        Next
    End Sub
End Module

#End Region
#Region "Lambda's"
Module Lambdas

    Dim l1 = Sub()
        Console.WriteLine("Sub Statement")
    End Sub

    Dim L2 = Sub() Console.WriteLine("Sub Statement 2")

    Dim L3 = Function(x As Integer) x Mod 2

    Dim L4 = Function(y As Integer) As Boolean
        If y * 2 &lt; 10 Then
            Return True
        Else
            Return False
        End If
    End Function
End Module

#End Region
#Region "Co Contra Variance"
Public Class Cheetah
End Class

Public Class Animals
End Class

Public Interface IVariance(Of In T)

    Sub Goo(ByVal a As T)

    Property InterProperty() As IVariance(Of Cheetah)

    Property InterProperty2() As IVariance(Of Animals)

End Interface

Delegate Sub Func(Of In T)(ByVal a As T)

Public Delegate Function Func2(Of Out T)() As T

Public Interface IVariance2(Of Out T)

    Function Goo() As T

End Interface

Public Class Variance2(Of T As New) : Implements IVariance2(Of T)

    Dim type As IVariance2(Of Animals)

    Private Function Goo() As T Implements IVariance2(Of T).Goo
        Return New T
    End Function

    Function Goo(ByVal arg As IVariance2(Of T)) As String
        Return arg.GetType.ToString
    End Function

    Function Goo(ByVal arg As Func2(Of T)) As String
        Return arg.Invoke().GetType.ToString
    End Function
End Class

#End Region
Module Mod1Orcas

    Dim AT1 = New With {Key .prop1 = 1}

    Dim AT2 = New With {.prop1 = 7}

    Dim b_false As Boolean = False

    Dim n_false = False

    Dim i = If(b_false And n_false, 1, 2)

    Dim s1 = &lt;xml_literal&gt;&lt;%= If(Nothing, Nothing) %&gt;&lt;/xml_literal&gt;

    Delegate Sub delfoo()

    Delegate Sub delfoo1(ByVal sender As Object, ByVal e As System.EventArgs)

    Sub Goo()
    End Sub

    Sub Method1(ByVal sender As Object, ByVal e As System.EventArgs)
    End Sub

    Sub Method1a()
    End Sub

    Sub AssignDelegate()
        Dim d As delfoo = AddressOf Goo
        d.Invoke()
        Dim d1_1 As delfoo1 = AddressOf Method1
        Dim d1_1a As delfoo1 = AddressOf Method1a 'Relaxed Delegate
        'Nullable
        Dim Value1a As Integer? = 10
        Dim Value1b As Integer = 1
        Dim Value1c? As Integer = 1
        Dim Value1c? As Integer? = 1
        Dim TestReturnValue = Value1a * Value1b
        If Value1a / Value1b &gt; 0 Then
        End If

        Dim sNone = "None"
        Dim SSystemOnly = "SystemOnly"
        Dim XMLLiteral = &lt;?xml version ="1.0"encoding ="utf-8"?&gt; &lt;Details&gt;&lt;FileImports&gt;&lt;FileImport name=&lt;%= sNone %&gt;&gt;&lt;/FileImport&gt;&lt;FileImport name=&lt;%= SSystemOnly %&gt;&gt;
        Imports System
      &lt;/FileImport&gt;&lt;FileImport name="Default"&gt;
        Imports System
        Imports System.Collections
      &lt;/FileImport&gt;&lt;/FileImports&gt;&lt;CodeConstructs&gt;&lt;!-- Type Constructs--&gt; &lt;Construct name="Module"allowcodeblock="false"allowOuter="true"group="Type"allownesting="true"isnestable="false"allowsoverload="false"&gt;&lt;Start&gt;public Module {Identifier}&lt;/Start&gt;&lt;End&gt;End Module &lt;/End&gt;&lt;DefaultIdent&gt;Module_&lt;/DefaultIdent&gt;&lt;/Construct&gt;&lt;Construct name="Class"allowcodeblock="false"allowOuter="true"group="Type"allownesting="true"isnestable="true"allowsoverload="false"&gt;&lt;Start&gt;public class {Identifier}&lt;/Start&gt;&lt;End&gt;End Class&lt;/End&gt;&lt;DefaultIdent&gt;Class_&lt;/DefaultIdent&gt;&lt;/Construct&gt;&lt;Construct name="Structure"allowcodeblock="false"allowOuter="true"group="Type"allownesting="true"isnestable="true"allowsoverload="false"&gt;&lt;Start&gt;public class {Identifier}&lt;/Start&gt;&lt;End&gt;End Class&lt;/End&gt;&lt;DefaultIdent&gt;Struct_&lt;/DefaultIdent&gt;&lt;/Construct&gt;&lt;/CodeConstructs&gt;&lt;CodeBlocks&gt;&lt;Block name="CodeBlock0.txt"statements="1"&gt;&lt;![CDATA[ Dim &lt;{x0}&gt; = Microsoft.VisualBasic.FileSystem.Dir(".") ]]&gt;&lt;/Block&gt;&lt;Block name="CodeBlock1.txt"statements="1"&gt;&lt;![CDATA[ Dim &lt;{x0}&gt; = 1 ]]&gt;&lt;/Block&gt;&lt;Block name="CodeBlock2.txt"statements="1"&gt;&lt;![CDATA[ Dim &lt;{x0}&gt; as string = "2" ]]&gt;&lt;/Block&gt;&lt;/CodeBlocks&gt;&lt;/Details&gt;
        Dim x = &lt;![CDATA[ Dim &lt;{x0}&gt; as string = "2" ]]&gt;
        Dim y = &lt;!-- --&gt; : Call &lt;?a ?&gt;() : Dim x = &lt;e/&gt;
    End Sub
End Module

Class Customer

    Public Property name As String = "Default"

    Public AGe As Integer

    Public Postion As String

    Public Level As Integer = 0

    Public Property age2 As Integer
End Class

Class Goo

    Structure Bar

        Dim x As Integer

        Sub LoopingMethod()
            For i = 1 To 20 Step 1
            Next i

            For Each a In {1, 2, 3, 4}
            Next

            Dim icount As Integer
            Do While icount &lt;= 10
                icount += 1
            Loop

            icount = 0
            While icount &lt;= 100
                icount += 1
            End While

            icount = 0
            Do Until icount &gt;= 10
                icount += 2
            Loop
        End Sub
    End Structure
End Class

Class GooGen(Of t)

    Structure BarGen(Of u)

        Dim x As t

        Dim z As u

        Sub SelectionMethods()
            Dim icount As Integer = 1L
            If icount = 1 Then
            ElseIf icount &gt; 1 Then
            Else
            End If

            Select Case icount
                Case 1
                Case 2, 3
                Case Is &gt; 3
                Case Else
            End Select
        End Sub

        Sub Operators()
            Dim a As Boolean = True
            Dim b As Boolean = False
            If a And b Then
            End If

            If a Or b Then
            End If

            If Not a And b Then
            End If

            If a = b AndAlso b = True Then
            End If

            If a = b OrElse b = False Then
            End If

            If(a Or b) OrElse b = True Then
            End If
        End Sub

        Sub Method1()
            Dim x As New Customer With {.name = "Test", .AGe = 30, .Level = 1, .Postion = "SDET"}
            Dim x2 As New Customer With {.name = "Test", .AGe = 30, .Level = 1, .Postion = "SDET", .age2 =.AGe}
        End Sub
    End Structure
End Class

Public Class Bar
End Class

Public Class ClsPPMTest003

    Partial Private Sub Goo3()
    End Sub
End Class

Partial Public Class ClsPPMTest003

    Private Sub Goo3()
    End Sub

    Public Sub CallGooFromClass()
        Me.Goo3()
        Dim x1 As New Goo
        Dim y1 As New Bar
        If x1 Is y1 Then
        Else
            Console.WriteLine("Expected Result Occurred")
        End If

        If x1 IsNot y1 Then
        Else
            Console.WriteLine("Expected Result Occurred")
        End If
    End Sub

    Sub InterpolatedString()
        Dim s = $"The current date = {Date.Today,10:yyyy-MM-dd}."
    End Sub
End Class
</value>
  </data>
  <data name="AllInOneVisualBasicCode" xml:space="preserve">
    <value>Option Infer On
Option Explicit Off

Imports System
Imports System.Collections.Generic
Imports System.Linq
Imports System.Linq.Expressions
Imports System.Text
Imports M = System.Math
Imports System.Collections
Imports &lt;xmlns:ns="goo"&gt;
Imports &lt;xmlns="goo"&gt;

#Const line = 6
#Const goo = True
#If goo Then
#Else
#End If
' There is no equivalent to #undef in VB.NET:
'#undef goo
'#warning goo
'#error goo
' There is no equivalent to 'extern alias' in VB:
'extern alias Goo;

#If DEBUG OrElse TRACE Then
Imports System.Diagnostics
#ElseIf SILVERLIGHT Then
Imports System.Diagnostics
#Else
Imports System.Diagnostics
#End If

#Region "Region"
#Region "more"
Imports ConsoleApplication2.Test
#End Region
Imports X = int1
Imports X = ABC.X(Of Integer)
Imports A.B

#End Region
&lt;Assembly: System.Copyright("(C) 2009")&gt; 
&lt;Module: System.Copyright(vbLf &amp; vbTab &amp; ChrW(&amp;H123).ToString() &amp; "(C) 2009" &amp; ChrW(&amp;H123).ToString())&gt; 
Friend Interface CoContra(Of Out T, In K)
End Interface
Public Delegate Sub CoContra2()

Namespace My

    Friend Interface CoContra(Of Out T, In K)
    End Interface
    Friend Delegate Sub CoContra2(Of Out T, In K)()


    Partial Public Class A
        Inherits CSType1
        Implements I

        Shared Sub New()
        End Sub
      
        &lt;Obsolete()&gt;
        Public Sub New(&lt;Obsolete()&gt; ByVal goo As Integer)
            MyBase.New(1)
L:
            Dim i As Integer = Len(New Integer)
            i += 1

#If DEBUG Then
            Console.WriteLine(export.iefSupplied.command)
#End If
            Const local? As Integer = Integer.MaxValue
            Const local0? As Guid = New Guid(r.ToString())

            'Inserted Compiling code 
            Dim r As Integer
            Dim Varioblelocal? As Integer = Integer.MaxValue
            Dim Varioblelocal0? As Guid = New Guid(r.ToString())

            Dim привет = local
            Dim мир = local
            Dim local3 = 0, local4 = 1
            Dim local5 = If(TryCast(Nothing, Action), Nothing)
            Dim local6 = TypeOf local5 Is Action

            Dim u = 1UI

            Dim U_Renamed = 1UI

            Dim hex As Long = &amp;HBADC0DE, Hex_Renamed As Long = &amp;HDEADBEEFL, l As Long = -1L, L_Renamed As Long = 1L

            Dim ul As ULong = 1UL, Ul_Renamed As ULong = 1UL, uL_Renamed2 As ULong = 1UL, UL_Renamed3 As ULong = 1UL, lu As ULong = 1UL, Lu_Renamed1 As ULong = 1UL, lU_Renamed2 As ULong = 1UL, LU_Renamed3 As ULong = 1UL

            Dim bool As Boolean
            Dim [byte] As Byte
            'ChrW(&amp;H0130), hexchar2 = ChrW(&amp;HBAD)
            'ChrW(&amp;H0066), hexchar = ChrW(&amp;H0130), hexchar2
            '"c"c, \u0066 = ChrW(&amp;H0066), hexchar
            Dim [char] As Char = "c"c ', \u0066
            Dim [decimal] As Decimal = 1.44D

            Dim [dynamic] As Object
            Dim [double] As Double = m.PI
            Dim float As Single
            Dim int As Integer = If(local, -1)
            Dim [long] As Long
            Dim [object] As Object
            Dim [sbyte] As SByte
            Dim [short] As Short
            Dim [string] As String = """/*"
            Dim uint As UInteger
            Dim [ulong] As ULong
            Dim [ushort] As UShort


            Dim dynamic1 = local5
            Dim add = 0
            Dim ascending = 0
            Dim descending = 0
            Dim From = 0
            Dim [get] = 0
            Dim [global] = 0
            Dim group = 0
            Dim into = 0
            Dim join = 0
            Dim [let] = 0
            Dim orderby = 0
            Dim [partial] = 0
            Dim remove = 0
            Dim [select] = 0
            Dim [set] = 0
            Dim value = 0
            Dim var = 0
            Dim where = 0
            Dim yield = 0

            If i &gt; 0 Then
                Return
            ElseIf i = 0 Then
                Throw New Exception()
            End If
            Dim o1 = New MyObject()
            Dim o2 = New MyObject(var)
            Dim o3 = New MyObject With {.A = i}
            Dim o4 = New MyObject(dynamic) With {.A = 0, .B = 0, .C = 0}
            Dim o5 = New With {Key .A = 0}
            Dim a() As Integer = {0, 1, 2, 3, 4, 5}
            Dim a As(named As Integer, Integer) =(named:=1, 2)
            Select Case i
                Case 1
                    GoTo CaseLabel1
                Case 2
CaseLabel1:
                    GoTo CaseLabel2
                    Exit Select
                Case Else
CaseLabel2:
                    Return
            End Select
            Do While i &lt; 10
                i += 1
            Loop
            Do
                i += 1
            Loop While i &lt; 10
            
            Do
                i += 1
            Loop Until i &gt; 20

            Do
                Exit Do
            Loop

            For j As Integer = 0 To 99
                Console.WriteLine(j)
            Next j

            'Modified to include items
            Dim items = {1, 2, 3, 4, 5, 6, 7, 8}
            For Each i In items
                If i = 7 Then
                    Return
                Else
                    Continue For
                End If
            Next i

            ' There is no equivalent to a 'checked' block in VB.NET
            '			checked
            i += 1

            'Modified use of synclock functions for VB
            Dim sText As String
            Dim objLock As Object = New Object()
            SyncLock objLock
                sText = "Hello"
            End SyncLock

            Using v = BeginScope()
                Using a As New A()
                    Using BeginScope()
                        Return
                    End Using
                End Using
            End Using

            ' VB does not support iterators and has no equivalent to the C# 'yield' keyword:
            'yield Return Me.items(i)
            ' VB does not support iterators and has no equivalent to the C# 'yield' keyword:
            'yield(break)
            ' There is no equivalent to a 'fixed' block in VB.NET
            'Integer* p = Nothing

            Try
                Throw New Exception 'Nothing
            Catch av As System.AccessViolationException
                Throw av
            Catch e1 As Exception
                Throw
            Finally
            End Try

            Dim anonymous = New With {.a = 1, .B = 2, .c = 3}

            Dim qry = From i1 In {1, 2, 3, 4, 5, 6}
                      Where i1 &lt; 5
                      Select New With {.id = i1}


            Dim query = From c In customers _
                            Let d = c _
                            Where d IsNot Nothing _
                            Join c1 In customers On c1.GetHashCode() Equals c.GetHashCode() _
                            Group Join c1 In customers On c1.GetHashCode() Equals c.GetHashCode()
                            Into e() _
                            Order By g.Count() Ascending _
                            Order By g.Key Descending _
                            Select New With {.Country = g.Key, .CustCount = g.Count()}


            'XML Literals
            Dim x = &lt;xmlliteral&gt;
                        &lt;test name="test"/&gt;
                        &lt;test name="test2"&gt;&lt;/test&gt;
                    &lt;/xmlliteral&gt;
            Console.WriteLine(NameOf(Finalize))
        End Sub

        Protected Overrides Sub Finalize()
        End Sub
        Private ReadOnly f1 As Integer
        ' There is no VB.NET equivalent to 'volatile':

        &lt;Obsolete(), NonExisting(), Goo.NonExisting(var, 5), Obsolete(), NonSerialized(), CLSCompliant(True OrElse False And True)&gt;
        Private f2 As Integer

        &lt;Obsolete()&gt;
        Public Sub Handler(ByVal value As Object)
        End Sub

        Public Function m(Of T As {Class, New})(ByVal t1 As T) As Integer
            MyBase.m(t1)
            Return 1
        End Function
        Public Property P() As String
            Get
                Return "A"
            End Get
            Set(ByVal value As String)
            End Set
        End Property

        Public ReadOnly Property p2 As String
            Get
            End Get
        End Property

        Public Property p3 As String

        Default Public Property item(ByVal index As Integer) As Integer
            Protected Get
            End Get
            Set(ByVal value As Integer)
            End Set
        End Property

        &lt;Obsolete(), Obsolete()&gt;
        Public Custom Event E1 As Action
            ' This code will be run when AddHandler MyEvent, D1 is called
            AddHandler(ByVal value As Action)
            End AddHandler

            ' This code will be run when RemoveHandler MyEvent, D1 is called
            RemoveHandler(ByVal value As Action)
            End RemoveHandler

            &lt;Obsolete()&gt; RaiseEvent()
            End RaiseEvent
        End Event


        Public Shared Operator +(ByVal first, ByVal second)
            Dim handler As System.Delegate = New [Delegate](AddressOf Me.Handler)
            Return first.Add(second)
        End Operator

        &lt;Obsolete()&gt;
        Public Shared Operator IsTrue(ByVal a As A) As Boolean
            Return True
        End Operator
        Public Shared Operator IsFalse(ByVal a As A) As Boolean
            Return False
        End Operator

        Class c
        End Class

        Public Sub A(ByVal value As Integer) Implements I.A

        End Sub

        Public Property Value As String Implements I.Value
            Get

            End Get
            Set(ByVal value As String)

            End Set
        End Property
    End Class

    Public Structure S
        Implements I

        Private f1 As Integer
        ' There is no VB.NET equivalent to 'volatile':
        ' private volatile int f2;

        &lt;Obsolete()&gt; Private f2 As Integer

        Public Function m(Of T As {Structure, New})(ByVal s As T) As Integer
            Return 1
        End Function

        Public Property P1() As String
            Get
                Dim value As Integer = 0
                Return "A"
            End Get
            Set(ByVal value As String)
            End Set
        End Property

        'vb.net can't support abstract member variable
        Public ReadOnly Property P2() As String
            Get
            End Get
        End Property

        Public Property p3 As String '//Auto Property

        Default Public Property item(ByVal index As Integer) As Integer
            Get
            End Get
            Friend Set(ByVal value As Integer)
            End Set
        End Property


        Public Event E()

        Public Shared Operator +(ByVal first, ByVal second)
            Return first.Add(second)
            'fixed Integer field(10)
        End Operator

        Class c
        End Class

        Public Sub A(ByVal value As Integer) Implements I.A

        End Sub

        Public Property Value As String Implements I.Value
            Get

            End Get
            Set(ByVal value As String)

            End Set
        End Property
    End Structure
    Public Interface I
        Sub A(ByVal value As Integer)
        Property Value() As String
    End Interface
    &lt;Flags()&gt;
    Public Enum E
        A
        B = A
        C = 2 + A

#If DEBUG Then
        D
#End If

    End Enum
    Public Delegate Sub [Delegate](ByVal P As Object)

    Namespace Test
        Public Class Список
            Public Shared Function Power(ByVal number As Integer, ByVal exponent As Integer) As IEnumerable
                Dim Список As New Список()
                Список.Main()
                Dim counter As Integer = (0 + 0)
                Dim result As Integer = 0

                'Do While ++counter++ &lt; --exponent--
                '                         result = result * number + +number + ++++number
                '                ' VB does not support iterators and has no equivalent to the C# 'yield' keyword:
                '                'yield Return result
                '            Loop
            End Function
            Shared Sub Main()
                For Each i As Integer In Power(2, 8)
                    Console.Write("{0} ", i)
                Next i
            End Sub
            Async Sub Wait()
                Await System.Threading.Tasks.Task.Delay(0)
            End Sub
        End Class
    End Namespace
End Namespace

Namespace ConsoleApplication1
    Namespace RecursiveGenericBaseType
        MustInherit Class A(Of T)
            Inherits B(Of A(Of T), A(Of T))

            Protected Overridable Function M() As A(Of T)
            End Function

            Protected MustOverride Function N() As B(Of A(Of T), A(Of T))

            Shared Function O() As B(Of A(Of T), A(Of T))
            End Function
        End Class

        Class B(Of T1, T2)
            Inherits A(Of B(Of T1, T2))

            Protected Overrides Function M() As A(Of T)
            End Function
            Protected NotOverridable Overrides Function N() As B(Of A(Of T), A(Of T))
            End Function
            Shared Shadows Function O() As A(Of T)
            End Function
        End Class
    End Namespace
End Namespace

Namespace Boo
    Public Class Bar(Of T As IComparable)
        Public f As T

        Public Class Goo(Of U)
            Implements IEnumerator(Of T)

            Public Sub Method(Of K As {IList(Of V), IList(Of T), IList(Of U)}, V As IList(Of K))(ByVal k1 As K, ByVal t1 As T, ByVal u1 As U)
                Dim a As A(Of Integer)
            End Sub

            Public ReadOnly Property Current As T Implements System.Collections.Generic.IEnumerator(Of T).Current
                Get

                End Get
            End Property

            Public ReadOnly Property Current1 As Object Implements System.Collections.IEnumerator.Current
                Get

                End Get
            End Property

            Public Function MoveNext() As Boolean Implements System.Collections.IEnumerator.MoveNext

            End Function

            Public Sub Reset() Implements System.Collections.IEnumerator.Reset

            End Sub

#Region "IDisposable Support"
            Private disposedValue As Boolean ' To detect redundant calls

            ' IDisposable
            Protected Overridable Sub Dispose(ByVal disposing As Boolean)
                If Not Me.disposedValue Then
                    If disposing Then

                    End If


                End If
                Me.disposedValue = True
            End Sub

            Public Sub Dispose() Implements IDisposable.Dispose
                Dispose(True)
                GC.SuppressFinalize(Me)
            End Sub
#End Region

        End Class
    End Class
End Namespace

Friend Class Test2
    Private Sub Bar3()
        Dim x = New Boo.Bar(Of Integer).Goo(Of Object)()
        x.Method(Of String, String)(" ", 5, New Object())

        Dim q = From i In New Integer() {1, 2, 3, 4}
                Where i &gt; 5
                Select i
    End Sub

    Public Shared Widening Operator CType(ByVal s As String) As Test2
        Return New Test2()
    End Operator

    Public Shared Narrowing Operator CType(ByVal s As Integer) As Test2
        Return New Test2()
    End Operator

    Public goo As Integer = 5
    Private Sub Bar2()
        goo = 6
        Me.goo = 5.GetType()
        Dim t As Test2 = "sss"
    End Sub
    Private Sub Blah()
        Dim i As Integer = 5
        Dim j? As Integer = 6

        Dim e As Expression(Of Func(Of Integer)) = Function() i
    End Sub

    Public Property FGoo() As Type
        Get
            Return GetType(System.Int32)
        End Get
        Set(ByVal value As Type)
            Dim t = GetType(System.Int32)
            t.ToString()
            t = value
        End Set
    End Property
    Public Sub Constants()
        Dim i As Integer = 1 + 2 + 3 + 5
        Dim s As Global.System.String = "a" &amp; CStr("a") &amp; "a" &amp; "a" &amp; "a" &amp; "A"
    End Sub

    Public Sub ConstructedType()
        Dim i As List(Of Integer) = Nothing
        Dim c As Integer = i.Count
    End Sub
End Class
Namespace Comments.XmlComments.UndocumentedKeywords
    ''' &lt;summary&gt;
    ''' Whatever 
    ''' &lt;/summary&gt;
    ''' &lt;!-- c --&gt;
    ''' &lt;![CDATA[c]]&gt; //
    ''' &lt;c&gt;&lt;/c&gt; /* */
    ''' &lt;code&gt;&lt;/code&gt;
    ''' &lt;example&gt;&lt;/example&gt;
    ''' &lt;exception cref="bla"&gt;&lt;/exception&gt;
    ''' &lt;include file='' path='[@name=""]'/&gt;
    ''' &lt;permission cref=" "&gt;&lt;/permission&gt;
    ''' &lt;remarks&gt;&lt;/remarks&gt;
    ''' &lt;see cref=""/&gt;
    ''' &lt;seealso cref=" "/&gt;
    ''' &lt;value&gt;&lt;/value&gt;
    ''' &lt;typeparam name="T"&gt;&lt;/typeparam&gt;
    Class c(Of T)
        Sub M(Of U)(ByVal T1 As T, ByVal U1 As U)
            Dim intValue As Integer = 0
            intValue = intValue + 1
            Dim strValue As String = "hello" 's
            Dim c As New [MyClass]()
            Dim verbatimStr As String = "@ \\\\" 's
        End Sub
    End Class

End Namespace
Friend Class TestClassXXXXXXXXXXXXXXXXXXXXXXXXXXXXXXXXXXXXXXXXXXXXXXXXXXXXXXXXXXXXXXXXXXXXXXXXXXXXXXXXXXXXXXXXXXXXXXXXXXXXXXXXXXXXXXXXXXXXXXXXXXXXXXXXXXXXXXXXXXXXXXXXXXXXXXXXXXXXXXXXXXXXXXXXXXXXXXXXXXXXXXXXXXXXXXXXXXXXXXXXXXXXXXXXXXXXXXXXXXXXXXXXXXXXXXXXXXXXXXXXXXXXXXXXXXXXXXXXXXXXXXXXXXXXXXXXXXXXXXXXXXXXXXXXXXXXXXXXXXXXXXXXXXXXXXXXXXXXXXXXXXXXXXXXXXXXXXXXXXXXXXXXXXXXXXXXXXXXXXXXXXXXXXXXXXXXXXXXXXXXXXXXXXXXXXXXXXXXXXXXXXXXXXXXXXXXXXXXXXXXXXXXXXXXXXXXXXXXXXXXXXXXXXXXXXXXXXXXXXXXXXXXXXXXXXXXXXXXXXXXXXXXXXXXXXXXXXXXXXXXXX 'Scen8
End Class

Friend Class TestClass1XXXXXXXXXXXXXXXXXXXXXXXXXXXXXXXXXXXXXXXXXXXXXXXXXXXXXXXXXXXXXXXXXXXXXXXXXXXXXXXXXXXXXXXXXXXXXXXXXXXXXXXXXXXXXXXXXXXXXXXXXXXXXXXXXXXXXXXXXXXXXXXXXXXXXXXXXXXXXXXXXXXXXXXXXXXXXXXXXXXXXXXXXXXXXXXXXXXXXXXXXXXXXXXXXXXXXXXXXXXXXXXXXXXXXXXXXXXXXXXXXXXXXXXXXXXXXXXXXXXXXXXXXXXXXXXXXXXXXXXXXXXXXXXXXXXXXXXXXXXXXXXXXXXXXXXXXXXXXXXXXXXXXXXXXXXXXXXXXXXXXXXXXXXXXXXXXXXXXXXXXXXXXXXXXXXXXXXXXXXXXXXXXXXXXXXXXXXXXXXXXXXXXXXXXXXXXXXXXXXXXXXXXXXXXXXXXXXXXXXXXXXXXXXXXXXXXXXXXXXXXXXXXXXXXXXXXXXXXXXXXXXXXXXXXXXXXXXXXXXXX22 'Scen9
End Class

Friend Class yield
    ''INSTANT VB TODO TASK: There is no equivalent to the undocumented C# '__arglist' keyword in VB:
    'Private Sub Goo(Of U)(ByVal __arglist)
    '    Dim c1 As C(Of U) = Nothing
    '    c1.M(Of Integer)(5, Nothing)
    '    Dim tr As TypedReference = __makeref(c1)
    '    Dim t As Type = __reftype(tr)

    '    	Dim j As Integer = __refvalue(tr, Integer)

    '    Params(a:=t, b:=t)
    'End Sub
    Private Sub Params(ByRef a As Object, &lt;System.Runtime.InteropServices.Out()&gt; ByRef b As Object, ByVal ParamArray c() As Object)
    End Sub

    'Private Sub Params(Optional &lt;System.Runtime.InteropServices.Out()&gt; ByRef a As dynamic = 2, Optional ByRef c As dynamic = Nothing, ParamArray ByVal c()() As dynamic)
    'End Sub
    Public Overrides Function ToString() As String
        Return MyBase.ToString()
    End Function

    Public Sub method()
        Dim a?(4) As Integer '[] bug
        ' YES []
        Dim var() As Integer = {1, 2, 3, 4, 5} ',;
        Dim i As Integer = a(i) '[]
        Dim f As New Goo(Of T)() '&lt;&gt; ()
        f.method()
        i = i + i - i * i \ i Mod i And i Or i Xor i '+ - * / % &amp; | ^

        Dim b As Boolean = True And False Or True Xor False '&amp; | ^
        b = Not b '!
        i = Not i '~i
        b = i &lt; i AndAlso i &gt; i '&lt; &amp;&amp; &gt;

        Dim ii? As Integer = 5 '? bug
        ' NO ?
        Dim f1 As Integer = If(True, 1, 0) '? :
        ' YES :
        i += 1 '++
        i -= 1 '--
        b = True AndAlso False OrElse True '&amp;&amp; ||
        i = i &lt;&lt; 5 '&lt;&lt;
        i = i &gt;&gt; 5 '&gt;&gt;
        b = i = i AndAlso i &lt;&gt; i AndAlso i &lt;= i AndAlso i &gt;= i '= == &amp;&amp; != &lt;= &gt;=
        i += 5.0 '+=
        i -= i '-=
        i *= i '*=
        i \= i '/
        '=
        i = i Mod i '%=
        i = i And i '&amp;=
        i = i Or i '|=
        i = i Xor i '^=
        i &lt;&lt;= i '&lt;&lt;=
        i &gt;&gt;= i '&gt;&gt;=
        Dim s As Object = Function(x) x + 1 '=&gt;


        ' There is no equivalent to an 'unsafe' block in VB.NET
        '			unsafe
        '		Point* p = &amp;point '* &amp;
        '			p-&gt;x = 10 '-&gt;

        Dim p As Point
        p.X = 10
        p.Y = 12

        Dim p2 As New Point With {.X = 10, .Y = 12}


        Dim br As IO.BinaryReader = Nothing
    End Sub

    Friend Structure Point
        Public X As Integer
        Public Y As Integer
    End Structure
End Class

'Extension Method
Module Module1
    &lt;Runtime.CompilerServices.Extension()&gt; Function GooExtension(ByVal x As String) As String
        Return x &amp; "test"
    End Function

    &lt;Runtime.CompilerServices.Extension()&gt; Function GooExtension(ByVal x As String,
                                                                 ByVal y As Integer) As String
        'With Implicit Line Continuation
        Return x &amp; "test2"
    End Function

    Sub Goo()
        'Collections
        Dim i As New List(Of String) From {"test", "item"}
        Dim i1 As New Dictionary(Of Integer, String) From {{1, "test"}, {2, "item"}}

        'Arrays
        Dim ia1 = {1, 2, 3, 4, 5}
        Dim la2 = {1,
                   2L,
                   3,
                   4S,
                   5}
        Console.Write(GetXmlNamespace(ns))
        Dim ia3 As Integer() = {1,
                                2,
                                3, 4, 5}
        Dim ia4() As Integer = {1,
                                2, 3, 4,
                                5}

        Dim ia5 = New Integer() {1, 2, 3, 4, 5}


        Dim ia6 = {{1, 2}, {3, 4}, {5, 6}} '2d array
        Dim ia7 = {({1}), ({3, 4}), ({5, 6, 2})} 'jagged array

        'Standalone
        If {1, 2, 3}.Count = 2 Then
        ElseIf {1, 2, 3}.Count = 3 Then
        Else
        End If

    End Sub
End Module




#Region "Events"
Public Delegate Sub MyDelegate(ByVal message As String)

Class MyClass1

    Custom Event MyEvent As MyDelegate

        ' This code will be run when AddHandler MyEvent, D1
        ' is called
        AddHandler(ByVal value As MyDelegate)
            Console.WriteLine("Adding Handler for MyEvent")
            MyEventHandler = value
        End AddHandler

        ' This code will be run when RemoveHandler MyEvent, D1
        ' is called
        RemoveHandler(ByVal value As MyDelegate)
            Console.WriteLine("Removing Handler for MyEvent")
            MyEventHandler = Nothing
        End RemoveHandler

        ' This code will be run when RaiseEvent MyEvent(string)
        ' is called
        RaiseEvent(ByVal message As String)
            If Not MyEventHandler Is Nothing Then
                MyEventHandler.Invoke(message)
            Else
                Console.WriteLine("No Handler for Raised MyEvent")
            End If
        End RaiseEvent
    End Event

    Public MyEventHandler As MyDelegate

    Public Sub Raise_Event()
        RaiseEvent MyEvent("MyEvent Was Raised")
    End Sub
End Class

Module DelegateModule
    Dim Var1 As MyClass1
    Dim D1 As MyDelegate

    Sub EventsMain()
        Var1 = New MyClass1
        D1 = New MyDelegate(AddressOf MyHandler)
        AddHandler Var1.MyEvent, D1
        Var1.Raise_Event()
        RemoveHandler Var1.MyEvent, D1
    End Sub

    Sub MyHandler(ByVal message As String)
        Console.WriteLine("Event Handled: " &amp; message)
    End Sub
End Module

#End Region

#Region "Linq"
Module LINQQueries
    Sub Join()
        Dim categories() = {"Beverages", "Condiments", "Vegetables", "Dairy Products", "Seafood"}

        Dim productList = {New With {.category = "Condiments", .name = "Ketchup"}, New With {.category = "Seafood", .name = "Code"}}

        Dim query = From c In categories _
                    Group Join p In productList On c Equals p.category Into Group _
                    From p In Group _
                    Select Category = c, p.name

        For Each v In query
            Console.WriteLine(v.name + ": " + v.Category)
        Next
    End Sub
End Module
#End Region


#Region "Lambda's"
Module Lambdas
    Dim l1 = Sub()
                 Console.WriteLine("Sub Statement")
             End Sub

    Dim L2 = Sub() Console.WriteLine("Sub Statement 2")

    Dim L3 = Function(x As Integer) x Mod 2

    Dim L4 = Function(y As Integer) As Boolean
                 If y * 2 &lt; 10 Then
                     Return True
                 Else
                     Return False
                 End If
             End Function
End Module
#End Region

#Region "Co Contra Variance"
Public Class Cheetah

End Class
Public Class Animals

End Class
Public Interface IVariance(Of In T)
    Sub Goo(ByVal a As T)
    Property InterProperty() As IVariance(Of Cheetah)
    Property InterProperty2() As IVariance(Of Animals)
End Interface

Delegate Sub Func(Of In T)(ByVal a As T)


Public Delegate Function Func2(Of Out T)() As T
Public Interface IVariance2(Of Out T)
    Function Goo() As T
End Interface

Public Class Variance2(Of T As New) : Implements IVariance2(Of T)

    Dim type As IVariance2(Of Animals)

    Private Function Goo() As T Implements IVariance2(Of T).Goo
        Return New T
    End Function

    Function Goo(ByVal arg As IVariance2(Of T)) As String
        Return arg.GetType.ToString
    End Function

    Function Goo(ByVal arg As Func2(Of T)) As String
        Return arg.Invoke().GetType.ToString
    End Function
End Class

#End Region

Module Mod1Orcas
    Dim AT1 = New With {Key .prop1 = 1}
    Dim AT2 = New With {.prop1 = 7}
    Dim b_false As Boolean = False
    Dim n_false = False
    Dim i = If(b_false And n_false, 1, 2)
    Dim s1 = &lt;xml_literal&gt;&lt;%= If(Nothing, Nothing) %&gt;&lt;/xml_literal&gt;

    Delegate Sub delfoo()
    Delegate Sub delfoo1(ByVal sender As Object, ByVal e As System.EventArgs)

    Sub Goo()
    End Sub

    Sub Method1(ByVal sender As Object, ByVal e As System.EventArgs)
    End Sub
    Sub Method1a()
    End Sub

    Sub AssignDelegate()
        Dim d As delfoo = AddressOf Goo
        d.Invoke()


        Dim d1_1 As delfoo1 = AddressOf Method1
        Dim d1_1a As delfoo1 = AddressOf Method1a 'Relaxed Delegate




        'Nullable
        Dim Value1a As Integer? = 10
        Dim Value1b As Integer = 1
        Dim Value1c? As Integer = 1
        Dim Value1c? As Integer? = 1
        Dim TestReturnValue = Value1a * Value1b
        If Value1a / Value1b &gt; 0 Then

        End If

        Dim sNone = "None"
        Dim SSystemOnly = "SystemOnly"

        Dim XMLLiteral = &lt;?xml version="1.0" encoding="utf-8"?&gt;

                         &lt;Details&gt;
                             &lt;FileImports&gt;
                                 &lt;FileImport name=&lt;%= sNone %&gt;&gt;
                                 &lt;/FileImport&gt;
                                 &lt;FileImport name=&lt;%= SSystemOnly %&gt;&gt;
        Imports System
      &lt;/FileImport&gt;
                                 &lt;FileImport name="Default"&gt;
        Imports System
        Imports System.Collections
      &lt;/FileImport&gt;
                             &lt;/FileImports&gt;

                             &lt;CodeConstructs&gt;
                                 &lt;!-- Type Constructs--&gt;
                                 &lt;Construct name="Module" allowcodeblock="false" allowOuter="true" group="Type" allownesting="true" isnestable="false" allowsoverload="false"&gt;
                                     &lt;Start&gt;public Module {Identifier}&lt;/Start&gt;
                                     &lt;End&gt;End Module &lt;/End&gt;
                                     &lt;DefaultIdent&gt;Module_&lt;/DefaultIdent&gt;
                                 &lt;/Construct&gt;
                                 &lt;Construct name="Class" allowcodeblock="false" allowOuter="true" group="Type" allownesting="true" isnestable="true" allowsoverload="false"&gt;
                                     &lt;Start&gt;public class {Identifier}&lt;/Start&gt;
                                     &lt;End&gt;End Class&lt;/End&gt;
                                     &lt;DefaultIdent&gt;Class_&lt;/DefaultIdent&gt;
                                 &lt;/Construct&gt;
                                 &lt;Construct name="Structure" allowcodeblock="false" allowOuter="true" group="Type" allownesting="true" isnestable="true" allowsoverload="false"&gt;
                                     &lt;Start&gt;public class {Identifier}&lt;/Start&gt;
                                     &lt;End&gt;End Class&lt;/End&gt;
                                     &lt;DefaultIdent&gt;Struct_&lt;/DefaultIdent&gt;
                                 &lt;/Construct&gt;
                             &lt;/CodeConstructs&gt;

                             &lt;CodeBlocks&gt;
                                 &lt;Block name="CodeBlock0.txt" statements="1"&gt;
                                     &lt;![CDATA[ Dim &lt;{x0}&gt; = Microsoft.VisualBasic.FileSystem.Dir(".") ]]&gt;
                                 &lt;/Block&gt;
                                 &lt;Block name="CodeBlock1.txt" statements="1"&gt;
                                     &lt;![CDATA[ Dim &lt;{x0}&gt; = 1 ]]&gt;
                                 &lt;/Block&gt;
                                 &lt;Block name="CodeBlock2.txt" statements="1"&gt;
                                     &lt;![CDATA[ Dim &lt;{x0}&gt; as string = "2" ]]&gt;
                                 &lt;/Block&gt;
                             &lt;/CodeBlocks&gt;
                         &lt;/Details&gt;
        Dim x = &lt;![CDATA[ Dim &lt;{x0}&gt; as string = "2" ]]&gt;
        Dim y = &lt;!-- --&gt; : Call &lt;?a?&gt;() : Dim x = &lt;e/&gt;
    End Sub
End Module

Class Customer
    Public Property name As String = "Default"
    Public AGe As Integer
    Public Postion As String
    Public Level As Integer = 0
    Public Property age2 As Integer
End Class

Class Goo
    Structure Bar
        Dim x As Integer

        Sub LoopingMethod()
            For i = 1 To 20 Step 1
            Next i

            For Each a In {1, 2, 3, 4}
            Next

            Dim icount As Integer
            Do While icount &lt;= 10
                icount += 1
            Loop

            icount = 0
            While icount &lt;= 100
                icount += 1
            End While

            icount = 0
            Do Until icount &gt;= 10
                icount += 2
            Loop
        End Sub
    End Structure
End Class

Class GooGen(Of t)
    Structure BarGen(Of u)
        Dim x As t
        Dim z As u
        Sub SelectionMethods()

            Dim icount As Integer = 1L

            If icount = 1 Then
            ElseIf icount &gt; 1 Then
            Else
            End If

            Select Case icount
                Case 1
                Case 2, 3
                Case Is &gt; 3
                Case Else
            End Select
        End Sub

        Sub Operators()
            Dim a As Boolean = True
            Dim b As Boolean = False

            If a And
                b Then
            End If

            If a Or
                b Then
            End If

            If Not a And
                   b Then
            End If

            If a = b AndAlso
                   b = True Then
            End If

            If a =
                b OrElse
                b =
                False Then
            End If

            If (a Or
                b) OrElse b =
            True Then
            End If

        End Sub

        Sub Method1()

            Dim x As New Customer With {.name = "Test",
                                        .AGe = 30,
                                        .Level = 1, .Postion = "SDET"}


            Dim x2 As New Customer With {.name = "Test",
                                        .AGe = 30,
                                        .Level = 1, .Postion = "SDET",
                                         .age2 = .AGe}

        End Sub


    End Structure
End Class


Public Class Bar

End Class

Public Class ClsPPMTest003
    Partial Private Sub Goo3()
    End Sub
End Class

Partial Public Class ClsPPMTest003
    Private Sub Goo3()
    End Sub

    Public Sub CallGooFromClass()
        Me.Goo3()
        Dim x1 As New Goo
        Dim y1 As New Bar

        If x1 Is y1 Then
        Else
            Console.WriteLine("Expected Result Occurred")
        End If

        If x1 IsNot y1 Then
        Else
            Console.WriteLine("Expected Result Occurred")
        End If

    End Sub

    Sub InterpolatedString()
        Dim s = $"The current date = {Date.Today,10:yyyy-MM-dd}."
    End Sub

End Class</value>
  </data>
  <data name="HelloWorldVisualBasicCode" xml:space="preserve">
    <value>Imports System
Imports System.Collections.Generic
Imports System.Linq

''' &lt;summary&gt;
''' Sample Documentation
''' &lt;/summary&gt;
Module Program
    Sub Main(args As String())
        ' User Comments
        Console.WriteLine(5)
    End Sub
End Module</value>
  </data>
</root><|MERGE_RESOLUTION|>--- conflicted
+++ resolved
@@ -324,13 +324,8 @@
                     break;
                 case int i:
                     break;
-<<<<<<< HEAD
-                case Type (int x, 3) { A: _, B: 7 } identifier:
-                    break;
-=======
                 // case Type (int x, 3) { A: 5, B: 7 } identifier:
                 // break;
->>>>>>> 230845c7
                 default:
                     {
                         return;
