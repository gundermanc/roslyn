--- conflicted
+++ resolved
@@ -75,13 +75,8 @@
                         operationBlockContext.RegisterOperationAction(
                             (operationContext) =>
                             {
-<<<<<<< HEAD
-                                IVariableDeclarationGroup declaration = (IVariableDeclarationGroup)operationContext.Operation;
-                                foreach (IVariableDeclaration variable in declaration.Declarations)
-=======
-                                IVariableDeclarationsOperation declaration = (IVariableDeclarationsOperation)operationContext.Operation;
+                                IVariableDeclarationGroupOperation declaration = (IVariableDeclarationGroupOperation)operationContext.Operation;
                                 foreach (IVariableDeclarationOperation variable in declaration.Declarations)
->>>>>>> 19f49b0f
                                 {
                                     foreach (ILocalSymbol local in variable.GetDeclaredVariables())
                                     {
@@ -99,7 +94,7 @@
                                     }
                                 }
                             },
-                            OperationKind.VariableDeclarations);
+                            OperationKind.VariableDeclarationGroup);
 
                         operationBlockContext.RegisterOperationBlockEndAction(
                             (operationBlockEndContext) =>
