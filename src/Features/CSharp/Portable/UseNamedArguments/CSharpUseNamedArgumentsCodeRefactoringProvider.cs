﻿// Licensed to the .NET Foundation under one or more agreements.
// The .NET Foundation licenses this file to you under the MIT license.
// See the LICENSE file in the project root for more information.

#nullable enable

using System.Collections.Generic;
using System.Collections.Immutable;
using System.Composition;
using System.Linq;
using Microsoft.CodeAnalysis;
using Microsoft.CodeAnalysis.CodeRefactorings;
using Microsoft.CodeAnalysis.CSharp.Extensions;
using Microsoft.CodeAnalysis.CSharp.Syntax;
using Microsoft.CodeAnalysis.UseNamedArguments;

namespace Microsoft.CodeAnalysis.CSharp.UseNamedArguments
{
    [ExtensionOrder(After = PredefinedCodeRefactoringProviderNames.IntroduceVariable)]
    [ExportCodeRefactoringProvider(LanguageNames.CSharp, Name = nameof(CSharpUseNamedArgumentsCodeRefactoringProvider)), Shared]
    internal class CSharpUseNamedArgumentsCodeRefactoringProvider : AbstractUseNamedArgumentsCodeRefactoringProvider
    {
        private abstract class BaseAnalyzer<TSyntax, TSyntaxList> : Analyzer<TSyntax, TSyntax, TSyntaxList>
            where TSyntax : SyntaxNode
            where TSyntaxList : SyntaxNode
        {
<<<<<<< HEAD
            protected abstract ExpressionSyntax GetArgumentExpression(TSyntax argumentSyntax);

            protected sealed override SyntaxNode GetReceiver(SyntaxNode argument)
                => argument.Parent.Parent;
=======
            protected sealed override SyntaxNode? GetReceiver(SyntaxNode argument)
                => argument.Parent?.Parent;
>>>>>>> 15970738

            protected sealed override bool IsLegalToAddNamedArguments(ImmutableArray<IParameterSymbol> parameters, int argumentCount)
                => !parameters.Last().IsParams || parameters.Length >= argumentCount;

            protected override bool SupportsNonTrailingNamedArguments(ParseOptions options)
                => ((CSharpParseOptions)options).LanguageVersion >= LanguageVersion.CSharp7_2;

            protected override bool IsImplicitIndexOrRangeIndexer(ImmutableArray<IParameterSymbol> parameters, TSyntax argument, SemanticModel semanticModel)
            {
                var argType = semanticModel.GetTypeInfo(GetArgumentExpression(argument)).Type;
                if (argType?.ContainingNamespace is { Name: nameof(System), ContainingNamespace: { IsGlobalNamespace: true } } &&
                    (argType.Name == "Range" || argType.Name == "Index"))
                {
                    var conversion = semanticModel.Compilation.ClassifyConversion(argType, parameters[0].Type);
                    if (!conversion.Exists || conversion.IsExplicit)
                    {
                        return true;
                    }
                }

                return false;
            }
        }

        private class ArgumentAnalyzer :
            BaseAnalyzer<ArgumentSyntax, BaseArgumentListSyntax>
        {
            protected override bool IsPositionalArgument(ArgumentSyntax node)
                => node.NameColon == null;

            protected override SeparatedSyntaxList<ArgumentSyntax> GetArguments(BaseArgumentListSyntax argumentList)
                => argumentList.Arguments;

            protected override BaseArgumentListSyntax WithArguments(
                BaseArgumentListSyntax argumentList, IEnumerable<ArgumentSyntax> namedArguments, IEnumerable<SyntaxToken> separators)
                => argumentList.WithArguments(SyntaxFactory.SeparatedList(namedArguments, separators));

            protected override ArgumentSyntax WithName(ArgumentSyntax argument, string name)
                => argument.WithNameColon(SyntaxFactory.NameColon(name.ToIdentifierName()));

            protected override ExpressionSyntax GetArgumentExpression(ArgumentSyntax argumentSyntax)
                => argumentSyntax.Expression;
        }

        private class AttributeArgumentAnalyzer :
            BaseAnalyzer<AttributeArgumentSyntax, AttributeArgumentListSyntax>
        {
            protected override bool IsPositionalArgument(AttributeArgumentSyntax argument)
                => argument.NameColon == null && argument.NameEquals == null;

            protected override SeparatedSyntaxList<AttributeArgumentSyntax> GetArguments(AttributeArgumentListSyntax argumentList)
                => argumentList.Arguments;

            protected override AttributeArgumentListSyntax WithArguments(
                AttributeArgumentListSyntax argumentList, IEnumerable<AttributeArgumentSyntax> namedArguments, IEnumerable<SyntaxToken> separators)
                => argumentList.WithArguments(SyntaxFactory.SeparatedList(namedArguments, separators));

            protected override AttributeArgumentSyntax WithName(AttributeArgumentSyntax argument, string name)
                => argument.WithNameColon(SyntaxFactory.NameColon(name.ToIdentifierName()));

            protected override ExpressionSyntax GetArgumentExpression(AttributeArgumentSyntax argumentSyntax)
                => argumentSyntax.Expression;
        }

        [ImportingConstructor]
        public CSharpUseNamedArgumentsCodeRefactoringProvider()
            : base(new ArgumentAnalyzer(), new AttributeArgumentAnalyzer())
        {
        }
    }
}<|MERGE_RESOLUTION|>--- conflicted
+++ resolved
@@ -24,15 +24,10 @@
             where TSyntax : SyntaxNode
             where TSyntaxList : SyntaxNode
         {
-<<<<<<< HEAD
             protected abstract ExpressionSyntax GetArgumentExpression(TSyntax argumentSyntax);
 
-            protected sealed override SyntaxNode GetReceiver(SyntaxNode argument)
-                => argument.Parent.Parent;
-=======
             protected sealed override SyntaxNode? GetReceiver(SyntaxNode argument)
                 => argument.Parent?.Parent;
->>>>>>> 15970738
 
             protected sealed override bool IsLegalToAddNamedArguments(ImmutableArray<IParameterSymbol> parameters, int argumentCount)
                 => !parameters.Last().IsParams || parameters.Length >= argumentCount;
