--- conflicted
+++ resolved
@@ -21,12 +21,6 @@
         protected abstract SpecialType SpecialType { get; }
 
         protected override bool ShouldPreselect(CSharpSyntaxContext context, CancellationToken cancellationToken)
-<<<<<<< HEAD
-        {
-            return context.InferredTypes.Any(t => t.SpecialType == SpecialType);
-        }
-=======
             => context.InferredTypes.Any(t => t.SpecialType == SpecialType);
->>>>>>> d73229b4
     }
 }