// Copyright (c) Microsoft.  All Rights Reserved.  Licensed under the Apache License, Version 2.0.  See License.txt in the project root for license information.

using System;
using System.Collections.Generic;
using System.Linq;
using System.Threading;
using System.Threading.Tasks;
using Microsoft.CodeAnalysis.Completion;
using Microsoft.CodeAnalysis.Completion.Providers;
using Microsoft.CodeAnalysis.CSharp.Extensions;
using Microsoft.CodeAnalysis.CSharp.Syntax;
using Microsoft.CodeAnalysis.Options;
using Microsoft.CodeAnalysis.Shared.Extensions;
using Microsoft.CodeAnalysis.Text;
using Roslyn.Utilities;
using System.Collections.Immutable;

namespace Microsoft.CodeAnalysis.CSharp.Completion.Providers
{
	internal partial class XmlDocCommentCompletionProvider : AbstractDocCommentCompletionProvider
    {
        internal override bool IsInsertionTrigger(SourceText text, int characterPosition, OptionSet options)
        {
            return text[characterPosition] == '<';
        }

<<<<<<< HEAD
		protected override async Task<IEnumerable<CompletionItem>> GetItemsWorkerAsync(Document document, int position, TextSpan span, CompletionTrigger trigger, CancellationToken cancellationToken)
=======
        protected override async Task<IEnumerable<CompletionItem>> GetItemsWorkerAsync(
            Document document, int position, TextSpan span,
            CompletionTrigger trigger, CancellationToken cancellationToken)
>>>>>>> 9356acce
        {
            var tree = await document.GetSyntaxTreeAsync(cancellationToken).ConfigureAwait(false);
            var token = tree.FindTokenOnLeftOfPosition(position, cancellationToken);
            var parentTrivia = token.GetAncestor<DocumentationCommentTriviaSyntax>();

            if (parentTrivia == null)
            {
                return null;
            }

            var items = new List<CompletionItem>();
            var text = await document.GetTextAsync(cancellationToken).ConfigureAwait(false);

            var attachedToken = parentTrivia.ParentTrivia.Token;
            if (attachedToken.Kind() == SyntaxKind.None)
            {
                return null;
            }

            var semanticModel = await document.GetSemanticModelForNodeAsync(attachedToken.Parent, cancellationToken).ConfigureAwait(false);

            ISymbol declaredSymbol = null;
            var memberDeclaration = attachedToken.GetAncestor<MemberDeclarationSyntax>();
            if (memberDeclaration != null)
            {
                declaredSymbol = semanticModel.GetDeclaredSymbol(memberDeclaration, cancellationToken);
            }
            else
            {
                var typeDeclaration = attachedToken.GetAncestor<TypeDeclarationSyntax>();
                if (typeDeclaration != null)
                {
                    declaredSymbol = semanticModel.GetDeclaredSymbol(typeDeclaration, cancellationToken);
                }
            }

            if (declaredSymbol != null)
            {
                items.AddRange(GetTagsForSymbol(declaredSymbol, span, parentTrivia, token));
            }

            if (token.Parent.Kind() == SyntaxKind.XmlEmptyElement || token.Parent.Kind() == SyntaxKind.XmlText ||
                (token.Parent.IsKind(SyntaxKind.XmlElementEndTag) && token.IsKind(SyntaxKind.GreaterThanToken)) ||
                (token.Parent.IsKind(SyntaxKind.XmlName) && token.Parent.IsParentKind(SyntaxKind.XmlEmptyElement)))
            {
                // The user is typing inside an XmlElement
                if (token.Parent.Parent.Kind() == SyntaxKind.XmlElement ||
                    token.Parent.Parent.IsParentKind(SyntaxKind.XmlElement))
                {
                    items.AddRange(GetNestedTags(declaredSymbol));
                }

                if (token.Parent.Parent.Kind() == SyntaxKind.XmlElement && ((XmlElementSyntax)token.Parent.Parent).StartTag.Name.LocalName.ValueText == ListTagName)
                {
                    items.AddRange(GetListItems(span));
                }

                if (token.Parent.IsParentKind(SyntaxKind.XmlEmptyElement) && token.Parent.Parent.IsParentKind(SyntaxKind.XmlElement))
                {
                    var element = (XmlElementSyntax)token.Parent.Parent.Parent;
                    if (element.StartTag.Name.LocalName.ValueText == ListTagName)
                    {
                        items.AddRange(GetListItems(span));
                    }
                }

                if (token.Parent.Parent.Kind() == SyntaxKind.XmlElement && ((XmlElementSyntax)token.Parent.Parent).StartTag.Name.LocalName.ValueText == ListHeaderTagName)
                {
                    items.AddRange(GetListHeaderItems());
                }

                if (token.Parent.Parent is DocumentationCommentTriviaSyntax ||
                    (token.Parent.Parent.IsKind(SyntaxKind.XmlEmptyElement) && token.Parent.Parent.Parent is DocumentationCommentTriviaSyntax))
                {
                    items.AddRange(GetTopLevelSingleUseNames(parentTrivia, span));
                    items.AddRange(GetTopLevelRepeatableItems());
                }
            }

            if (token.Parent.Kind() == SyntaxKind.XmlElementStartTag)
            {
                var startTag = (XmlElementStartTagSyntax)token.Parent;

                if (token == startTag.GreaterThanToken && startTag.Name.LocalName.ValueText == ListTagName)
                {
                    items.AddRange(GetListItems(span));
                }

                if (token == startTag.GreaterThanToken && startTag.Name.LocalName.ValueText == ListHeaderTagName)
                {
                    items.AddRange(GetListHeaderItems());
                }
            }

            items.AddRange(GetAlwaysVisibleItems());
            return items;
        }

        private IEnumerable<CompletionItem> GetTopLevelSingleUseNames(DocumentationCommentTriviaSyntax parentTrivia, TextSpan span)
        {
            var names = new HashSet<string>(new[] { SummaryTagName, RemarksTagName, ExampleTagName, CompletionListTagName });

            RemoveExistingTags(parentTrivia, names, (x) => x.StartTag.Name.LocalName.ValueText);

            return names.Select(GetItem);
        }

        private void RemoveExistingTags(DocumentationCommentTriviaSyntax parentTrivia, ISet<string> names, Func<XmlElementSyntax, string> selector)
        {
            if (parentTrivia != null)
            {
                foreach (var node in parentTrivia.Content)
                {
                    var element = node as XmlElementSyntax;
                    if (element != null)
                    {
                        names.Remove(selector(element));
                    }
                }
            }
        }

        private IEnumerable<CompletionItem> GetTagsForSymbol(ISymbol symbol, TextSpan itemSpan, DocumentationCommentTriviaSyntax trivia, SyntaxToken token)
        {
            if (symbol is IMethodSymbol)
            {
                return GetTagsForMethod((IMethodSymbol)symbol, trivia, token);
            }

            if (symbol is IPropertySymbol)
            {
                return GetTagsForProperty((IPropertySymbol)symbol, trivia, token);
            }

            if (symbol is INamedTypeSymbol)
            {
                return GetTagsForType((INamedTypeSymbol)symbol, trivia);
            }

            return SpecializedCollections.EmptyEnumerable<CompletionItem>();
        }

        private IEnumerable<CompletionItem> GetTagsForType(INamedTypeSymbol symbol, DocumentationCommentTriviaSyntax trivia)
        {
            var items = new List<CompletionItem>();

            var typeParameters = symbol.TypeParameters.Select(p => p.Name).ToSet();

            RemoveExistingTags(trivia, typeParameters, x => AttributeSelector(x, TypeParamTagName));

            items.AddRange(typeParameters.Select(t => CreateCompletionItem(FormatParameter(TypeParamTagName, t))));
            return items;
        }

        private string AttributeSelector(XmlElementSyntax element, string attribute)
        {
            if (!element.StartTag.IsMissing && !element.EndTag.IsMissing)
            {
                var startTag = element.StartTag;
                var nameAttribute = startTag.Attributes.OfType<XmlNameAttributeSyntax>().FirstOrDefault(a => a.Name.LocalName.ValueText == NameAttributeName);
                if (nameAttribute != null)
                {
                    if (startTag.Name.LocalName.ValueText == attribute)
                    {
                        return nameAttribute.Identifier.Identifier.ValueText;
                    }
                }
            }

            return null;
        }

        private IEnumerable<CompletionItem> GetTagsForProperty(
            IPropertySymbol symbol, DocumentationCommentTriviaSyntax trivia, SyntaxToken token)
        {
            var items = new List<CompletionItem>();

            if (symbol.IsIndexer)
            {
                var parameters = symbol.GetParameters().Select(p => p.Name).ToSet();

                // User is trying to write a name, try to suggest only names.
                if (token.Parent.IsKind(SyntaxKind.XmlNameAttribute) ||
                    (token.Parent.IsKind(SyntaxKind.IdentifierName) && token.Parent.IsParentKind(SyntaxKind.XmlNameAttribute)))
                {
                    string parentElementName = null;

                    var emptyElement = token.GetAncestor<XmlEmptyElementSyntax>();
                    if (emptyElement != null)
                    {
                        parentElementName = emptyElement.Name.LocalName.Text;
                    }

                    // We're writing the name of a paramref
                    if (parentElementName == ParamRefTagName)
                    {
                        items.AddRange(parameters.Select(CreateCompletionItem));
                    }

                    return items;
                }

                RemoveExistingTags(trivia, parameters, x => AttributeSelector(x, ParamTagName));
                items.AddRange(parameters.Select(p => CreateCompletionItem(FormatParameter(ParamTagName, p))));
            }

            var typeParameters = symbol.GetTypeArguments().Select(p => p.Name).ToSet();
            items.AddRange(typeParameters.Select(t => CreateCompletionItem(TypeParamTagName, NameAttributeName, t)));
            items.Add(CreateCompletionItem("value"));
            return items;
        }

        private IEnumerable<CompletionItem> GetTagsForMethod(
            IMethodSymbol symbol, DocumentationCommentTriviaSyntax trivia, SyntaxToken token)
        {
            var items = new List<CompletionItem>();

            var parameters = symbol.GetParameters().Select(p => p.Name).ToSet();
            var typeParameters = symbol.TypeParameters.Select(t => t.Name).ToSet();

            // User is trying to write a name, try to suggest only names.
            if (token.Parent.IsKind(SyntaxKind.XmlNameAttribute) ||
                (token.Parent.IsKind(SyntaxKind.IdentifierName) && token.Parent.IsParentKind(SyntaxKind.XmlNameAttribute)))
            {
                string parentElementName = null;

                var emptyElement = token.GetAncestor<XmlEmptyElementSyntax>();
                if (emptyElement != null)
                {
                    parentElementName = emptyElement.Name.LocalName.Text;
                }

                // We're writing the name of a paramref or typeparamref
                if (parentElementName == ParamRefTagName)
                {
                    items.AddRange(parameters.Select(CreateCompletionItem));
                }
                else if (parentElementName == TypeParamRefTagName)
                {
                    items.AddRange(typeParameters.Select(CreateCompletionItem));
                }

                return items;
            }

            RemoveExistingTags(trivia, parameters, x => AttributeSelector(x, ParamTagName));
            RemoveExistingTags(trivia, typeParameters, x => AttributeSelector(x, TypeParamTagName));

            items.AddRange(parameters.Select(p => CreateCompletionItem(FormatParameter(ParamTagName, p))));
            items.AddRange(typeParameters.Select(t => CreateCompletionItem(FormatParameter(TypeParamTagName, t))));

            // Provide a return completion item in case the function returns something
            var returns = true;

            foreach (var node in trivia.Content)
            {
                var element = node as XmlElementSyntax;
                if (element != null && !element.StartTag.IsMissing && !element.EndTag.IsMissing)
                {
                    var startTag = element.StartTag;

                    if (startTag.Name.LocalName.ValueText == ReturnsTagName)
                    {
                        returns = false;
                        break;
                    }
                }
            }

            if (returns && !symbol.ReturnsVoid)
            {
                items.Add(CreateCompletionItem(ReturnsTagName));
            }

            return items;
        }

        private static CompletionItemRules s_defaultRules = 
            CompletionItemRules.Create(
                filterCharacterRules: FilterRules, 
                commitCharacterRules: ImmutableArray.Create(CharacterSetModificationRule.Create(CharacterSetModificationKind.Add, '>', '\t')),
                enterKeyRule: EnterKeyRule.Never);

        protected override CompletionItemRules GetCompletionItemRules(string displayText)
        {
            var commitRules = s_defaultRules.CommitCharacterRules;

            if (displayText.Contains("\""))
            {
                commitRules = commitRules.Add(WithoutQuoteRule);
            }

            if (displayText.Contains(" "))
            {
                commitRules = commitRules.Add(WithoutSpaceRule);
            }

            return s_defaultRules.WithCommitCharacterRules(commitRules);
        }
    }
}<|MERGE_RESOLUTION|>--- conflicted
+++ resolved
@@ -24,13 +24,9 @@
             return text[characterPosition] == '<';
         }
 
-<<<<<<< HEAD
-		protected override async Task<IEnumerable<CompletionItem>> GetItemsWorkerAsync(Document document, int position, TextSpan span, CompletionTrigger trigger, CancellationToken cancellationToken)
-=======
         protected override async Task<IEnumerable<CompletionItem>> GetItemsWorkerAsync(
             Document document, int position, TextSpan span,
             CompletionTrigger trigger, CancellationToken cancellationToken)
->>>>>>> 9356acce
         {
             var tree = await document.GetSyntaxTreeAsync(cancellationToken).ConfigureAwait(false);
             var token = tree.FindTokenOnLeftOfPosition(position, cancellationToken);
