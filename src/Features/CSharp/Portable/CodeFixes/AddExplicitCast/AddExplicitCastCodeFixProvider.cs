﻿// Licensed to the .NET Foundation under one or more agreements.
// The .NET Foundation licenses this file to you under the MIT license.
// See the LICENSE file in the project root for more information.

#nullable enable

using System;
using System.Collections.Generic;
using System.Collections.Immutable;
using System.Composition;
using System.Diagnostics.CodeAnalysis;
using System.Linq;
using System.Threading;
using System.Threading.Tasks;
using Microsoft.CodeAnalysis.CodeActions;
using Microsoft.CodeAnalysis.CodeFixes;
using Microsoft.CodeAnalysis.CSharp.Extensions;
using Microsoft.CodeAnalysis.CSharp.Syntax;
using Microsoft.CodeAnalysis.Editing;
using Microsoft.CodeAnalysis.Internal.Log;
using Microsoft.CodeAnalysis.LanguageServices;
using Microsoft.CodeAnalysis.PooledObjects;
using Microsoft.CodeAnalysis.Shared.Extensions;
using Microsoft.CodeAnalysis.Simplification;
using Roslyn.Utilities;

namespace Microsoft.CodeAnalysis.CSharp.CodeFixes.AddExplicitCast
{
    [ExportCodeFixProvider(LanguageNames.CSharp, Name = PredefinedCodeFixProviderNames.AddExplicitCast), Shared]
    internal sealed partial class AddExplicitCastCodeFixProvider : SyntaxEditorBasedCodeFixProvider
    {
        /// <summary>
        /// CS0266: Cannot implicitly convert from type 'x' to 'y'. An explicit conversion exists (are you missing a cast?)
        /// </summary>
        private const string CS0266 = nameof(CS0266);

        /// <summary>
        /// CS1503: Argument 1: cannot convert from 'x' to 'y'
        /// </summary>
        private const string CS1503 = nameof(CS1503);

        /// <summary>
        /// Give a set of least specific types with a limit, and the part exceeding the limit doesn't show any code fix, but logs telemetry 
        /// </summary>
        private const int MaximumConversionOptions = 3;

        public override ImmutableArray<string> FixableDiagnosticIds => ImmutableArray.Create(CS0266, CS1503);

        internal override CodeFixCategory CodeFixCategory => CodeFixCategory.Compile;

        public override async Task RegisterCodeFixesAsync(CodeFixContext context)
        {
            var document = context.Document;
            var cancellationToken = context.CancellationToken;
            var diagnostic = context.Diagnostics.First();

            var root = await document.GetRequiredSyntaxRootAsync(context.CancellationToken).ConfigureAwait(false);
            var syntaxFacts = document.GetRequiredLanguageService<ISyntaxFactsService>();
            var semanticModel = await document.GetRequiredSemanticModelAsync(cancellationToken).ConfigureAwait(false);

            var targetNode = root.FindNode(diagnostic.Location.SourceSpan, getInnermostNodeForTie: true)
                .GetAncestorsOrThis<ExpressionSyntax>().FirstOrDefault();
            if (targetNode != null)
            {
                var hasSolution = TryGetTargetTypeInfo(
                    semanticModel, diagnostic.Id, targetNode, cancellationToken,
                    out var nodeType, out var potentialConversionTypes);
                if (!hasSolution)
                {
                    return;
                }

                if (potentialConversionTypes.Length == 1)
                {
                    context.RegisterCodeFix(new MyCodeAction(
                        CSharpFeaturesResources.Add_explicit_cast,
                        c => FixAsync(context.Document, context.Diagnostics.First(), c)),
                        context.Diagnostics);
                }
                else
                {
                    var actions = ArrayBuilder<CodeAction>.GetInstance();

                    // MaximumConversionOptions: we show at most [MaximumConversionOptions] options for this code fixer
                    for (var i = 0; i < Math.Min(MaximumConversionOptions, potentialConversionTypes.Length); i++)
                    {
                        var convType = potentialConversionTypes[i];
                        actions.Add(new MyCodeAction(string.Format(CSharpFeaturesResources.Convert_type_to_0, convType.ToMinimalDisplayString(semanticModel, context.Span.Start)),
                            c => Task.FromResult(document.WithSyntaxRoot(ApplyFix(root, targetNode, convType)))));
                    }

                    if (potentialConversionTypes.Length > MaximumConversionOptions)
                    {
                        // If the number of potential conversion types is larger than options we could show, report telemetry
                        Logger.Log(FunctionId.CodeFixes_AddExplicitCast,
                            KeyValueLogMessage.Create(m =>
                            {
                                m["NumberOfCandidates"] = potentialConversionTypes.Length;
                            }));
                    }

                    context.RegisterCodeFix(new CodeAction.CodeActionWithNestedActions(
                        CSharpFeaturesResources.Add_explicit_cast,
                        actions.ToImmutableAndFree(), isInlinable: false),
                        context.Diagnostics);
                }
            }
        }

        private static SyntaxNode ApplyFix(SyntaxNode currentRoot, ExpressionSyntax targetNode, ITypeSymbol conversionType)
        {
            // TODO: castExpression.WithAdditionalAnnotations(Simplifier.Annotation) 
            // - the Simplifier doesn't remove the redundant cast from the expression
            // Issue link: https://github.com/dotnet/roslyn/issues/41500
            var castExpression = targetNode.Cast(conversionType).WithAdditionalAnnotations(Simplifier.Annotation);
            var newRoot = currentRoot.ReplaceNode(targetNode, castExpression);
            return newRoot;
        }

        /// <summary>
        /// Output the current type information of the target node and the conversion type(s) that the target node is going to be cast by.
        /// Implicit downcast can appear on Variable Declaration, Return Statement, and Function Invocation
        /// </summary>
        /// For example:
        /// Base b; Derived d = [||]b;       
        /// "b" is the current node with type "Base", and the potential conversion types list which "b" can be cast by is {Derived}
        /// 
        /// root: The root of the tree of nodes.
        /// targetNode: The node to be cast.
        /// targetNodeType: Output the type of "targetNode".
        /// potentialConversionTypes: Output the potential conversions types that "targetNode" can be cast to
        /// <returns>
        /// True, if the target node has at least one potential conversion type, and they are assigned to "potentialConversionTypes"
        /// False, if the target node has no conversion type.
        /// </returns>
        private static bool TryGetTargetTypeInfo(SemanticModel semanticModel, string diagnosticId, SyntaxNode targetNode, CancellationToken cancellationToken,
            [NotNullWhen(true)]  out ITypeSymbol? targetNodeType, out ImmutableArray<ITypeSymbol> potentialConversionTypes)
        {
            potentialConversionTypes = ImmutableArray<ITypeSymbol>.Empty;

            var targetNodeInfo = semanticModel.GetTypeInfo(targetNode, cancellationToken);
            targetNodeType = targetNodeInfo.Type;

            if (targetNodeType == null)
            {
                return false;
            }

            // The error happens either on an assignement operation or on an invocation expression.
            // If the error happens on assignment operation, "ConvertedType" is different from the current "Type"
<<<<<<< HEAD
            var mutablePotentialConversionTypes = ArrayBuilder<ITypeSymbol>.GetInstance();
            if (diagnosticId == CS0266 && targetNodeInfo.ConvertedType != null && !targetNodeType.Equals(targetNodeInfo.ConvertedType))
=======
            using var _ = ArrayBuilder<ITypeSymbol>.GetInstance(out var mutablePotentialConversionTypes);
            if (diagnosticId == "CS0266" && targetNodeInfo.ConvertedType != null && !targetNodeType.Equals(targetNodeInfo.ConvertedType))
>>>>>>> b975b62b
            {
                mutablePotentialConversionTypes.Add(targetNodeInfo.ConvertedType);
            }
            else if (diagnosticId == CS1503 && targetNode.GetAncestorsOrThis<ArgumentSyntax>().FirstOrDefault() is ArgumentSyntax targetArgument
                && targetArgument.Parent is ArgumentListSyntax argumentList
                && argumentList.Parent is SyntaxNode invocationNode) // invocation node could be Invocation Expression, Object Creation, Base Constructor...
            {
                // Implicit downcast appears on the argument of invocation node, get all candidate functions and extract potential conversion types 
                var symbolInfo = semanticModel.GetSymbolInfo(invocationNode, cancellationToken);
                var candidateSymbols = symbolInfo.CandidateSymbols;

                foreach (var candidateSymbol in candidateSymbols.OfType<IMethodSymbol>())
                {

                    if (CanArgumentTypesBeConvertedToParameterTypes(semanticModel, argumentList.Arguments, methodSymbol.Parameters, targetArgument, cancellationToken, out var paramIndex))
                    {
                        var correspondingParameter = methodSymbol.Parameters[paramIndex];
                        var argumentConversionType = correspondingParameter.Type;

                        if (correspondingParameter.IsParams &&
                            correspondingParameter.Type is IArrayTypeSymbol arrayType &&
                            !(targetNodeType is IArrayTypeSymbol))
                        {
                            // target argument is matched to the parameter with keyword params
                            argumentConversionType = arrayType.ElementType;
                        }

                        mutablePotentialConversionTypes.Add(argumentConversionType);
                    }
                }

                // Sort the potential conversion types by inheritance distance
                var comparer = new InheritanceDistanceComparer(semanticModel, targetNodeType);
                mutablePotentialConversionTypes.Sort(comparer);
            }

            // For cases like object creation expression. for example:
            // Derived d = [||]new Base();
            // It is always invalid except the target node has explicit conversion operator.
            using var  = ArrayBuilder<ITypeSymbol>.GetInstance(out var validPotentialConversionTypes);
            foreach (var targetNodeConversionType in mutablePotentialConversionTypes)
            {
                var commonConversion = semanticModel.Compilation.ClassifyCommonConversion(targetNodeType, targetNodeConversionType);
                if (targetNode.IsKind(SyntaxKind.ObjectCreationExpression) && !(commonConversion.IsUserDefined || commonConversion.IsNumeric))
                {
                    continue;
                }
                if (commonConversion.Exists)
                {
                    validPotentialConversionTypes.Add(targetNodeConversionType);
                }
            }

            // clear up duplicate types
            potentialConversionTypes = validPotentialConversionTypes.Distinct().ToImmutableArray();
            return !potentialConversionTypes.IsEmpty;
        }

        /// <summary>
        /// Test if all argument types can be converted to corresponding parameter types.
        /// </summary>
        /// For example:
        /// class Base { }
        /// class Derived1 : Base { }
        /// class Derived2 : Base { }
        /// class Derived3 : Base { }
        /// void DoSomething(int i, Derived1 d) { }
        /// void DoSomething(string s, Derived2 d) { }
        /// void DoSomething(int i, Derived3 d) { }
        /// 
        /// Base b;
        /// DoSomething(1, [||]b);
        ///
        /// *void DoSomething(string s, Derived2 d) { }* is not the perfect match candidate function for
        /// *DoSomething(1, [||]b)* because int and string are not ancestor-descendant relationship. Thus,
        /// Derived2 is not a potential conversion type.
        /// 
        /// arguments: The arguments of invocation expression
        /// parameters: The parameters of function
        /// targetArgument: The target argument that contains target node
        /// targetParamIndex: Output the corresponding parameter index of the target arugment if function returns true
        /// <returns>
        /// True, if arguments and parameters match perfectly.
        /// False, otherwise.
        /// </returns>
        // TODO: May need an API to replace this function,
        // link: https://github.com/dotnet/roslyn/issues/42149
        private static bool CanArgumentTypesBeConvertedToParameterTypes(SemanticModel semanticModel, SeparatedSyntaxList<ArgumentSyntax> arguments,
            ImmutableArray<IParameterSymbol> parameters, ArgumentSyntax targetArgument, CancellationToken cancellationToken, out int targetParamIndex)
        {
            targetParamIndex = -1; // return invalid index if it is not a perfect match

            var matchedTypes = new bool[parameters.Length]; // default value is false
            var paramsMatchedByArray = false; // the parameter with keyword params can be either matched by an array type or a variable number of arguments
            var inOrder = true; // assume the arguments are in order in default

            for (var i = 0; i < arguments.Count; i++)
            {
                // Parameter index cannot out of its range, #arguments is larger than #parameter only if the last parameter with keyword params
                var parameterIndex = Math.Min(i, parameters.Length - 1);

                // If the argument has a name, get the corresponding parameter index
                var nameSyntax = arguments[i].NameColon?.Name;
                if (nameSyntax != null)
                {
                    var name = nameSyntax.ToString();
                    var found = false;
                    for (var j = 0; j < parameters.Length; j++)
                    {
                        if (name.Equals(parameters[j].Name))
                        {
                            // Check if the argument is in order with parameters.
                            // If the argument breaks the order, the rest arguments of matched functions must have names
                            if (i != j)
                                inOrder = false;
                            parameterIndex = j;
                            found = true;
                            break;
                        }
                    }
                    if (!found) return false;
                }

                // The argument is either in order with parameters, or have a matched name with parameters
                var argType = semanticModel.GetTypeInfo(arguments[i].Expression, cancellationToken);
                if (argType.Type != null && (inOrder || nameSyntax is object))
                {
                    // The type of argument must be convertible to the type of parameter
                    if (!parameters[parameterIndex].IsParams
                        && semanticModel.Compilation.ClassifyCommonConversion(argType.Type, parameters[parameterIndex].Type).Exists)
                    {
                        if (matchedTypes[parameterIndex]) return false;
                        matchedTypes[parameterIndex] = true;
                    }
                    else if (parameters[parameterIndex].IsParams
                        && semanticModel.Compilation.ClassifyCommonConversion(argType.Type, parameters[parameterIndex].Type).Exists)
                    {
                        // The parameter with keyword params takes an array type, then it cannot be matched more than once
                        if (matchedTypes[parameterIndex]) return false;
                        matchedTypes[parameterIndex] = true;
                        paramsMatchedByArray = true;
                    }
                    else if (parameters[parameterIndex].IsParams
                             && parameters.Last().Type is IArrayTypeSymbol paramsType
                             && semanticModel.Compilation.ClassifyCommonConversion(argType.Type, paramsType.ElementType).Exists)
                    {
                        // The parameter with keyword params takes a variable number of arguments, compare its element type with the argument's type.
                        if (matchedTypes[parameterIndex] && paramsMatchedByArray) return false;
                        matchedTypes[parameterIndex] = true;
                        paramsMatchedByArray = false;
                    }
                    else return false;

                    if (targetArgument.Equals(arguments[i])) targetParamIndex = parameterIndex;
                }
                else return false;
            }

            // mark all optional parameters as matched
            for (var i = 0; i < parameters.Length; i++)
            {
                if (parameters[i].IsOptional || parameters[i].IsParams)
                {
                    matchedTypes[i] = true;
                }
            }

            return Array.TrueForAll(matchedTypes, (item => item));
        }

        protected override async Task FixAllAsync(
            Document document, ImmutableArray<Diagnostic> diagnostics,
            SyntaxEditor editor, CancellationToken cancellationToken)
        {
            var root = await document.GetRequiredSyntaxRootAsync(cancellationToken).ConfigureAwait(false);
            var targetNodes = diagnostics.SelectAsArray(
                d => root.FindNode(d.Location.SourceSpan, getInnermostNodeForTie: true)
                         .GetAncestorsOrThis<ExpressionSyntax>().FirstOrDefault());

            await editor.ApplyExpressionLevelSemanticEditsAsync(
                document, targetNodes,
                (semanticModel, targetNode) => true,
                (semanticModel, currentRoot, targetNode) =>
                {
                    // All diagnostics have the same error code
                    if (TryGetTargetTypeInfo(semanticModel, diagnostics[0].Id, targetNode, cancellationToken, out var nodeType, out var potentialConversionTypes)
                        && potentialConversionTypes.Length == 1)
                    {
                        return ApplyFix(currentRoot, targetNode, potentialConversionTypes[0]);
                    }

                    return currentRoot;
                },
                cancellationToken).ConfigureAwait(false);
        }

        private class MyCodeAction : CodeAction.DocumentChangeAction
        {
            public MyCodeAction(string title, Func<CancellationToken, Task<Document>> createChangedDocument)
                : base(title, createChangedDocument, equivalenceKey: title)
            {
            }
        }

        private sealed class InheritanceDistanceComparer : IComparer<ITypeSymbol>
        {
            private readonly ITypeSymbol _baseType;
            private readonly SemanticModel _semanticModel;

            private int GetInheritanceDistance(ITypeSymbol? derivedType)
            {
                if (derivedType == null) return int.MaxValue;
                if (derivedType.Equals(_baseType)) return 0;

                var distance = GetInheritanceDistance(derivedType.BaseType);

                if (derivedType.Interfaces.Length != 0)
                {
                    foreach (var interfaceType in derivedType.Interfaces)
                    {
                        distance = Math.Min(GetInheritanceDistance(interfaceType), distance);
                    }
                }

                return distance == int.MaxValue ? distance : distance + 1;
            }
            public int Compare(ITypeSymbol x, ITypeSymbol y)
            {
                // if the node has the explicit conversion operator, then it has the shortest distance
                var xComversion = _semanticModel.Compilation.ClassifyCommonConversion(_baseType, x);
                var xDist = xComversion.IsUserDefined || xComversion.IsNumeric ?
                    0 : GetInheritanceDistance(x);

                var yComversion = _semanticModel.Compilation.ClassifyCommonConversion(_baseType, y);
                var yDist = yComversion.IsUserDefined || yComversion.IsNumeric ?
                    0 : GetInheritanceDistance(y);
                return xDist.CompareTo(yDist);
            }

            public InheritanceDistanceComparer(SemanticModel semanticModel, ITypeSymbol baseType)
            {
                _semanticModel = semanticModel;
                _baseType = baseType;
            }
        }
    }
}<|MERGE_RESOLUTION|>--- conflicted
+++ resolved
@@ -148,13 +148,8 @@
 
             // The error happens either on an assignement operation or on an invocation expression.
             // If the error happens on assignment operation, "ConvertedType" is different from the current "Type"
-<<<<<<< HEAD
-            var mutablePotentialConversionTypes = ArrayBuilder<ITypeSymbol>.GetInstance();
+            using var _ = ArrayBuilder<ITypeSymbol>.GetInstance(out var mutablePotentialConversionTypes);
             if (diagnosticId == CS0266 && targetNodeInfo.ConvertedType != null && !targetNodeType.Equals(targetNodeInfo.ConvertedType))
-=======
-            using var _ = ArrayBuilder<ITypeSymbol>.GetInstance(out var mutablePotentialConversionTypes);
-            if (diagnosticId == "CS0266" && targetNodeInfo.ConvertedType != null && !targetNodeType.Equals(targetNodeInfo.ConvertedType))
->>>>>>> b975b62b
             {
                 mutablePotentialConversionTypes.Add(targetNodeInfo.ConvertedType);
             }
