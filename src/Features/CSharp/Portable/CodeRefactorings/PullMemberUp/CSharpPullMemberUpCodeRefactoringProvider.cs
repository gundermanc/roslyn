--- conflicted
+++ resolved
@@ -34,21 +34,13 @@
             // MemberDeclaration: member that can be declared in type (those are the ones we can pull up) 
             // VariableDeclaratorSyntax: for fields the MemberDeclaration can actually represent multiple declarations, e.g. `int a = 0, b = 1;`.
             // ..Since the user might want to select & pull up only one of them (e.g. `int a = 0, [|b = 1|];` we also look for closest VariableDeclaratorSyntax.
-<<<<<<< HEAD
-            var memberDecl = await context.TryGetSelectedNodeAsync<MemberDeclarationSyntax>().ConfigureAwait(false);
-=======
             var memberDecl = await context.TryGetRelevantNodeAsync<MemberDeclarationSyntax>().ConfigureAwait(false);
->>>>>>> 1113a88f
             if (memberDecl != default)
             {
                 return memberDecl;
             }
 
-<<<<<<< HEAD
-            var varDecl = await context.TryGetSelectedNodeAsync<VariableDeclaratorSyntax>().ConfigureAwait(false);
-=======
             var varDecl = await context.TryGetRelevantNodeAsync<VariableDeclaratorSyntax>().ConfigureAwait(false);
->>>>>>> 1113a88f
             return varDecl;
         }
     }
