--- conflicted
+++ resolved
@@ -4,27 +4,32 @@
     <body>
       <trans-unit id="Add_Await_and_ConfigureAwaitFalse">
         <source>Add await and ConfigureAwait(false)</source>
-        <target state="translated">"await" und "ConfigureAwait(false)" hinzufügen</target>
+        <target state="new">Add await and ConfigureAwait(false)</target>
+        <note />
+      </trans-unit>
+      <trans-unit id="Add_Obsolete">
+        <source>Add [Obsolete]</source>
+        <target state="new">Add [Obsolete]</target>
         <note />
       </trans-unit>
       <trans-unit id="Add_accessibility_modifiers">
         <source>Add accessibility modifiers</source>
-        <target state="translated">Zugriffsmodifizierer hinzufügen</target>
+        <target state="new">Add accessibility modifiers</target>
         <note />
       </trans-unit>
       <trans-unit id="Add_await">
         <source>Add await</source>
-        <target state="translated">"await" hinzufügen</target>
+        <target state="new">Add await</target>
         <note />
       </trans-unit>
       <trans-unit id="Add_missing_usings">
         <source>Add missing usings</source>
-        <target state="translated">Fehlende using-Anweisungen hinzufügen</target>
+        <target state="new">Add missing usings</target>
         <note>{Locked="using"} "using" is a C# keyword and should not be localized.</note>
       </trans-unit>
       <trans-unit id="Add_remove_braces_for_single_line_control_statements">
         <source>Add/remove braces for single-line control statements</source>
-        <target state="translated">Geschweifte Klammern für einzeilige Steuerungsanweisungen hinzufügen/entfernen</target>
+        <target state="new">Add/remove braces for single-line control statements</target>
         <note />
       </trans-unit>
       <trans-unit id="Allow_unsafe_code_in_this_project">
@@ -34,42 +39,42 @@
       </trans-unit>
       <trans-unit id="Apply_expression_block_body_preferences">
         <source>Apply expression/block body preferences</source>
-        <target state="translated">Ausdrucks-/Blocktexteinstellungen anwenden</target>
+        <target state="new">Apply expression/block body preferences</target>
         <note />
       </trans-unit>
       <trans-unit id="Apply_implicit_explicit_type_preferences">
         <source>Apply implicit/explicit type preferences</source>
-        <target state="translated">Implizite/explizite Typeneinstellungen anwenden</target>
+        <target state="new">Apply implicit/explicit type preferences</target>
         <note />
       </trans-unit>
       <trans-unit id="Apply_inline_out_variable_preferences">
         <source>Apply inline 'out' variables preferences</source>
-        <target state="translated">Einstellungen für out-Inlinevariablen anwenden</target>
+        <target state="new">Apply inline 'out' variables preferences</target>
         <note />
       </trans-unit>
       <trans-unit id="Apply_language_framework_type_preferences">
         <source>Apply language/framework type preferences</source>
-        <target state="translated">Einstellungen zum Sprach-/Frameworktyp anwenden</target>
+        <target state="new">Apply language/framework type preferences</target>
         <note />
       </trans-unit>
       <trans-unit id="Apply_object_collection_initialization_preferences">
         <source>Apply object/collection initialization preferences</source>
-        <target state="translated">Einstellungen zur Objekt-/Sammlungsinitialisierung anwenden</target>
+        <target state="new">Apply object/collection initialization preferences</target>
         <note />
       </trans-unit>
       <trans-unit id="Apply_this_qualification_preferences">
         <source>Apply 'this.' qualification preferences</source>
-        <target state="translated">Einstellungen zur Qualifikation "this." anwenden</target>
+        <target state="new">Apply 'this.' qualification preferences</target>
         <note />
       </trans-unit>
       <trans-unit id="Convert_to_method">
         <source>Convert to method</source>
-        <target state="translated">Convert to method</target>
+        <target state="new">Convert to method</target>
         <note />
       </trans-unit>
       <trans-unit id="Declare_as_nullable">
         <source>Declare as nullable</source>
-        <target state="translated">Als für NULL-Werte zulässig deklarieren</target>
+        <target state="new">Declare as nullable</target>
         <note />
       </trans-unit>
       <trans-unit id="Fix_return_type">
@@ -87,9 +92,14 @@
         <target state="translated">Konflikt(e) erkannt.</target>
         <note />
       </trans-unit>
+      <trans-unit id="Introduce_using_statement">
+        <source>Introduce 'using' statement</source>
+        <target state="new">Introduce 'using' statement</target>
+        <note>{Locked="using"} "using" is a C# keyword and should not be localized.</note>
+      </trans-unit>
       <trans-unit id="Make_private_field_readonly_when_possible">
         <source>Make private fields readonly when possible</source>
-        <target state="translated">Private Felder nach Möglichkeit als schreibgeschützt festlegen</target>
+        <target state="new">Make private fields readonly when possible</target>
         <note />
       </trans-unit>
       <trans-unit id="Make_ref_struct">
@@ -99,12 +109,12 @@
       </trans-unit>
       <trans-unit id="Remove_unnecessary_casts">
         <source>Remove unnecessary casts</source>
-        <target state="translated">Nicht erforderliche Umwandlungen entfernen</target>
+        <target state="new">Remove unnecessary casts</target>
         <note />
       </trans-unit>
       <trans-unit id="Remove_unused_variables">
         <source>Remove unused variables</source>
-        <target state="translated">Nicht verwendete Variablen entfernen</target>
+        <target state="new">Remove unused variables</target>
         <note />
       </trans-unit>
       <trans-unit id="Simplify_lambda_expression">
@@ -124,7 +134,6 @@
       </trans-unit>
       <trans-unit id="Sort_accessibility_modifiers">
         <source>Sort accessibility modifiers</source>
-<<<<<<< HEAD
         <target state="new">Sort accessibility modifiers</target>
         <note />
       </trans-unit>
@@ -136,14 +145,11 @@
       <trans-unit id="Use_0">
         <source>Use '{0}'</source>
         <target state="new">Use '{0}'</target>
-=======
-        <target state="translated">Zugriffsmodifizierer sortieren</target>
->>>>>>> 39ecf2fa
         <note />
       </trans-unit>
       <trans-unit id="if_statement_can_be_simplified">
         <source>'if' statement can be simplified</source>
-        <target state="translated">Die If-Anweisung kann vereinfacht werden.</target>
+        <target state="new">'if' statement can be simplified</target>
         <note />
       </trans-unit>
       <trans-unit id="lambda_expression">
@@ -158,7 +164,7 @@
       </trans-unit>
       <trans-unit id="member_name">
         <source>&lt;member name&gt; = </source>
-        <target state="translated">&lt;Membername&gt; =</target>
+        <target state="translated">&lt;Membername&gt; = </target>
         <note />
       </trans-unit>
       <trans-unit id="Autoselect_disabled_due_to_possible_explicitly_named_anonymous_type_member_creation">
@@ -168,7 +174,7 @@
       </trans-unit>
       <trans-unit id="element_name">
         <source>&lt;element name&gt; : </source>
-        <target state="translated">&lt;Elementname&gt; :</target>
+        <target state="translated">&lt;Elementnamen&gt;: </target>
         <note />
       </trans-unit>
       <trans-unit id="Autoselect_disabled_due_to_possible_tuple_type_element_creation">
@@ -188,17 +194,17 @@
       </trans-unit>
       <trans-unit id="Simplify_name_0">
         <source>Simplify name '{0}'</source>
-        <target state="translated">Name '{0}' vereinfachen</target>
+        <target state="translated">Namen "{0}" vereinfachen</target>
         <note />
       </trans-unit>
       <trans-unit id="Simplify_member_access_0">
         <source>Simplify member access '{0}'</source>
-        <target state="translated">Memberzugriff '{0}' vereinfachen</target>
+        <target state="translated">Memberzugriff "{0}" vereinfachen</target>
         <note />
       </trans-unit>
       <trans-unit id="Remove_this_qualification">
         <source>Remove 'this' qualification</source>
-        <target state="translated">Qualifikation 'this' entfernen</target>
+        <target state="translated">Qualifikation "this" entfernen</target>
         <note />
       </trans-unit>
       <trans-unit id="Name_can_be_simplified">
@@ -313,7 +319,7 @@
       </trans-unit>
       <trans-unit id="Remove_and_Sort_Usings">
         <source>R&amp;emove and Sort Usings</source>
-        <target state="translated">R&amp;emove und Art Einsätze</target>
+        <target state="translated">Using-Direktiven &amp;entfernen und sortieren</target>
         <note />
       </trans-unit>
       <trans-unit id="Insert_await">
@@ -338,12 +344,12 @@
       </trans-unit>
       <trans-unit id="Generate_explicit_conversion_operator_in_0">
         <source>Generate explicit conversion operator in '{0}'</source>
-        <target state="translated">Expliziten Konversionsoperator in '{0}' generieren</target>
+        <target state="translated">Expliziten Konversionsoperator in "{0}" generieren</target>
         <note />
       </trans-unit>
       <trans-unit id="Generate_implicit_conversion_operator_in_0">
         <source>Generate implicit conversion operator in '{0}'</source>
-        <target state="translated">Impliziten Konversionsoperator in '{0}' generieren</target>
+        <target state="translated">Impliziten Konversionsoperator in "{0}" generieren</target>
         <note />
       </trans-unit>
       <trans-unit id="Do_not_change_this_code_Put_cleanup_code_in_Dispose_bool_disposing_above">
@@ -588,7 +594,7 @@
       </trans-unit>
       <trans-unit id="_0_does_not_contain_a_constructor_that_takes_that_many_arguments">
         <source>'{0}' does not contain a constructor that takes that many arguments.</source>
-        <target state="translated">'"{0}" enthält keinen Konstruktor, der viele Argumente verwendet.</target>
+        <target state="translated">"{0}" enthält keinen Konstruktor, der viele Argumente verwendet.</target>
         <note />
       </trans-unit>
       <trans-unit id="The_name_0_does_not_exist_in_the_current_context">
@@ -673,7 +679,7 @@
       </trans-unit>
       <trans-unit id="designation_name">
         <source>&lt;designation name&gt;</source>
-        <target state="translated">&lt;Bezeichnungsname&gt;</target>
+        <target state="translated">&lt;Bezeichnung&gt;</target>
         <note />
       </trans-unit>
       <trans-unit id="struct_name">
@@ -748,23 +754,8 @@
       </trans-unit>
       <trans-unit id="Invert_if">
         <source>Invert if</source>
-        <target state="translated">"If" umkehren</target>
-        <note />
-      </trans-unit>
-      <trans-unit id="Add_Obsolete">
-        <source>Add [Obsolete]</source>
-        <target state="new">Add [Obsolete]</target>
-        <note />
-      </trans-unit>
-      <trans-unit id="Use_0">
-        <source>Use '{0}'</source>
-        <target state="new">Use '{0}'</target>
-        <note />
-      </trans-unit>
-      <trans-unit id="Introduce_using_statement">
-        <source>Introduce 'using' statement</source>
-        <target state="new">Introduce 'using' statement</target>
-        <note>{Locked="using"} "using" is a C# keyword and should not be localized.</note>
+        <target state="new">Invert if</target>
+        <note />
       </trans-unit>
     </body>
   </file>
