--- conflicted
+++ resolved
@@ -232,22 +232,6 @@
         <target state="translated">선택 영역에는 최상위 문을 포함할 수 없습니다.</target>
         <note />
       </trans-unit>
-<<<<<<< HEAD
-      <trans-unit id="Simplify_lambda_expression">
-        <source>Simplify lambda expression</source>
-        <target state="translated">람다 식 단순화</target>
-        <note />
-      </trans-unit>
-      <trans-unit id="Simplify_all_occurrences">
-        <source>Simplify all occurrences</source>
-        <target state="translated">모든 항목 단순화</target>
-=======
-      <trans-unit id="Unseal_class_0">
-        <source>Unseal class '{0}'</source>
-        <target state="translated">'{0}' 클래스 봉인 해제</target>
->>>>>>> 90112dd0
-        <note />
-      </trans-unit>
       <trans-unit id="Use_recursive_patterns">
         <source>Use recursive patterns</source>
         <target state="translated">재귀 패턴 사용</target>
