﻿// Licensed to the .NET Foundation under one or more agreements.
// The .NET Foundation licenses this file to you under the MIT license.
// See the LICENSE file in the project root for more information.

using System.Threading;
using System.Threading.Tasks;
using Microsoft.VisualStudio.LanguageServer.Protocol;

namespace Microsoft.CodeAnalysis.LanguageServer.Handler
{
    /// <summary>
    /// Top level type for LSP request handler.
    /// </summary>
    internal interface IRequestHandler
    {
    }

    internal interface IRequestHandler<RequestType, ResponseType> : IRequestHandler
    {
        /// <summary>
        /// Gets the TestDocumentIdentifier from the request, if the request provides one.
<<<<<<< HEAD
        /// </summary>
        TextDocumentIdentifier? GetTextDocumentIdentifier(RequestType request);

        /// <summary>
        /// Handles an LSP request in the context of the supplied document and/or solutuion.
        /// </summary>
=======
        /// </summary>
        TextDocumentIdentifier? GetTextDocumentIdentifier(RequestType request);

        /// <summary>
        /// Handles an LSP request in the context of the supplied document and/or solutuion.
        /// </summary>
>>>>>>> bc8c26a5
        /// <param name="context">The LSP request context, which should have been filled in with document information from <see cref="GetTextDocumentIdentifier(RequestType)"/> if applicable.</param>
        /// <param name="cancellationToken">A cancellation token that can be used to cancel the request processing.</param>
        /// <returns>The LSP response.</returns>
        Task<ResponseType> HandleRequestAsync(RequestType request, RequestContext context, CancellationToken cancellationToken);
    }
}<|MERGE_RESOLUTION|>--- conflicted
+++ resolved
@@ -19,21 +19,12 @@
     {
         /// <summary>
         /// Gets the TestDocumentIdentifier from the request, if the request provides one.
-<<<<<<< HEAD
         /// </summary>
         TextDocumentIdentifier? GetTextDocumentIdentifier(RequestType request);
 
         /// <summary>
         /// Handles an LSP request in the context of the supplied document and/or solutuion.
         /// </summary>
-=======
-        /// </summary>
-        TextDocumentIdentifier? GetTextDocumentIdentifier(RequestType request);
-
-        /// <summary>
-        /// Handles an LSP request in the context of the supplied document and/or solutuion.
-        /// </summary>
->>>>>>> bc8c26a5
         /// <param name="context">The LSP request context, which should have been filled in with document information from <see cref="GetTextDocumentIdentifier(RequestType)"/> if applicable.</param>
         /// <param name="cancellationToken">A cancellation token that can be used to cancel the request processing.</param>
         /// <returns>The LSP response.</returns>
