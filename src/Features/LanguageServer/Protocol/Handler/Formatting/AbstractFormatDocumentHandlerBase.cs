﻿// Licensed to the .NET Foundation under one or more agreements.
// The .NET Foundation licenses this file to you under the MIT license.
// See the LICENSE file in the project root for more information.

using System.Collections.Immutable;
using System.Linq;
using System.Threading;
using System.Threading.Tasks;
using Microsoft.CodeAnalysis.Formatting;
using Microsoft.CodeAnalysis.Options;
using Microsoft.CodeAnalysis.PooledObjects;
using Microsoft.CodeAnalysis.Text;
<<<<<<< HEAD
=======
using Roslyn.Utilities;
>>>>>>> 67d940c4
using LSP = Microsoft.VisualStudio.LanguageServer.Protocol;

namespace Microsoft.CodeAnalysis.LanguageServer.Handler
{
    internal abstract class AbstractFormatDocumentHandlerBase<RequestType, ResponseType> : AbstractStatelessRequestHandler<RequestType, ResponseType>
    {
        public override bool MutatesSolutionState => false;
        public override bool RequiresLSPSolution => true;

<<<<<<< HEAD
        protected async Task<LSP.TextEdit[]> GetTextEditsAsync(
=======
        protected async Task<LSP.TextEdit[]?> GetTextEditsAsync(
>>>>>>> 67d940c4
            RequestContext context,
            LSP.FormattingOptions options,
            CancellationToken cancellationToken,
            LSP.Range? range = null)
        {
            var document = context.Document;
            if (document == null)
                return null;

            var edits = new ArrayBuilder<LSP.TextEdit>();

            var formattingService = document.Project.LanguageServices.GetRequiredService<IFormattingInteractionService>();
            var text = await document.GetTextAsync(cancellationToken).ConfigureAwait(false);
            TextSpan? textSpan = null;
            if (range != null)
            {
<<<<<<< HEAD
                var formattingService = document.Project.LanguageServices.GetRequiredService<IFormattingInteractionService>();
                var text = await document.GetTextAsync(cancellationToken).ConfigureAwait(false);
                TextSpan? textSpan = null;
                if (range != null)
                {
                    textSpan = ProtocolConversions.RangeToTextSpan(range, text);
                }

                // We should use the options passed in by LSP instead of the document's options.
                var documentOptions = await ProtocolConversions.FormattingOptionsToDocumentOptionsAsync(
                    options, document, cancellationToken).ConfigureAwait(false);

                var textChanges = await GetFormattingChangesAsync(formattingService, document, textSpan, documentOptions, cancellationToken).ConfigureAwait(false);
                edits.AddRange(textChanges.Select(change => ProtocolConversions.TextChangeToTextEdit(change, text)));
=======
                textSpan = ProtocolConversions.RangeToTextSpan(range, text);
>>>>>>> 67d940c4
            }

            // We should use the options passed in by LSP instead of the document's options.
            var documentOptions = await ProtocolConversions.FormattingOptionsToDocumentOptionsAsync(
                options, document, cancellationToken).ConfigureAwait(false);

            var textChanges = await GetFormattingChangesAsync(formattingService, document, textSpan, documentOptions, cancellationToken).ConfigureAwait(false);
            edits.AddRange(textChanges.Select(change => ProtocolConversions.TextChangeToTextEdit(change, text)));

            return edits.ToArrayAndFree();
        }

        protected virtual Task<ImmutableArray<TextChange>> GetFormattingChangesAsync(
            IFormattingInteractionService formattingService,
            Document document,
            TextSpan? textSpan,
            DocumentOptionSet documentOptions,
            CancellationToken cancellationToken)
            => formattingService.GetFormattingChangesAsync(document, textSpan, documentOptions, cancellationToken);
    }
}<|MERGE_RESOLUTION|>--- conflicted
+++ resolved
@@ -10,10 +10,7 @@
 using Microsoft.CodeAnalysis.Options;
 using Microsoft.CodeAnalysis.PooledObjects;
 using Microsoft.CodeAnalysis.Text;
-<<<<<<< HEAD
-=======
 using Roslyn.Utilities;
->>>>>>> 67d940c4
 using LSP = Microsoft.VisualStudio.LanguageServer.Protocol;
 
 namespace Microsoft.CodeAnalysis.LanguageServer.Handler
@@ -23,11 +20,7 @@
         public override bool MutatesSolutionState => false;
         public override bool RequiresLSPSolution => true;
 
-<<<<<<< HEAD
-        protected async Task<LSP.TextEdit[]> GetTextEditsAsync(
-=======
         protected async Task<LSP.TextEdit[]?> GetTextEditsAsync(
->>>>>>> 67d940c4
             RequestContext context,
             LSP.FormattingOptions options,
             CancellationToken cancellationToken,
@@ -44,24 +37,7 @@
             TextSpan? textSpan = null;
             if (range != null)
             {
-<<<<<<< HEAD
-                var formattingService = document.Project.LanguageServices.GetRequiredService<IFormattingInteractionService>();
-                var text = await document.GetTextAsync(cancellationToken).ConfigureAwait(false);
-                TextSpan? textSpan = null;
-                if (range != null)
-                {
-                    textSpan = ProtocolConversions.RangeToTextSpan(range, text);
-                }
-
-                // We should use the options passed in by LSP instead of the document's options.
-                var documentOptions = await ProtocolConversions.FormattingOptionsToDocumentOptionsAsync(
-                    options, document, cancellationToken).ConfigureAwait(false);
-
-                var textChanges = await GetFormattingChangesAsync(formattingService, document, textSpan, documentOptions, cancellationToken).ConfigureAwait(false);
-                edits.AddRange(textChanges.Select(change => ProtocolConversions.TextChangeToTextEdit(change, text)));
-=======
                 textSpan = ProtocolConversions.RangeToTextSpan(range, text);
->>>>>>> 67d940c4
             }
 
             // We should use the options passed in by LSP instead of the document's options.
