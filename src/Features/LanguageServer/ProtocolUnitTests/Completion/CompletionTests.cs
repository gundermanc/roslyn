--- conflicted
+++ resolved
@@ -39,13 +39,8 @@
 
             var document = testLspServer.GetCurrentSolution().Projects.First().Documents.First();
 
-<<<<<<< HEAD
-            var expected = await CreateCompletionItemAsync("A", LSP.CompletionItemKind.Class, new string[] { "Class", "Internal" },
-                completionParams, document, commitCharacters: CompletionRules.Default.DefaultCommitCharacters).ConfigureAwait(false);
-=======
             var expected = await CreateCompletionItemAsync(label: "A", LSP.CompletionItemKind.Class, new string[] { "Class", "Internal" },
                 completionParams, document, commitCharacters: CompletionRules.Default.DefaultCommitCharacters, insertText: "A").ConfigureAwait(false);
->>>>>>> beffac2b
 
             var results = await RunGetCompletionsAsync(testLspServer, completionParams).ConfigureAwait(false);
             AssertJsonEquals(expected, results.Items.First());
@@ -124,12 +119,8 @@
             var document = testLspServer.GetCurrentSolution().Projects.First().Documents.First();
 
             var expected = await CreateCompletionItemAsync("A", LSP.CompletionItemKind.Class, new string[] { "Class", "Internal" },
-<<<<<<< HEAD
-                completionParams, document, preselect: true, commitCharacters: ImmutableArray.Create(' ', '(', '[', '{', ';', '.')).ConfigureAwait(false);
-=======
                 completionParams, document, preselect: true, commitCharacters: ImmutableArray.Create(' ', '(', '[', '{', ';', '.'),
                 insertText: "A").ConfigureAwait(false);
->>>>>>> beffac2b
 
             var results = await RunGetCompletionsAsync(testLspServer, completionParams).ConfigureAwait(false);
             AssertJsonEquals(expected, results.Items.First());
@@ -185,17 +176,10 @@
                 triggerKind: LSP.CompletionTriggerKind.TriggerCharacter);
 
             var document = testLspServer.GetCurrentSolution().Projects.First().Documents.First();
-<<<<<<< HEAD
-
-            var expected = await CreateCompletionItemAsync(
-                "d", LSP.CompletionItemKind.Text, new string[] { "Text" }, completionParams, document, sortText: "0000").ConfigureAwait(false);
-
-=======
 
             var expected = await CreateCompletionItemAsync(
                 label: "d", LSP.CompletionItemKind.Text, new string[] { "Text" }, completionParams, document, insertText: "d", sortText: "0000").ConfigureAwait(false);
 
->>>>>>> beffac2b
             var results = await RunGetCompletionsAsync(testLspServer, completionParams).ConfigureAwait(false);
             AssertJsonEquals(expected, results.Items.First());
         }
@@ -216,20 +200,84 @@
             using var testLspServer = CreateTestLspServer(markup, out var locations);
             var completionParams = CreateCompletionParams(
                 locations["caret"].Single(),
-<<<<<<< HEAD
+                invokeKind: LSP.VSCompletionInvokeKind.Explicit,
+                triggerCharacter: "\0",
+                triggerKind: LSP.CompletionTriggerKind.Invoked);
+
+            var solution = testLspServer.GetCurrentSolution();
+            var document = solution.Projects.First().Documents.First();
+
+            // Set to use prototype completion behavior (i.e. feature flag).
+            var options = solution.Workspace.Options.WithChangedOption(CompletionOptions.ForceRoslynLSPCompletionExperiment, LanguageNames.CSharp, true);
+            Assert.True(solution.Workspace.TryApplyChanges(solution.WithOptions(options)));
+
+            var textEdit = GenerateTextEdit(@"\\A", startLine: 5, startChar: 19, endLine: 5, endChar: 19);
+
+            var expected = await CreateCompletionItemAsync(
+                label: @"\A", LSP.CompletionItemKind.Text, new string[] { "Text" }, completionParams, document, textEdit: textEdit,
+                sortText: "0000").ConfigureAwait(false);
+
+            var results = await RunGetCompletionsAsync(testLspServer, completionParams).ConfigureAwait(false);
+            AssertJsonEquals(expected, results.Items.First());
+        }
+
+        [Fact]
+        [WorkItem(50964, "https://github.com/dotnet/roslyn/issues/50964")]
+        public async Task TestGetRegexLiteralCompletionsAsync()
+        {
+            var markup =
+@"using System.Text.RegularExpressions;
+class A
+{
+    void M()
+    {
+        new Regex(@""\{|caret:|}"");
+    }
+}";
+            using var testLspServer = CreateTestLspServer(markup, out var locations);
+            var completionParams = CreateCompletionParams(
+                locations["caret"].Single(),
+                invokeKind: LSP.VSCompletionInvokeKind.Explicit,
+                triggerCharacter: "\\",
+                triggerKind: LSP.CompletionTriggerKind.TriggerCharacter);
+
+            var solution = testLspServer.GetCurrentSolution();
+            var document = solution.Projects.First().Documents.First();
+
+            // Set to use prototype completion behavior (i.e. feature flag).
+            var options = solution.Workspace.Options.WithChangedOption(CompletionOptions.ForceRoslynLSPCompletionExperiment, LanguageNames.CSharp, true);
+            Assert.True(solution.Workspace.TryApplyChanges(solution.WithOptions(options)));
+
+            var textEdit = GenerateTextEdit(@"\A", startLine: 5, startChar: 20, endLine: 5, endChar: 21);
+
+            var expected = await CreateCompletionItemAsync(
+                label: @"\A", LSP.CompletionItemKind.Text, new string[] { "Text" }, completionParams, document, textEdit: textEdit,
+                sortText: "0000").ConfigureAwait(false);
+
+            var results = await RunGetCompletionsAsync(testLspServer, completionParams).ConfigureAwait(false);
+            AssertJsonEquals(expected, results.Items.First());
+        }
+
+        [Fact]
+        [WorkItem(50964, "https://github.com/dotnet/roslyn/issues/50964")]
+        public async Task TestGetRegexCompletionsReplaceTextAsync()
+        {
+            var markup =
+@"using System.Text.RegularExpressions;
+class A
+{
+    void M()
+    {
+        Regex r = new(""\\{|caret:|}"");
+    }
+}";
+            using var testLspServer = CreateTestLspServer(markup, out var locations);
+            var completionParams = CreateCompletionParams(
+                locations["caret"].Single(),
                 invokeKind: LSP.VSCompletionInvokeKind.Typing,
                 triggerCharacter: "\\",
                 triggerKind: LSP.CompletionTriggerKind.TriggerCharacter);
 
-            var document = testLspServer.GetCurrentSolution().Projects.First().Documents.First();
-
-            var expected = await CreateCompletionItemAsync(
-                "\\A", LSP.CompletionItemKind.Text, new string[] { "Text" }, completionParams, document, sortText: "0000").ConfigureAwait(false);
-=======
-                invokeKind: LSP.VSCompletionInvokeKind.Explicit,
-                triggerCharacter: "\0",
-                triggerKind: LSP.CompletionTriggerKind.Invoked);
-
             var solution = testLspServer.GetCurrentSolution();
             var document = solution.Projects.First().Documents.First();
 
@@ -237,95 +285,12 @@
             var options = solution.Workspace.Options.WithChangedOption(CompletionOptions.ForceRoslynLSPCompletionExperiment, LanguageNames.CSharp, true);
             Assert.True(solution.Workspace.TryApplyChanges(solution.WithOptions(options)));
 
-            var textEdit = GenerateTextEdit(@"\\A", startLine: 5, startChar: 19, endLine: 5, endChar: 19);
+            var textEdit = GenerateTextEdit(@"\\A", startLine: 5, startChar: 23, endLine: 5, endChar: 25);
 
             var expected = await CreateCompletionItemAsync(
                 label: @"\A", LSP.CompletionItemKind.Text, new string[] { "Text" }, completionParams, document, textEdit: textEdit,
                 sortText: "0000").ConfigureAwait(false);
->>>>>>> beffac2b
-
-            var results = await RunGetCompletionsAsync(testLspServer, completionParams).ConfigureAwait(false);
-            AssertJsonEquals(expected, results.Items.First());
-        }
-
-        [Fact]
-        [WorkItem(50964, "https://github.com/dotnet/roslyn/issues/50964")]
-        public async Task TestGetRegexLiteralCompletionsAsync()
-        {
-            var markup =
-@"using System.Text.RegularExpressions;
-class A
-{
-    void M()
-    {
-        new Regex(@""\{|caret:|}"");
-    }
-}";
-            using var testLspServer = CreateTestLspServer(markup, out var locations);
-            var completionParams = CreateCompletionParams(
-                locations["caret"].Single(),
-                invokeKind: LSP.VSCompletionInvokeKind.Explicit,
-                triggerCharacter: "\\",
-                triggerKind: LSP.CompletionTriggerKind.TriggerCharacter);
-
-            var solution = testLspServer.GetCurrentSolution();
-            var document = solution.Projects.First().Documents.First();
-
-            // Set to use prototype completion behavior (i.e. feature flag).
-            var options = solution.Workspace.Options.WithChangedOption(CompletionOptions.ForceRoslynLSPCompletionExperiment, LanguageNames.CSharp, true);
-            Assert.True(solution.Workspace.TryApplyChanges(solution.WithOptions(options)));
-
-            var textEdit = GenerateTextEdit(@"\A", startLine: 5, startChar: 20, endLine: 5, endChar: 21);
-
-            var expected = await CreateCompletionItemAsync(
-                label: @"\A", LSP.CompletionItemKind.Text, new string[] { "Text" }, completionParams, document, textEdit: textEdit,
-                sortText: "0000").ConfigureAwait(false);
-
-            var results = await RunGetCompletionsAsync(testLspServer, completionParams).ConfigureAwait(false);
-            AssertJsonEquals(expected, results.Items.First());
-        }
-
-        [Fact]
-        [WorkItem(50964, "https://github.com/dotnet/roslyn/issues/50964")]
-        public async Task TestGetRegexCompletionsReplaceTextAsync()
-        {
-            var markup =
-@"using System.Text.RegularExpressions;
-class A
-{
-    void M()
-    {
-        Regex r = new(""\\{|caret:|}"");
-    }
-}";
-            using var testLspServer = CreateTestLspServer(markup, out var locations);
-            var completionParams = CreateCompletionParams(
-                locations["caret"].Single(),
-                invokeKind: LSP.VSCompletionInvokeKind.Typing,
-                triggerCharacter: "\\",
-                triggerKind: LSP.CompletionTriggerKind.TriggerCharacter);
-
-<<<<<<< HEAD
-            var document = testLspServer.GetCurrentSolution().Projects.First().Documents.First();
-
-            var expected = await CreateCompletionItemAsync(
-                "\\A", LSP.CompletionItemKind.Text, new string[] { "Text" }, completionParams, document, sortText: "0000").ConfigureAwait(false);
-
-=======
-            var solution = testLspServer.GetCurrentSolution();
-            var document = solution.Projects.First().Documents.First();
-
-            // Set to use prototype completion behavior (i.e. feature flag).
-            var options = solution.Workspace.Options.WithChangedOption(CompletionOptions.ForceRoslynLSPCompletionExperiment, LanguageNames.CSharp, true);
-            Assert.True(solution.Workspace.TryApplyChanges(solution.WithOptions(options)));
-
-            var textEdit = GenerateTextEdit(@"\\A", startLine: 5, startChar: 23, endLine: 5, endChar: 25);
-
-            var expected = await CreateCompletionItemAsync(
-                label: @"\A", LSP.CompletionItemKind.Text, new string[] { "Text" }, completionParams, document, textEdit: textEdit,
-                sortText: "0000").ConfigureAwait(false);
-
->>>>>>> beffac2b
+
             var results = await RunGetCompletionsAsync(testLspServer, completionParams).ConfigureAwait(false);
             AssertJsonEquals(expected, results.Items.First());
         }
@@ -423,8 +388,6 @@
             Assert.Null(results);
         }
 
-<<<<<<< HEAD
-=======
         [Fact]
         public async Task TestDoNotProvideOverrideTextEditsOrInsertTextAsync()
         {
@@ -479,7 +442,6 @@
             Assert.Null(results.Items.First().InsertText);
         }
 
->>>>>>> beffac2b
         private static async Task<LSP.CompletionList> RunGetCompletionsAsync(TestLspServer testLspServer, LSP.CompletionParams completionParams)
         {
             var clientCapabilities = new LSP.VSClientCapabilities { SupportsVisualStudioExtensions = true };
