﻿// Licensed to the .NET Foundation under one or more agreements.
// The .NET Foundation licenses this file to you under the MIT license.
// See the LICENSE file in the project root for more information.

using System.Collections.Immutable;
using System.Linq;
using System.Threading;
using Microsoft.CodeAnalysis.LanguageServices;
using Microsoft.CodeAnalysis.Shared.Extensions;
using Microsoft.CodeAnalysis.Shared.Utilities;
using Microsoft.CodeAnalysis.Text;

namespace Microsoft.CodeAnalysis.GenerateDefaultConstructors
{
    internal abstract partial class AbstractGenerateDefaultConstructorsService<TService>
    {
        private class State
        {
            public INamedTypeSymbol? ClassType { get; private set; }

            public ImmutableArray<IMethodSymbol> UnimplementedConstructors { get; private set; }

            private State()
            {
            }

            public static State? Generate(
                TService service,
                SemanticDocument document,
                TextSpan textSpan,
                bool forRefactoring,
                CancellationToken cancellationToken)
            {
                var state = new State();
                if (!state.TryInitialize(service, document, textSpan, forRefactoring, cancellationToken))
                {
                    return null;
                }

                return state;
            }

            private bool TryInitialize(
                TService service,
                SemanticDocument semanticDocument,
                TextSpan textSpan,
                bool forRefactoring,
                CancellationToken cancellationToken)
            {
                if (!service.TryInitializeState(semanticDocument, textSpan, cancellationToken, out var classType))
                    return false;

                ClassType = classType;

                var baseType = ClassType.BaseType;
                if (ClassType.IsStatic ||
                    baseType == null ||
                    baseType.TypeKind == TypeKind.Error)
                {
                    return false;
                }

                // if this is for the refactoring, then don't offer this if the compiler is reporting an
                // error here.  We'll let the code fix take care of that.
                //
                // Similarly if this is for the codefix only offer if we do see that there's an error.
                var syntaxFacts = semanticDocument.Document.GetRequiredLanguageService<ISyntaxFactsService>();
                var headerFacts = semanticDocument.Document.GetRequiredLanguageService<IHeaderFactsService>();
                if (headerFacts.IsOnTypeHeader(semanticDocument.Root, textSpan.Start, fullHeader: true, out _))
                {
                    var fixesError = FixesError(classType, baseType);
                    if (forRefactoring == fixesError)
                        return false;
                }

                var semanticFacts = semanticDocument.Document.GetLanguageService<ISemanticFactsService>();
                var classConstructors = ClassType.InstanceConstructors;

<<<<<<< HEAD
                var destinationProvider = semanticDocument.Project.Solution.Services.GetLanguageServices(ClassType.Language);
=======
                var destinationProvider = semanticDocument.Project.Solution.Services.GetProjectServices(ClassType.Language);
>>>>>>> 5450f4fa
                var isCaseSensitive = syntaxFacts.IsCaseSensitive;

                UnimplementedConstructors =
                    baseType.InstanceConstructors
                            .WhereAsArray(c => c.IsAccessibleWithin(ClassType) &&
                                               IsMissing(c, classConstructors, isCaseSensitive));

                return UnimplementedConstructors.Length > 0;
            }

            private static bool FixesError(INamedTypeSymbol classType, INamedTypeSymbol baseType)
            {
                // See if the user didn't supply a constructor, and thus the compiler automatically generated
                // one for them.   If so, also see if there's an accessible no-arg contructor in the base.
                // If not, then the compiler will error and we want the code-fix to take over solving this problem.
                if (classType.Constructors.Any(static c => c.Parameters.Length == 0 && c.IsImplicitlyDeclared))
                {
                    var baseNoArgConstructor = baseType.Constructors.FirstOrDefault(c => c.Parameters.Length == 0);
                    if (baseNoArgConstructor == null ||
                        !baseNoArgConstructor.IsAccessibleWithin(classType))
                    {
                        // this code is in error, but we're the refactoring codepath.  Offer nothing
                        // and let the code fix provider handle it instead.
                        return true;
                    }

                    // If this is a struct that has initializers, but is missing a parameterless constructor then we are fixing
                    // an error (CS8983) but since this is the only scenario where we support structs we don't need to actually
                    // check for anything else.
                    if (classType.TypeKind == TypeKind.Struct)
                    {
                        return true;
                    }
                }

                return false;
            }

            private static bool IsMissing(
                IMethodSymbol constructor,
                ImmutableArray<IMethodSymbol> classConstructors,
                bool isCaseSensitive)
            {
                var matchingConstructor = classConstructors.FirstOrDefault(
                    c => SignatureComparer.Instance.HaveSameSignature(
                        constructor.Parameters, c.Parameters, compareParameterName: true, isCaseSensitive: isCaseSensitive));

                if (matchingConstructor == null)
                {
                    return true;
                }

                // We have a matching constructor in this type.  But we'll still offer to create the
                // constructor if the constructor that we have is implicit. 
                return matchingConstructor.IsImplicitlyDeclared;
            }
        }
    }
}<|MERGE_RESOLUTION|>--- conflicted
+++ resolved
@@ -76,11 +76,7 @@
                 var semanticFacts = semanticDocument.Document.GetLanguageService<ISemanticFactsService>();
                 var classConstructors = ClassType.InstanceConstructors;
 
-<<<<<<< HEAD
-                var destinationProvider = semanticDocument.Project.Solution.Services.GetLanguageServices(ClassType.Language);
-=======
                 var destinationProvider = semanticDocument.Project.Solution.Services.GetProjectServices(ClassType.Language);
->>>>>>> 5450f4fa
                 var isCaseSensitive = syntaxFacts.IsCaseSensitive;
 
                 UnimplementedConstructors =
