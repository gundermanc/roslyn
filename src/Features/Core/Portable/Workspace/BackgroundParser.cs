--- conflicted
+++ resolved
@@ -43,13 +43,10 @@
             var listenerProvider = workspace.Services.GetRequiredService<IWorkspaceAsynchronousOperationListenerProvider>();
             _taskQueue = new TaskQueue(listenerProvider.GetListener(), TaskScheduler.Default);
 
-<<<<<<< HEAD
-            _documentTrackingService = workspace.Services.GetService<IDocumentTrackingService>();
-            _analysisScopeService = workspace.Services.GetRequiredService<IAnalysisScopeService>();
-=======
             _documentTrackingService = workspace.Services.GetRequiredService<IDocumentTrackingService>();
             _documentTrackingService.ActiveDocumentChanged += OnActiveDocumentChanged;
->>>>>>> be878087
+
+            _analysisScopeService = workspace.Services.GetRequiredService<IAnalysisScopeService>();
 
             _workspace.WorkspaceChanged += OnWorkspaceChanged;
 
@@ -173,20 +170,6 @@
                 {
                     CancelParse(document.Id);
 
-<<<<<<< HEAD
-=======
-                    if (SolutionCrawlerOptions.GetBackgroundAnalysisScope(document.Project) == BackgroundAnalysisScope.ActiveFile &&
-                        _documentTrackingService.TryGetActiveDocument() != document.Id)
-                    {
-                        // Avoid performing any background parsing for non-active files
-                        // if the user has explicitly set the background analysis scope
-                        // to only analyze active files.
-                        // Note that we bail out after executing CancelParse to ensure
-                        // all the current background parsing tasks are cancelled.
-                        return;
-                    }
-
->>>>>>> be878087
                     if (IsStarted)
                     {
                         _ = ParseDocumentAsync(document);
