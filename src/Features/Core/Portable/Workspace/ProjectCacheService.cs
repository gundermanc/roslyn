--- conflicted
+++ resolved
@@ -34,11 +34,7 @@
         public ProjectCacheService(Workspace? workspace)
             => _workspace = workspace;
 
-<<<<<<< HEAD
-        public ProjectCacheService(Workspace workspace, TimeSpan implicitCacheTimeout)
-=======
         public ProjectCacheService(Workspace? workspace, TimeSpan implicitCacheTimeout)
->>>>>>> 67d940c4
         {
             _workspace = workspace;
 
