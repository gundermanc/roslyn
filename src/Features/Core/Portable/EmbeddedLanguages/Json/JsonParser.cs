﻿// Licensed to the .NET Foundation under one or more agreements.
// The .NET Foundation licenses this file to you under the MIT license.
// See the LICENSE file in the project root for more information.

using System;
using System.Collections.Immutable;
using System.Diagnostics;
using System.Linq;
using Microsoft.CodeAnalysis.EmbeddedLanguages.Common;
using Microsoft.CodeAnalysis.EmbeddedLanguages.VirtualChars;
using Microsoft.CodeAnalysis.PooledObjects;
using Microsoft.CodeAnalysis.Text;
using Roslyn.Utilities;

namespace Microsoft.CodeAnalysis.EmbeddedLanguages.Json
{
    using static EmbeddedSyntaxHelpers;
    using static JsonHelpers;

    using JsonNodeOrToken = EmbeddedSyntaxNodeOrToken<JsonKind, JsonNode>;
    using JsonToken = EmbeddedSyntaxToken<JsonKind>;
    using JsonTrivia = EmbeddedSyntaxTrivia<JsonKind>;

    /// <summary>
    /// Parser used for reading in a sequence of <see cref="VirtualChar"/>s, and producing a <see
    /// cref="JsonTree"/> out of it. Parsing will always succeed (except in the case of a
    /// stack-overflow) and will consume the entire sequence of chars.  General roslyn syntax
    /// principles are held to (i.e. immutable, fully representative, etc.).
    /// <para>
    /// The parser always parses out the same tree regardless of input.  *However*, depending on the
    /// flags passed to it, it may return a different set of *diagnostics*.  Specifically, the
    /// parser supports json.net parsing and strict RFC8259 (https://tools.ietf.org/html/rfc8259).
    /// As such, the parser supports a superset of both, but then does a pass at the end to produce
    /// appropriate diagnostics.
    /// </para>
    /// </summary>
    /// <remarks>
    /// Note: the json structure we parse out is actually very simple.  It's effectively all lists
    /// of <see cref="JsonValueNode"/> values.  We just treat almost everything as a 'value'.  For
    /// example, a <see cref="JsonPropertyNode"/> (i.e. <c>"x" = 0</c>) is a 'value'.  As such, it
    /// can show up in arrays (i.e.  <c>["x" = 0, "y" = 1]</c>).  This is not legal, but it greatly
    /// simplifies parsing.  Effectively, we just have recursive list parsing, where we accept any
    /// sort of value in any sort of context.  A later pass will then report errors for the wrong
    /// sorts of values showing up in incorrect contexts.
    /// <para>
    /// Note: We also treat commas (<c>,</c>) as being a 'value' on its own.  This simplifies parsing
    /// by allowing us to not have to represent Lists and SeparatedLists.  It also helps model
    /// things that are supported in json.net (like <c>[1,,2]</c>).  Our post-parsing pass will
    /// then ensure that these comma-values only show up in the right contexts.
    /// </para>
    /// </remarks>
    [NonCopyable]
    internal partial struct JsonParser
    {
        private static readonly string s_closeBracketExpected = string.Format(FeaturesResources._0_expected, ']');
        private static readonly string s_closeBraceExpected = string.Format(FeaturesResources._0_expected, '}');
        private static readonly string s_openParenExpected = string.Format(FeaturesResources._0_expected, '(');
        private static readonly string s_closeParenExpected = string.Format(FeaturesResources._0_expected, ')');

        private JsonLexer _lexer;
        private JsonToken _currentToken;
        private int _recursionDepth;

        // Fields used to keep track of what types of json values we're in.  They're used for error
        // recovery, specifically with respect to encountering unexpected tokens while parsing out a
        // sequence of values.  For example, if we have:  ```{ a: [1, 2, }```, we will mark that
        // we're both in an object and in an array.  When we then encounter the errant ```}```,
        // we'll see that we were in an object, and thus should stop parsing out the sequence for
        // the array so that the ```}``` can be consume by the object we were in.  However, if we
        // just had ```[1, 2, }```, we would not be in an object, and we would just consume the
        // ```}``` as a bogus value inside the array.
        //
        // This approach of keeping track of the parse contexts we're in, and using them to
        // determine if we should consume or pop-out when encountering an error token, mirrors the
        // same approach that we use in the C# and TS/JS parsers.
        private bool _inObject;
        private bool _inArray;
        private bool _inConstructor;

        private JsonParser(VirtualCharSequence text) : this()
        {
            _lexer = new JsonLexer(text);

            // Get the first token.
            ConsumeCurrentToken();
        }

        /// <summary>
        /// Returns the latest token the lexer has produced, and then asks the lexer to 
        /// produce the next token after that.
        /// </summary>
        private JsonToken ConsumeCurrentToken()
        {
            var previous = _currentToken;
            _currentToken = _lexer.ScanNextToken();
            return previous;
        }

        /// <summary>
        /// Given an input text, parses out a fully representative syntax tree  and list of 
        /// diagnostics.  Parsing should always succeed, except in the case of the stack 
        /// overflowing.
        /// </summary>
        public static JsonTree? TryParse(VirtualCharSequence text, JsonOptions options)
        {
            try
            {
                return new JsonParser(text).ParseTree(options);
            }
            catch (InsufficientExecutionStackException)
            {
                return null;
            }
        }

        private JsonTree ParseTree(JsonOptions options)
        {
            var arraySequence = this.ParseSequence();
            Debug.Assert(_lexer.Position == _lexer.Text.Length);
            Debug.Assert(_currentToken.Kind == JsonKind.EndOfFile);

            var root = new JsonCompilationUnit(arraySequence, _currentToken);

            // We only report a single diagnostic when parsing out json.  This helps prevent lots of cascading errors
            // from being reported.  First, we see if there are any diagnostics directly in tokens in the tree.  If not,
            // we then check for any incorrect tree structure (that would be incorrect for both json.net or
            // strict-mode).  If we don't run into any problems, we'll then perform specific json.net or strict-mode
            // checks.
            var diagnostic = GetFirstDiagnostic(root) ?? CheckTopLevel(_lexer.Text, root);

<<<<<<< HEAD
            if (diagnostic == null)
            {
                // We didn't have any diagnostics in the tree so far.  Do the json.net/strict checks
                // depending on how we were invoked.
                diagnostic = options == JsonOptions.Strict
                    ? StrictSyntaxChecker.CheckSyntax(root)
                    : JsonNetSyntaxChecker.CheckSyntax(root);
            }
=======
            // If we didn't have any diagnostics in the tree so far, then do the json.net/strict checks depending on how we
            // were invoked.
            diagnostic ??= strict
                ? StrictSyntaxChecker.CheckSyntax(root)
                : JsonNetSyntaxChecker.CheckSyntax(root);
>>>>>>> 4a07c550

            return new JsonTree(_lexer.Text, root, diagnostic == null
                ? ImmutableArray<EmbeddedDiagnostic>.Empty
                : ImmutableArray.Create(diagnostic.Value));
        }

        /// <summary>
        /// Checks for errors in json for both json.net and strict mode.
        /// </summary>
        private static EmbeddedDiagnostic? CheckTopLevel(
            VirtualCharSequence text, JsonCompilationUnit compilationUnit)
        {
            var sequence = compilationUnit.Sequence;
            if (sequence.IsEmpty)
            {
                // json is not allowed to be just whitespace.
                if (text.Length > 0 &&
                    compilationUnit.EndOfFileToken.LeadingTrivia.All(
                        t => t.Kind is JsonKind.WhitespaceTrivia or JsonKind.EndOfLineTrivia))
                {
                    return new EmbeddedDiagnostic(FeaturesResources.Syntax_error, GetSpan(text));
                }

                return null;
            }
            else if (sequence.Length >= 2)
            {
                // the top level can't have more than one actual value.
                var firstToken = GetFirstToken(sequence[1]);
                return new EmbeddedDiagnostic(
                    string.Format(FeaturesResources._0_unexpected, firstToken.VirtualChars[0]),
                    firstToken.GetSpan());
            }
            else
            {
                var child = sequence.Single();

                // Commas should never show up in the top level sequence.
                if (child.Kind == JsonKind.CommaValue)
                {
                    var emptyValue = (JsonCommaValueNode)child;
                    return new EmbeddedDiagnostic(
                        string.Format(FeaturesResources._0_unexpected, ','),
                        emptyValue.CommaToken.GetSpan());
                }
                else if (child.Kind == JsonKind.Property)
                {
                    var propertyValue = (JsonPropertyNode)child;
                    return new EmbeddedDiagnostic(
                        string.Format(FeaturesResources._0_unexpected, ':'),
                        propertyValue.ColonToken.GetSpan());
                }

                return CheckSyntax(child);
            }

            static EmbeddedDiagnostic? CheckSyntax(JsonNode node)
            {
                var diagnostic = node.Kind switch
                {
                    JsonKind.Array => CheckArray((JsonArrayNode)node),
                    _ => null,
                };

                return diagnostic ?? CheckChildren(node);
            }

            static EmbeddedDiagnostic? CheckChildren(JsonNode node)
            {
                foreach (var child in node)
                {
                    if (child.IsNode)
                    {
                        var diagnostic = CheckSyntax(child.Node);
                        if (diagnostic != null)
                            return diagnostic;
                    }
                }

                return null;
            }

            static EmbeddedDiagnostic? CheckArray(JsonArrayNode node)
            {
                foreach (var child in node.Sequence)
                {
                    if (child.Kind == JsonKind.Property)
                    {
                        return new EmbeddedDiagnostic(
                            FeaturesResources.Properties_not_allowed_in_an_array,
                            ((JsonPropertyNode)child).ColonToken.GetSpan());
                    }
                }

                return CheckChildren(node);
            }
        }

        private static JsonToken GetFirstToken(JsonNodeOrToken nodeOrToken)
            => nodeOrToken.IsNode ? GetFirstToken(nodeOrToken.Node.ChildAt(0)) : nodeOrToken.Token;

        private static EmbeddedDiagnostic? GetFirstDiagnostic(JsonNode node)
        {
            foreach (var child in node)
            {
                var diagnostic = GetFirstDiagnostic(child);
                if (diagnostic != null)
                    return diagnostic;
            }

            return null;
        }

        private static EmbeddedDiagnostic? GetFirstDiagnostic(JsonNodeOrToken child)
            => child.IsNode
                ? GetFirstDiagnostic(child.Node)
                : GetFirstDiagnostic(child.Token);

        private static EmbeddedDiagnostic? GetFirstDiagnostic(JsonToken token)
            => GetFirstDiagnostic(token.LeadingTrivia) ?? token.Diagnostics.FirstOrNull() ?? GetFirstDiagnostic(token.TrailingTrivia);

        private static EmbeddedDiagnostic? GetFirstDiagnostic(ImmutableArray<JsonTrivia> list)
        {
            foreach (var trivia in list)
            {
                var diagnostic = trivia.Diagnostics.FirstOrNull();
                if (diagnostic != null)
                    return diagnostic;
            }

            return null;
        }

        private ImmutableArray<JsonValueNode> ParseSequence()
        {
            try
            {
                _recursionDepth++;
                StackGuard.EnsureSufficientExecutionStack(_recursionDepth);
                return ParseSequenceWorker();
            }
            finally
            {
                _recursionDepth--;
            }
        }

        private ImmutableArray<JsonValueNode> ParseSequenceWorker()
        {
            using var _ = ArrayBuilder<JsonValueNode>.GetInstance(out var result);

            while (ShouldConsumeSequenceElement())
                result.Add(ParseValue());

            return result.ToImmutable();
        }

        private bool ShouldConsumeSequenceElement()
        {
            if (_currentToken.Kind == JsonKind.EndOfFile)
                return false;

            if (_currentToken.Kind == JsonKind.CloseBraceToken)
                return !_inObject;

            if (_currentToken.Kind == JsonKind.CloseBracketToken)
                return !_inArray;

            if (_currentToken.Kind == JsonKind.CloseParenToken)
                return !_inConstructor;

            return true;
        }

        private JsonValueNode ParseValue()
            => _currentToken.Kind switch
            {
                JsonKind.OpenBraceToken => ParseObject(),
                JsonKind.OpenBracketToken => ParseArray(),
                JsonKind.CommaToken => ParseCommaValue(),
                _ => ParseLiteralOrPropertyOrConstructor(),
            };

        private static void SplitLiteral(JsonToken literalToken, out JsonToken minusToken, out JsonToken newLiteralToken)
        {
            minusToken = CreateToken(
                JsonKind.MinusToken, literalToken.LeadingTrivia,
                literalToken.VirtualChars.GetSubSequence(new TextSpan(0, 1)),
                ImmutableArray<JsonTrivia>.Empty);
            newLiteralToken = CreateToken(
                literalToken.Kind,
                ImmutableArray<JsonTrivia>.Empty,
                literalToken.VirtualChars.GetSubSequence(TextSpan.FromBounds(1, literalToken.VirtualChars.Length)),
                literalToken.TrailingTrivia,
                literalToken.Diagnostics);
        }

        private JsonPropertyNode ParseProperty(JsonToken stringLiteralOrText)
        {
            Debug.Assert(_currentToken.Kind == JsonKind.ColonToken);
            if (stringLiteralOrText.Kind != JsonKind.StringToken)
                stringLiteralOrText = stringLiteralOrText.With(kind: JsonKind.TextToken);

            var colonToken = ConsumeCurrentToken();

            // Newtonsoft allows "{ a: , }" as a legal property. In that case, synthesize a missing value and allow the
            // comma to be parsed as the next value in the sequence.  The strict pass will error if it sees this missing
            // comma-value as the value of a property.
            if (_currentToken.Kind == JsonKind.CommaToken)
            {
                return new JsonPropertyNode(
                    stringLiteralOrText, colonToken,
                    new JsonCommaValueNode(CreateMissingToken(JsonKind.CommaToken)));
            }
            else if (_currentToken.Kind == JsonKind.EndOfFile)
            {
                return new JsonPropertyNode(
                    stringLiteralOrText, colonToken,
                    new JsonCommaValueNode(CreateMissingToken(JsonKind.CommaToken).AddDiagnosticIfNone(new EmbeddedDiagnostic(
                        FeaturesResources.Missing_property_value,
                        GetTokenStartPositionSpan(_currentToken)))));
            }

            var value = ParseValue();
            if (value.Kind == JsonKind.Property)
            {
                // It's always illegal to have something like  ```"a" : "b" : 1```
                var nestedProperty = (JsonPropertyNode)value;
                value = new JsonPropertyNode(
                    nestedProperty.NameToken,
                    nestedProperty.ColonToken.AddDiagnosticIfNone(new EmbeddedDiagnostic(
                        FeaturesResources.Nested_properties_not_allowed,
                        nestedProperty.ColonToken.GetSpan())),
                    nestedProperty.Value);
            }

            return new JsonPropertyNode(stringLiteralOrText, colonToken, value);
        }

        private JsonValueNode ParseLiteralOrPropertyOrConstructor()
        {
            var textToken = ConsumeCurrentToken();
            return _currentToken.Kind == JsonKind.ColonToken
                ? ParseProperty(textToken)
                : ParseLiteralOrTextOrConstructor(textToken);
        }

        private JsonValueNode ParseLiteralOrTextOrConstructor(JsonToken token)
        {
            if (token.Kind == JsonKind.StringToken)
                return new JsonLiteralNode(token);

            // Look for constructors (a json.net extension).  We'll report them as an error
            // in strict model.
            if (Matches(token, "new"))
                return ParseConstructor(token);

            // Check for certain literal values.  Some of these (like NaN) are json.net only.
            // We'll check for these later in the strict-mode pass.
            Debug.Assert(token.VirtualChars.Length > 0);
            if (TryMatch(token, "NaN", JsonKind.NaNLiteralToken, out var newKind) ||
                TryMatch(token, "true", JsonKind.TrueLiteralToken, out newKind) ||
                TryMatch(token, "null", JsonKind.NullLiteralToken, out newKind) ||
                TryMatch(token, "false", JsonKind.FalseLiteralToken, out newKind) ||
                TryMatch(token, "Infinity", JsonKind.InfinityLiteralToken, out newKind) ||
                TryMatch(token, "undefined", JsonKind.UndefinedLiteralToken, out newKind))
            {
                return new JsonLiteralNode(token.With(kind: newKind));
            }

            if (Matches(token, "-Infinity"))
            {
                SplitLiteral(token, out var minusToken, out var newLiteralToken);

                return new JsonNegativeLiteralNode(
                    minusToken, newLiteralToken.With(kind: JsonKind.InfinityLiteralToken));
            }

            var firstChar = token.VirtualChars[0];
            if (firstChar == '-' || firstChar == '.' || IsDigit(firstChar))
                return ParseNumber(token);

            return new JsonTextNode(
                token.With(kind: JsonKind.TextToken).AddDiagnosticIfNone(new EmbeddedDiagnostic(
                    string.Format(FeaturesResources._0_unexpected, firstChar.ToString()),
                    firstChar.Span)));
        }

        private JsonConstructorNode ParseConstructor(JsonToken token)
        {
            var savedInConstructor = _inConstructor;
            _inConstructor = true;

            var result = new JsonConstructorNode(
                token.With(kind: JsonKind.NewKeyword),
                ConsumeToken(JsonKind.TextToken, FeaturesResources.Name_expected),
                ConsumeToken(JsonKind.OpenParenToken, s_openParenExpected),
                ParseSequence(),
                ConsumeToken(JsonKind.CloseParenToken, s_closeParenExpected));

            _inConstructor = savedInConstructor;
            return result;
        }

        private static bool TryMatch(JsonToken token, string val, JsonKind kind, out JsonKind newKind)
        {
            if (Matches(token, val))
            {
                newKind = kind;
                return true;
            }

            newKind = default;
            return false;
        }

        private static bool Matches(JsonToken token, string val)
        {
            var chars = token.VirtualChars;
            if (chars.Length != val.Length)
                return false;

            for (var i = 0; i < val.Length; i++)
            {
                if (chars[i] != val[i])
                    return false;
            }

            return true;
        }

        private static bool IsDigit(VirtualChar ch)
            => ch.Value is >= '0' and <= '9';

        private static JsonLiteralNode ParseNumber(JsonToken textToken)
            => new(textToken.With(kind: JsonKind.NumberToken));

        private JsonCommaValueNode ParseCommaValue()
            => new(ConsumeCurrentToken());

        private JsonArrayNode ParseArray()
        {
            var savedInArray = _inArray;
            _inArray = true;

            var result = new JsonArrayNode(
                ConsumeCurrentToken(),
                ParseSequence(),
                ConsumeToken(JsonKind.CloseBracketToken, s_closeBracketExpected));

            _inArray = savedInArray;
            return result;
        }

        private JsonObjectNode ParseObject()
        {
            var savedInObject = _inObject;
            _inObject = true;

            var result = new JsonObjectNode(
                ConsumeCurrentToken(),
                ParseSequence(),
                ConsumeToken(JsonKind.CloseBraceToken, s_closeBraceExpected));

            _inObject = savedInObject;
            return result;
        }

        private JsonToken ConsumeToken(JsonKind kind, string error)
            => _currentToken.Kind == kind
                ? ConsumeCurrentToken()
                : CreateMissingToken(kind).AddDiagnosticIfNone(
                    new EmbeddedDiagnostic(error, GetTokenStartPositionSpan(_currentToken)));

        private TextSpan GetTokenStartPositionSpan(JsonToken token)
            => token.Kind == JsonKind.EndOfFile
                ? new TextSpan(_lexer.Text.Last().Span.End, 0)
                : new TextSpan(token.VirtualChars[0].Span.Start, 0);
    }
}<|MERGE_RESOLUTION|>--- conflicted
+++ resolved
@@ -128,22 +128,11 @@
             // checks.
             var diagnostic = GetFirstDiagnostic(root) ?? CheckTopLevel(_lexer.Text, root);
 
-<<<<<<< HEAD
-            if (diagnostic == null)
-            {
-                // We didn't have any diagnostics in the tree so far.  Do the json.net/strict checks
-                // depending on how we were invoked.
-                diagnostic = options == JsonOptions.Strict
-                    ? StrictSyntaxChecker.CheckSyntax(root)
-                    : JsonNetSyntaxChecker.CheckSyntax(root);
-            }
-=======
             // If we didn't have any diagnostics in the tree so far, then do the json.net/strict checks depending on how we
             // were invoked.
-            diagnostic ??= strict
+            diagnostic ??= options == JsonOptions.Strict
                 ? StrictSyntaxChecker.CheckSyntax(root)
                 : JsonNetSyntaxChecker.CheckSyntax(root);
->>>>>>> 4a07c550
 
             return new JsonTree(_lexer.Text, root, diagnostic == null
                 ? ImmutableArray<EmbeddedDiagnostic>.Empty
