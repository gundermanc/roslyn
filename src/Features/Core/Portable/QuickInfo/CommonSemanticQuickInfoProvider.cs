--- conflicted
+++ resolved
@@ -8,10 +8,7 @@
 using System.Linq;
 using System.Threading;
 using System.Threading.Tasks;
-<<<<<<< HEAD
-=======
 using Microsoft.CodeAnalysis.Host;
->>>>>>> 67d940c4
 using Microsoft.CodeAnalysis.LanguageServices;
 using Microsoft.CodeAnalysis.Shared.Collections;
 using Microsoft.CodeAnalysis.Shared.Extensions;
@@ -31,33 +28,20 @@
 
             var cancellationToken = context.CancellationToken;
             var semanticModel = await context.Document.GetRequiredSemanticModelAsync(cancellationToken).ConfigureAwait(false);
-<<<<<<< HEAD
-            return await CreateContentAsync(
-                context.Document.Project.Solution.Workspace, semanticModel, token, tokenInformation, supportedPlatforms, cancellationToken).ConfigureAwait(false);
-=======
             var services = context.Document.Project.Solution.Workspace.Services;
             return await CreateContentAsync(
                 services, semanticModel, token, tokenInformation, supportedPlatforms, context.Options, cancellationToken).ConfigureAwait(false);
->>>>>>> 67d940c4
         }
 
         protected override async Task<QuickInfoItem?> BuildQuickInfoAsync(
             CommonQuickInfoContext context, SyntaxToken token)
         {
-<<<<<<< HEAD
-            var tokenInformation = BindToken(context.Workspace, context.SemanticModel, token, context.CancellationToken);
-=======
             var tokenInformation = BindToken(context.Services, context.SemanticModel, token, context.CancellationToken);
->>>>>>> 67d940c4
             if (tokenInformation.Symbols.IsDefaultOrEmpty)
                 return null;
 
             return await CreateContentAsync(
-<<<<<<< HEAD
-                context.Workspace, context.SemanticModel, token, tokenInformation, supportedPlatforms: null, context.CancellationToken).ConfigureAwait(false);
-=======
                 context.Services, context.SemanticModel, token, tokenInformation, supportedPlatforms: null, context.Options, context.CancellationToken).ConfigureAwait(false);
->>>>>>> 67d940c4
         }
 
         private async Task<(TokenInformation tokenInformation, SupportedPlatformData? supportedPlatforms)> ComputeQuickInfoDataAsync(
@@ -72,13 +56,8 @@
                 return await ComputeFromLinkedDocumentsAsync(context, token, linkedDocumentIds).ConfigureAwait(false);
 
             var semanticModel = await document.GetRequiredSemanticModelAsync(cancellationToken).ConfigureAwait(false);
-<<<<<<< HEAD
-            var tokenInformation = BindToken(
-                document.Project.Solution.Workspace, semanticModel, token, cancellationToken);
-=======
             var services = document.Project.Solution.Workspace.Services;
             var tokenInformation = BindToken(services, semanticModel, token, cancellationToken);
->>>>>>> 67d940c4
             return (tokenInformation, supportedPlatforms: null);
         }
 
@@ -100,17 +79,10 @@
             var cancellationToken = context.CancellationToken;
             var document = context.Document;
             var solution = document.Project.Solution;
-<<<<<<< HEAD
-            var workspace = solution.Workspace;
-
-            var semanticModel = await document.GetRequiredSemanticModelAsync(cancellationToken).ConfigureAwait(false);
-            var mainTokenInformation = BindToken(workspace, semanticModel, token, cancellationToken);
-=======
             var services = solution.Workspace.Services;
 
             var semanticModel = await document.GetRequiredSemanticModelAsync(cancellationToken).ConfigureAwait(false);
             var mainTokenInformation = BindToken(services, semanticModel, token, cancellationToken);
->>>>>>> 67d940c4
 
             var candidateProjects = new List<ProjectId> { document.Project.Id };
             var invalidProjects = new List<ProjectId>();
@@ -130,11 +102,7 @@
                 {
                     // Not in an inactive region, so this file is a candidate.
                     candidateProjects.Add(linkedDocumentId.ProjectId);
-<<<<<<< HEAD
-                    var linkedSymbols = BindToken(workspace, linkedModel, linkedToken, cancellationToken);
-=======
                     var linkedSymbols = BindToken(services, linkedModel, linkedToken, cancellationToken);
->>>>>>> 67d940c4
                     candidateResults.Add((linkedDocumentId, linkedSymbols));
                 }
             }
@@ -181,11 +149,7 @@
         }
 
         protected static Task<QuickInfoItem> CreateContentAsync(
-<<<<<<< HEAD
-            Workspace workspace,
-=======
             HostWorkspaceServices services,
->>>>>>> 67d940c4
             SemanticModel semanticModel,
             SyntaxToken token,
             TokenInformation tokenInformation,
@@ -193,11 +157,7 @@
             SymbolDescriptionOptions options,
             CancellationToken cancellationToken)
         {
-<<<<<<< HEAD
-            var syntaxFactsService = workspace.Services.GetLanguageServices(semanticModel.Language).GetRequiredService<ISyntaxFactsService>();
-=======
             var syntaxFactsService = services.GetLanguageServices(semanticModel.Language).GetRequiredService<ISyntaxFactsService>();
->>>>>>> 67d940c4
 
             var symbols = tokenInformation.Symbols;
 
@@ -211,13 +171,8 @@
             }
 
             return QuickInfoUtilities.CreateQuickInfoItemAsync(
-<<<<<<< HEAD
-                workspace, semanticModel, token.Span, symbols, supportedPlatforms,
-                tokenInformation.ShowAwaitReturn, tokenInformation.NullableFlowState, cancellationToken);
-=======
                 services, semanticModel, token.Span, symbols, supportedPlatforms,
                 tokenInformation.ShowAwaitReturn, tokenInformation.NullableFlowState, options, cancellationToken);
->>>>>>> 67d940c4
         }
 
         protected abstract bool GetBindableNodeForTokenIndicatingLambda(SyntaxToken token, [NotNullWhen(returnValue: true)] out SyntaxNode? found);
@@ -227,16 +182,6 @@
         protected virtual NullableFlowState GetNullabilityAnalysis(SemanticModel semanticModel, ISymbol symbol, SyntaxNode node, CancellationToken cancellationToken) => NullableFlowState.None;
 
         private TokenInformation BindToken(
-<<<<<<< HEAD
-            Workspace workspace, SemanticModel semanticModel, SyntaxToken token, CancellationToken cancellationToken)
-        {
-            var hostServices = workspace.Services;
-            var languageServices = hostServices.GetLanguageServices(semanticModel.Language);
-            var syntaxFacts = languageServices.GetRequiredService<ISyntaxFactsService>();
-            var enclosingType = semanticModel.GetEnclosingNamedType(token.SpanStart, cancellationToken);
-
-            var symbols = GetSymbolsFromToken(token, workspace, semanticModel, cancellationToken);
-=======
             HostWorkspaceServices services, SemanticModel semanticModel, SyntaxToken token, CancellationToken cancellationToken)
         {
             var languageServices = services.GetLanguageServices(semanticModel.Language);
@@ -244,7 +189,6 @@
             var enclosingType = semanticModel.GetEnclosingNamedType(token.SpanStart, cancellationToken);
 
             var symbols = GetSymbolsFromToken(token, services, semanticModel, cancellationToken);
->>>>>>> 67d940c4
 
             var bindableParent = syntaxFacts.TryGetBindableParent(token);
             var overloads = bindableParent != null
@@ -264,11 +208,7 @@
                 var nullableFlowState = NullableFlowState.None;
                 if (bindableParent != null)
                 {
-<<<<<<< HEAD
-                    nullableFlowState = GetNullabilityAnalysis(workspace, semanticModel, firstSymbol, bindableParent, cancellationToken);
-=======
                     nullableFlowState = GetNullabilityAnalysis(semanticModel, firstSymbol, bindableParent, cancellationToken);
->>>>>>> 67d940c4
                 }
 
                 return new TokenInformation(symbols, isAwait, nullableFlowState);
