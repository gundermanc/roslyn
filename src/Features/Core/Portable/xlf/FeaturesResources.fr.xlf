﻿<?xml version="1.0" encoding="utf-8"?>
<xliff xmlns="urn:oasis:names:tc:xliff:document:1.2" xmlns:xsi="http://www.w3.org/2001/XMLSchema-instance" version="1.2" xsi:schemaLocation="urn:oasis:names:tc:xliff:document:1.2 xliff-core-1.2-transitional.xsd">
  <file datatype="xml" source-language="en" target-language="fr" original="../FeaturesResources.resx">
    <body>
      <trans-unit id="0_directive">
        <source>#{0} directive</source>
        <target state="new">#{0} directive</target>
        <note />
      </trans-unit>
      <trans-unit id="AM_PM_abbreviated">
        <source>AM/PM (abbreviated)</source>
        <target state="translated">AM/PM (abrégé)</target>
        <note />
      </trans-unit>
      <trans-unit id="AM_PM_abbreviated_description">
        <source>The "t" custom format specifier represents the first character of the AM/PM designator. The appropriate localized designator is retrieved from the DateTimeFormatInfo.AMDesignator or DateTimeFormatInfo.PMDesignator property of the current or specific culture. The AM designator is used for all times from 0:00:00 (midnight) to 11:59:59.999. The PM designator is used for all times from 12:00:00 (noon) to 23:59:59.999.

If the "t" format specifier is used without other custom format specifiers, it's interpreted as the "t" standard date and time format specifier.</source>
        <target state="translated">Le spécificateur de format personnalisé "t" représente le premier caractère du désignateur AM/PM. Le désignateur localisé approprié est récupéré à partir de la propriété DateTimeFormatInfo.AMDesignator ou DateTimeFormatInfo.PMDesignator de la culture actuelle ou spécifique. Le désignateur AM est utilisé pour toutes les heures comprises entre 0:00:00 (minuit) et 11:59:59.999. Le désignateur PM est utilisé pour toutes les heures comprises entre 12:00:00 (midi) et 23:59:59.999.

Si le spécificateur de format "t" est utilisé sans autres spécificateurs de format personnalisés, il est interprété en tant que spécificateur de format de date et d'heure standard : "t".</target>
        <note />
      </trans-unit>
      <trans-unit id="AM_PM_full">
        <source>AM/PM (full)</source>
        <target state="translated">AM/PM (complet)</target>
        <note />
      </trans-unit>
      <trans-unit id="AM_PM_full_description">
        <source>The "tt" custom format specifier (plus any number of additional "t" specifiers) represents the entire AM/PM designator. The appropriate localized designator is retrieved from the DateTimeFormatInfo.AMDesignator or DateTimeFormatInfo.PMDesignator property of the current or specific culture. The AM designator is used for all times from 0:00:00 (midnight) to 11:59:59.999. The PM designator is used for all times from 12:00:00 (noon) to 23:59:59.999.

Make sure to use the "tt" specifier for languages for which it's necessary to maintain the distinction between AM and PM. An example is Japanese, for which the AM and PM designators differ in the second character instead of the first character.</source>
        <target state="translated">Le spécificateur de format personnalisé "tt" (plus n'importe quel nombre de spécificateurs "t" supplémentaires) représente l'intégralité du désignateur AM/PM. Le désignateur localisé approprié est récupéré à partir de la propriété DateTimeFormatInfo.AMDesignator ou DateTimeFormatInfo.PMDesignator de la culture actuelle ou spécifique. Le désignateur AM est utilisé pour toutes les heures comprises entre 0:00:00 (minuit) et 11:59:59.999. Le désignateur PM est utilisé pour toutes les heures comprises entre 12:00:00 (midi) et 23:59:59.999.

Veillez à utiliser le spécificateur "tt" pour les langues où il est nécessaire de maintenir la distinction entre AM et PM. Par exemple, en japonais, les désignateurs AM et PM diffèrent au niveau du second caractère au lieu du premier.</target>
        <note />
      </trans-unit>
      <trans-unit id="A_subtraction_must_be_the_last_element_in_a_character_class">
        <source>A subtraction must be the last element in a character class</source>
        <target state="translated">Une soustraction doit être le dernier élément dans une classe de caractères</target>
        <note>This is an error message shown to the user when they write an invalid Regular Expression. Example: [a-[b]-c]</note>
      </trans-unit>
      <trans-unit id="Accessing_captured_variable_0_that_hasn_t_been_accessed_before_in_1_requires_restarting_the_application">
        <source>Accessing captured variable '{0}' that hasn't been accessed before in {1} requires restarting the application.</source>
        <target state="new">Accessing captured variable '{0}' that hasn't been accessed before in {1} requires restarting the application.</target>
        <note />
      </trans-unit>
      <trans-unit id="Add_DebuggerDisplay_attribute">
        <source>Add 'DebuggerDisplay' attribute</source>
        <target state="translated">Ajouter l'attribut 'DebuggerDisplay'</target>
        <note>{Locked="DebuggerDisplay"} "DebuggerDisplay" is a BCL class and should not be localized.</note>
      </trans-unit>
      <trans-unit id="Add_explicit_cast">
        <source>Add explicit cast</source>
        <target state="translated">Ajouter un cast explicite</target>
        <note />
      </trans-unit>
      <trans-unit id="Add_member_name">
        <source>Add member name</source>
        <target state="translated">Ajouter le nom du membre</target>
        <note />
      </trans-unit>
      <trans-unit id="Add_null_checks_for_all_parameters">
        <source>Add null checks for all parameters</source>
        <target state="translated">Ajouter des vérifications de valeur null pour tous les paramètres</target>
        <note />
      </trans-unit>
      <trans-unit id="Add_optional_parameter_to_constructor">
        <source>Add optional parameter to constructor</source>
        <target state="translated">Ajouter un paramètre optionnel au constructeur</target>
        <note />
      </trans-unit>
      <trans-unit id="Add_parameter_to_0_and_overrides_implementations">
        <source>Add parameter to '{0}' (and overrides/implementations)</source>
        <target state="translated">Ajouter un paramètre à '{0}' (et aux remplacements/implémentations)</target>
        <note />
      </trans-unit>
      <trans-unit id="Add_parameter_to_constructor">
        <source>Add parameter to constructor</source>
        <target state="translated">Ajouter un paramètre au constructeur</target>
        <note />
      </trans-unit>
      <trans-unit id="Add_project_reference_to_0">
        <source>Add project reference to '{0}'.</source>
        <target state="translated">Ajoutez une référence de projet à '{0}'.</target>
        <note />
      </trans-unit>
      <trans-unit id="Add_reference_to_0">
        <source>Add reference to '{0}'.</source>
        <target state="translated">Ajoutez une référence à '{0}'.</target>
        <note />
      </trans-unit>
      <trans-unit id="Actions_can_not_be_empty">
        <source>Actions can not be empty.</source>
        <target state="translated">Les actions ne peuvent pas être vides.</target>
        <note />
      </trans-unit>
      <trans-unit id="Add_tuple_element_name_0">
        <source>Add tuple element name '{0}'</source>
        <target state="translated">Ajouter le nom d'élément tuple '{0}'</target>
        <note />
      </trans-unit>
      <trans-unit id="Adding_0_around_an_active_statement_requires_restarting_the_application">
        <source>Adding {0} around an active statement requires restarting the application.</source>
        <target state="new">Adding {0} around an active statement requires restarting the application.</target>
        <note />
      </trans-unit>
      <trans-unit id="Adding_0_into_a_1_requires_restarting_the_application">
        <source>Adding {0} into a {1} requires restarting the application.</source>
        <target state="new">Adding {0} into a {1} requires restarting the application.</target>
        <note />
      </trans-unit>
      <trans-unit id="Adding_0_into_a_class_with_explicit_or_sequential_layout_requires_restarting_the_application">
        <source>Adding {0} into a class with explicit or sequential layout requires restarting the application.</source>
        <target state="new">Adding {0} into a class with explicit or sequential layout requires restarting the application.</target>
        <note />
      </trans-unit>
      <trans-unit id="Adding_0_into_a_generic_type_requires_restarting_the_application">
        <source>Adding {0} into a generic type requires restarting the application.</source>
        <target state="new">Adding {0} into a generic type requires restarting the application.</target>
        <note />
      </trans-unit>
      <trans-unit id="Adding_0_into_an_interface_method_requires_restarting_the_application">
        <source>Adding {0} into an interface method requires restarting the application.</source>
        <target state="new">Adding {0} into an interface method requires restarting the application.</target>
        <note />
      </trans-unit>
      <trans-unit id="Adding_0_into_an_interface_requires_restarting_the_application">
        <source>Adding {0} into an interface requires restarting the application.</source>
        <target state="new">Adding {0} into an interface requires restarting the application.</target>
        <note />
      </trans-unit>
      <trans-unit id="Adding_0_requires_restarting_the_application">
        <source>Adding {0} requires restarting the application.</source>
        <target state="new">Adding {0} requires restarting the application.</target>
        <note />
      </trans-unit>
      <trans-unit id="Adding_0_that_accesses_captured_variables_1_and_2_declared_in_different_scopes_requires_restarting_the_application">
        <source>Adding {0} that accesses captured variables '{1}' and '{2}' declared in different scopes requires restarting the application.</source>
        <target state="new">Adding {0} that accesses captured variables '{1}' and '{2}' declared in different scopes requires restarting the application.</target>
        <note />
      </trans-unit>
      <trans-unit id="Adding_0_with_the_Handles_clause_requires_restarting_the_application">
        <source>Adding {0} with the Handles clause requires restarting the application.</source>
        <target state="new">Adding {0} with the Handles clause requires restarting the application.</target>
        <note>{Locked="Handles"} "Handles" is VB keywords and should not be localized.</note>
      </trans-unit>
      <trans-unit id="Adding_a_MustOverride_0_or_overriding_an_inherited_0_requires_restarting_the_application">
        <source>Adding a MustOverride {0} or overriding an inherited {0} requires restarting the application.</source>
        <target state="new">Adding a MustOverride {0} or overriding an inherited {0} requires restarting the application.</target>
        <note>{Locked="MustOverride"} "MustOverride" is VB keyword and should not be localized.</note>
      </trans-unit>
      <trans-unit id="Adding_a_constructor_to_a_type_with_a_field_or_property_initializer_that_contains_an_anonymous_function_requires_restarting_the_application">
        <source>Adding a constructor to a type with a field or property initializer that contains an anonymous function requires restarting the application.</source>
        <target state="new">Adding a constructor to a type with a field or property initializer that contains an anonymous function requires restarting the application.</target>
        <note />
      </trans-unit>
      <trans-unit id="Adding_a_generic_0_requires_restarting_the_application">
        <source>Adding a generic {0} requires restarting the application.</source>
        <target state="new">Adding a generic {0} requires restarting the application.</target>
        <note />
      </trans-unit>
      <trans-unit id="Adding_a_method_with_an_explicit_interface_specifier_requires_restarting_the_application">
        <source>Adding a method with an explicit interface specifier requires restarting the application.</source>
        <target state="new">Adding a method with an explicit interface specifier requires restarting the application.</target>
        <note />
      </trans-unit>
      <trans-unit id="Adding_a_new_file_requires_restarting_the_application">
        <source>Adding a new file requires restarting the application.</source>
        <target state="new">Adding a new file requires restarting the application.</target>
        <note />
      </trans-unit>
      <trans-unit id="Adding_a_user_defined_0_requires_restarting_the_application">
        <source>Adding a user defined {0} requires restarting the application.</source>
        <target state="new">Adding a user defined {0} requires restarting the application.</target>
        <note />
      </trans-unit>
      <trans-unit id="Adding_an_abstract_0_or_overriding_an_inherited_0_requires_restarting_the_application">
        <source>Adding an abstract {0} or overriding an inherited {0} requires restarting the application.</source>
        <target state="new">Adding an abstract {0} or overriding an inherited {0} requires restarting the application.</target>
        <note />
      </trans-unit>
      <trans-unit id="Adding_an_extern_0_requires_restarting_the_application">
        <source>Adding an extern {0} requires restarting the application.</source>
        <target state="new">Adding an extern {0} requires restarting the application.</target>
        <note>{Locked="extern"} "extern" is C# keyword and should not be localized.</note>
      </trans-unit>
      <trans-unit id="Adding_an_imported_method_requires_restarting_the_application">
        <source>Adding an imported method requires restarting the application.</source>
        <target state="new">Adding an imported method requires restarting the application.</target>
        <note />
      </trans-unit>
      <trans-unit id="Align_wrapped_arguments">
        <source>Align wrapped arguments</source>
        <target state="translated">Aligner les arguments enveloppés</target>
        <note />
      </trans-unit>
      <trans-unit id="Align_wrapped_parameters">
        <source>Align wrapped parameters</source>
        <target state="translated">Aligner les paramètres enveloppés</target>
        <note />
      </trans-unit>
      <trans-unit id="Alternation_conditions_cannot_be_comments">
        <source>Alternation conditions cannot be comments</source>
        <target state="translated">Les conditions d'alternance ne peuvent pas être des commentaires</target>
        <note>This is an error message shown to the user when they write an invalid Regular Expression. Example: a|(?#b)</note>
      </trans-unit>
      <trans-unit id="Alternation_conditions_do_not_capture_and_cannot_be_named">
        <source>Alternation conditions do not capture and cannot be named</source>
        <target state="translated">Les conditions d'alternance n'effectuent pas de capture et ne peuvent pas être nommées</target>
        <note>This is an error message shown to the user when they write an invalid Regular Expression. Example: (?(?'x'))</note>
      </trans-unit>
      <trans-unit id="An_update_that_causes_the_return_type_of_implicit_main_to_change_requires_restarting_the_application">
        <source>An update that causes the return type of the implicit Main method to change requires restarting the application.</source>
        <target state="new">An update that causes the return type of the implicit Main method to change requires restarting the application.</target>
        <note>{Locked="Main"} is C# keywords and should not be localized.</note>
      </trans-unit>
      <trans-unit id="Apply_file_header_preferences">
        <source>Apply file header preferences</source>
        <target state="translated">Appliquer les préférences d'en-tête de fichier</target>
        <note />
      </trans-unit>
      <trans-unit id="Apply_object_collection_initialization_preferences">
        <source>Apply object/collection initialization preferences</source>
        <target state="translated">Appliquer les préférences d'initialisation des objets/collections</target>
        <note />
      </trans-unit>
      <trans-unit id="Attribute_0_is_missing_Updating_an_async_method_or_an_iterator_requires_restarting_the_application">
        <source>Attribute '{0}' is missing. Updating an async method or an iterator requires restarting the application.</source>
        <target state="new">Attribute '{0}' is missing. Updating an async method or an iterator requires restarting the application.</target>
        <note />
      </trans-unit>
      <trans-unit id="Asynchronously_waits_for_the_task_to_finish">
        <source>Asynchronously waits for the task to finish.</source>
        <target state="new">Asynchronously waits for the task to finish.</target>
        <note />
      </trans-unit>
      <trans-unit id="Awaited_task_returns_0">
        <source>Awaited task returns '{0}'</source>
        <target state="translated">La tâche attendue retourne '{0}'</target>
        <note />
      </trans-unit>
      <trans-unit id="Awaited_task_returns_no_value">
        <source>Awaited task returns no value</source>
        <target state="translated">La tâche attendue ne retourne aucune valeur</target>
        <note />
      </trans-unit>
      <trans-unit id="Base_classes_contain_inaccessible_unimplemented_members">
        <source>Base classes contain inaccessible unimplemented members</source>
        <target state="translated">Les classes de base contiennent des membres non implémentés inaccessibles</target>
        <note />
      </trans-unit>
      <trans-unit id="CannotApplyChangesUnexpectedError">
        <source>Cannot apply changes -- unexpected error: '{0}'</source>
        <target state="translated">Impossible d'appliquer les changements -- Erreur inattendue : '{0}'</target>
        <note />
      </trans-unit>
      <trans-unit id="Cannot_include_class_0_in_character_range">
        <source>Cannot include class \{0} in character range</source>
        <target state="translated">Impossible d'inclure la classe \{0} dans la plage de caractères</target>
        <note>This is an error message shown to the user when they write an invalid Regular Expression. Example: [a-\w]. {0} is the invalid class (\w here)</note>
      </trans-unit>
      <trans-unit id="Capture_group_numbers_must_be_less_than_or_equal_to_Int32_MaxValue">
        <source>Capture group numbers must be less than or equal to Int32.MaxValue</source>
        <target state="translated">Les nombres de groupe de capture doivent être inférieurs ou égaux à Int32.MaxValue</target>
        <note>This is an error message shown to the user when they write an invalid Regular Expression. Example: a{2147483648}</note>
      </trans-unit>
      <trans-unit id="Capture_number_cannot_be_zero">
        <source>Capture number cannot be zero</source>
        <target state="translated">Le nombre de captures ne peut pas être égal à zéro</target>
        <note>This is an error message shown to the user when they write an invalid Regular Expression. Example: (?&lt;0&gt;a)</note>
      </trans-unit>
      <trans-unit id="Capturing_variable_0_that_hasn_t_been_captured_before_requires_restarting_the_application">
        <source>Capturing variable '{0}' that hasn't been captured before requires restarting the application.</source>
        <target state="new">Capturing variable '{0}' that hasn't been captured before requires restarting the application.</target>
        <note />
      </trans-unit>
      <trans-unit id="Ceasing_to_access_captured_variable_0_in_1_requires_restarting_the_application">
        <source>Ceasing to access captured variable '{0}' in {1} requires restarting the application.</source>
        <target state="new">Ceasing to access captured variable '{0}' in {1} requires restarting the application.</target>
        <note />
      </trans-unit>
      <trans-unit id="Ceasing_to_capture_variable_0_requires_restarting_the_application">
        <source>Ceasing to capture variable '{0}' requires restarting the application.</source>
        <target state="new">Ceasing to capture variable '{0}' requires restarting the application.</target>
        <note />
      </trans-unit>
      <trans-unit id="ChangeSignature_NewParameterInferValue">
        <source>&lt;infer&gt;</source>
        <target state="translated">&lt;déduire&gt;</target>
        <note />
      </trans-unit>
      <trans-unit id="ChangeSignature_NewParameterIntroduceTODOVariable">
        <source>TODO</source>
        <target state="translated">TODO</target>
        <note>"TODO" is an indication that there is work still to be done.</note>
      </trans-unit>
      <trans-unit id="ChangeSignature_NewParameterOmitValue">
        <source>&lt;omit&gt;</source>
        <target state="translated">&lt;omettre&gt;</target>
        <note />
      </trans-unit>
      <trans-unit id="Change_namespace_to_0">
        <source>Change namespace to '{0}'</source>
        <target state="translated">Remplacer l’espace de noms par '{0}'</target>
        <note />
      </trans-unit>
      <trans-unit id="Change_to_global_namespace">
        <source>Change to global namespace</source>
        <target state="translated">Remplacer par l'espace de noms général</target>
        <note />
      </trans-unit>
      <trans-unit id="ChangesDisallowedWhileStoppedAtException">
        <source>Changes are not allowed while stopped at exception</source>
        <target state="translated">Aucun changement n'est autorisé en cas d'arrêt à la suite d'une exception</target>
        <note />
      </trans-unit>
      <trans-unit id="ChangesNotAppliedWhileRunning">
        <source>Changes made in project '{0}' will not be applied while the application is running</source>
        <target state="translated">Les changements apportés au projet '{0}' ne sont pas appliqués tant que l'application est en cours d'exécution</target>
        <note />
      </trans-unit>
      <trans-unit id="ChangesRequiredSynthesizedType">
        <source>One or more changes result in a new type being created by the compiler, which requires restarting the application because it is not supported by the runtime</source>
        <target state="new">One or more changes result in a new type being created by the compiler, which requires restarting the application because it is not supported by the runtime</target>
        <note />
      </trans-unit>
      <trans-unit id="Changing_0_from_asynchronous_to_synchronous_requires_restarting_the_application">
        <source>Changing {0} from asynchronous to synchronous requires restarting the application.</source>
        <target state="new">Changing {0} from asynchronous to synchronous requires restarting the application.</target>
        <note />
      </trans-unit>
      <trans-unit id="Changing_0_to_1_requires_restarting_the_application_because_it_changes_the_shape_of_the_state_machine">
        <source>Changing '{0}' to '{1}' requires restarting the application because it changes the shape of the state machine.</source>
        <target state="new">Changing '{0}' to '{1}' requires restarting the application because it changes the shape of the state machine.</target>
        <note />
      </trans-unit>
      <trans-unit id="Changing_a_field_to_an_event_or_vice_versa_requires_restarting_the_application">
        <source>Changing a field to an event or vice versa requires restarting the application.</source>
        <target state="new">Changing a field to an event or vice versa requires restarting the application.</target>
        <note />
      </trans-unit>
      <trans-unit id="Changing_constraints_of_0_requires_restarting_the_application">
        <source>Changing constraints of {0} requires restarting the application.</source>
        <target state="new">Changing constraints of {0} requires restarting the application.</target>
        <note />
      </trans-unit>
      <trans-unit id="Changing_parameter_types_of_0_requires_restarting_the_application">
        <source>Changing parameter types of {0} requires restarting the application.</source>
        <target state="new">Changing parameter types of {0} requires restarting the application.</target>
        <note />
      </trans-unit>
      <trans-unit id="Changing_pseudo_custom_attribute_0_of_1_requires_restarting_th_application">
        <source>Changing pseudo-custom attribute '{0}' of {1} requires restarting the application</source>
        <target state="new">Changing pseudo-custom attribute '{0}' of {1} requires restarting the application</target>
        <note />
      </trans-unit>
      <trans-unit id="Changing_the_declaration_scope_of_a_captured_variable_0_requires_restarting_the_application">
        <source>Changing the declaration scope of a captured variable '{0}' requires restarting the application.</source>
        <target state="new">Changing the declaration scope of a captured variable '{0}' requires restarting the application.</target>
        <note />
      </trans-unit>
      <trans-unit id="Changing_the_parameters_of_0_requires_restarting_the_application">
        <source>Changing the parameters of {0} requires restarting the application.</source>
        <target state="new">Changing the parameters of {0} requires restarting the application.</target>
        <note />
      </trans-unit>
      <trans-unit id="Changing_the_return_type_of_0_requires_restarting_the_application">
        <source>Changing the return type of {0} requires restarting the application.</source>
        <target state="new">Changing the return type of {0} requires restarting the application.</target>
        <note />
      </trans-unit>
      <trans-unit id="Changing_the_type_of_0_requires_restarting_the_application">
        <source>Changing the type of {0} requires restarting the application.</source>
        <target state="new">Changing the type of {0} requires restarting the application.</target>
        <note />
      </trans-unit>
      <trans-unit id="Changing_the_type_of_a_captured_variable_0_previously_of_type_1_requires_restarting_the_application">
        <source>Changing the type of a captured variable '{0}' previously of type '{1}' requires restarting the application.</source>
        <target state="new">Changing the type of a captured variable '{0}' previously of type '{1}' requires restarting the application.</target>
        <note />
      </trans-unit>
      <trans-unit id="Changing_type_parameters_of_0_requires_restarting_the_application">
        <source>Changing type parameters of {0} requires restarting the application.</source>
        <target state="new">Changing type parameters of {0} requires restarting the application.</target>
        <note />
      </trans-unit>
      <trans-unit id="Changing_visibility_of_0_requires_restarting_the_application">
        <source>Changing visibility of {0} requires restarting the application.</source>
        <target state="new">Changing visibility of {0} requires restarting the application.</target>
        <note />
      </trans-unit>
      <trans-unit id="Configure_0_code_style">
        <source>Configure {0} code style</source>
        <target state="translated">Configurer le style de code {0}</target>
        <note />
      </trans-unit>
      <trans-unit id="Configure_0_severity">
        <source>Configure {0} severity</source>
        <target state="translated">Configurer la gravité {0}</target>
        <note />
      </trans-unit>
      <trans-unit id="Configure_severity_for_all_0_analyzers">
        <source>Configure severity for all '{0}' analyzers</source>
        <target state="translated">Configurer la gravité pour tous les analyseurs '{0}'</target>
        <note />
      </trans-unit>
      <trans-unit id="Configure_severity_for_all_analyzers">
        <source>Configure severity for all analyzers</source>
        <target state="translated">Configurer la gravité pour tous les analyseurs</target>
        <note />
      </trans-unit>
      <trans-unit id="Convert_to_linq">
        <source>Convert to LINQ</source>
        <target state="translated">Convertir en LINQ</target>
        <note />
      </trans-unit>
      <trans-unit id="Add_to_0">
        <source>Add to '{0}'</source>
        <target state="translated">Ajouter à '{0}'</target>
        <note />
      </trans-unit>
      <trans-unit id="Convert_to_class">
        <source>Convert to class</source>
        <target state="translated">Convertir en classe</target>
        <note />
      </trans-unit>
      <trans-unit id="Convert_to_linq_call_form">
        <source>Convert to LINQ (call form)</source>
        <target state="translated">Convertir en LINQ (formulaire d'appel)</target>
        <note />
      </trans-unit>
      <trans-unit id="Convert_to_record">
        <source>Convert to record</source>
        <target state="translated">Convertir en enregistrement</target>
        <note />
      </trans-unit>
      <trans-unit id="Convert_to_record_struct">
        <source>Convert to record struct</source>
        <target state="translated">Convertir en struct d’enregistrement</target>
        <note />
      </trans-unit>
      <trans-unit id="Convert_to_struct">
        <source>Convert to struct</source>
        <target state="translated">Convertir en struct</target>
        <note />
      </trans-unit>
      <trans-unit id="Convert_to_tuple">
        <source>Convert to tuple</source>
        <target state="new">Convert to tuple</target>
        <note />
      </trans-unit>
      <trans-unit id="Convert_type_to_0">
        <source>Convert type to '{0}'</source>
        <target state="translated">Convertir le type en '{0}'</target>
        <note />
      </trans-unit>
      <trans-unit id="Create_and_assign_field_0">
        <source>Create and assign field '{0}'</source>
        <target state="translated">Créer et affecter le champ '{0}'</target>
        <note />
      </trans-unit>
      <trans-unit id="Create_and_assign_property_0">
        <source>Create and assign property '{0}'</source>
        <target state="translated">Créer et affecter la propriété '{0}'</target>
        <note />
      </trans-unit>
      <trans-unit id="Create_and_assign_remaining_as_fields">
        <source>Create and assign remaining as fields</source>
        <target state="translated">Créer et affecter ce qui reste en tant que champs</target>
        <note />
      </trans-unit>
      <trans-unit id="Create_and_assign_remaining_as_properties">
        <source>Create and assign remaining as properties</source>
        <target state="translated">Créer et affecter ce qui reste en tant que propriétés</target>
        <note />
      </trans-unit>
      <trans-unit id="Deleting_0_around_an_active_statement_requires_restarting_the_application">
        <source>Deleting {0} around an active statement requires restarting the application.</source>
        <target state="new">Deleting {0} around an active statement requires restarting the application.</target>
        <note />
      </trans-unit>
      <trans-unit id="Deleting_0_requires_restarting_the_application">
        <source>Deleting {0} requires restarting the application.</source>
        <target state="new">Deleting {0} requires restarting the application.</target>
        <note />
      </trans-unit>
      <trans-unit id="Deleting_captured_variable_0_requires_restarting_the_application">
        <source>Deleting captured variable '{0}' requires restarting the application.</source>
        <target state="new">Deleting captured variable '{0}' requires restarting the application.</target>
        <note />
      </trans-unit>
      <trans-unit id="Do_not_change_this_code_Put_cleanup_code_in_0_method">
        <source>Do not change this code. Put cleanup code in '{0}' method</source>
        <target state="translated">Ne changez pas ce code. Placez le code de nettoyage dans la méthode '{0}'</target>
        <note />
      </trans-unit>
      <trans-unit id="DocumentIsOutOfSyncWithDebuggee">
        <source>The current content of source file '{0}' does not match the built source. Any changes made to this file while debugging won't be applied until its content matches the built source.</source>
        <target state="translated">Le contenu actuel du fichier source '{0}' ne correspond pas à la source générée. Les changements apportés à ce fichier durant le débogage ne seront pas appliqués tant que son contenu ne correspondra pas à la source générée.</target>
        <note />
      </trans-unit>
      <trans-unit id="Document_must_be_contained_in_the_workspace_that_created_this_service">
        <source>Document must be contained in the workspace that created this service</source>
        <target state="translated">Le document doit être contenu dans l'espace de travail qui a créé ce service</target>
        <note />
      </trans-unit>
      <trans-unit id="EditAndContinue">
        <source>Edit and Continue</source>
        <target state="translated">Modifier et continuer</target>
        <note />
      </trans-unit>
      <trans-unit id="EditAndContinueDisallowedByModule">
        <source>Edit and Continue disallowed by module</source>
        <target state="translated">Fonctionnalité Modifier et Continuer interdite par le module</target>
        <note />
      </trans-unit>
      <trans-unit id="EditAndContinueDisallowedByProject">
        <source>Changes made in project '{0}' require restarting the application: {1}</source>
        <target state="needs-review-translation">Les changements apportés au projet '{0}' empêchent la session de débogage de se poursuivre : {1}</target>
        <note />
      </trans-unit>
      <trans-unit id="Edit_and_continue_is_not_supported_by_the_runtime">
        <source>Edit and continue is not supported by the runtime.</source>
        <target state="translated">Modifier et continuer n’est pas pris en charge par le runtime.</target>
        <note />
      </trans-unit>
      <trans-unit id="ErrorReadingFile">
        <source>Error while reading file '{0}': {1}</source>
        <target state="translated">Erreur durant la lecture du fichier '{0}' : {1}</target>
        <note />
      </trans-unit>
      <trans-unit id="Error_creating_instance_of_CodeFixProvider">
        <source>Error creating instance of CodeFixProvider</source>
        <target state="translated">Erreur lors de la création de l'instance de CodeFixProvider</target>
        <note />
      </trans-unit>
      <trans-unit id="Error_creating_instance_of_CodeFixProvider_0">
        <source>Error creating instance of CodeFixProvider '{0}'</source>
        <target state="translated">Erreur lors de la création de l'instance de CodeFixProvider '{0}'</target>
        <note />
      </trans-unit>
      <trans-unit id="Example">
        <source>Example:</source>
        <target state="translated">Exemple :</target>
        <note>Singular form when we want to show an example, but only have one to show.</note>
      </trans-unit>
      <trans-unit id="Examples">
        <source>Examples:</source>
        <target state="translated">Exemples :</target>
        <note>Plural form when we have multiple examples to show.</note>
      </trans-unit>
      <trans-unit id="Explicitly_implemented_methods_of_records_must_have_parameter_names_that_match_the_compiler_generated_equivalent_0">
        <source>Explicitly implemented methods of records must have parameter names that match the compiler generated equivalent '{0}'</source>
        <target state="translated">Les méthodes d'enregistrement implémentées explicitement doivent avoir des noms de paramètres qui correspondent à l'équivalent « {0} » généré par le compilateur.</target>
        <note />
      </trans-unit>
      <trans-unit id="Extract_base_class">
        <source>Extract base class...</source>
        <target state="translated">Extraire la classe de base...</target>
        <note />
      </trans-unit>
      <trans-unit id="Extract_interface">
        <source>Extract interface...</source>
        <target state="translated">Extraire l'interface...</target>
        <note />
      </trans-unit>
      <trans-unit id="Extract_local_function">
        <source>Extract local function</source>
        <target state="translated">Extraire la fonction locale</target>
        <note />
      </trans-unit>
      <trans-unit id="Extract_method">
        <source>Extract method</source>
        <target state="translated">Extraire une méthode</target>
        <note />
      </trans-unit>
      <trans-unit id="Failed_to_analyze_data_flow_for_0">
        <source>Failed to analyze data-flow for: {0}</source>
        <target state="translated">Impossible d’analyser le flux de données pour : {0}</target>
        <note />
      </trans-unit>
      <trans-unit id="Fix_formatting">
        <source>Fix formatting</source>
        <target state="translated">Corriger la mise en forme</target>
        <note />
      </trans-unit>
      <trans-unit id="Fix_typo_0">
        <source>Fix typo '{0}'</source>
        <target state="translated">Corriger la faute de frappe '{0}'</target>
        <note />
      </trans-unit>
      <trans-unit id="Format_document">
        <source>Format document</source>
        <target state="translated">Mettre en forme le document</target>
        <note />
      </trans-unit>
      <trans-unit id="Formatting_document">
        <source>Formatting document</source>
        <target state="translated">Mise en forme du document</target>
        <note />
      </trans-unit>
      <trans-unit id="Generate_comparison_operators">
        <source>Generate comparison operators</source>
        <target state="translated">Générer des opérateurs de comparaison</target>
        <note />
      </trans-unit>
      <trans-unit id="Generate_constructor_in_0_with_fields">
        <source>Generate constructor in '{0}' (with fields)</source>
        <target state="translated">Générer le constructeur dans '{0}' (avec les champs)</target>
        <note />
      </trans-unit>
      <trans-unit id="Generate_constructor_in_0_with_properties">
        <source>Generate constructor in '{0}' (with properties)</source>
        <target state="translated">Générer le constructeur dans '{0}' (avec les propriétés)</target>
        <note />
      </trans-unit>
      <trans-unit id="Generate_for_0">
        <source>Generate for '{0}'</source>
        <target state="translated">Générer pour '{0}'</target>
        <note />
      </trans-unit>
      <trans-unit id="Generate_parameter_0">
        <source>Generate parameter '{0}'</source>
        <target state="translated">Générer le paramètre '{0}'</target>
        <note />
      </trans-unit>
      <trans-unit id="Generate_parameter_0_and_overrides_implementations">
        <source>Generate parameter '{0}' (and overrides/implementations)</source>
        <target state="translated">Générer le paramètre '{0}' (et les substitutions/implémentations)</target>
        <note />
      </trans-unit>
      <trans-unit id="Illegal_backslash_at_end_of_pattern">
        <source>Illegal \ at end of pattern</source>
        <target state="translated">Caractère \ non autorisé à la fin du modèle</target>
        <note>This is an error message shown to the user when they write an invalid Regular Expression. Example: \</note>
      </trans-unit>
      <trans-unit id="Illegal_x_y_with_x_less_than_y">
        <source>Illegal {x,y} with x &gt; y</source>
        <target state="translated">{x,y} non autorisé avec x &gt; y</target>
        <note>This is an error message shown to the user when they write an invalid Regular Expression. Example: a{1,0}</note>
      </trans-unit>
      <trans-unit id="Implement_0_explicitly">
        <source>Implement '{0}' explicitly</source>
        <target state="translated">Implémenter '{0}' explicitement</target>
        <note />
      </trans-unit>
      <trans-unit id="Implement_0_implicitly">
        <source>Implement '{0}' implicitly</source>
        <target state="translated">Implémenter '{0}' implicitement</target>
        <note />
      </trans-unit>
      <trans-unit id="Implement_abstract_class">
        <source>Implement abstract class</source>
        <target state="translated">Implémenter une classe abstraite</target>
        <note />
      </trans-unit>
      <trans-unit id="Implement_all_interfaces_explicitly">
        <source>Implement all interfaces explicitly</source>
        <target state="translated">Implémenter toutes les interfaces explicitement</target>
        <note />
      </trans-unit>
      <trans-unit id="Implement_all_interfaces_implicitly">
        <source>Implement all interfaces implicitly</source>
        <target state="translated">Implémenter toutes les interfaces implicitement</target>
        <note />
      </trans-unit>
      <trans-unit id="Implement_all_members_explicitly">
        <source>Implement all members explicitly</source>
        <target state="translated">Implémenter tous les membres explicitement</target>
        <note />
      </trans-unit>
      <trans-unit id="Implement_explicitly">
        <source>Implement explicitly</source>
        <target state="translated">Implémenter explicitement</target>
        <note />
      </trans-unit>
      <trans-unit id="Implement_implicitly">
        <source>Implement implicitly</source>
        <target state="translated">Implémenter implicitement</target>
        <note />
      </trans-unit>
      <trans-unit id="Implement_remaining_members_explicitly">
        <source>Implement remaining members explicitly</source>
        <target state="translated">Implémenter les membres restants explicitement</target>
        <note />
      </trans-unit>
      <trans-unit id="Implement_through_0">
        <source>Implement through '{0}'</source>
        <target state="translated">Implémenter via '{0}'</target>
        <note />
      </trans-unit>
      <trans-unit id="Implementing_a_record_positional_parameter_0_as_read_only_requires_restarting_the_application">
        <source>Implementing a record positional parameter '{0}' as read only requires restarting the application,</source>
        <target state="new">Implementing a record positional parameter '{0}' as read only requires restarting the application,</target>
        <note />
      </trans-unit>
      <trans-unit id="Implementing_a_record_positional_parameter_0_with_a_set_accessor_requires_restarting_the_application">
        <source>Implementing a record positional parameter '{0}' with a set accessor requires restarting the application.</source>
        <target state="new">Implementing a record positional parameter '{0}' with a set accessor requires restarting the application.</target>
        <note />
      </trans-unit>
      <trans-unit id="Incomplete_character_escape">
        <source>Incomplete \p{X} character escape</source>
        <target state="translated">Caractère d'échappement \p{X} incomplet</target>
        <note>This is an error message shown to the user when they write an invalid Regular Expression. Example: \p{ Cc }</note>
      </trans-unit>
      <trans-unit id="Indent_all_arguments">
        <source>Indent all arguments</source>
        <target state="translated">Mettre en retrait tous les arguments</target>
        <note />
      </trans-unit>
      <trans-unit id="Indent_all_parameters">
        <source>Indent all parameters</source>
        <target state="translated">Mettre en retrait tous les paramètres</target>
        <note />
      </trans-unit>
      <trans-unit id="Indent_wrapped_arguments">
        <source>Indent wrapped arguments</source>
        <target state="translated">Mettre en retrait les arguments enveloppés</target>
        <note />
      </trans-unit>
      <trans-unit id="Indent_wrapped_parameters">
        <source>Indent wrapped parameters</source>
        <target state="translated">Mettre en retrait les paramètres enveloppés</target>
        <note />
      </trans-unit>
      <trans-unit id="Inline_0">
        <source>Inline '{0}'</source>
        <target state="translated">Inline '{0}'</target>
        <note />
      </trans-unit>
      <trans-unit id="Inline_and_keep_0">
        <source>Inline and keep '{0}'</source>
        <target state="translated">Inline et conserver '{0}'</target>
        <note />
      </trans-unit>
      <trans-unit id="Insufficient_hexadecimal_digits">
        <source>Insufficient hexadecimal digits</source>
        <target state="translated">Chiffres hexadécimaux insuffisants</target>
        <note>This is an error message shown to the user when they write an invalid Regular Expression. Example: \x</note>
      </trans-unit>
      <trans-unit id="Introduce_constant">
        <source>Introduce constant</source>
        <target state="translated">Introduire une constante</target>
        <note />
      </trans-unit>
      <trans-unit id="Introduce_field">
        <source>Introduce field</source>
        <target state="translated">Introduire le champ</target>
        <note />
      </trans-unit>
      <trans-unit id="Introduce_local">
        <source>Introduce local</source>
        <target state="translated">Introduire un élément local</target>
        <note />
      </trans-unit>
      <trans-unit id="Introduce_parameter">
        <source>Introduce parameter</source>
        <target state="new">Introduce parameter</target>
        <note />
      </trans-unit>
      <trans-unit id="Introduce_parameter_for_0">
        <source>Introduce parameter for '{0}'</source>
        <target state="new">Introduce parameter for '{0}'</target>
        <note />
      </trans-unit>
      <trans-unit id="Introduce_parameter_for_all_occurrences_of_0">
        <source>Introduce parameter for all occurrences of '{0}'</source>
        <target state="new">Introduce parameter for all occurrences of '{0}'</target>
        <note />
      </trans-unit>
      <trans-unit id="Introduce_query_variable">
        <source>Introduce query variable</source>
        <target state="translated">Introduire la variable de requête</target>
        <note />
      </trans-unit>
      <trans-unit id="Invalid_group_name_Group_names_must_begin_with_a_word_character">
        <source>Invalid group name: Group names must begin with a word character</source>
        <target state="translated">Nom de groupe non valide : les noms de groupe doivent commencer par un caractère alphabétique</target>
        <note>This is an error message shown to the user when they write an invalid Regular Expression. Example: (?&lt;a &gt;a)</note>
      </trans-unit>
      <trans-unit id="Invalid_selection">
        <source>Invalid selection.</source>
        <target state="new">Invalid selection.</target>
        <note />
      </trans-unit>
      <trans-unit id="Make_class_abstract">
        <source>Make class 'abstract'</source>
        <target state="translated">Rendre la classe 'abstract'</target>
        <note />
      </trans-unit>
      <trans-unit id="Make_member_static">
        <source>Make static</source>
        <target state="translated">Rendre statique</target>
        <note />
      </trans-unit>
      <trans-unit id="Invert_conditional">
        <source>Invert conditional</source>
        <target state="translated">Inverser un élément conditionnel</target>
        <note />
      </trans-unit>
      <trans-unit id="Making_a_method_an_iterator_requires_restarting_the_application">
        <source>Making a method an iterator requires restarting the application.</source>
        <target state="new">Making a method an iterator requires restarting the application.</target>
        <note />
      </trans-unit>
      <trans-unit id="Making_a_method_asynchronous_requires_restarting_the_application">
        <source>Making a method asynchronous requires restarting the application.</source>
        <target state="new">Making a method asynchronous requires restarting the application.</target>
        <note />
      </trans-unit>
      <trans-unit id="Malformed">
        <source>malformed</source>
        <target state="translated">incorrecte</target>
        <note>This is an error message shown to the user when they write an invalid Regular Expression. Example: (?(0</note>
      </trans-unit>
      <trans-unit id="Malformed_character_escape">
        <source>Malformed \p{X} character escape</source>
        <target state="translated">Caractère d'échappement incorrect \p{X}</target>
        <note>This is an error message shown to the user when they write an invalid Regular Expression. Example: \p {Cc}</note>
      </trans-unit>
      <trans-unit id="Malformed_named_back_reference">
        <source>Malformed \k&lt;...&gt; named back reference</source>
        <target state="translated">Référence arrière nommée \k&lt;...&gt; incorrecte</target>
        <note>This is an error message shown to the user when they write an invalid Regular Expression. Example: \k'</note>
      </trans-unit>
      <trans-unit id="Merge_with_nested_0_statement">
        <source>Merge with nested '{0}' statement</source>
        <target state="translated">Fusionner avec l'instruction '{0}' imbriquée</target>
        <note />
      </trans-unit>
      <trans-unit id="Merge_with_next_0_statement">
        <source>Merge with next '{0}' statement</source>
        <target state="translated">Fusionner avec la prochaine instruction '{0}'</target>
        <note />
      </trans-unit>
      <trans-unit id="Merge_with_outer_0_statement">
        <source>Merge with outer '{0}' statement</source>
        <target state="translated">Fusionner avec l'instruction '{0}' externe</target>
        <note />
      </trans-unit>
      <trans-unit id="Merge_with_previous_0_statement">
        <source>Merge with previous '{0}' statement</source>
        <target state="translated">Fusionner avec la précédente instruction '{0}'</target>
        <note />
      </trans-unit>
      <trans-unit id="MethodMustReturnStreamThatSupportsReadAndSeek">
        <source>{0} must return a stream that supports read and seek operations.</source>
        <target state="translated">{0} doit retourner un flux qui prend en charge les opérations de lecture et de recherche.</target>
        <note />
      </trans-unit>
      <trans-unit id="Missing_control_character">
        <source>Missing control character</source>
        <target state="translated">Caractère de contrôle manquant</target>
        <note>This is an error message shown to the user when they write an invalid Regular Expression. Example: \c</note>
      </trans-unit>
      <trans-unit id="Modifying_0_which_contains_a_static_variable_requires_restarting_the_application">
        <source>Modifying {0} which contains a static variable requires restarting the application.</source>
        <target state="new">Modifying {0} which contains a static variable requires restarting the application.</target>
        <note />
      </trans-unit>
      <trans-unit id="Modifying_0_which_contains_an_Aggregate_Group_By_or_Join_query_clauses_requires_restarting_the_application">
        <source>Modifying {0} which contains an Aggregate, Group By, or Join query clauses requires restarting the application.</source>
        <target state="new">Modifying {0} which contains an Aggregate, Group By, or Join query clauses requires restarting the application.</target>
        <note>{Locked="Aggregate"}{Locked="Group By"}{Locked="Join"} are VB keywords and should not be localized.</note>
      </trans-unit>
      <trans-unit id="Modifying_0_which_contains_the_stackalloc_operator_requires_restarting_the_application">
        <source>Modifying {0} which contains the stackalloc operator requires restarting the application.</source>
        <target state="new">Modifying {0} which contains the stackalloc operator requires restarting the application.</target>
        <note>{Locked="stackalloc"} "stackalloc" is C# keyword and should not be localized.</note>
      </trans-unit>
      <trans-unit id="Modifying_a_catch_finally_handler_with_an_active_statement_in_the_try_block_requires_restarting_the_application">
        <source>Modifying a catch/finally handler with an active statement in the try block requires restarting the application.</source>
        <target state="new">Modifying a catch/finally handler with an active statement in the try block requires restarting the application.</target>
        <note />
      </trans-unit>
      <trans-unit id="Modifying_a_catch_handler_around_an_active_statement_requires_restarting_the_application">
        <source>Modifying a catch handler around an active statement requires restarting the application.</source>
        <target state="new">Modifying a catch handler around an active statement requires restarting the application.</target>
        <note />
      </trans-unit>
      <trans-unit id="Modifying_a_generic_method_requires_restarting_the_application">
        <source>Modifying a generic method requires restarting the application.</source>
        <target state="new">Modifying a generic method requires restarting the application.</target>
        <note />
      </trans-unit>
      <trans-unit id="Modifying_a_method_inside_the_context_of_a_generic_type_requires_restarting_the_application">
        <source>Modifying a method inside the context of a generic type requires restarting the application.</source>
        <target state="new">Modifying a method inside the context of a generic type requires restarting the application.</target>
        <note />
      </trans-unit>
      <trans-unit id="Modifying_a_try_catch_finally_statement_when_the_finally_block_is_active_requires_restarting_the_application">
        <source>Modifying a try/catch/finally statement when the finally block is active requires restarting the application.</source>
        <target state="new">Modifying a try/catch/finally statement when the finally block is active requires restarting the application.</target>
        <note />
      </trans-unit>
      <trans-unit id="Modifying_an_active_0_which_contains_On_Error_or_Resume_statements_requires_restarting_the_application">
        <source>Modifying an active {0} which contains On Error or Resume statements requires restarting the application.</source>
        <target state="new">Modifying an active {0} which contains On Error or Resume statements requires restarting the application.</target>
        <note>{Locked="On Error"}{Locked="Resume"} is VB keyword and should not be localized.</note>
      </trans-unit>
      <trans-unit id="Modifying_body_of_0_requires_restarting_the_application_because_the_body_has_too_many_statements">
        <source>Modifying the body of {0} requires restarting the application because the body has too many statements.</source>
        <target state="new">Modifying the body of {0} requires restarting the application because the body has too many statements.</target>
        <note />
      </trans-unit>
      <trans-unit id="Modifying_body_of_0_requires_restarting_the_application_due_to_internal_error_1">
        <source>Modifying the body of {0} requires restarting the application due to internal error: {1}</source>
        <target state="new">Modifying the body of {0} requires restarting the application due to internal error: {1}</target>
        <note>{1} is a multi-line exception message including a stacktrace. Place it at the end of the message and don't add any punctation after or around {1}</note>
      </trans-unit>
      <trans-unit id="Modifying_source_file_0_requires_restarting_the_application_because_the_file_is_too_big">
        <source>Modifying source file '{0}' requires restarting the application because the file is too big.</source>
        <target state="new">Modifying source file '{0}' requires restarting the application because the file is too big.</target>
        <note />
      </trans-unit>
      <trans-unit id="Modifying_source_file_0_requires_restarting_the_application_due_to_internal_error_1">
        <source>Modifying source file '{0}' requires restarting the application due to internal error: {1}</source>
        <target state="new">Modifying source file '{0}' requires restarting the application due to internal error: {1}</target>
        <note>{2} is a multi-line exception message including a stacktrace. Place it at the end of the message and don't add any punctation after or around {1}</note>
      </trans-unit>
      <trans-unit id="Modifying_source_with_experimental_language_features_enabled_requires_restarting_the_application">
        <source>Modifying source with experimental language features enabled requires restarting the application.</source>
        <target state="new">Modifying source with experimental language features enabled requires restarting the application.</target>
        <note />
      </trans-unit>
      <trans-unit id="Modifying_the_initializer_of_0_in_a_generic_type_requires_restarting_the_application">
        <source>Modifying the initializer of {0} in a generic type requires restarting the application.</source>
        <target state="new">Modifying the initializer of {0} in a generic type requires restarting the application.</target>
        <note />
      </trans-unit>
      <trans-unit id="Modifying_whitespace_or_comments_in_0_inside_the_context_of_a_generic_type_requires_restarting_the_application">
        <source>Modifying whitespace or comments in {0} inside the context of a generic type requires restarting the application.</source>
        <target state="new">Modifying whitespace or comments in {0} inside the context of a generic type requires restarting the application.</target>
        <note />
      </trans-unit>
      <trans-unit id="Modifying_whitespace_or_comments_in_a_generic_0_requires_restarting_the_application">
        <source>Modifying whitespace or comments in a generic {0} requires restarting the application.</source>
        <target state="new">Modifying whitespace or comments in a generic {0} requires restarting the application.</target>
        <note />
      </trans-unit>
      <trans-unit id="Move_contents_to_namespace">
        <source>Move contents to namespace...</source>
        <target state="translated">Déplacer le contenu vers un espace de noms...</target>
        <note />
      </trans-unit>
      <trans-unit id="Move_file_to_0">
        <source>Move file to '{0}'</source>
        <target state="translated">Déplacer le fichier vers '{0}'</target>
        <note />
      </trans-unit>
      <trans-unit id="Move_file_to_project_root_folder">
        <source>Move file to project root folder</source>
        <target state="translated">Déplacer le fichier dans le dossier racine du projet</target>
        <note />
      </trans-unit>
      <trans-unit id="Move_to_namespace">
        <source>Move to namespace...</source>
        <target state="translated">Déplacer vers un espace de noms...</target>
        <note />
      </trans-unit>
      <trans-unit id="Moving_0_requires_restarting_the_application">
        <source>Moving {0} requires restarting the application.</source>
        <target state="new">Moving {0} requires restarting the application.</target>
        <note />
      </trans-unit>
      <trans-unit id="Nested_quantifier_0">
        <source>Nested quantifier {0}</source>
        <target state="translated">Quantificateur imbriqué {0}</target>
        <note>This is an error message shown to the user when they write an invalid Regular Expression. Example: a**. In this case {0} will be '*', the extra unnecessary quantifier.</note>
      </trans-unit>
      <trans-unit id="No_common_root_node_for_extraction">
        <source>No common root node for extraction.</source>
        <target state="new">No common root node for extraction.</target>
        <note />
      </trans-unit>
      <trans-unit id="No_valid_location_to_insert_method_call">
        <source>No valid location to insert method call.</source>
        <target state="translated">Aucun emplacement valide pour l'insertion de l'appel de méthode.</target>
        <note />
      </trans-unit>
      <trans-unit id="No_valid_selection_to_perform_extraction">
        <source>No valid selection to perform extraction.</source>
        <target state="new">No valid selection to perform extraction.</target>
        <note />
      </trans-unit>
      <trans-unit id="Not_enough_close_parens">
        <source>Not enough )'s</source>
        <target state="translated">Pas assez de )'s</target>
        <note>This is an error message shown to the user when they write an invalid Regular Expression. Example: (a</note>
      </trans-unit>
      <trans-unit id="Operators">
        <source>Operators</source>
        <target state="translated">Opérateurs</target>
        <note />
      </trans-unit>
      <trans-unit id="Property_reference_cannot_be_updated">
        <source>Property reference cannot be updated</source>
        <target state="translated">La référence de propriété ne peut pas être mise à jour</target>
        <note />
      </trans-unit>
      <trans-unit id="Pull_0_up">
        <source>Pull '{0}' up</source>
        <target state="translated">Tirer '{0}' vers le haut</target>
        <note />
      </trans-unit>
      <trans-unit id="Pull_0_up_to_1">
        <source>Pull '{0}' up to '{1}'</source>
        <target state="translated">Tirer '{0}' jusqu'à '{1}'</target>
        <note />
      </trans-unit>
      <trans-unit id="Pull_members_up_to_base_type">
        <source>Pull members up to base type...</source>
        <target state="translated">Tirer les membres jusqu'au type de base...</target>
        <note />
      </trans-unit>
      <trans-unit id="Pull_members_up_to_new_base_class">
        <source>Pull member(s) up to new base class...</source>
        <target state="translated">Tirer (pull) le ou les membres jusqu'à la nouvelle classe de base...</target>
        <note />
      </trans-unit>
      <trans-unit id="Quantifier_x_y_following_nothing">
        <source>Quantifier {x,y} following nothing</source>
        <target state="translated">Le quantificateur {x,y} ne suit rien</target>
        <note>This is an error message shown to the user when they write an invalid Regular Expression. Example: *</note>
      </trans-unit>
      <trans-unit id="Reference_to_undefined_group">
        <source>reference to undefined group</source>
        <target state="translated">référence à un groupe indéfini</target>
        <note>This is an error message shown to the user when they write an invalid Regular Expression. Example: (?(1))</note>
      </trans-unit>
      <trans-unit id="Reference_to_undefined_group_name_0">
        <source>Reference to undefined group name {0}</source>
        <target state="translated">Référence au nom de groupe indéfini {0}</target>
        <note>This is an error message shown to the user when they write an invalid Regular Expression. Example: \k&lt;a&gt;. Here, {0} will be the name of the undefined group ('a')</note>
      </trans-unit>
      <trans-unit id="Reference_to_undefined_group_number_0">
        <source>Reference to undefined group number {0}</source>
        <target state="translated">Référence à un numéro de groupe indéfini {0}</target>
        <note>This is an error message shown to the user when they write an invalid Regular Expression. Example: (?&lt;-1&gt;). Here, {0} will be the number of the undefined group ('1')</note>
      </trans-unit>
      <trans-unit id="Regex_all_control_characters_long">
        <source>All control characters. This includes the Cc, Cf, Cs, Co, and Cn categories.</source>
        <target state="translated">Tous les caractères de contrôle. Cela inclut les catégories Cc, Cf, Cs, Co et Cn.</target>
        <note />
      </trans-unit>
      <trans-unit id="Regex_all_control_characters_short">
        <source>all control characters</source>
        <target state="translated">tous les caractères de contrôle</target>
        <note />
      </trans-unit>
      <trans-unit id="Regex_all_diacritic_marks_long">
        <source>All diacritic marks. This includes the Mn, Mc, and Me categories.</source>
        <target state="translated">Toutes les marques diacritiques. Cela inclut les catégories Mn, Mc et Me.</target>
        <note />
      </trans-unit>
      <trans-unit id="Regex_all_diacritic_marks_short">
        <source>all diacritic marks</source>
        <target state="translated">toutes les marques diacritiques</target>
        <note />
      </trans-unit>
      <trans-unit id="Regex_all_letter_characters_long">
        <source>All letter characters. This includes the Lu, Ll, Lt, Lm, and Lo characters.</source>
        <target state="translated">Tous les caractères correspondant à des lettres. Cela inclut les caractères Lu, Ll, Lt, Lm et Lo.</target>
        <note />
      </trans-unit>
      <trans-unit id="Regex_all_letter_characters_short">
        <source>all letter characters</source>
        <target state="translated">tous les caractères correspondant à des lettres</target>
        <note />
      </trans-unit>
      <trans-unit id="Regex_all_numbers_long">
        <source>All numbers. This includes the Nd, Nl, and No categories.</source>
        <target state="translated">Tous les nombres. Cela inclut les catégories Nd, Nl et No.</target>
        <note />
      </trans-unit>
      <trans-unit id="Regex_all_numbers_short">
        <source>all numbers</source>
        <target state="translated">tous les nombres</target>
        <note />
      </trans-unit>
      <trans-unit id="Regex_all_punctuation_characters_long">
        <source>All punctuation characters. This includes the Pc, Pd, Ps, Pe, Pi, Pf, and Po categories.</source>
        <target state="translated">Tous les caractères de ponctuation. Cela inclut les catégories Pc, Pd, Ps, Pe, Pi, Pf et Po.</target>
        <note />
      </trans-unit>
      <trans-unit id="Regex_all_punctuation_characters_short">
        <source>all punctuation characters</source>
        <target state="translated">tous les caractères de ponctuation</target>
        <note />
      </trans-unit>
      <trans-unit id="Regex_all_separator_characters_long">
        <source>All separator characters. This includes the Zs, Zl, and Zp categories.</source>
        <target state="translated">Tous les caractères de séparation. Cela inclut les catégories Zs, Zl et Zp.</target>
        <note />
      </trans-unit>
      <trans-unit id="Regex_all_separator_characters_short">
        <source>all separator characters</source>
        <target state="translated">tous les caractères de séparation</target>
        <note />
      </trans-unit>
      <trans-unit id="Regex_all_symbols_long">
        <source>All symbols. This includes the Sm, Sc, Sk, and So categories.</source>
        <target state="translated">Tous les symboles. Cela inclut les catégories Sm, Sc, Sk et So.</target>
        <note />
      </trans-unit>
      <trans-unit id="Regex_all_symbols_short">
        <source>all symbols</source>
        <target state="translated">tous les symboles</target>
        <note />
      </trans-unit>
      <trans-unit id="Regex_alternation_long">
        <source>You can use the vertical bar (|) character to match any one of a series of patterns, where the | character separates each pattern.</source>
        <target state="translated">Vous pouvez utiliser la barre verticale (|) pour faire correspondre une série de modèles, où le caractère | sépare chaque modèle.</target>
        <note />
      </trans-unit>
      <trans-unit id="Regex_alternation_short">
        <source>alternation</source>
        <target state="translated">alternance</target>
        <note />
      </trans-unit>
      <trans-unit id="Regex_any_character_group_long">
        <source>The period character (.) matches any character except \n (the newline character, \u000A).  If a regular expression pattern is modified by the RegexOptions.Singleline option, or if the portion of the pattern that contains the . character class is modified by the 's' option, . matches any character.</source>
        <target state="translated">Le point (.) correspond à n'importe quel caractère sauf \n (le caractère nouvelle ligne, \u000A). Si un modèle d'expression régulière est modifié par l'option RegexOptions.Singleline, ou si la partie du modèle qui contient la classe de caractères . est modifiée par l'option 's', le . correspond à n'importe quel caractère.</target>
        <note />
      </trans-unit>
      <trans-unit id="Regex_any_character_group_short">
        <source>any character</source>
        <target state="translated">tout caractère</target>
        <note />
      </trans-unit>
      <trans-unit id="Regex_atomic_group_long">
        <source>Atomic groups (known in some other regular expression engines as a nonbacktracking subexpression, an atomic subexpression, or a once-only subexpression) disable backtracking. The regular expression engine will match as many characters in the input string as it can. When no further match is possible, it will not backtrack to attempt alternate pattern matches. (That is, the subexpression matches only strings that would be matched by the subexpression alone; it does not attempt to match a string based on the subexpression and any subexpressions that follow it.)

This option is recommended if you know that backtracking will not succeed. Preventing the regular expression engine from performing unnecessary searching improves performance.</source>
        <target state="translated">Les groupes atomiques (connus dans certains moteurs d'expressions régulières comme des sous-expressions sans retour sur trace, des sous-expressions atomiques ou des sous-expressions une fois uniquement) désactivent le retour sur trace. Le moteur d'expressions régulières recherche une correspondance avec autant de caractères que possible dans la chaîne d'entrée. Quand aucune autre correspondance n'est possible, il n'effectue pas de retour sur trace pour tenter de trouver d'autres correspondances de modèles. (En d'autres termes, la sous-expression correspond uniquement aux chaînes qui correspondent à la sous-expression seule, elle ne tente pas de rechercher une chaîne basée sur la sous-expression et les sous-expressions qui la suivent.)

Cette option est recommandée si vous savez que le retour sur trace va être un échec. En empêchant le moteur d'expressions régulières d'effectuer des recherches inutiles, vous améliorez les performances.</target>
        <note />
      </trans-unit>
      <trans-unit id="Regex_atomic_group_short">
        <source>atomic group</source>
        <target state="translated">groupe atomique</target>
        <note />
      </trans-unit>
      <trans-unit id="Regex_backspace_character_long">
        <source>Matches a backspace character, \u0008</source>
        <target state="translated">Correspond au caractère de retour arrière, \u0008</target>
        <note />
      </trans-unit>
      <trans-unit id="Regex_backspace_character_short">
        <source>backspace character</source>
        <target state="translated">caractère de retour arrière</target>
        <note />
      </trans-unit>
      <trans-unit id="Regex_balancing_group_long">
        <source>A balancing group definition deletes the definition of a previously defined group and stores, in the current group, the interval between the previously defined group and the current group.
    
'name1' is the current group (optional), 'name2' is a previously defined group, and 'subexpression' is any valid regular expression pattern. The balancing group definition deletes the definition of name2 and stores the interval between name2 and name1 in name1. If no name2 group is defined, the match backtracks. Because deleting the last definition of name2 reveals the previous definition of name2, this construct lets you use the stack of captures for group name2 as a counter for keeping track of nested constructs such as parentheses or opening and closing brackets.

The balancing group definition uses 'name2' as a stack. The beginning character of each nested construct is placed in the group and in its Group.Captures collection. When the closing character is matched, its corresponding opening character is removed from the group, and the Captures collection is decreased by one. After the opening and closing characters of all nested constructs have been matched, 'name1' is empty.</source>
        <target state="translated">Une définition de groupe d'équilibrage supprime la définition d'un groupe défini et stocke, dans le groupe actuel, l'intervalle entre le groupe défini et le groupe actuel.
    
'nom1' est le groupe actuel facultatif, 'nom2' est un groupe défini et 'sous-expression' est un modèle d'expression régulière valide. La définition du groupe d'équilibrage supprime la définition de name2 et stocke l'intervalle entre name2 et name1 dans name1. Si aucun groupe name2 n'est défini, la correspondance fait l'objet d'une rétroaction. Dans la mesure où la suppression de la dernière définition de name2 révèle la définition précédente de name2, cette construction vous permet d'utiliser la pile de captures du groupe name2 en tant que compteur permettant d'effectuer le suivi des constructions imbriquées telles que les parenthèses ou les crochets d'ouverture et de fermeture.

La définition du groupe d'équilibrage utilise 'nom2' en tant que pile. Le caractère de début de chaque construction imbriquée est placé dans le groupe et dans sa collection Group.Captures. Quand le caractère de fermeture correspond, le caractère d'ouverture correspondant est supprimé du groupe, et la collection Captures est réduite d'un élément. Une fois que les caractères d'ouverture et de fermeture de toutes les constructions imbriquées ont été mis en correspondance, 'nom1' est vide.</target>
        <note />
      </trans-unit>
      <trans-unit id="Regex_balancing_group_short">
        <source>balancing group</source>
        <target state="translated">groupe d'équilibrage</target>
        <note />
      </trans-unit>
      <trans-unit id="Regex_base_group">
        <source>base-group</source>
        <target state="translated">groupe de base</target>
        <note />
      </trans-unit>
      <trans-unit id="Regex_bell_character_long">
        <source>Matches a bell (alarm) character, \u0007</source>
        <target state="translated">Correspond au caractère de cloche (alarme), \u0007</target>
        <note />
      </trans-unit>
      <trans-unit id="Regex_bell_character_short">
        <source>bell character</source>
        <target state="translated">caractère de cloche</target>
        <note />
      </trans-unit>
      <trans-unit id="Regex_carriage_return_character_long">
        <source>Matches a carriage-return character, \u000D.  Note that \r is not equivalent to the newline character, \n.</source>
        <target state="translated">Correspond au caractère de retour chariot, \u000D. Notez que \r n'est pas équivalent au caractère nouvelle ligne, \n.</target>
        <note />
      </trans-unit>
      <trans-unit id="Regex_carriage_return_character_short">
        <source>carriage-return character</source>
        <target state="translated">caractère de retour chariot</target>
        <note />
      </trans-unit>
      <trans-unit id="Regex_character_class_subtraction_long">
        <source>Character class subtraction yields a set of characters that is the result of excluding the characters in one character class from another character class.

'base_group' is a positive or negative character group or range. The 'excluded_group' component is another positive or negative character group, or another character class subtraction expression (that is, you can nest character class subtraction expressions).</source>
        <target state="translated">La soustraction d'une classe de caractères génère un jeu de caractères qui résulte de l'exclusion des caractères d'une classe de caractères à partir d'une autre classe de caractères.

'groupe_base' est une plage ou un groupe de caractères positif ou négatif. Le composant 'groupe_exclu' est un autre groupe de caractères positif ou négatif, ou une autre expression de soustraction de classe de caractères (en d'autres termes, vous pouvez imbriquer des expressions de soustraction de classe de caractères).</target>
        <note />
      </trans-unit>
      <trans-unit id="Regex_character_class_subtraction_short">
        <source>character class subtraction</source>
        <target state="translated">soustraction de classe de caractères</target>
        <note />
      </trans-unit>
      <trans-unit id="Regex_character_group">
        <source>character-group</source>
        <target state="translated">groupe de caractères</target>
        <note />
      </trans-unit>
      <trans-unit id="Regex_comment">
        <source>comment</source>
        <target state="translated">commentaire</target>
        <note />
      </trans-unit>
      <trans-unit id="Regex_conditional_expression_match_long">
        <source>This language element attempts to match one of two patterns depending on whether it can match an initial pattern.

'expression' is the initial pattern to match, 'yes' is the pattern to match if expression is matched, and 'no' is the optional pattern to match if expression is not matched.</source>
        <target state="translated">Cet élément de langage tente d'établir une correspondance avec l'un des deux modèles, selon qu'il peut correspondre ou non à un modèle initial.

'expression' est le modèle initial à rechercher, 'oui' est le modèle à rechercher si 'expression' retourne une correspondance, et 'non' est le modèle facultatif à rechercher si 'expression' ne retourne aucune correspondance.</target>
        <note />
      </trans-unit>
      <trans-unit id="Regex_conditional_expression_match_short">
        <source>conditional expression match</source>
        <target state="translated">correspondance d'expression conditionnelle</target>
        <note />
      </trans-unit>
      <trans-unit id="Regex_conditional_group_match_long">
        <source>This language element attempts to match one of two patterns depending on whether it has matched a specified capturing group.

'name' is the name (or number) of a capturing group, 'yes' is the expression to match if 'name' (or 'number') has a match, and 'no' is the optional expression to match if it does not.</source>
        <target state="translated">Cet élément de langage tente d'établir une correspondance avec l'un des deux modèles, selon qu'il correspond ou non à un groupe de capture spécifié.

'nom' est le nom (ou le numéro) d'un groupe de capture, 'oui' est l'expression à rechercher si 'nom' (ou 'numéro') a une correspondance, et 'non' est l'expression facultative à rechercher dans le cas contraire.</target>
        <note />
      </trans-unit>
      <trans-unit id="Regex_conditional_group_match_short">
        <source>conditional group match</source>
        <target state="translated">correspondance de groupe conditionnelle</target>
        <note />
      </trans-unit>
      <trans-unit id="Regex_contiguous_matches_long">
        <source>The \G anchor specifies that a match must occur at the point where the previous match ended. When you use this anchor with the Regex.Matches or Match.NextMatch method, it ensures that all matches are contiguous.</source>
        <target state="translated">L'ancre \G spécifie qu'une correspondance doit exister à l'emplacement où la correspondance précédente a pris fin. Quand vous utilisez cette ancre avec la méthode Regex.Matches ou Match.NextMatch, elle vérifie que toutes les correspondances sont contiguës.</target>
        <note />
      </trans-unit>
      <trans-unit id="Regex_contiguous_matches_short">
        <source>contiguous matches</source>
        <target state="translated">correspondances contiguës</target>
        <note />
      </trans-unit>
      <trans-unit id="Regex_control_character_long">
        <source>Matches an ASCII control character, where X is the letter of the control character. For example, \cC is CTRL-C.</source>
        <target state="translated">Correspond au caractère de contrôle ASCII, où X est la lettre du caractère de contrôle. Exemple : \cC est CTRL-C.</target>
        <note />
      </trans-unit>
      <trans-unit id="Regex_control_character_short">
        <source>control character</source>
        <target state="translated">caractère de contrôle</target>
        <note />
      </trans-unit>
      <trans-unit id="Regex_decimal_digit_character_long">
        <source>\d matches any decimal digit. It is equivalent to the \p{Nd} regular expression pattern, which includes the standard decimal digits 0-9 as well as the decimal digits of a number of other character sets.

If ECMAScript-compliant behavior is specified, \d is equivalent to [0-9]</source>
        <target state="translated">\d correspond à n'importe quel chiffre décimal. Il est équivalent au modèle d'expression régulière \p{Nd}, qui inclut les chiffres décimaux standard allant de 0 à 9 ainsi que les chiffres décimaux d'un certain nombre d'autres jeux de caractères.

Si vous spécifiez un comportement conforme à ECMAScript, \d équivaut à [0-9]</target>
        <note />
      </trans-unit>
      <trans-unit id="Regex_decimal_digit_character_short">
        <source>decimal-digit character</source>
        <target state="translated">caractère de chiffre décimal</target>
        <note />
      </trans-unit>
      <trans-unit id="Regex_end_of_line_comment_long">
        <source>A number sign (#) marks an x-mode comment, which starts at the unescaped # character at the end of the regular expression pattern and continues until the end of the line. To use this construct, you must either enable the x option (through inline options) or supply the RegexOptions.IgnorePatternWhitespace value to the option parameter when instantiating the Regex object or calling a static Regex method.</source>
        <target state="translated">Le signe dièse (#) marque un commentaire en mode x, qui commence au caractère # sans séquence d'échappement, à la fin du modèle d'expression régulière, et se poursuit jusqu'à la fin de la ligne. Pour utiliser cette construction, vous devez activer l'option x (via les options incluses) ou indiquer la valeur de RegexOptions.IgnorePatternWhitespace au paramètre d'option durant l'instanciation de l'objet Regex ou l'appel d'une méthode Regex statique.</target>
        <note />
      </trans-unit>
      <trans-unit id="Regex_end_of_line_comment_short">
        <source>end-of-line comment</source>
        <target state="translated">commentaire de fin de ligne</target>
        <note />
      </trans-unit>
      <trans-unit id="Regex_end_of_string_only_long">
        <source>The \z anchor specifies that a match must occur at the end of the input string. Like the $ language element, \z ignores the RegexOptions.Multiline option. Unlike the \Z language element, \z does not match a \n character at the end of a string. Therefore, it can only match the last line of the input string.</source>
        <target state="translated">L'ancre \z spécifie qu'une correspondance doit exister à la fin de la chaîne d'entrée. Comme l'élément de langage $, \z ignore l'option RegexOptions.Multiline. Contrairement à l'élément de langage \Z, \z ne permet pas de rechercher une correspondance avec un \n caractère situé à la fin d'une chaîne. Il peut donc correspondre uniquement à la dernière ligne de la chaîne d'entrée.</target>
        <note />
      </trans-unit>
      <trans-unit id="Regex_end_of_string_only_short">
        <source>end of string only</source>
        <target state="translated">fin de chaîne uniquement</target>
        <note />
      </trans-unit>
      <trans-unit id="Regex_end_of_string_or_before_ending_newline_long">
        <source>The \Z anchor specifies that a match must occur at the end of the input string, or before \n at the end of the input string. It is identical to the $ anchor, except that \Z ignores the RegexOptions.Multiline option. Therefore, in a multiline string, it can only match the end of the last line, or the last line before \n.

The \Z anchor matches \n but does not match \r\n (the CR/LF character combination). To match CR/LF, include \r?\Z in the regular expression pattern.</source>
        <target state="translated">L'ancre \Z spécifie qu'une correspondance doit exister à la fin de la chaîne d'entrée ou avant \n à la fin de la chaîne d'entrée. Elle est identique à l'ancre $, à ceci près que \Z ignore l'option RegexOptions.Multiline. Ainsi, dans une chaîne multiligne, elle peut correspondre uniquement à la fin de la dernière ligne, ou à la dernière ligne située avant \n.

L'ancre \Z correspond à \n mais ne correspond pas à \r\n (combinaison de caractères CR/LF). Pour rechercher une correspondance avec CR/LF, ajoutez \r?\Z au modèle d'expression régulière.</target>
        <note />
      </trans-unit>
      <trans-unit id="Regex_end_of_string_or_before_ending_newline_short">
        <source>end of string or before ending newline</source>
        <target state="translated">fin de chaîne ou avant la fin d'une nouvelle ligne</target>
        <note />
      </trans-unit>
      <trans-unit id="Regex_end_of_string_or_line_long">
        <source>The $ anchor specifies that the preceding pattern must occur at the end of the input string, or before \n at the end of the input string. If you use $ with the RegexOptions.Multiline option, the match can also occur at the end of a line.

The $ anchor matches \n but does not match \r\n (the combination of carriage return and newline characters, or CR/LF). To match the CR/LF character combination, include \r?$ in the regular expression pattern.</source>
        <target state="translated">L'ancre $ spécifie que le modèle précédent doit exister à la fin de la chaîne d'entrée ou avant \n à la fin de la chaîne d'entrée. Si vous utilisez $ avec l'option RegexOptions.Multiline, la correspondance peut également exister à la fin d'une ligne.

L'ancre $ correspond à \n mais ne correspond pas à \r\n (combinaison de caractères de retour chariot et nouvelle ligne, c'est-à-dire CR/LF). Pour rechercher une correspondance avec la combinaison de caractères CR/LF, ajoutez \r?$ au modèle d'expression régulière.</target>
        <note />
      </trans-unit>
      <trans-unit id="Regex_end_of_string_or_line_short">
        <source>end of string or line</source>
        <target state="translated">fin de chaîne ou de ligne</target>
        <note />
      </trans-unit>
      <trans-unit id="Regex_escape_character_long">
        <source>Matches an escape character, \u001B</source>
        <target state="translated">Correspond au caractère d'échappement, \u001B</target>
        <note />
      </trans-unit>
      <trans-unit id="Regex_escape_character_short">
        <source>escape character</source>
        <target state="translated">caractère d'échappement</target>
        <note />
      </trans-unit>
      <trans-unit id="Regex_excluded_group">
        <source>excluded-group</source>
        <target state="translated">groupe exclu</target>
        <note />
      </trans-unit>
      <trans-unit id="Regex_expression">
        <source>expression</source>
        <target state="translated">expression</target>
        <note />
      </trans-unit>
      <trans-unit id="Regex_form_feed_character_long">
        <source>Matches a form-feed character, \u000C</source>
        <target state="translated">Correspond au caractère de saut de page, \u000C</target>
        <note />
      </trans-unit>
      <trans-unit id="Regex_form_feed_character_short">
        <source>form-feed character</source>
        <target state="translated">caractère de saut de page</target>
        <note />
      </trans-unit>
      <trans-unit id="Regex_group_options_long">
        <source>This grouping construct applies or disables the specified options within a subexpression. The options to enable are specified after the question mark, and the options to disable after the minus sign. The allowed options are:

    i	Use case-insensitive matching.
    m	Use multiline mode, where ^ and $ match the beginning and end of each line
	(instead of the beginning and end of the input string).
    s	Use single-line mode, where the period (.) matches every character
	(instead of every character except \n).
    n	Do not capture unnamed groups. The only valid captures are explicitly
	named or numbered groups of the form (?&lt;name&gt; subexpression).
    x	Exclude unescaped white space from the pattern, and enable comments
	after a number sign (#).</source>
        <target state="translated">Cette construction de regroupement applique ou désactive les options spécifiées dans une sous-expression. Les options à activer sont spécifiées après le point d'interrogation, et les options à désactiver après le signe moins. Les options autorisées sont les suivantes :

    i	Utilise la correspondance sans respect de la casse.
    m	Utilise le mode multiligne, où ^ et $ correspondent au début et à la fin de chaque ligne
	(au lieu du début et de la fin de la chaîne d'entrée).
    s	Utilise le mode monoligne, où le point (.) correspond à chaque caractère
	(au lieu de chaque caractère sauf \n).
    n	Ne capture pas les groupes sans nom. Les seules captures valides sont des groupes explicitement
	nommés ou numérotés ayant la forme (?&lt;nom&gt; sous-expression).
    x	Exclut les espaces blancs sans séquence d'échappement du modèle, et active les commentaires
	après un signe dièse (#).</target>
        <note />
      </trans-unit>
      <trans-unit id="Regex_group_options_short">
        <source>group options</source>
        <target state="translated">options de groupe</target>
        <note />
      </trans-unit>
      <trans-unit id="Regex_hexadecimal_escape_long">
        <source>Matches an ASCII character, where ## is a two-digit hexadecimal character code.</source>
        <target state="translated">Correspond à un caractère ASCII, où ## est un code de caractère hexadécimal à deux chiffres.</target>
        <note />
      </trans-unit>
      <trans-unit id="Regex_hexadecimal_escape_short">
        <source>hexadecimal escape</source>
        <target state="translated">échappement hexadécimal</target>
        <note />
      </trans-unit>
      <trans-unit id="Regex_inline_comment_long">
        <source>The (?# comment) construct lets you include an inline comment in a regular expression. The regular expression engine does not use any part of the comment in pattern matching, although the comment is included in the string that is returned by the Regex.ToString method. The comment ends at the first closing parenthesis.</source>
        <target state="translated">La construction (?# commentaire) vous permet d'inclure un commentaire dans une expression régulière. Le moteur d'expressions régulières n'utilise aucune partie du commentaire dans les critères spéciaux, bien que le commentaire soit inclus dans la chaîne retournée par la méthode Regex.ToString. Le commentaire finit à la première parenthèse fermante.</target>
        <note />
      </trans-unit>
      <trans-unit id="Regex_inline_comment_short">
        <source>inline comment</source>
        <target state="translated">commentaire inclus</target>
        <note />
      </trans-unit>
      <trans-unit id="Regex_inline_options_long">
        <source>Enables or disables specific pattern matching options for the remainder of a regular expression. The options to enable are specified after the question mark, and the options to disable after the minus sign. The allowed options are:

    i	Use case-insensitive matching.
    m	Use multiline mode, where ^ and $ match the beginning and end of each line
	(instead of the beginning and end of the input string).
    s	Use single-line mode, where the period (.) matches every character
	(instead of every character except \n).
    n	Do not capture unnamed groups. The only valid captures are explicitly named
	or numbered groups of the form (?&lt;name&gt; subexpression).
    x	Exclude unescaped white space from the pattern, and enable comments
	after a number sign (#).</source>
        <target state="translated">Active ou désactive des options de critères spéciaux spécifiques pour le reste d'une expression régulière. Les options à activer sont spécifiées après le point d'interrogation, et les options à désactiver après le signe moins. Les options autorisées sont les suivantes :

    i	Utilise la correspondance sans respect de la casse.
    m	Utilise le mode multiligne, où ^ et $ correspondent au début et à la fin de chaque ligne
	(au lieu du début et de la fin de la chaîne d'entrée).
    s	Utilise le mode monoligne, où le point (.) correspond à chaque caractère
	(au lieu de chaque caractère sauf \n).
    n	Ne capture pas les groupes sans nom. Les seules captures valides sont des groupes explicitement nommés
	ou numérotés ayant la forme (?&lt;nom&gt; sous-expression).
    x	Exclut les espaces blancs sans séquence d'échappement du modèle, et active les commentaires
	après un signe dièse (#).</target>
        <note />
      </trans-unit>
      <trans-unit id="Regex_inline_options_short">
        <source>inline options</source>
        <target state="translated">options incluses</target>
        <note />
      </trans-unit>
      <trans-unit id="Regex_issue_0">
        <source>Regex issue: {0}</source>
        <target state="translated">Problème de regex : {0}</target>
        <note>This is an error message shown to the user when they write an invalid Regular Expression. {0} will be the actual text of one of the above Regular Expression errors.</note>
      </trans-unit>
      <trans-unit id="Regex_letter_lowercase">
        <source>letter, lowercase</source>
        <target state="translated">lettre, minuscule</target>
        <note />
      </trans-unit>
      <trans-unit id="Regex_letter_modifier">
        <source>letter, modifier</source>
        <target state="translated">lettre, modificateur</target>
        <note />
      </trans-unit>
      <trans-unit id="Regex_letter_other">
        <source>letter, other</source>
        <target state="translated">lettre, autre</target>
        <note />
      </trans-unit>
      <trans-unit id="Regex_letter_titlecase">
        <source>letter, titlecase</source>
        <target state="translated">lettre, première lettre des mots en majuscule</target>
        <note />
      </trans-unit>
      <trans-unit id="Regex_letter_uppercase">
        <source>letter, uppercase</source>
        <target state="translated">lettre, majuscule</target>
        <note />
      </trans-unit>
      <trans-unit id="Regex_mark_enclosing">
        <source>mark, enclosing</source>
        <target state="translated">marque, englobante</target>
        <note />
      </trans-unit>
      <trans-unit id="Regex_mark_nonspacing">
        <source>mark, nonspacing</source>
        <target state="translated">marque, sans espacement</target>
        <note />
      </trans-unit>
      <trans-unit id="Regex_mark_spacing_combining">
        <source>mark, spacing combining</source>
        <target state="translated">marque, espacement combiné</target>
        <note />
      </trans-unit>
      <trans-unit id="Regex_match_at_least_n_times_lazy_long">
        <source>The {n,}? quantifier matches the preceding element at least n times, where n is any integer, but as few times as possible. It is the lazy counterpart of the greedy quantifier {n,}</source>
        <target state="translated">Le quantificateur {n,}? recherche une correspondance avec l'élément précédent au moins n fois, où n est un entier, mais de manière aussi limitée possible. Il s'agit de l'équivalent paresseux du quantificateur gourmand {n,}</target>
        <note />
      </trans-unit>
      <trans-unit id="Regex_match_at_least_n_times_lazy_short">
        <source>match at least 'n' times (lazy)</source>
        <target state="translated">rechercher une correspondance au moins 'n' fois (paresseux)</target>
        <note />
      </trans-unit>
      <trans-unit id="Regex_match_at_least_n_times_long">
        <source>The {n,} quantifier matches the preceding element at least n times, where n is any integer. {n,} is a greedy quantifier whose lazy equivalent is {n,}?</source>
        <target state="translated">Le quantificateur {n,} recherche une correspondance avec l'élément précédent au moins n fois, où n est un entier. {n,} est un quantificateur gourmand dont l'équivalent paresseux est {n,}?</target>
        <note />
      </trans-unit>
      <trans-unit id="Regex_match_at_least_n_times_short">
        <source>match at least 'n' times</source>
        <target state="translated">rechercher une correspondance au moins 'n' fois</target>
        <note />
      </trans-unit>
      <trans-unit id="Regex_match_between_m_and_n_times_lazy_long">
        <source>The {n,m}? quantifier matches the preceding element between n and m times, where n and m are integers, but as few times as possible. It is the lazy counterpart of the greedy quantifier {n,m}</source>
        <target state="translated">Le quantificateur {n,m}? recherche une correspondance avec l'élément précédent entre n et m fois, où n et m sont des entiers, mais de manière aussi limitée possible. Il s'agit de l'équivalent paresseux du quantificateur gourmand {n,m}</target>
        <note />
      </trans-unit>
      <trans-unit id="Regex_match_between_m_and_n_times_lazy_short">
        <source>match at least 'n' times (lazy)</source>
        <target state="translated">rechercher une correspondance au moins 'n' fois (paresseux)</target>
        <note />
      </trans-unit>
      <trans-unit id="Regex_match_between_m_and_n_times_long">
        <source>The {n,m} quantifier matches the preceding element at least n times, but no more than m times, where n and m are integers. {n,m} is a greedy quantifier whose lazy equivalent is {n,m}?</source>
        <target state="translated">Le quantificateur {n,m} correspond à l'élément précédent au moins n fois, mais pas plus de m fois, où n et m sont des entiers. {n,m} est un quantificateur gourmand dont l'équivalent paresseux est {n,m}?</target>
        <note />
      </trans-unit>
      <trans-unit id="Regex_match_between_m_and_n_times_short">
        <source>match between 'm' and 'n' times</source>
        <target state="translated">rechercher une correspondance entre 'm' et 'n' fois</target>
        <note />
      </trans-unit>
      <trans-unit id="Regex_match_exactly_n_times_lazy_long">
        <source>The {n}? quantifier matches the preceding element exactly n times, where n is any integer. It is the lazy counterpart of the greedy quantifier {n}+</source>
        <target state="translated">Le quantificateur {n}? recherche une correspondance avec l'élément précédent exactement n fois, où n est un entier. Il s'agit de l'équivalent paresseux du quantificateur gourmand {n}+</target>
        <note />
      </trans-unit>
      <trans-unit id="Regex_match_exactly_n_times_lazy_short">
        <source>match exactly 'n' times (lazy)</source>
        <target state="translated">rechercher une correspondance exactement 'n' fois (paresseux)</target>
        <note />
      </trans-unit>
      <trans-unit id="Regex_match_exactly_n_times_long">
        <source>The {n} quantifier matches the preceding element exactly n times, where n is any integer. {n} is a greedy quantifier whose lazy equivalent is {n}?</source>
        <target state="translated">Le quantificateur {n} recherche une correspondance avec l'élément précédent exactement n fois, où n est un entier. {n} est un quantificateur gourmand dont l'équivalent paresseux est {n}?</target>
        <note />
      </trans-unit>
      <trans-unit id="Regex_match_exactly_n_times_short">
        <source>match exactly 'n' times</source>
        <target state="translated">rechercher une correspondance exactement 'n' fois</target>
        <note />
      </trans-unit>
      <trans-unit id="Regex_match_one_or_more_times_lazy_long">
        <source>The +? quantifier matches the preceding element one or more times, but as few times as possible. It is the lazy counterpart of the greedy quantifier +</source>
        <target state="translated">Le quantificateur recherche une correspondance avec l'élément précédent, une ou plusieurs fois, mais de manière aussi limitée possible. Il s'agit de l'équivalent paresseux du quantificateur gourmand +</target>
        <note />
      </trans-unit>
      <trans-unit id="Regex_match_one_or_more_times_lazy_short">
        <source>match one or more times (lazy)</source>
        <target state="translated">rechercher une correspondance une ou plusieurs fois (paresseux)</target>
        <note />
      </trans-unit>
      <trans-unit id="Regex_match_one_or_more_times_long">
        <source>The + quantifier matches the preceding element one or more times. It is equivalent to the {1,} quantifier. + is a greedy quantifier whose lazy equivalent is +?.</source>
        <target state="translated">Le quantificateur + recherche une correspondance avec l'élément précédent, une ou plusieurs fois. Il est équivalent au quantificateur {1,}. + est un quantificateur gourmand dont l'équivalent paresseux est +?.</target>
        <note />
      </trans-unit>
      <trans-unit id="Regex_match_one_or_more_times_short">
        <source>match one or more times</source>
        <target state="translated">rechercher une correspondance une ou plusieurs fois</target>
        <note />
      </trans-unit>
      <trans-unit id="Regex_match_zero_or_more_times_lazy_long">
        <source>The *? quantifier matches the preceding element zero or more times, but as few times as possible. It is the lazy counterpart of the greedy quantifier *</source>
        <target state="translated">Le quantificateur *? recherche une correspondance avec l'élément précédent, zéro ou plusieurs fois, mais de manière aussi limitée possible. Il s'agit de l'équivalent paresseux du quantificateur gourmand *</target>
        <note />
      </trans-unit>
      <trans-unit id="Regex_match_zero_or_more_times_lazy_short">
        <source>match zero or more times (lazy)</source>
        <target state="translated">rechercher une correspondance zéro ou plusieurs fois (paresseux)</target>
        <note />
      </trans-unit>
      <trans-unit id="Regex_match_zero_or_more_times_long">
        <source>The * quantifier matches the preceding element zero or more times. It is equivalent to the {0,} quantifier. * is a greedy quantifier whose lazy equivalent is *?.</source>
        <target state="translated">Le quantificateur * recherche une correspondance avec l'élément précédent, zéro ou plusieurs fois. Il est équivalent au quantificateur {0,}. * est un quantificateur gourmand dont l'équivalent paresseux est *?.</target>
        <note />
      </trans-unit>
      <trans-unit id="Regex_match_zero_or_more_times_short">
        <source>match zero or more times</source>
        <target state="translated">rechercher une correspondance zéro ou plusieurs fois</target>
        <note />
      </trans-unit>
      <trans-unit id="Regex_match_zero_or_one_time_lazy_long">
        <source>The ?? quantifier matches the preceding element zero or one time, but as few times as possible. It is the lazy counterpart of the greedy quantifier ?</source>
        <target state="translated">Le quantificateur ?? recherche une correspondance avec l'élément précédent, zéro ou une fois, mais de manière aussi limitée possible. Il s'agit de l'équivalent paresseux du quantificateur gourmand ?</target>
        <note />
      </trans-unit>
      <trans-unit id="Regex_match_zero_or_one_time_lazy_short">
        <source>match zero or one time (lazy)</source>
        <target state="translated">rechercher une correspondance zéro ou une fois (paresseux)</target>
        <note />
      </trans-unit>
      <trans-unit id="Regex_match_zero_or_one_time_long">
        <source>The ? quantifier matches the preceding element zero or one time. It is equivalent to the {0,1} quantifier. ? is a greedy quantifier whose lazy equivalent is ??.</source>
        <target state="translated">Le quantificateur ? recherche une correspondance avec l'élément précédent, zéro ou une fois. Il est équivalent au quantificateur {0,1}. ? est un quantificateur gourmand dont l'équivalent paresseux est ??.</target>
        <note />
      </trans-unit>
      <trans-unit id="Regex_match_zero_or_one_time_short">
        <source>match zero or one time</source>
        <target state="translated">rechercher une correspondance zéro ou une fois</target>
        <note />
      </trans-unit>
      <trans-unit id="Regex_matched_subexpression_long">
        <source>This grouping construct captures a matched 'subexpression', where 'subexpression' is any valid regular expression pattern. Captures that use parentheses are numbered automatically from left to right based on the order of the opening parentheses in the regular expression, starting from one. The capture that is numbered zero is the text matched by the entire regular expression pattern.</source>
        <target state="translated">Cette construction de regroupement capture une 'sous-expression' correspondante, où 'sous-expression' représente un modèle d'expression régulière valide. Les captures qui utilisent des parenthèses sont numérotées automatiquement de gauche à droite en fonction de l'ordre des parenthèses ouvrantes dans l'expression régulière, à partir de l'une d'entre elles. La capture numérotée zéro représente le texte correspondant à l'intégralité du modèle d'expression régulière.</target>
        <note />
      </trans-unit>
      <trans-unit id="Regex_matched_subexpression_short">
        <source>matched subexpression</source>
        <target state="translated">sous-expression correspondante</target>
        <note />
      </trans-unit>
      <trans-unit id="Regex_name">
        <source>name</source>
        <target state="translated">nom</target>
        <note />
      </trans-unit>
      <trans-unit id="Regex_name1">
        <source>name1</source>
        <target state="translated">nom1</target>
        <note />
      </trans-unit>
      <trans-unit id="Regex_name2">
        <source>name2</source>
        <target state="translated">nom2</target>
        <note />
      </trans-unit>
      <trans-unit id="Regex_name_or_number">
        <source>name-or-number</source>
        <target state="translated">nom-ou-numéro</target>
        <note />
      </trans-unit>
      <trans-unit id="Regex_named_backreference_long">
        <source>A named or numbered backreference.

'name' is the name of a capturing group defined in the regular expression pattern.</source>
        <target state="translated">Référence arrière nommée ou numérotée.

'nom' est le nom d'un groupe de capture défini dans le modèle d'expression régulière.</target>
        <note />
      </trans-unit>
      <trans-unit id="Regex_named_backreference_short">
        <source>named backreference</source>
        <target state="translated">référence arrière nommée</target>
        <note />
      </trans-unit>
      <trans-unit id="Regex_named_matched_subexpression_long">
        <source>Captures a matched subexpression and lets you access it by name or by number.

'name' is a valid group name, and 'subexpression' is any valid regular expression pattern. 'name' must not contain any punctuation characters and cannot begin with a number.

If the RegexOptions parameter of a regular expression pattern matching method includes the RegexOptions.ExplicitCapture flag, or if the n option is applied to this subexpression, the only way to capture a subexpression is to explicitly name capturing groups.</source>
        <target state="translated">Capture une sous-expression correspondante et vous permet d'y accéder par le nom ou le numéro.

'nom' est un nom de groupe valide, et 'sous-expression' est un modèle d'expression régulière valide. 'nom' ne doit contenir aucun caractère de ponctuation et ne peut pas commencer par un chiffre.

Si le paramètre RegexOptions d'une méthode de critères spéciaux d'expression régulière inclut l'indicateur RegexOptions.ExplicitCapture, ou si l'option n est appliquée à cette sous-expression, le seul moyen de capturer une sous-expression est de nommer explicitement les groupes de capture.</target>
        <note />
      </trans-unit>
      <trans-unit id="Regex_named_matched_subexpression_short">
        <source>named matched subexpression</source>
        <target state="translated">sous-expression correspondante nommée</target>
        <note />
      </trans-unit>
      <trans-unit id="Regex_negative_character_group_long">
        <source>A negative character group specifies a list of characters that must not appear in an input string for a match to occur. The list of characters are specified individually.

Two or more character ranges can be concatenated. For example, to specify the range of decimal digits from "0" through "9", the range of lowercase letters from "a" through "f", and the range of uppercase letters from "A" through "F", use [0-9a-fA-F].</source>
        <target state="translated">Un groupe de caractères négatif spécifie une liste de caractères qui doivent être absents d'une chaîne d'entrée pour produire une correspondance. La liste des caractères est spécifiée individuellement.

Vous pouvez concaténer au moins deux plages de caractères. Par exemple, pour spécifier la plage de chiffres décimaux allant de "0" à "9", la plage de lettres minuscules allant de "a" à "f" et la plage de lettres majuscules allant de "A" à "F", utilisez [0-9a-fA-F].</target>
        <note />
      </trans-unit>
      <trans-unit id="Regex_negative_character_group_short">
        <source>negative character group</source>
        <target state="translated">groupe de caractères négatif</target>
        <note />
      </trans-unit>
      <trans-unit id="Regex_negative_character_range_long">
        <source>A negative character range specifies a list of characters that must not appear in an input string for a match to occur. 'firstCharacter' is the character that begins the range, and 'lastCharacter' is the character that ends the range.

Two or more character ranges can be concatenated. For example, to specify the range of decimal digits from "0" through "9", the range of lowercase letters from "a" through "f", and the range of uppercase letters from "A" through "F", use [0-9a-fA-F].</source>
        <target state="translated">Une plage de caractères négative spécifie une liste de caractères qui doivent être absents d'une chaîne d'entrée pour produire une correspondance. 'firstCharacter' est le caractère de début de plage, et 'lastCharacter' est le caractère de fin de plage.

Vous pouvez concaténer au moins deux plages de caractères. Par exemple, pour spécifier la plage de chiffres décimaux allant de "0" à "9", la plage de lettres minuscules allant de "a" à "f" et la plage de lettres majuscules allant de "A" à "F", utilisez [0-9a-fA-F].</target>
        <note />
      </trans-unit>
      <trans-unit id="Regex_negative_character_range_short">
        <source>negative character range</source>
        <target state="translated">plage de caractères négative</target>
        <note />
      </trans-unit>
      <trans-unit id="Regex_negative_unicode_category_long">
        <source>The regular expression construct \P{ name } matches any character that does not belong to a Unicode general category or named block, where name is the category abbreviation or named block name.</source>
        <target state="translated">La construction d'expression régulière \P{ nom } correspond aux caractères qui n'appartiennent pas à une catégorie générale Unicode ou à un bloc nommé, nom étant l'abréviation de la catégorie ou le nom du bloc nommé.</target>
        <note />
      </trans-unit>
      <trans-unit id="Regex_negative_unicode_category_short">
        <source>negative unicode category</source>
        <target state="translated">catégorie Unicode négative</target>
        <note />
      </trans-unit>
      <trans-unit id="Regex_new_line_character_long">
        <source>Matches a new-line character, \u000A</source>
        <target state="translated">Correspond au caractère de nouvelle ligne, \u000A</target>
        <note />
      </trans-unit>
      <trans-unit id="Regex_new_line_character_short">
        <source>new-line character</source>
        <target state="translated">caractère de nouvelle ligne</target>
        <note />
      </trans-unit>
      <trans-unit id="Regex_no">
        <source>no</source>
        <target state="translated">non</target>
        <note />
      </trans-unit>
      <trans-unit id="Regex_non_digit_character_long">
        <source>\D matches any non-digit character. It is equivalent to the \P{Nd} regular expression pattern.

If ECMAScript-compliant behavior is specified, \D is equivalent to [^0-9]</source>
        <target state="translated">\D correspond à n'importe quel caractère non numérique. Il est équivalent au modèle d'expression régulière \P{Nd}.

Si vous spécifiez un comportement conforme à ECMAScript, \D équivaut à [^0-9]</target>
        <note />
      </trans-unit>
      <trans-unit id="Regex_non_digit_character_short">
        <source>non-digit character</source>
        <target state="translated">caractère non numérique</target>
        <note />
      </trans-unit>
      <trans-unit id="Regex_non_white_space_character_long">
        <source>\S matches any non-white-space character. It is equivalent to the [^\f\n\r\t\v\x85\p{Z}] regular expression pattern, or the opposite of the regular expression pattern that is equivalent to \s, which matches white-space characters.

If ECMAScript-compliant behavior is specified, \S is equivalent to [^ \f\n\r\t\v]</source>
        <target state="translated">\S correspond à tout caractère autre qu'un espace blanc. Il est équivalent au modèle d'expression régulière [^\f\n\r\t\v\x85\p{Z}], ou à l'inverse du modèle d'expression régulière équivalent à \s, qui correspond aux espaces blancs.

Si vous spécifiez un comportement conforme à ECMAScript, \S équivaut à [^ \f\n\r\t\v]</target>
        <note />
      </trans-unit>
      <trans-unit id="Regex_non_white_space_character_short">
        <source>non-white-space character</source>
        <target state="translated">caractère autre qu'un espace blanc</target>
        <note />
      </trans-unit>
      <trans-unit id="Regex_non_word_boundary_long">
        <source>The \B anchor specifies that the match must not occur on a word boundary. It is the opposite of the \b anchor.</source>
        <target state="translated">L'ancre \B spécifie que la correspondance ne doit pas être effectuée sur une limite de mot. Il s'agit du contraire de l'ancre \b.</target>
        <note />
      </trans-unit>
      <trans-unit id="Regex_non_word_boundary_short">
        <source>non-word boundary</source>
        <target state="translated">limite de non-mot</target>
        <note />
      </trans-unit>
      <trans-unit id="Regex_non_word_character_long">
        <source>\W matches any non-word character. It matches any character except for those in the following Unicode categories:

    Ll	Letter, Lowercase
    Lu	Letter, Uppercase
    Lt	Letter, Titlecase
    Lo	Letter, Other
    Lm	Letter, Modifier
    Mn	Mark, Nonspacing
    Nd	Number, Decimal Digit
    Pc	Punctuation, Connector

If ECMAScript-compliant behavior is specified, \W is equivalent to [^a-zA-Z_0-9]</source>
        <target state="translated">\W correspond à un caractère de non-mot. Il correspond à n'importe quel caractère à l'exception de ceux des catégories Unicode suivantes :

    Ll	Lettre, Minuscule
    Lu	Lettre, Majuscule
    Lt	Lettre, Première lettre des mots en majuscule
    Lo	Lettre, Autre
    Lm	Lettre, Modificateur
    Mn	Marque, Sans espacement
    Nd	Nombre, Chiffre décimal
    Pc	Ponctuation, Connecteur

Si vous spécifiez un comportement conforme à ECMAScript, \W équivaut à [^a-zA-Z_0-9]</target>
        <note>Note: Ll, Lu, Lt, Lo, Lm, Mn, Nd, and Pc are all things that should not be localized. </note>
      </trans-unit>
      <trans-unit id="Regex_non_word_character_short">
        <source>non-word character</source>
        <target state="translated">caractère de non-mot</target>
        <note />
      </trans-unit>
      <trans-unit id="Regex_noncapturing_group_long">
        <source>This construct does not capture the substring that is matched by a subexpression:

The noncapturing group construct is typically used when a quantifier is applied to a group, but the substrings captured by the group are of no interest.

If a regular expression includes nested grouping constructs, an outer noncapturing group construct does not apply to the inner nested group constructs.</source>
        <target state="translated">Cette construction ne capture pas la sous-chaîne correspondant à une sous-expression :

La construction de groupe sans capture est généralement utilisée quand un quantificateur est appliqué à un groupe, mais que les sous-chaînes capturées par le groupe ne présentent pas d'intérêt.

Si une expression régulière inclut des constructions de regroupement imbriqué, une construction de groupe sans capture externe ne s'applique pas aux constructions de groupes imbriqués internes.</target>
        <note />
      </trans-unit>
      <trans-unit id="Regex_noncapturing_group_short">
        <source>noncapturing group</source>
        <target state="translated">groupe sans capture</target>
        <note />
      </trans-unit>
      <trans-unit id="Regex_number_decimal_digit">
        <source>number, decimal digit</source>
        <target state="translated">nombre, chiffre décimal</target>
        <note />
      </trans-unit>
      <trans-unit id="Regex_number_letter">
        <source>number, letter</source>
        <target state="translated">nombre, lettre</target>
        <note />
      </trans-unit>
      <trans-unit id="Regex_number_other">
        <source>number, other</source>
        <target state="translated">nombre, autre</target>
        <note />
      </trans-unit>
      <trans-unit id="Regex_numbered_backreference_long">
        <source>A numbered backreference, where 'number' is the ordinal position of the capturing group in the regular expression. For example, \4 matches the contents of the fourth capturing group.

There is an ambiguity between octal escape codes (such as \16) and \number backreferences that use the same notation. If the ambiguity is a problem, you can use the \k&lt;name&gt; notation, which is unambiguous and cannot be confused with octal character codes. Similarly, hexadecimal codes such as \xdd are unambiguous and cannot be confused with backreferences.</source>
        <target state="translated">Référence arrière numérotée, où 'nombre' représente la position ordinale du groupe de capture dans l'expression régulière. Par exemple, \4 correspond au contenu du quatrième groupe de capture.

Il existe une ambiguïté entre les codes d'échappement octaux (par exemple \16) et les références arrière \nnumérotées qui utilisent la même notation. Si l'ambiguïté pose un problème, vous pouvez utiliser la notation \k&lt;nom&gt;, qui est plus claire et qui ne peut pas être confondue avec les codes de caractère octaux. De même, les codes hexadécimaux tels que \xdd ne sont pas ambigus et ne peuvent pas être confondus avec les références arrière.</target>
        <note />
      </trans-unit>
      <trans-unit id="Regex_numbered_backreference_short">
        <source>numbered backreference</source>
        <target state="translated">référence arrière numérotée</target>
        <note />
      </trans-unit>
      <trans-unit id="Regex_other_control">
        <source>other, control</source>
        <target state="translated">autre, contrôle</target>
        <note />
      </trans-unit>
      <trans-unit id="Regex_other_format">
        <source>other, format</source>
        <target state="translated">autre, format</target>
        <note />
      </trans-unit>
      <trans-unit id="Regex_other_not_assigned">
        <source>other, not assigned</source>
        <target state="translated">autre, non affecté</target>
        <note />
      </trans-unit>
      <trans-unit id="Regex_other_private_use">
        <source>other, private use</source>
        <target state="translated">autre, usage privé</target>
        <note />
      </trans-unit>
      <trans-unit id="Regex_other_surrogate">
        <source>other, surrogate</source>
        <target state="translated">autre, substitution</target>
        <note />
      </trans-unit>
      <trans-unit id="Regex_positive_character_group_long">
        <source>A positive character group specifies a list of characters, any one of which may appear in an input string for a match to occur.</source>
        <target state="translated">Un groupe de caractères positif spécifie une liste de caractères, dont l'un d'entre eux peut apparaître dans une chaîne d'entrée pour produire une correspondance.</target>
        <note />
      </trans-unit>
      <trans-unit id="Regex_positive_character_group_short">
        <source>positive character group</source>
        <target state="translated">groupe de caractères positif</target>
        <note />
      </trans-unit>
      <trans-unit id="Regex_positive_character_range_long">
        <source>A positive character range specifies a range of characters, any one of which may appear in an input string for a match to occur.  'firstCharacter' is the character that begins the range and 'lastCharacter' is the character that ends the range. </source>
        <target state="translated">Une plage de caractères positive spécifie une plage de caractères, dont l'un d'entre eux peut apparaître dans une chaîne d'entrée pour produire une correspondance. 'firstCharacter' est le caractère de début de plage, et 'lastCharacter' est le caractère de fin de plage. </target>
        <note />
      </trans-unit>
      <trans-unit id="Regex_positive_character_range_short">
        <source>positive character range</source>
        <target state="translated">plage de caractères positive</target>
        <note />
      </trans-unit>
      <trans-unit id="Regex_punctuation_close">
        <source>punctuation, close</source>
        <target state="translated">ponctuation, fermeture</target>
        <note />
      </trans-unit>
      <trans-unit id="Regex_punctuation_connector">
        <source>punctuation, connector</source>
        <target state="translated">ponctuation, connecteur</target>
        <note />
      </trans-unit>
      <trans-unit id="Regex_punctuation_dash">
        <source>punctuation, dash</source>
        <target state="translated">ponctuation, tiret</target>
        <note />
      </trans-unit>
      <trans-unit id="Regex_punctuation_final_quote">
        <source>punctuation, final quote</source>
        <target state="translated">ponctuation, guillemet final</target>
        <note />
      </trans-unit>
      <trans-unit id="Regex_punctuation_initial_quote">
        <source>punctuation, initial quote</source>
        <target state="translated">ponctuation, guillemet initial</target>
        <note />
      </trans-unit>
      <trans-unit id="Regex_punctuation_open">
        <source>punctuation, open</source>
        <target state="translated">ponctuation, ouverture</target>
        <note />
      </trans-unit>
      <trans-unit id="Regex_punctuation_other">
        <source>punctuation, other</source>
        <target state="translated">ponctuation, autre</target>
        <note />
      </trans-unit>
      <trans-unit id="Regex_separator_line">
        <source>separator, line</source>
        <target state="translated">séparateur, ligne</target>
        <note />
      </trans-unit>
      <trans-unit id="Regex_separator_paragraph">
        <source>separator, paragraph</source>
        <target state="translated">séparateur, paragraphe</target>
        <note />
      </trans-unit>
      <trans-unit id="Regex_separator_space">
        <source>separator, space</source>
        <target state="translated">séparateur, espace</target>
        <note />
      </trans-unit>
      <trans-unit id="Regex_start_of_string_only_long">
        <source>The \A anchor specifies that a match must occur at the beginning of the input string. It is identical to the ^ anchor, except that \A ignores the RegexOptions.Multiline option. Therefore, it can only match the start of the first line in a multiline input string.</source>
        <target state="translated">L'ancre \A spécifie qu'une correspondance doit exister au début de la chaîne d'entrée. Elle est identique à l'ancre ^, à ceci près que \A ignore l'option RegexOptions.Multiline. Ainsi, elle correspond uniquement au début de la première ligne d'une chaîne d'entrée multiligne.</target>
        <note />
      </trans-unit>
      <trans-unit id="Regex_start_of_string_only_short">
        <source>start of string only</source>
        <target state="translated">début de chaîne uniquement</target>
        <note />
      </trans-unit>
      <trans-unit id="Regex_start_of_string_or_line_long">
        <source>The ^ anchor specifies that the following pattern must begin at the first character position of the string. If you use ^ with the RegexOptions.Multiline option, the match must occur at the beginning of each line.</source>
        <target state="translated">L'ancre ^ spécifie que le modèle suivant doit commencer à la position du premier caractère de la chaîne. Si vous utilisez ^ avec l'option RegexOptions.Multiline, la correspondance doit exister au début de chaque ligne.</target>
        <note />
      </trans-unit>
      <trans-unit id="Regex_start_of_string_or_line_short">
        <source>start of string or line</source>
        <target state="translated">début de chaîne ou de ligne</target>
        <note />
      </trans-unit>
      <trans-unit id="Regex_subexpression">
        <source>subexpression</source>
        <target state="translated">sous-expression</target>
        <note />
      </trans-unit>
      <trans-unit id="Regex_symbol_currency">
        <source>symbol, currency</source>
        <target state="translated">symbole, devise</target>
        <note />
      </trans-unit>
      <trans-unit id="Regex_symbol_math">
        <source>symbol, math</source>
        <target state="translated">symbole, math</target>
        <note />
      </trans-unit>
      <trans-unit id="Regex_symbol_modifier">
        <source>symbol, modifier</source>
        <target state="translated">symbole, modificateur</target>
        <note />
      </trans-unit>
      <trans-unit id="Regex_symbol_other">
        <source>symbol, other</source>
        <target state="translated">symbole, autre</target>
        <note />
      </trans-unit>
      <trans-unit id="Regex_tab_character_long">
        <source>Matches a tab character, \u0009</source>
        <target state="translated">Correspond au caractère de tabulation, \u0009</target>
        <note />
      </trans-unit>
      <trans-unit id="Regex_tab_character_short">
        <source>tab character</source>
        <target state="translated">caractère de tabulation</target>
        <note />
      </trans-unit>
      <trans-unit id="Regex_unicode_category_long">
        <source>The regular expression construct \p{ name } matches any character that belongs to a Unicode general category or named block, where name is the category abbreviation or named block name.</source>
        <target state="translated">La construction d'expression régulière \p{ nom } correspond aux caractères qui appartiennent à une catégorie générale Unicode ou à un bloc nommé, nom étant l'abréviation de la catégorie ou le nom du bloc nommé.</target>
        <note />
      </trans-unit>
      <trans-unit id="Regex_unicode_category_short">
        <source>unicode category</source>
        <target state="translated">catégorie Unicode</target>
        <note />
      </trans-unit>
      <trans-unit id="Regex_unicode_escape_long">
        <source>Matches a UTF-16 code unit whose value is #### hexadecimal.</source>
        <target state="translated">Correspond à une unité de code UTF-16 dont la valeur est au format hexadécimal ####.</target>
        <note />
      </trans-unit>
      <trans-unit id="Regex_unicode_escape_short">
        <source>unicode escape</source>
        <target state="translated">échappement Unicode</target>
        <note />
      </trans-unit>
      <trans-unit id="Regex_unicode_general_category_0">
        <source>Unicode General Category: {0}</source>
        <target state="translated">Catégorie générale Unicode : {0}</target>
        <note />
      </trans-unit>
      <trans-unit id="Regex_vertical_tab_character_long">
        <source>Matches a vertical-tab character, \u000B</source>
        <target state="translated">Correspond au caractère de tabulation verticale, \u000B</target>
        <note />
      </trans-unit>
      <trans-unit id="Regex_vertical_tab_character_short">
        <source>vertical-tab character</source>
        <target state="translated">caractère de tabulation verticale</target>
        <note />
      </trans-unit>
      <trans-unit id="Regex_white_space_character_long">
        <source>\s matches any white-space character. It is equivalent to the following escape sequences and Unicode categories:

    \f	The form feed character, \u000C
    \n	The newline character, \u000A
    \r	The carriage return character, \u000D
    \t	The tab character, \u0009
    \v	The vertical tab character, \u000B
    \x85	The ellipsis or NEXT LINE (NEL) character (…), \u0085
    \p{Z}	Matches any separator character

If ECMAScript-compliant behavior is specified, \s is equivalent to [ \f\n\r\t\v]</source>
        <target state="translated">\s correspond à un caractère représentant un espace blanc. Il équivaut aux séquences d'échappement et aux catégories Unicode suivantes :

    \f	Caractère de saut de page, \u000C
    \n	Caractère nouvelle ligne, \u000A
    \r	Caractère de retour chariot, \u000D
    \t	Caractère de tabulation, \u0009
    \v	Caractère de tabulation verticale, \u000B
    \x85	Caractère des points de suspension ou NEL (NEXT LINE) (…), \u0085
    \p{Z}	Correspond à un caractère de séparation

Si vous spécifiez un comportement conforme à ECMAScript, \s équivaut à [ \f\n\r\t\v]</target>
        <note />
      </trans-unit>
      <trans-unit id="Regex_white_space_character_short">
        <source>white-space character</source>
        <target state="translated">caractère d'espace blanc</target>
        <note />
      </trans-unit>
      <trans-unit id="Regex_word_boundary_long">
        <source>The \b anchor specifies that the match must occur on a boundary between a word character (the \w language element) and a non-word character (the \W language element). Word characters consist of alphanumeric characters and underscores; a non-word character is any character that is not alphanumeric or an underscore. The match may also occur on a word boundary at the beginning or end of the string.

The \b anchor is frequently used to ensure that a subexpression matches an entire word instead of just the beginning or end of a word.</source>
        <target state="translated">L'ancre \b spécifie que la correspondance doit se trouver à la limite située entre un caractère de mot (élément de langage \w) et un caractère de non-mot (élément de langage \W). Les caractères de mots sont constitués de caractères alphanumériques et de traits de soulignement. Un caractère de non-mot est un caractère qui n'est pas alphanumérique ou qui n'est pas un trait de soulignement. La correspondance peut également se produire à une limite de mot, au début ou à la fin de la chaîne.

L'ancre \b est fréquemment utilisée pour vérifier qu'une sous-expression correspond à un mot entier, et non simplement au début ou à la fin d'un mot.</target>
        <note />
      </trans-unit>
      <trans-unit id="Regex_word_boundary_short">
        <source>word boundary</source>
        <target state="translated">limite de mot</target>
        <note />
      </trans-unit>
      <trans-unit id="Regex_word_character_long">
        <source>\w matches any word character. A word character is a member of any of the following Unicode categories:

    Ll	Letter, Lowercase
    Lu	Letter, Uppercase
    Lt	Letter, Titlecase
    Lo	Letter, Other
    Lm	Letter, Modifier
    Mn	Mark, Nonspacing
    Nd	Number, Decimal Digit
    Pc	Punctuation, Connector

If ECMAScript-compliant behavior is specified, \w is equivalent to [a-zA-Z_0-9]</source>
        <target state="translated">\w correspond à n'importe quel caractère de mot. Un caractère de mot appartient à l'une des catégories Unicode suivantes :

    Ll	Lettre, Minuscule
    Lu	Lettre, Majuscule
    Lt	Lettre, Première lettre des mots en majuscule
    Lo	Lettre, Autre
    Lm	Lettre, Modificateur
    Mn	Marque, Sans espacement
    Nd	Nombre, Chiffre décimal
    Pc	Ponctuation, Connecteur

Si vous spécifiez un comportement conforme à ECMAScript, \w équivaut à [a-zA-Z_0-9]</target>
        <note>Note: Ll, Lu, Lt, Lo, Lm, Mn, Nd, and Pc are all things that should not be localized.</note>
      </trans-unit>
      <trans-unit id="Regex_word_character_short">
        <source>word character</source>
        <target state="translated">caractère de mot</target>
        <note />
      </trans-unit>
      <trans-unit id="Regex_yes">
        <source>yes</source>
        <target state="translated">oui</target>
        <note />
      </trans-unit>
      <trans-unit id="Regex_zero_width_negative_lookahead_assertion_long">
        <source>A zero-width negative lookahead assertion, where for the match to be successful, the input string must not match the regular expression pattern in subexpression. The matched string is not included in the match result.

A zero-width negative lookahead assertion is typically used either at the beginning or at the end of a regular expression. At the beginning of a regular expression, it can define a specific pattern that should not be matched when the beginning of the regular expression defines a similar but more general pattern to be matched. In this case, it is often used to limit backtracking. At the end of a regular expression, it can define a subexpression that cannot occur at the end of a match.</source>
        <target state="translated">Assertion avant négative de largeur nulle, où, pour que la correspondance soit réussie, la chaîne d'entrée ne doit pas correspondre au modèle d'expression régulière de la sous-expression. La chaîne correspondante n'est pas incluse dans le résultat de la correspondance.

Une assertion avant négative de largeur nulle est généralement utilisée au début ou à la fin d'une expression régulière. Au début d'une expression régulière, elle peut définir un modèle spécifique à ne pas mettre en correspondance quand le début de l'expression régulière définit un modèle similaire, mais plus général, à mettre en correspondance. Dans ce cas, elle est souvent utilisée pour limiter le retour sur trace. À la fin d'une expression régulière, elle peut définir une sous-expression qui ne peut pas se produire à la fin d'une correspondance.</target>
        <note />
      </trans-unit>
      <trans-unit id="Regex_zero_width_negative_lookahead_assertion_short">
        <source>zero-width negative lookahead assertion</source>
        <target state="translated">assertion avant négative de largeur nulle</target>
        <note />
      </trans-unit>
      <trans-unit id="Regex_zero_width_negative_lookbehind_assertion_long">
        <source>A zero-width negative lookbehind assertion, where for a match to be successful, 'subexpression' must not occur at the input string to the left of the current position. Any substring that does not match 'subexpression' is not included in the match result.

Zero-width negative lookbehind assertions are typically used at the beginning of regular expressions. The pattern that they define precludes a match in the string that follows. They are also used to limit backtracking when the last character or characters in a captured group must not be one or more of the characters that match that group's regular expression pattern.</source>
        <target state="translated">Assertion arrière négative de largeur nulle, où, pour qu'une correspondance soit réussie, la 'sous-expression' ne doit pas apparaître dans la chaîne d'entrée à gauche de la position actuelle. Les sous-chaînes qui ne correspondent pas à la 'sous-expression' ne sont pas incluses dans le résultat de la correspondance.

Les assertions arrière négatives de largeur nulle sont généralement utilisées au début des expressions régulières. Le modèle qu'elles définissent empêche toute correspondance dans la chaîne qui suit. Elles sont également utilisées pour limiter le retour sur trace quand le ou les derniers caractères d'un groupe capturé ne doivent pas représenter un ou plusieurs des caractères qui correspondent au modèle d'expression régulière de ce groupe.</target>
        <note />
      </trans-unit>
      <trans-unit id="Regex_zero_width_negative_lookbehind_assertion_short">
        <source>zero-width negative lookbehind assertion</source>
        <target state="translated">assertion arrière négative de largeur nulle</target>
        <note />
      </trans-unit>
      <trans-unit id="Regex_zero_width_positive_lookahead_assertion_long">
        <source>A zero-width positive lookahead assertion, where for a match to be successful, the input string must match the regular expression pattern in 'subexpression'. The matched substring is not included in the match result. A zero-width positive lookahead assertion does not backtrack.

Typically, a zero-width positive lookahead assertion is found at the end of a regular expression pattern. It defines a substring that must be found at the end of a string for a match to occur but that should not be included in the match. It is also useful for preventing excessive backtracking. You can use a zero-width positive lookahead assertion to ensure that a particular captured group begins with text that matches a subset of the pattern defined for that captured group.</source>
        <target state="translated">Assertion avant positive de largeur nulle, où, pour qu'une correspondance soit réussie, la chaîne d'entrée doit correspondre au modèle d'expression régulière de la 'sous-expression'. La sous-chaîne correspondante n'est pas incluse dans le résultat de la correspondance. Une assertion avant positive de largeur nulle n'effectue pas de rétroaction.

En règle générale, une assertion avant positive de largeur nulle se trouve à la fin d'un modèle d'expression régulière. Elle définit une sous-chaîne qui doit se trouver à la fin d'une chaîne pour qu'une correspondance se produise mais qui ne doit pas être incluse dans la correspondance. Elle permet également d'empêcher un retour sur trace excessif. Vous pouvez utiliser une assertion avant positive de largeur nulle pour vérifier qu'un groupe capturé particulier commence par un texte correspondant à un sous-ensemble du modèle défini pour ce groupe capturé.</target>
        <note />
      </trans-unit>
      <trans-unit id="Regex_zero_width_positive_lookahead_assertion_short">
        <source>zero-width positive lookahead assertion</source>
        <target state="translated">assertion avant positive de largeur nulle</target>
        <note />
      </trans-unit>
      <trans-unit id="Regex_zero_width_positive_lookbehind_assertion_long">
        <source>A zero-width positive lookbehind assertion, where for a match to be successful, 'subexpression' must occur at the input string to the left of the current position. 'subexpression' is not included in the match result. A zero-width positive lookbehind assertion does not backtrack.

Zero-width positive lookbehind assertions are typically used at the beginning of regular expressions. The pattern that they define is a precondition for a match, although it is not a part of the match result.</source>
        <target state="translated">Assertion arrière positive de largeur nulle, où, pour qu'une correspondance soit réussie, la 'sous-expression' doit apparaître dans la chaîne d'entrée à gauche de la position actuelle. La 'sous-expression' n'est pas incluse dans le résultat de la correspondance. Une assertion arrière positive de largeur nulle n'effectue pas de rétroaction.

Les assertions arrière positives de largeur nulle sont généralement utilisées au début des expressions régulières. Le modèle qu'elles définissent est une condition préalable à une correspondance, bien qu'il ne fasse pas partie du résultat de la correspondance.</target>
        <note />
      </trans-unit>
      <trans-unit id="Regex_zero_width_positive_lookbehind_assertion_short">
        <source>zero-width positive lookbehind assertion</source>
        <target state="translated">assertion arrière positive de largeur nulle</target>
        <note />
      </trans-unit>
      <trans-unit id="Related_method_signatures_found_in_metadata_will_not_be_updated">
        <source>Related method signatures found in metadata will not be updated.</source>
        <target state="translated">Les signatures de méthode associées dans les métadonnées ne sont pas mises à jour.</target>
        <note />
      </trans-unit>
      <trans-unit id="Removal_of_document_not_supported">
        <source>Removal of document not supported</source>
        <target state="translated">Suppression du document non prise en charge</target>
        <note />
      </trans-unit>
      <trans-unit id="Remove_async_modifier">
        <source>Remove 'async' modifier</source>
        <target state="translated">Supprimer le modificateur 'async'</target>
        <note />
      </trans-unit>
      <trans-unit id="Remove_unnecessary_casts">
        <source>Remove unnecessary casts</source>
        <target state="translated">Supprimer les casts inutiles</target>
        <note />
      </trans-unit>
      <trans-unit id="Remove_unused_variables">
        <source>Remove unused variables</source>
        <target state="translated">Supprimer les variables inutilisées</target>
        <note />
      </trans-unit>
      <trans-unit id="Removing_0_that_accessed_captured_variables_1_and_2_declared_in_different_scopes_requires_restarting_the_application">
        <source>Removing {0} that accessed captured variables '{1}' and '{2}' declared in different scopes requires restarting the application.</source>
        <target state="new">Removing {0} that accessed captured variables '{1}' and '{2}' declared in different scopes requires restarting the application.</target>
        <note />
      </trans-unit>
      <trans-unit id="Removing_0_that_contains_an_active_statement_requires_restarting_the_application">
        <source>Removing {0} that contains an active statement requires restarting the application.</source>
        <target state="new">Removing {0} that contains an active statement requires restarting the application.</target>
        <note />
      </trans-unit>
      <trans-unit id="Renaming_0_requires_restarting_the_application">
        <source>Renaming {0} requires restarting the application.</source>
        <target state="new">Renaming {0} requires restarting the application.</target>
        <note />
      </trans-unit>
      <trans-unit id="Renaming_0_requires_restarting_the_application_because_it_is_not_supported_by_the_runtime">
        <source>Renaming {0} requires restarting the application because it is not supported by the runtime.</source>
        <target state="new">Renaming {0} requires restarting the application because it is not supported by the runtime.</target>
        <note />
      </trans-unit>
      <trans-unit id="Renaming_a_captured_variable_from_0_to_1_requires_restarting_the_application">
        <source>Renaming a captured variable, from '{0}' to '{1}' requires restarting the application.</source>
        <target state="new">Renaming a captured variable, from '{0}' to '{1}' requires restarting the application.</target>
        <note />
      </trans-unit>
      <trans-unit id="Replace_0_with_1">
        <source>Replace '{0}' with '{1}' </source>
        <target state="translated">Remplacer '{0}' par '{1}'</target>
        <note />
      </trans-unit>
      <trans-unit id="Resolve_conflict_markers">
        <source>Resolve conflict markers</source>
        <target state="translated">Résoudre les marqueurs de conflit</target>
        <note />
      </trans-unit>
      <trans-unit id="RudeEdit">
        <source>Rude edit</source>
        <target state="translated">Modification non applicable</target>
        <note />
      </trans-unit>
      <trans-unit id="Selection_does_not_contain_a_valid_token">
        <source>Selection does not contain a valid token.</source>
        <target state="new">Selection does not contain a valid token.</target>
        <note />
      </trans-unit>
      <trans-unit id="Selection_not_contained_inside_a_type">
        <source>Selection not contained inside a type.</source>
        <target state="new">Selection not contained inside a type.</target>
        <note />
      </trans-unit>
      <trans-unit id="Sort_accessibility_modifiers">
        <source>Sort accessibility modifiers</source>
        <target state="translated">Trier les modificateurs d'accessibilité</target>
        <note />
      </trans-unit>
      <trans-unit id="Split_into_consecutive_0_statements">
        <source>Split into consecutive '{0}' statements</source>
        <target state="translated">Diviser en instructions '{0}' consécutives</target>
        <note />
      </trans-unit>
      <trans-unit id="Split_into_nested_0_statements">
        <source>Split into nested '{0}' statements</source>
        <target state="translated">Diviser en instructions '{0}' imbriquées</target>
        <note />
      </trans-unit>
      <trans-unit id="StreamMustSupportReadAndSeek">
        <source>Stream must support read and seek operations.</source>
        <target state="translated">Le flux doit prendre en charge les opérations de lecture et de recherche.</target>
        <note />
      </trans-unit>
      <trans-unit id="Suppress_0">
        <source>Suppress {0}</source>
        <target state="translated">Supprimer {0}</target>
        <note />
      </trans-unit>
      <trans-unit id="Switching_between_lambda_and_local_function_requires_restarting_the_application">
        <source>Switching between a lambda and a local function requires restarting the application.</source>
        <target state="new">Switching between a lambda and a local function requires restarting the application.</target>
        <note />
      </trans-unit>
      <trans-unit id="TODO_colon_free_unmanaged_resources_unmanaged_objects_and_override_finalizer">
        <source>TODO: free unmanaged resources (unmanaged objects) and override finalizer</source>
        <target state="translated">TODO: libérer les ressources non managées (objets non managés) et substituer le finaliseur</target>
        <note />
      </trans-unit>
      <trans-unit id="TODO_colon_override_finalizer_only_if_0_has_code_to_free_unmanaged_resources">
        <source>TODO: override finalizer only if '{0}' has code to free unmanaged resources</source>
        <target state="translated">TODO: substituer le finaliseur uniquement si '{0}' a du code pour libérer les ressources non managées</target>
        <note />
      </trans-unit>
      <trans-unit id="Target_type_matches">
        <source>Target type matches</source>
        <target state="translated">Cibler les correspondances de types</target>
        <note />
      </trans-unit>
      <trans-unit id="The_assembly_0_containing_type_1_references_NET_Framework">
        <source>The assembly '{0}' containing type '{1}' references .NET Framework, which is not supported.</source>
        <target state="translated">L'assembly '{0}' contenant le type '{1}' référence le .NET Framework, ce qui n'est pas pris en charge.</target>
        <note />
      </trans-unit>
      <trans-unit id="The_selection_contains_a_local_function_call_without_its_declaration">
        <source>The selection contains a local function call without its declaration.</source>
        <target state="translated">La sélection contient un appel de fonction locale sans sa déclaration.</target>
        <note />
      </trans-unit>
      <trans-unit id="Too_many_bars_in_conditional_grouping">
        <source>Too many | in (?()|)</source>
        <target state="translated">Trop de | dans (?()|)</target>
        <note>This is an error message shown to the user when they write an invalid Regular Expression. Example: (?(0)a|b|)</note>
      </trans-unit>
      <trans-unit id="Too_many_close_parens">
        <source>Too many )'s</source>
        <target state="translated">Trop de )'s</target>
        <note>This is an error message shown to the user when they write an invalid Regular Expression. Example: )</note>
      </trans-unit>
      <trans-unit id="UnableToReadSourceFileOrPdb">
        <source>Unable to read source file '{0}' or the PDB built for the containing project. Any changes made to this file while debugging won't be applied until its content matches the built source.</source>
        <target state="translated">Impossible de lire le fichier source '{0}' ou le PDB généré pour le projet conteneur. Les changements apportés à ce fichier durant le débogage ne seront pas appliqués tant que son contenu ne correspondra pas à la source générée.</target>
        <note />
      </trans-unit>
      <trans-unit id="Unknown_property">
        <source>Unknown property</source>
        <target state="translated">Propriété inconnue</target>
        <note>This is an error message shown to the user when they write an invalid Regular Expression. Example: \p{}</note>
      </trans-unit>
      <trans-unit id="Unknown_property_0">
        <source>Unknown property '{0}'</source>
        <target state="translated">Propriété inconnue '{0}'</target>
        <note>This is an error message shown to the user when they write an invalid Regular Expression. Example: \p{xxx}. Here, {0} will be the name of the unknown property ('xxx')</note>
      </trans-unit>
      <trans-unit id="Unrecognized_control_character">
        <source>Unrecognized control character</source>
        <target state="translated">Caractère de contrôle non reconnu</target>
        <note>This is an error message shown to the user when they write an invalid Regular Expression. Example: [\c]</note>
      </trans-unit>
      <trans-unit id="Unrecognized_escape_sequence_0">
        <source>Unrecognized escape sequence \{0}</source>
        <target state="translated">Séquence d'échappement non reconnue \{0}</target>
        <note>This is an error message shown to the user when they write an invalid Regular Expression. Example: \m. Here, {0} will be the unrecognized character ('m')</note>
      </trans-unit>
      <trans-unit id="Unrecognized_grouping_construct">
        <source>Unrecognized grouping construct</source>
        <target state="translated">Construction de regroupement non reconnue</target>
        <note>This is an error message shown to the user when they write an invalid Regular Expression. Example: (?&lt;</note>
      </trans-unit>
      <trans-unit id="Unterminated_character_class_set">
        <source>Unterminated [] set</source>
        <target state="translated">Ensemble [] inachevé</target>
        <note>This is an error message shown to the user when they write an invalid Regular Expression. Example: [</note>
      </trans-unit>
      <trans-unit id="Unterminated_regex_comment">
        <source>Unterminated (?#...) comment</source>
        <target state="translated">Commentaire (?#...) non terminé</target>
        <note>This is an error message shown to the user when they write an invalid Regular Expression. Example: (?#</note>
      </trans-unit>
      <trans-unit id="Unwrap_all_arguments">
        <source>Unwrap all arguments</source>
        <target state="translated">Désenvelopper tous les arguments</target>
        <note />
      </trans-unit>
      <trans-unit id="Unwrap_all_parameters">
        <source>Unwrap all parameters</source>
        <target state="translated">Désenvelopper tous les paramètres</target>
        <note />
      </trans-unit>
      <trans-unit id="Unwrap_and_indent_all_arguments">
        <source>Unwrap and indent all arguments</source>
        <target state="translated">Désenvelopper et mettre en retrait tous les arguments</target>
        <note />
      </trans-unit>
      <trans-unit id="Unwrap_and_indent_all_parameters">
        <source>Unwrap and indent all parameters</source>
        <target state="translated">Désenvelopper et mettre en retrait tous les paramètres</target>
        <note />
      </trans-unit>
      <trans-unit id="Unwrap_argument_list">
        <source>Unwrap argument list</source>
        <target state="translated">Désenvelopper la liste d'arguments</target>
        <note />
      </trans-unit>
      <trans-unit id="Unwrap_call_chain">
        <source>Unwrap call chain</source>
        <target state="translated">Désenvelopper la chaîne d'appels</target>
        <note />
      </trans-unit>
      <trans-unit id="Unwrap_expression">
        <source>Unwrap expression</source>
        <target state="translated">Désenvelopper l'expression</target>
        <note />
      </trans-unit>
      <trans-unit id="Unwrap_parameter_list">
        <source>Unwrap parameter list</source>
        <target state="translated">Désenvelopper la liste de paramètres</target>
        <note />
      </trans-unit>
      <trans-unit id="Updating_0_requires_restarting_the_application">
        <source>Updating '{0}' requires restarting the application.</source>
        <target state="new">Updating '{0}' requires restarting the application.</target>
        <note />
      </trans-unit>
      <trans-unit id="Updating_a_0_around_an_active_statement_requires_restarting_the_application">
        <source>Updating a {0} around an active statement requires restarting the application.</source>
        <target state="new">Updating a {0} around an active statement requires restarting the application.</target>
        <note />
      </trans-unit>
      <trans-unit id="Updating_a_complex_statement_containing_an_await_expression_requires_restarting_the_application">
        <source>Updating a complex statement containing an await expression requires restarting the application.</source>
        <target state="new">Updating a complex statement containing an await expression requires restarting the application.</target>
        <note />
      </trans-unit>
      <trans-unit id="Updating_an_active_statement_requires_restarting_the_application">
        <source>Updating an active statement requires restarting the application.</source>
        <target state="new">Updating an active statement requires restarting the application.</target>
        <note />
      </trans-unit>
      <trans-unit id="Updating_async_or_iterator_modifier_around_an_active_statement_requires_restarting_the_application">
        <source>Updating async or iterator modifier around an active statement requires restarting the application.</source>
        <target state="new">Updating async or iterator modifier around an active statement requires restarting the application.</target>
        <note>{Locked="async"}{Locked="iterator"} "async" and "iterator" are C#/VB keywords and should not be localized.</note>
      </trans-unit>
      <trans-unit id="Updating_reloadable_type_marked_by_0_attribute_or_its_member_requires_restarting_the_application_because_it_is_not_supported_by_the_runtime">
        <source>Updating a reloadable type (marked by {0}) or its member requires restarting the application because is not supported by the runtime.</source>
        <target state="new">Updating a reloadable type (marked by {0}) or its member requires restarting the application because is not supported by the runtime.</target>
        <note />
      </trans-unit>
      <trans-unit id="Updating_the_Handles_clause_of_0_requires_restarting_the_application">
        <source>Updating the Handles clause of {0} requires restarting the application.</source>
        <target state="new">Updating the Handles clause of {0} requires restarting the application.</target>
        <note>{Locked="Handles"} "Handles" is VB keywords and should not be localized.</note>
      </trans-unit>
      <trans-unit id="Updating_the_Implements_clause_of_a_0_requires_restarting_the_application">
        <source>Updating the Implements clause of a {0} requires restarting the application.</source>
        <target state="new">Updating the Implements clause of a {0} requires restarting the application.</target>
        <note>{Locked="Implements"} "Implements" is VB keywords and should not be localized.</note>
      </trans-unit>
      <trans-unit id="Updating_the_alias_of_Declare_statement_requires_restarting_the_application">
        <source>Updating the alias of Declare statement requires restarting the application.</source>
        <target state="new">Updating the alias of Declare statement requires restarting the application.</target>
        <note>{Locked="Declare"} "Declare" is VB keyword and should not be localized.</note>
      </trans-unit>
      <trans-unit id="Updating_the_attributes_of_0_requires_restarting_the_application_because_it_is_not_supported_by_the_runtime">
        <source>Updating the attributes of {0} requires restarting the application because it is not supported by the runtime.</source>
        <target state="new">Updating the attributes of {0} requires restarting the application because it is not supported by the runtime.</target>
        <note />
      </trans-unit>
      <trans-unit id="Updating_the_base_class_and_or_base_interface_s_of_0_requires_restarting_the_application">
        <source>Updating the base class and/or base interface(s) of {0} requires restarting the application.</source>
        <target state="new">Updating the base class and/or base interface(s) of {0} requires restarting the application.</target>
        <note />
      </trans-unit>
      <trans-unit id="Updating_the_initializer_of_0_requires_restarting_the_application">
        <source>Updating the initializer of {0} requires restarting the application.</source>
        <target state="new">Updating the initializer of {0} requires restarting the application.</target>
        <note />
      </trans-unit>
      <trans-unit id="Updating_the_kind_of_a_property_event_accessor_requires_restarting_the_application">
        <source>Updating the kind of a property/event accessor requires restarting the application.</source>
        <target state="new">Updating the kind of a property/event accessor requires restarting the application.</target>
        <note />
      </trans-unit>
      <trans-unit id="Updating_the_kind_of_a_type_requires_restarting_the_application">
        <source>Updating the kind of a type requires restarting the application.</source>
        <target state="new">Updating the kind of a type requires restarting the application.</target>
        <note />
      </trans-unit>
      <trans-unit id="Updating_the_library_name_of_Declare_statement_requires_restarting_the_application">
        <source>Updating the library name of Declare statement requires restarting the application.</source>
        <target state="new">Updating the library name of Declare statement requires restarting the application.</target>
        <note>{Locked="Declare"} "Declare" is VB keyword and should not be localized.</note>
      </trans-unit>
      <trans-unit id="Updating_the_modifiers_of_0_requires_restarting_the_application">
        <source>Updating the modifiers of {0} requires restarting the application.</source>
        <target state="new">Updating the modifiers of {0} requires restarting the application.</target>
        <note />
      </trans-unit>
      <trans-unit id="Updating_the_size_of_a_0_requires_restarting_the_application">
        <source>Updating the size of a {0} requires restarting the application.</source>
        <target state="new">Updating the size of a {0} requires restarting the application.</target>
        <note />
      </trans-unit>
      <trans-unit id="Updating_the_type_of_0_requires_restarting_the_application">
        <source>Updating the type of {0} requires restarting the application.</source>
        <target state="new">Updating the type of {0} requires restarting the application.</target>
        <note />
      </trans-unit>
      <trans-unit id="Updating_the_underlying_type_of_0_requires_restarting_the_application">
        <source>Updating the underlying type of {0} requires restarting the application.</source>
        <target state="new">Updating the underlying type of {0} requires restarting the application.</target>
        <note />
      </trans-unit>
      <trans-unit id="Updating_the_variance_of_0_requires_restarting_the_application">
        <source>Updating the variance of {0} requires restarting the application.</source>
        <target state="new">Updating the variance of {0} requires restarting the application.</target>
        <note />
      </trans-unit>
      <trans-unit id="Use_block_body_for_lambda_expressions">
        <source>Use block body for lambda expressions</source>
        <target state="translated">Utiliser le corps de bloc pour les expressions lambda</target>
        <note />
      </trans-unit>
      <trans-unit id="Use_expression_body_for_lambda_expressions">
        <source>Use expression body for lambda expressions</source>
        <target state="translated">Utiliser le corps d'expression pour les expressions lambda</target>
        <note />
      </trans-unit>
      <trans-unit id="Use_interpolated_verbatim_string">
        <source>Use interpolated verbatim string</source>
        <target state="translated">Utiliser une chaîne verbatim interpolée</target>
        <note />
      </trans-unit>
      <trans-unit id="Value_colon">
        <source>Value:</source>
        <target state="translated">Valeur :</target>
        <note />
      </trans-unit>
      <trans-unit id="Warning_colon_changing_namespace_may_produce_invalid_code_and_change_code_meaning">
        <source>Warning: Changing namespace may produce invalid code and change code meaning.</source>
        <target state="translated">Avertissement : Le changement d’espace de noms peut produire du code non valide et changer la signification du code.</target>
        <note />
      </trans-unit>
      <trans-unit id="Warning_colon_semantics_may_change_when_converting_statement">
        <source>Warning: Semantics may change when converting statement.</source>
        <target state="translated">Avertissement : La sémantique peut changer durant la conversion d'une instruction.</target>
        <note />
      </trans-unit>
      <trans-unit id="Wrap_and_align_call_chain">
        <source>Wrap and align call chain</source>
        <target state="translated">Envelopper et aligner la chaîne d'appels</target>
        <note />
      </trans-unit>
      <trans-unit id="Wrap_and_align_expression">
        <source>Wrap and align expression</source>
        <target state="translated">Envelopper et aligner l'expression</target>
        <note />
      </trans-unit>
      <trans-unit id="Wrap_and_align_long_call_chain">
        <source>Wrap and align long call chain</source>
        <target state="translated">Envelopper et aligner la longue chaîne d'appels</target>
        <note />
      </trans-unit>
      <trans-unit id="Wrap_call_chain">
        <source>Wrap call chain</source>
        <target state="translated">Envelopper la chaîne d'appels</target>
        <note />
      </trans-unit>
      <trans-unit id="Wrap_every_argument">
        <source>Wrap every argument</source>
        <target state="translated">Envelopper chaque argument</target>
        <note />
      </trans-unit>
      <trans-unit id="Wrap_every_parameter">
        <source>Wrap every parameter</source>
        <target state="translated">Envelopper chaque paramètre</target>
        <note />
      </trans-unit>
      <trans-unit id="Wrap_expression">
        <source>Wrap expression</source>
        <target state="translated">Envelopper l'expression</target>
        <note />
      </trans-unit>
      <trans-unit id="Wrap_long_argument_list">
        <source>Wrap long argument list</source>
        <target state="translated">Envelopper la longue liste d'arguments</target>
        <note />
      </trans-unit>
      <trans-unit id="Wrap_long_call_chain">
        <source>Wrap long call chain</source>
        <target state="translated">Envelopper la longue chaîne d'appels</target>
        <note />
      </trans-unit>
      <trans-unit id="Wrap_long_parameter_list">
        <source>Wrap long parameter list</source>
        <target state="translated">Envelopper la longue liste de paramètres</target>
        <note />
      </trans-unit>
      <trans-unit id="Wrapping">
        <source>Wrapping</source>
        <target state="translated">Enveloppement</target>
        <note />
      </trans-unit>
      <trans-unit id="You_can_use_the_navigation_bar_to_switch_contexts">
        <source>You can use the navigation bar to switch contexts.</source>
        <target state="translated">Vous pouvez utiliser la barre de navigation pour changer de contexte.</target>
        <note />
      </trans-unit>
      <trans-unit id="_0_cannot_be_null_or_empty">
        <source>'{0}' cannot be null or empty.</source>
        <target state="translated">« {0} » ne peut pas être vide ou avoir la valeur Null.</target>
        <note />
      </trans-unit>
      <trans-unit id="_0_cannot_be_null_or_whitespace">
        <source>'{0}' cannot be null or whitespace.</source>
        <target state="translated">'{0}' ne peut pas avoir une valeur null ou être un espace blanc.</target>
        <note />
      </trans-unit>
      <trans-unit id="_0_dash_1">
        <source>{0} - {1}</source>
        <target state="translated">{0} - {1}</target>
        <note />
      </trans-unit>
      <trans-unit id="_0_is_not_null_here">
        <source>'{0}' is not null here.</source>
        <target state="translated">'{0}' n'a pas une valeur null ici.</target>
        <note />
      </trans-unit>
      <trans-unit id="_0_may_be_null_here">
        <source>'{0}' may be null here.</source>
        <target state="translated">'{0}' a peut-être une valeur null ici.</target>
        <note />
      </trans-unit>
      <trans-unit id="_10000000ths_of_a_second">
        <source>10,000,000ths of a second</source>
        <target state="translated">10 000 000es de seconde</target>
        <note />
      </trans-unit>
      <trans-unit id="_10000000ths_of_a_second_description">
        <source>The "fffffff" custom format specifier represents the seven most significant digits of the seconds fraction; that is, it represents the ten millionths of a second in a date and time value.

Although it's possible to display the ten millionths of a second component of a time value, that value may not be meaningful. The precision of date and time values depends on the resolution of the system clock. On the Windows NT 3.5 (and later) and Windows Vista operating systems, the clock's resolution is approximately 10-15 milliseconds.</source>
        <target state="translated">Le spécificateur de format personnalisé "fffffff" représente les sept chiffres les plus significatifs de la fraction de seconde. En d'autres termes, il représente les dix millionièmes de seconde d'une valeur de date et d'heure.

Bien qu'il soit possible d'afficher les dix millionièmes d'un deuxième composant d'une valeur de temps, cette valeur risque de ne pas être significative. La précision des valeurs de date et d'heure dépend de la résolution de l'horloge système. Sur les systèmes d'exploitation Windows NT 3.5 (et versions ultérieures) et Windows Vista, la résolution de l'horloge est d'environ 10 à 15 millisecondes.</target>
        <note />
      </trans-unit>
      <trans-unit id="_10000000ths_of_a_second_non_zero">
        <source>10,000,000ths of a second (non-zero)</source>
        <target state="translated">10 000 000es de seconde (non nul)</target>
        <note />
      </trans-unit>
      <trans-unit id="_10000000ths_of_a_second_non_zero_description">
        <source>The "FFFFFFF" custom format specifier represents the seven most significant digits of the seconds fraction; that is, it represents the ten millionths of a second in a date and time value. However, trailing zeros or seven zero digits aren't displayed.

Although it's possible to display the ten millionths of a second component of a time value, that value may not be meaningful. The precision of date and time values depends on the resolution of the system clock. On the Windows NT 3.5 (and later) and Windows Vista operating systems, the clock's resolution is approximately 10-15 milliseconds.</source>
        <target state="translated">Le spécificateur de format personnalisé "FFFFFFF" représente les sept chiffres les plus significatifs de la fraction de seconde. En d'autres termes, il représente les dix millionièmes de seconde d'une valeur de date et d'heure. Toutefois, les zéros de fin ou les sept chiffres correspondant à des zéros ne sont pas affichés.

Bien qu'il soit possible d'afficher les dix millionièmes d'un deuxième composant d'une valeur de temps, cette valeur risque de ne pas être significative. La précision des valeurs de date et d'heure dépend de la résolution de l'horloge système. Sur les systèmes d'exploitation Windows NT 3.5 (et versions ultérieures) et Windows Vista, la résolution de l'horloge est d'environ 10 à 15 millisecondes.</target>
        <note />
      </trans-unit>
      <trans-unit id="_1000000ths_of_a_second">
        <source>1,000,000ths of a second</source>
        <target state="translated">1 000 000es de seconde</target>
        <note />
      </trans-unit>
      <trans-unit id="_1000000ths_of_a_second_description">
        <source>The "ffffff" custom format specifier represents the six most significant digits of the seconds fraction; that is, it represents the millionths of a second in a date and time value.

Although it's possible to display the millionths of a second component of a time value, that value may not be meaningful. The precision of date and time values depends on the resolution of the system clock. On the Windows NT 3.5 (and later) and Windows Vista operating systems, the clock's resolution is approximately 10-15 milliseconds.</source>
        <target state="translated">Le spécificateur de format personnalisé "ffffff" représente les six chiffres les plus significatifs de la fraction de seconde. En d'autres termes, il représente les millionièmes de seconde d'une valeur de date et d'heure.

Bien qu'il soit possible d'afficher les millionièmes d'un deuxième composant d'une valeur de temps, cette valeur risque de ne pas être significative. La précision des valeurs de date et d'heure dépend de la résolution de l'horloge système. Sur les systèmes d'exploitation Windows NT 3.5 (et versions ultérieures) et Windows Vista, la résolution de l'horloge est d'environ 10 à 15 millisecondes.</target>
        <note />
      </trans-unit>
      <trans-unit id="_1000000ths_of_a_second_non_zero">
        <source>1,000,000ths of a second (non-zero)</source>
        <target state="translated">1 000 000es de seconde (non nul)</target>
        <note />
      </trans-unit>
      <trans-unit id="_1000000ths_of_a_second_non_zero_description">
        <source>The "FFFFFF" custom format specifier represents the six most significant digits of the seconds fraction; that is, it represents the millionths of a second in a date and time value. However, trailing zeros or six zero digits aren't displayed.

Although it's possible to display the millionths of a second component of a time value, that value may not be meaningful. The precision of date and time values depends on the resolution of the system clock. On the Windows NT 3.5 (and later) and Windows Vista operating systems, the clock's resolution is approximately 10-15 milliseconds.</source>
        <target state="translated">Le spécificateur de format personnalisé "FFFFFF" représente les six chiffres les plus significatifs de la fraction de seconde. En d'autres termes, il représente les millionièmes de seconde d'une valeur de date et d'heure. Toutefois, les zéros de fin ou les six chiffres correspondant à des zéros ne sont pas affichés.

Bien qu'il soit possible d'afficher les millionièmes d'un deuxième composant d'une valeur de temps, cette valeur risque de ne pas être significative. La précision des valeurs de date et d'heure dépend de la résolution de l'horloge système. Sur les systèmes d'exploitation Windows NT 3.5 (et versions ultérieures) et Windows Vista, la résolution de l'horloge est d'environ 10 à 15 millisecondes.</target>
        <note />
      </trans-unit>
      <trans-unit id="_100000ths_of_a_second">
        <source>100,000ths of a second</source>
        <target state="translated">100 000es de seconde</target>
        <note />
      </trans-unit>
      <trans-unit id="_100000ths_of_a_second_description">
        <source>The "fffff" custom format specifier represents the five most significant digits of the seconds fraction; that is, it represents the hundred thousandths of a second in a date and time value.

Although it's possible to display the hundred thousandths of a second component of a time value, that value may not be meaningful. The precision of date and time values depends on the resolution of the system clock. On the Windows NT 3.5 (and later) and Windows Vista operating systems, the clock's resolution is approximately 10-15 milliseconds.</source>
        <target state="translated">Le spécificateur de format personnalisé "fffff" représente les cinq chiffres les plus significatifs de la fraction de seconde. En d'autres termes, il représente les cents millièmes de seconde d'une valeur de date et d'heure.

Bien qu'il soit possible d'afficher les cents millièmes d'un deuxième composant d'une valeur de temps, cette valeur risque de ne pas être significative. La précision des valeurs de date et d'heure dépend de la résolution de l'horloge système. Sur les systèmes d'exploitation Windows NT 3.5 (et versions ultérieures) et Windows Vista, la résolution de l'horloge est d'environ 10 à 15 millisecondes.</target>
        <note />
      </trans-unit>
      <trans-unit id="_100000ths_of_a_second_non_zero">
        <source>100,000ths of a second (non-zero)</source>
        <target state="translated">100 000es de seconde (non nul)</target>
        <note />
      </trans-unit>
      <trans-unit id="_100000ths_of_a_second_non_zero_description">
        <source>The "FFFFF" custom format specifier represents the five most significant digits of the seconds fraction; that is, it represents the hundred thousandths of a second in a date and time value. However, trailing zeros or five zero digits aren't displayed.

Although it's possible to display the hundred thousandths of a second component of a time value, that value may not be meaningful. The precision of date and time values depends on the resolution of the system clock. On the Windows NT 3.5 (and later) and Windows Vista operating systems, the clock's resolution is approximately 10-15 milliseconds.</source>
        <target state="translated">Le spécificateur de format personnalisé "FFFFF" représente les cinq chiffres les plus significatifs de la fraction de seconde. En d'autres termes, il représente les cents millièmes de seconde d'une valeur de date et d'heure. Toutefois, les zéros de fin ou les cinq chiffres correspondant à des zéros ne sont pas affichés.

Bien qu'il soit possible d'afficher les cents millièmes d'un deuxième composant d'une valeur de temps, cette valeur risque de ne pas être significative. La précision des valeurs de date et d'heure dépend de la résolution de l'horloge système. Sur les systèmes d'exploitation Windows NT 3.5 (et versions ultérieures) et Windows Vista, la résolution de l'horloge est d'environ 10 à 15 millisecondes.</target>
        <note />
      </trans-unit>
      <trans-unit id="_10000ths_of_a_second">
        <source>10,000ths of a second</source>
        <target state="translated">10 000es de seconde</target>
        <note />
      </trans-unit>
      <trans-unit id="_10000ths_of_a_second_description">
        <source>The "ffff" custom format specifier represents the four most significant digits of the seconds fraction; that is, it represents the ten thousandths of a second in a date and time value.

Although it's possible to display the ten thousandths of a second component of a time value, that value may not be meaningful. The precision of date and time values depends on the resolution of the system clock. On the Windows NT version 3.5 (and later) and Windows Vista operating systems, the clock's resolution is approximately 10-15 milliseconds.</source>
        <target state="translated">Le spécificateur de format personnalisé "ffff" représente les quatre chiffres les plus significatifs de la fraction de seconde. En d'autres termes, il représente les dix millièmes de seconde d'une valeur de date et d'heure.

Bien qu'il soit possible d'afficher les dix millièmes d'un deuxième composant d'une valeur de temps, cette valeur risque de ne pas être significative. La précision des valeurs de date et d'heure dépend de la résolution de l'horloge système. Sur les systèmes d'exploitation Windows NT version 3.5 (et versions ultérieures) et Windows Vista, la résolution de l'horloge est d'environ 10 à 15 millisecondes.</target>
        <note />
      </trans-unit>
      <trans-unit id="_10000ths_of_a_second_non_zero">
        <source>10,000ths of a second (non-zero)</source>
        <target state="translated">10 000es de seconde (non nul)</target>
        <note />
      </trans-unit>
      <trans-unit id="_10000ths_of_a_second_non_zero_description">
        <source>The "FFFF" custom format specifier represents the four most significant digits of the seconds fraction; that is, it represents the ten thousandths of a second in a date and time value. However, trailing zeros or four zero digits aren't displayed.

Although it's possible to display the ten thousandths of a second component of a time value, that value may not be meaningful. The precision of date and time values depends on the resolution of the system clock. On the Windows NT 3.5 (and later) and Windows Vista operating systems, the clock's resolution is approximately 10-15 milliseconds.</source>
        <target state="translated">Le spécificateur de format personnalisé "FFFF" représente les quatre chiffres les plus significatifs de la fraction de seconde. En d'autres termes, il représente les dix millièmes de seconde d'une valeur de date et d'heure. Toutefois, les zéros de fin ou les quatre chiffres correspondant à des zéros ne sont pas affichés.

Bien qu'il soit possible d'afficher les dix millièmes d'un deuxième composant d'une valeur de temps, cette valeur risque de ne pas être significative. La précision des valeurs de date et d'heure dépend de la résolution de l'horloge système. Sur les systèmes d'exploitation Windows NT 3.5 (et versions ultérieures) et Windows Vista, la résolution de l'horloge est d'environ 10 à 15 millisecondes.</target>
        <note />
      </trans-unit>
      <trans-unit id="_1000ths_of_a_second">
        <source>1,000ths of a second</source>
        <target state="translated">1 000es de seconde</target>
        <note />
      </trans-unit>
      <trans-unit id="_1000ths_of_a_second_description">
        <source>The "fff" custom format specifier represents the three most significant digits of the seconds fraction; that is, it represents the milliseconds in a date and time value.</source>
        <target state="translated">Le spécificateur de format personnalisé "fff" représente les trois chiffres les plus significatifs de la fraction de seconde. En d'autres termes, il représente les millisecondes d'une valeur de date et d'heure.</target>
        <note />
      </trans-unit>
      <trans-unit id="_1000ths_of_a_second_non_zero">
        <source>1,000ths of a second (non-zero)</source>
        <target state="translated">1 000es de seconde (non nul)</target>
        <note />
      </trans-unit>
      <trans-unit id="_1000ths_of_a_second_non_zero_description">
        <source>The "FFF" custom format specifier represents the three most significant digits of the seconds fraction; that is, it represents the milliseconds in a date and time value. However, trailing zeros or three zero digits aren't displayed.</source>
        <target state="translated">Le spécificateur de format personnalisé "FFF" représente les trois chiffres les plus significatifs de la fraction de seconde. En d'autres termes, il représente les millisecondes d'une valeur de date et d'heure. Toutefois, les zéros de fin ou les trois chiffres correspondant à des zéros ne sont pas affichés.</target>
        <note />
      </trans-unit>
      <trans-unit id="_100ths_of_a_second">
        <source>100ths of a second</source>
        <target state="translated">100es de seconde</target>
        <note />
      </trans-unit>
      <trans-unit id="_100ths_of_a_second_description">
        <source>The "ff" custom format specifier represents the two most significant digits of the seconds fraction; that is, it represents the hundredths of a second in a date and time value.</source>
        <target state="translated">Le spécificateur de format personnalisé "ff" représente les deux chiffres les plus significatifs de la fraction de seconde. En d'autres termes, il représente les centièmes de seconde d'une valeur de date et d'heure.</target>
        <note />
      </trans-unit>
      <trans-unit id="_100ths_of_a_second_non_zero">
        <source>100ths of a second (non-zero)</source>
        <target state="translated">100es de seconde (non nul)</target>
        <note />
      </trans-unit>
      <trans-unit id="_100ths_of_a_second_non_zero_description">
        <source>The "FF" custom format specifier represents the two most significant digits of the seconds fraction; that is, it represents the hundredths of a second in a date and time value. However, trailing zeros or two zero digits aren't displayed.</source>
        <target state="translated">Le spécificateur de format personnalisé "FF" représente les deux chiffres les plus significatifs de la fraction de seconde. En d'autres termes, il représente les centièmes de seconde d'une valeur de date et d'heure. Toutefois, les zéros de fin ou les deux chiffres correspondant à des zéros ne sont pas affichés.</target>
        <note />
      </trans-unit>
      <trans-unit id="_10ths_of_a_second">
        <source>10ths of a second</source>
        <target state="translated">10es de seconde</target>
        <note />
      </trans-unit>
      <trans-unit id="_10ths_of_a_second_description">
        <source>The "f" custom format specifier represents the most significant digit of the seconds fraction; that is, it represents the tenths of a second in a date and time value.

If the "f" format specifier is used without other format specifiers, it's interpreted as the "f" standard date and time format specifier.

When you use "f" format specifiers as part of a format string supplied to the ParseExact or TryParseExact method, the number of "f" format specifiers indicates the number of most significant digits of the seconds fraction that must be present to successfully parse the string.</source>
        <target state="new">The "f" custom format specifier represents the most significant digit of the seconds fraction; that is, it represents the tenths of a second in a date and time value.

If the "f" format specifier is used without other format specifiers, it's interpreted as the "f" standard date and time format specifier.

When you use "f" format specifiers as part of a format string supplied to the ParseExact or TryParseExact method, the number of "f" format specifiers indicates the number of most significant digits of the seconds fraction that must be present to successfully parse the string.</target>
        <note>{Locked="ParseExact"}{Locked="TryParseExact"}{Locked=""f""}</note>
      </trans-unit>
      <trans-unit id="_10ths_of_a_second_non_zero">
        <source>10ths of a second (non-zero)</source>
        <target state="translated">10es de seconde (non nul)</target>
        <note />
      </trans-unit>
      <trans-unit id="_10ths_of_a_second_non_zero_description">
        <source>The "F" custom format specifier represents the most significant digit of the seconds fraction; that is, it represents the tenths of a second in a date and time value. Nothing is displayed if the digit is zero.

If the "F" format specifier is used without other format specifiers, it's interpreted as the "F" standard date and time format specifier.

The number of "F" format specifiers used with the ParseExact, TryParseExact, ParseExact, or TryParseExact method indicates the maximum number of most significant digits of the seconds fraction that can be present to successfully parse the string.</source>
        <target state="translated">Le spécificateur de format personnalisé "F" représente le chiffre le plus significatif de la fraction de seconde. En d'autres termes, il représente les dixièmes de seconde d'une valeur de date et d'heure. Rien ne s'affiche si le chiffre est zéro.

Si le spécificateur de format "F" est utilisé sans autres spécificateurs de format, il est interprété en tant que spécificateur de format de date et d'heure standard : "F".

Le nombre de spécificateurs de format "F" utilisés avec la méthode ParseExact, TryParseExact, ParseExact ou TryParseExact indique le nombre maximal de chiffres les plus significatifs de la fraction de seconde qui peuvent être présents pour permettre une analyse correcte de la chaîne.</target>
        <note />
      </trans-unit>
      <trans-unit id="_12_hour_clock_1_2_digits">
        <source>12 hour clock (1-2 digits)</source>
        <target state="translated">Horloge de 12 heures (1 à 2 chiffres)</target>
        <note />
      </trans-unit>
      <trans-unit id="_12_hour_clock_1_2_digits_description">
        <source>The "h" custom format specifier represents the hour as a number from 1 through 12; that is, the hour is represented by a 12-hour clock that counts the whole hours since midnight or noon. A particular hour after midnight is indistinguishable from the same hour after noon. The hour is not rounded, and a single-digit hour is formatted without a leading zero. For example, given a time of 5:43 in the morning or afternoon, this custom format specifier displays "5".

If the "h" format specifier is used without other custom format specifiers, it's interpreted as a standard date and time format specifier and throws a FormatException.</source>
        <target state="translated">Le spécificateur de format personnalisé "h" représente l'heure sous la forme d'un nombre compris entre 1 et 12. En d'autres termes, l'heure est représentée par une horloge de 12 heures qui compte les heures entières depuis minuit ou midi. Vous ne pouvez pas différencier une heure particulière après minuit et la même heure après midi. L'heure n'est pas arrondie, et une heure à un chiffre est présentée dans un format qui ne comporte aucun zéro de début. Par exemple, s'il est 5:43 du matin ou de l'après-midi, le spécificateur de format personnalisé affiche "5".

Si le spécificateur de format "h" est utilisé sans autres spécificateurs de format personnalisés, il est interprété en tant que spécificateur de format de date et d'heure standard, et lève une exception FormatException.</target>
        <note />
      </trans-unit>
      <trans-unit id="_12_hour_clock_2_digits">
        <source>12 hour clock (2 digits)</source>
        <target state="translated">Horloge de 12 heures (2 chiffres)</target>
        <note />
      </trans-unit>
      <trans-unit id="_12_hour_clock_2_digits_description">
        <source>The "hh" custom format specifier (plus any number of additional "h" specifiers) represents the hour as a number from 01 through 12; that is, the hour is represented by a 12-hour clock that counts the whole hours since midnight or noon. A particular hour after midnight is indistinguishable from the same hour after noon. The hour is not rounded, and a single-digit hour is formatted with a leading zero. For example, given a time of 5:43 in the morning or afternoon, this format specifier displays "05".</source>
        <target state="translated">Le spécificateur de format personnalisé "hh" (plus n'importe quel nombre de spécificateurs "h" supplémentaires) représente les heures sous la forme d'un nombre compris entre 01 et 12. En d'autres termes, les heures sont représentées par une horloge de 12 heures qui compte les heures entières écoulées depuis minuit ou midi. Vous ne pouvez pas différencier une heure particulière après minuit et la même heure après midi. L'heure n'est pas arrondie, et une heure à un chiffre est présentée dans un format qui comporte un zéro de début. Par exemple, s'il est 5:43 du matin ou de l'après-midi, le spécificateur de format personnalisé affiche "05".</target>
        <note />
      </trans-unit>
      <trans-unit id="_24_hour_clock_1_2_digits">
        <source>24 hour clock (1-2 digits)</source>
        <target state="translated">Horloge de 24 heures (1 à 2 chiffres)</target>
        <note />
      </trans-unit>
      <trans-unit id="_24_hour_clock_1_2_digits_description">
        <source>The "H" custom format specifier represents the hour as a number from 0 through 23; that is, the hour is represented by a zero-based 24-hour clock that counts the hours since midnight. A single-digit hour is formatted without a leading zero.

If the "H" format specifier is used without other custom format specifiers, it's interpreted as a standard date and time format specifier and throws a FormatException.</source>
        <target state="translated">Le spécificateur de format personnalisé "H" représente l'heure sous la forme d'un nombre compris entre 0 et 23. En d'autres termes, l'heure est représentée par une horloge de 24 heures de base zéro, qui compte les heures entières depuis minuit. Une heure à un chiffre est présentée dans un format qui ne comporte aucun zéro de début.

Si le spécificateur de format "H" est utilisé sans autres spécificateurs de format personnalisés, il est interprété en tant que spécificateur de format de date et d'heure standard, et lève une exception FormatException.</target>
        <note />
      </trans-unit>
      <trans-unit id="_24_hour_clock_2_digits">
        <source>24 hour clock (2 digits)</source>
        <target state="translated">Horloge de 24 heures (2 chiffres)</target>
        <note />
      </trans-unit>
      <trans-unit id="_24_hour_clock_2_digits_description">
        <source>The "HH" custom format specifier (plus any number of additional "H" specifiers) represents the hour as a number from 00 through 23; that is, the hour is represented by a zero-based 24-hour clock that counts the hours since midnight. A single-digit hour is formatted with a leading zero.</source>
        <target state="translated">Le spécificateur de format personnalisé "HH" (plus n'importe quel nombre de spécificateurs "H" supplémentaires) représente les heures sous la forme d'un nombre compris entre 00 et 23. En d'autres termes, les heures sont représentées par une horloge de 24 heures de base zéro, qui compte les heures écoulées depuis minuit. Une heure à un chiffre est présentée dans un format qui comporte un zéro de début.</target>
        <note />
      </trans-unit>
<<<<<<< HEAD
      <trans-unit id="all_anonymous_types_in_container">
        <source>all anonymous types in container</source>
        <target state="new">all anonymous types in container</target>
=======
      <trans-unit id="and_update_call_sites_directly">
        <source>and update call sites directly</source>
        <target state="new">and update call sites directly</target>
        <note />
      </trans-unit>
      <trans-unit id="code">
        <source>code</source>
        <target state="translated">code</target>
>>>>>>> e782ce78
        <note />
      </trans-unit>
      <trans-unit id="date_separator">
        <source>date separator</source>
        <target state="translated">séparateur de date</target>
        <note />
      </trans-unit>
      <trans-unit id="date_separator_description">
        <source>The "/" custom format specifier represents the date separator, which is used to differentiate years, months, and days. The appropriate localized date separator is retrieved from the DateTimeFormatInfo.DateSeparator property of the current or specified culture.

Note: To change the date separator for a particular date and time string, specify the separator character within a literal string delimiter. For example, the custom format string mm'/'dd'/'yyyy produces a result string in which "/" is always used as the date separator. To change the date separator for all dates for a culture, either change the value of the DateTimeFormatInfo.DateSeparator property of the current culture, or instantiate a DateTimeFormatInfo object, assign the character to its DateSeparator property, and call an overload of the formatting method that includes an IFormatProvider parameter.

If the "/" format specifier is used without other custom format specifiers, it's interpreted as a standard date and time format specifier and throws a FormatException.</source>
        <target state="translated">Le spécificateur de format personnalisé "/" représente le séparateur de date, qui est utilisé pour différencier les années, les mois et les jours. Le séparateur de date localisé approprié est récupéré à partir de la propriété DateTimeFormatInfo.DateSeparator de la culture actuelle ou spécifiée.

Remarque : Pour changer le séparateur de date d'une chaîne de date et d'heure particulière, spécifiez le caractère de séparation dans un délimiteur de chaîne littérale. Par exemple, la chaîne de format personnalisée mm'/'dd'/'yyyy produit une chaîne de résultat dans laquelle "/" est toujours utilisé en tant que séparateur de date. Pour changer le séparateur de date de toutes les dates d'une culture, changez la valeur de la propriété DateTimeFormatInfo.DateSeparator de la culture actuelle, ou instanciez un objet DateTimeFormatInfo, affectez le caractère à sa propriété DateSeparator, puis appelez une surcharge de la méthode de format qui inclut un paramètre IFormatProvider.

Si le spécificateur de format "/" est utilisé sans autres spécificateurs de format personnalisés, il est interprété en tant que spécificateur de format de date et d'heure standard, et lève une exception FormatException.</target>
        <note />
      </trans-unit>
      <trans-unit id="day_of_the_month_1_2_digits">
        <source>day of the month (1-2 digits)</source>
        <target state="translated">jour du mois (1 à 2 chiffres)</target>
        <note />
      </trans-unit>
      <trans-unit id="day_of_the_month_1_2_digits_description">
        <source>The "d" custom format specifier represents the day of the month as a number from 1 through 31. A single-digit day is formatted without a leading zero.

If the "d" format specifier is used without other custom format specifiers, it's interpreted as the "d" standard date and time format specifier.</source>
        <target state="translated">Le spécificateur de format personnalisé "d" représente le jour du mois sous la forme d'un nombre compris entre 1 et 31. Un jour à un chiffre est présenté dans un format qui ne comporte aucun zéro de début.

Si le spécificateur de format "d" est utilisé sans autres spécificateurs de format personnalisés, il est interprété en tant que spécificateur de format de date et d'heure standard : "d".</target>
        <note />
      </trans-unit>
      <trans-unit id="day_of_the_month_2_digits">
        <source>day of the month (2 digits)</source>
        <target state="translated">jour du mois (2 chiffres)</target>
        <note />
      </trans-unit>
      <trans-unit id="day_of_the_month_2_digits_description">
        <source>The "dd" custom format string represents the day of the month as a number from 01 through 31. A single-digit day is formatted with a leading zero.</source>
        <target state="translated">La chaîne de format personnalisée "dd" représente le jour du mois sous la forme d'un nombre compris entre 01 et 31. Un jour à un chiffre est présenté dans un format qui comporte un zéro de début.</target>
        <note />
      </trans-unit>
      <trans-unit id="day_of_the_week_abbreviated">
        <source>day of the week (abbreviated)</source>
        <target state="translated">jour de la semaine (abrégé)</target>
        <note />
      </trans-unit>
      <trans-unit id="day_of_the_week_abbreviated_description">
        <source>The "ddd" custom format specifier represents the abbreviated name of the day of the week. The localized abbreviated name of the day of the week is retrieved from the DateTimeFormatInfo.AbbreviatedDayNames property of the current or specified culture.</source>
        <target state="translated">Le spécificateur de format personnalisé "ddd" représente le nom abrégé du jour de la semaine. Le nom abrégé localisé du jour de la semaine est récupéré à partir de la propriété DateTimeFormatInfo.AbbreviatedDayNames de la culture actuelle ou spécifiée.</target>
        <note />
      </trans-unit>
      <trans-unit id="day_of_the_week_full">
        <source>day of the week (full)</source>
        <target state="translated">jour de la semaine (complet)</target>
        <note />
      </trans-unit>
      <trans-unit id="day_of_the_week_full_description">
        <source>The "dddd" custom format specifier (plus any number of additional "d" specifiers) represents the full name of the day of the week. The localized name of the day of the week is retrieved from the DateTimeFormatInfo.DayNames property of the current or specified culture.</source>
        <target state="translated">Le spécificateur de format personnalisé "dddd" (plus n'importe quel nombre de spécificateurs "d" supplémentaires) représente le nom complet du jour de la semaine. Le nom localisé du jour de la semaine est récupéré à partir de la propriété DateTimeFormatInfo.DayNames de la culture actuelle ou spécifiée.</target>
        <note />
      </trans-unit>
      <trans-unit id="discard">
        <source>discard</source>
        <target state="translated">discard</target>
        <note />
      </trans-unit>
      <trans-unit id="from_metadata">
        <source>from metadata</source>
        <target state="translated">à partir des métadonnées</target>
        <note />
      </trans-unit>
      <trans-unit id="full_long_date_time">
        <source>full long date/time</source>
        <target state="translated">date longue/heure longue (complet)</target>
        <note />
      </trans-unit>
      <trans-unit id="full_long_date_time_description">
        <source>The "F" standard format specifier represents a custom date and time format string that is defined by the current DateTimeFormatInfo.FullDateTimePattern property. For example, the custom format string for the invariant culture is "dddd, dd MMMM yyyy HH:mm:ss".</source>
        <target state="translated">Le spécificateur de format standard "F" représente une chaîne de format de date et d'heure personnalisée, qui est définie par la propriété DateTimeFormatInfo.FullDateTimePattern actuelle. Par exemple, la chaîne de format personnalisée pour la culture invariante est "dddd, dd MMMM yyyy HH:mm:ss".</target>
        <note />
      </trans-unit>
      <trans-unit id="full_short_date_time">
        <source>full short date/time</source>
        <target state="translated">date longue/heure courte (complet)</target>
        <note />
      </trans-unit>
      <trans-unit id="full_short_date_time_description">
        <source>The Full Date Short Time ("f") Format Specifier

The "f" standard format specifier represents a combination of the long date ("D") and short time ("t") patterns, separated by a space.</source>
        <target state="translated">Spécificateur de format complet de date longue et d'heure courte ("f")

Le spécificateur de format standard "f" représente une combinaison des modèles de date longue ("D") et d'heure courte ("t"), séparés par un espace.</target>
        <note />
      </trans-unit>
      <trans-unit id="general_long_date_time">
        <source>general long date/time</source>
        <target state="translated">date courte/heure longue (général)</target>
        <note />
      </trans-unit>
      <trans-unit id="general_long_date_time_description">
        <source>The "G" standard format specifier represents a combination of the short date ("d") and long time ("T") patterns, separated by a space.</source>
        <target state="translated">Le spécificateur de format standard "G" représente une combinaison des modèles de date courte ("d") et d'heure longue ("T"), séparés par un espace.</target>
        <note />
      </trans-unit>
      <trans-unit id="general_short_date_time">
        <source>general short date/time</source>
        <target state="translated">date courte/heure courte (général)</target>
        <note />
      </trans-unit>
      <trans-unit id="general_short_date_time_description">
        <source>The "g" standard format specifier represents a combination of the short date ("d") and short time ("t") patterns, separated by a space.</source>
        <target state="translated">Le spécificateur de format standard "g" représente une combinaison des modèles de date courte ("d") et d'heure courte ("t"), séparés par un espace.</target>
        <note />
      </trans-unit>
      <trans-unit id="generic_overload">
        <source>generic overload</source>
        <target state="translated">surcharge générique</target>
        <note />
      </trans-unit>
      <trans-unit id="generic_overloads">
        <source>generic overloads</source>
        <target state="translated">surcharges génériques</target>
        <note />
      </trans-unit>
      <trans-unit id="in_0_1_2">
        <source>in {0} ({1} - {2})</source>
        <target state="translated">dans {0} ({1} - {2})</target>
        <note />
      </trans-unit>
      <trans-unit id="in_Source_attribute">
        <source>in Source (attribute)</source>
        <target state="translated">dans la source (attribut)</target>
        <note />
      </trans-unit>
<<<<<<< HEAD
      <trans-unit id="just_this_anonymous_type">
        <source>just this anonymous type</source>
        <target state="new">just this anonymous type</target>
=======
      <trans-unit id="into_extracted_method_to_invoke_at_call_sites">
        <source>into extracted method to invoke at call sites</source>
        <target state="new">into extracted method to invoke at call sites</target>
        <note />
      </trans-unit>
      <trans-unit id="into_new_overload">
        <source>into new overload</source>
        <target state="new">into new overload</target>
>>>>>>> e782ce78
        <note />
      </trans-unit>
      <trans-unit id="long_date">
        <source>long date</source>
        <target state="translated">date longue</target>
        <note />
      </trans-unit>
      <trans-unit id="long_date_description">
        <source>The "D" standard format specifier represents a custom date and time format string that is defined by the current DateTimeFormatInfo.LongDatePattern property. For example, the custom format string for the invariant culture is "dddd, dd MMMM yyyy".</source>
        <target state="translated">Le spécificateur de format standard "D" représente une chaîne de format de date et d'heure personnalisée, qui est définie par la propriété DateTimeFormatInfo.LongDatePattern actuelle. Par exemple, la chaîne de format personnalisée pour la culture invariante est "dddd, dd MMMM yyyy".</target>
        <note />
      </trans-unit>
      <trans-unit id="long_time">
        <source>long time</source>
        <target state="translated">heure longue</target>
        <note />
      </trans-unit>
      <trans-unit id="long_time_description">
        <source>The "T" standard format specifier represents a custom date and time format string that is defined by a specific culture's DateTimeFormatInfo.LongTimePattern property. For example, the custom format string for the invariant culture is "HH:mm:ss".</source>
        <target state="translated">Le spécificateur de format standard "T" représente une chaîne de format de date et d'heure personnalisée, qui est définie par la propriété DateTimeFormatInfo.LongTimePattern d'une culture spécifique. Par exemple, la chaîne de format personnalisée pour la culture invariante est "HH:mm:ss".</target>
        <note />
      </trans-unit>
      <trans-unit id="member_kind_and_name">
        <source>{0} '{1}'</source>
        <target state="translated">{0} '{1}'</target>
        <note>e.g. "method 'M'"</note>
      </trans-unit>
      <trans-unit id="minute_1_2_digits">
        <source>minute (1-2 digits)</source>
        <target state="translated">minute (1 à 2 chiffres)</target>
        <note />
      </trans-unit>
      <trans-unit id="minute_1_2_digits_description">
        <source>The "m" custom format specifier represents the minute as a number from 0 through 59. The minute represents whole minutes that have passed since the last hour. A single-digit minute is formatted without a leading zero.

If the "m" format specifier is used without other custom format specifiers, it's interpreted as the "m" standard date and time format specifier.</source>
        <target state="translated">Le spécificateur de format personnalisé "m" représente les minutes sous la forme d'un nombre compris entre 0 et 59. Le résultat correspond aux minutes entières qui se sont écoulées depuis la dernière heure. Une minute à un chiffre est présentée dans un format qui ne comporte aucun zéro de début.

Si le spécificateur de format "m" est utilisé sans autres spécificateurs de format personnalisés, il est interprété en tant que spécificateur de format de date et d'heure standard : "m".</target>
        <note />
      </trans-unit>
      <trans-unit id="minute_2_digits">
        <source>minute (2 digits)</source>
        <target state="translated">minute (2 chiffres)</target>
        <note />
      </trans-unit>
      <trans-unit id="minute_2_digits_description">
        <source>The "mm" custom format specifier (plus any number of additional "m" specifiers) represents the minute as a number from 00 through 59. The minute represents whole minutes that have passed since the last hour. A single-digit minute is formatted with a leading zero.</source>
        <target state="translated">Le spécificateur de format personnalisé "mm" (plus n'importe quel nombre de spécificateurs "m" supplémentaires) représente les minutes sous la forme d'un nombre compris entre 00 et 59. Une minute à un chiffre est présentée dans un format qui comporte un zéro de début.</target>
        <note />
      </trans-unit>
      <trans-unit id="month_1_2_digits">
        <source>month (1-2 digits)</source>
        <target state="translated">mois (1 à 2 chiffres)</target>
        <note />
      </trans-unit>
      <trans-unit id="month_1_2_digits_description">
        <source>The "M" custom format specifier represents the month as a number from 1 through 12 (or from 1 through 13 for calendars that have 13 months). A single-digit month is formatted without a leading zero.

If the "M" format specifier is used without other custom format specifiers, it's interpreted as the "M" standard date and time format specifier.</source>
        <target state="translated">Le spécificateur de format personnalisé "M" représente le mois sous la forme d'un nombre compris entre 1 et 12 (ou entre 1 et 13 pour les calendriers de 13 mois). Un mois à un chiffre est présenté dans un format qui ne comporte aucun zéro de début.

Si le spécificateur de format "M" est utilisé sans autres spécificateurs de format personnalisés, il est interprété en tant que spécificateur de format de date et d'heure standard : "M".</target>
        <note />
      </trans-unit>
      <trans-unit id="month_2_digits">
        <source>month (2 digits)</source>
        <target state="translated">mois (2 chiffres)</target>
        <note />
      </trans-unit>
      <trans-unit id="month_2_digits_description">
        <source>The "MM" custom format specifier represents the month as a number from 01 through 12 (or from 1 through 13 for calendars that have 13 months). A single-digit month is formatted with a leading zero.</source>
        <target state="translated">Le spécificateur de format personnalisé "MM" représente le mois sous la forme d'un nombre compris entre 01 et 12 (ou entre 01 et 13 pour les calendriers de 13 mois). Un mois à un chiffre est présenté dans un format qui comporte un zéro de début.</target>
        <note />
      </trans-unit>
      <trans-unit id="month_abbreviated">
        <source>month (abbreviated)</source>
        <target state="translated">mois (abrégé)</target>
        <note />
      </trans-unit>
      <trans-unit id="month_abbreviated_description">
        <source>The "MMM" custom format specifier represents the abbreviated name of the month. The localized abbreviated name of the month is retrieved from the DateTimeFormatInfo.AbbreviatedMonthNames property of the current or specified culture.</source>
        <target state="translated">Le spécificateur de format personnalisé "MMM" représente le nom abrégé du mois. Le nom abrégé localisé du mois est récupéré à partir de la propriété DateTimeFormatInfo.AbbreviatedMonthNames de la culture actuelle ou spécifiée.</target>
        <note />
      </trans-unit>
      <trans-unit id="month_day">
        <source>month day</source>
        <target state="translated">jour du mois</target>
        <note />
      </trans-unit>
      <trans-unit id="month_day_description">
        <source>The "M" or "m" standard format specifier represents a custom date and time format string that is defined by the current DateTimeFormatInfo.MonthDayPattern property. For example, the custom format string for the invariant culture is "MMMM dd".</source>
        <target state="translated">Le spécificateur de format standard "M" ou "m" représente une chaîne de format de date et d'heure personnalisée, qui est définie par la propriété DateTimeFormatInfo.MonthDayPattern actuelle. Par exemple, la chaîne de format personnalisée pour la culture invariante est "MMMM dd".</target>
        <note />
      </trans-unit>
      <trans-unit id="month_full">
        <source>month (full)</source>
        <target state="translated">mois (complet)</target>
        <note />
      </trans-unit>
      <trans-unit id="month_full_description">
        <source>The "MMMM" custom format specifier represents the full name of the month. The localized name of the month is retrieved from the DateTimeFormatInfo.MonthNames property of the current or specified culture.</source>
        <target state="translated">Le spécificateur de format personnalisé "MMMM" représente le nom complet du mois. Le nom localisé du mois est récupéré à partir de la propriété DateTimeFormatInfo.MonthNames de la culture actuelle ou spécifiée.</target>
        <note />
      </trans-unit>
      <trans-unit id="overload">
        <source>overload</source>
        <target state="translated">surcharge</target>
        <note />
      </trans-unit>
      <trans-unit id="overloads_">
        <source>overloads</source>
        <target state="translated">surcharges</target>
        <note />
      </trans-unit>
      <trans-unit id="_0_Keyword">
        <source>{0} Keyword</source>
        <target state="translated">Mot clé {0}</target>
        <note />
      </trans-unit>
      <trans-unit id="Encapsulate_field_colon_0_and_use_property">
        <source>Encapsulate field: '{0}' (and use property)</source>
        <target state="translated">Encapsuler le champ : '{0}' (et utiliser la propriété)</target>
        <note />
      </trans-unit>
      <trans-unit id="Encapsulate_field_colon_0_but_still_use_field">
        <source>Encapsulate field: '{0}' (but still use field)</source>
        <target state="translated">Encapsuler le champ : '{0}' (mais utiliser toujours le champ)</target>
        <note />
      </trans-unit>
      <trans-unit id="Encapsulate_fields_and_use_property">
        <source>Encapsulate fields (and use property)</source>
        <target state="translated">Encapsuler les champs (et utiliser la propriété)</target>
        <note />
      </trans-unit>
      <trans-unit id="Encapsulate_fields_but_still_use_field">
        <source>Encapsulate fields (but still use field)</source>
        <target state="translated">Encapsuler les champs (mais utiliser toujours le champ)</target>
        <note />
      </trans-unit>
      <trans-unit id="Could_not_extract_interface_colon_The_selection_is_not_inside_a_class_interface_struct">
        <source>Could not extract interface: The selection is not inside a class/interface/struct.</source>
        <target state="translated">Impossible d'extraire l'interface : la sélection n'est pas comprise dans une classe, une interface ou un struct.</target>
        <note />
      </trans-unit>
      <trans-unit id="Could_not_extract_interface_colon_The_type_does_not_contain_any_member_that_can_be_extracted_to_an_interface">
        <source>Could not extract interface: The type does not contain any member that can be extracted to an interface.</source>
        <target state="translated">Impossible d'extraire l'interface : le type ne contient aucun élément pouvant être extrait vers une interface.</target>
        <note />
      </trans-unit>
      <trans-unit id="can_t_not_construct_final_tree">
        <source>can't not construct final tree</source>
        <target state="translated">Impossible de construire l'arborescence finale</target>
        <note />
      </trans-unit>
      <trans-unit id="Parameters_type_or_return_type_cannot_be_an_anonymous_type_colon_bracket_0_bracket">
        <source>Parameters' type or return type cannot be an anonymous type : [{0}]</source>
        <target state="translated">Le type de paramètre ou le type de retour ne peut pas être un type anonyme : [{0}]</target>
        <note />
      </trans-unit>
      <trans-unit id="The_selection_contains_no_active_statement">
        <source>The selection contains no active statement.</source>
        <target state="translated">La sélection ne contient aucune instruction active.</target>
        <note />
      </trans-unit>
      <trans-unit id="The_selection_contains_an_error_or_unknown_type">
        <source>The selection contains an error or unknown type.</source>
        <target state="translated">La sélection contient une erreur ou un type inconnu.</target>
        <note />
      </trans-unit>
      <trans-unit id="Type_parameter_0_is_hidden_by_another_type_parameter_1">
        <source>Type parameter '{0}' is hidden by another type parameter '{1}'.</source>
        <target state="translated">Le paramètre de type '{0}' est masqué par un autre paramètre de type '{1}'.</target>
        <note />
      </trans-unit>
      <trans-unit id="The_address_of_a_variable_is_used_inside_the_selected_code">
        <source>The address of a variable is used inside the selected code.</source>
        <target state="translated">L'adresse d'une variable est utilisée dans le code sélectionné.</target>
        <note />
      </trans-unit>
      <trans-unit id="Assigning_to_readonly_fields_must_be_done_in_a_constructor_colon_bracket_0_bracket">
        <source>Assigning to readonly fields must be done in a constructor : [{0}].</source>
        <target state="translated">L'assignation à des champs en lecture seule doit se faire dans un constructeur : [{0}].</target>
        <note />
      </trans-unit>
      <trans-unit id="generated_code_is_overlapping_with_hidden_portion_of_the_code">
        <source>generated code is overlapping with hidden portion of the code</source>
        <target state="translated">Le code généré chevauche une partie cachée du code</target>
        <note />
      </trans-unit>
      <trans-unit id="Add_optional_parameters_to_0">
        <source>Add optional parameters to '{0}'</source>
        <target state="translated">Ajouter des paramètres optionnels à '{0}'</target>
        <note />
      </trans-unit>
      <trans-unit id="Add_parameters_to_0">
        <source>Add parameters to '{0}'</source>
        <target state="translated">Ajouter des paramètres à '{0}'</target>
        <note />
      </trans-unit>
      <trans-unit id="Generate_delegating_constructor_0_1">
        <source>Generate delegating constructor '{0}({1})'</source>
        <target state="translated">Générer le constructeur de délégation '{0}({1})'</target>
        <note />
      </trans-unit>
      <trans-unit id="Generate_constructor_0_1">
        <source>Generate constructor '{0}({1})'</source>
        <target state="translated">Générer le constructeur '{0}({1})'</target>
        <note />
      </trans-unit>
      <trans-unit id="Generate_field_assigning_constructor_0_1">
        <source>Generate field assigning constructor '{0}({1})'</source>
        <target state="translated">Générer un constructeur d'assignation de champ '{0}({1})'</target>
        <note />
      </trans-unit>
      <trans-unit id="Generate_Equals_and_GetHashCode">
        <source>Generate Equals and GetHashCode</source>
        <target state="translated">Générer Equals et GetHashCode</target>
        <note />
      </trans-unit>
      <trans-unit id="Generate_Equals_object">
        <source>Generate Equals(object)</source>
        <target state="translated">Générer Equals(object)</target>
        <note />
      </trans-unit>
      <trans-unit id="Generate_GetHashCode">
        <source>Generate GetHashCode()</source>
        <target state="translated">Générer GetHashCode()</target>
        <note />
      </trans-unit>
      <trans-unit id="Generate_constructor_in_0">
        <source>Generate constructor in '{0}'</source>
        <target state="translated">Générer un constructeur dans '{0}'</target>
        <note />
      </trans-unit>
      <trans-unit id="Generate_all">
        <source>Generate all</source>
        <target state="translated">Générer tout</target>
        <note />
      </trans-unit>
      <trans-unit id="Generate_enum_member_1_0">
        <source>Generate enum member '{1}.{0}'</source>
        <target state="translated">Générer le membre enum '{1}.{0}'</target>
        <note />
      </trans-unit>
      <trans-unit id="Generate_constant_1_0">
        <source>Generate constant '{1}.{0}'</source>
        <target state="translated">Générer la constante '{1}.{0}'</target>
        <note />
      </trans-unit>
      <trans-unit id="Generate_read_only_property_1_0">
        <source>Generate read-only property '{1}.{0}'</source>
        <target state="translated">Générer la propriété en lecture seule '{1}.{0}'</target>
        <note />
      </trans-unit>
      <trans-unit id="Generate_property_1_0">
        <source>Generate property '{1}.{0}'</source>
        <target state="translated">Générer la propriété '{1}.{0}'</target>
        <note />
      </trans-unit>
      <trans-unit id="Generate_read_only_field_1_0">
        <source>Generate read-only field '{1}.{0}'</source>
        <target state="translated">Générer le champ en lecture seule '{1}.{0}'</target>
        <note />
      </trans-unit>
      <trans-unit id="Generate_field_1_0">
        <source>Generate field '{1}.{0}'</source>
        <target state="translated">Générer le champ '{1}.{0}'</target>
        <note />
      </trans-unit>
      <trans-unit id="Generate_local_0">
        <source>Generate local '{0}'</source>
        <target state="translated">Générer le '{0}' local</target>
        <note />
      </trans-unit>
      <trans-unit id="Generate_0_1_in_new_file">
        <source>Generate {0} '{1}' in new file</source>
        <target state="translated">Générer {0} '{1}' dans un nouveau fichier</target>
        <note />
      </trans-unit>
      <trans-unit id="Generate_nested_0_1">
        <source>Generate nested {0} '{1}'</source>
        <target state="translated">Générer un {0} '{1}' imbriqué</target>
        <note />
      </trans-unit>
      <trans-unit id="Global_Namespace">
        <source>Global Namespace</source>
        <target state="translated">Espace de noms global</target>
        <note />
      </trans-unit>
      <trans-unit id="Implement_interface_abstractly">
        <source>Implement interface abstractly</source>
        <target state="translated">Implémenter l'interface abstraitement</target>
        <note />
      </trans-unit>
      <trans-unit id="Implement_interface_through_0">
        <source>Implement interface through '{0}'</source>
        <target state="translated">Implémenter l'interface via '{0}'</target>
        <note />
      </trans-unit>
      <trans-unit id="Implement_interface">
        <source>Implement interface</source>
        <target state="translated">Implémenter l'interface</target>
        <note />
      </trans-unit>
      <trans-unit id="Introduce_field_for_0">
        <source>Introduce field for '{0}'</source>
        <target state="translated">Introduire un champ pour '{0}'</target>
        <note />
      </trans-unit>
      <trans-unit id="Introduce_local_for_0">
        <source>Introduce local for '{0}'</source>
        <target state="translated">Introduire un élément local pour '{0}'</target>
        <note />
      </trans-unit>
      <trans-unit id="Introduce_constant_for_0">
        <source>Introduce constant for '{0}'</source>
        <target state="translated">Introduire une constante pour '{0}'</target>
        <note />
      </trans-unit>
      <trans-unit id="Introduce_local_constant_for_0">
        <source>Introduce local constant for '{0}'</source>
        <target state="translated">Introduire une constante locale pour '{0}'</target>
        <note />
      </trans-unit>
      <trans-unit id="Introduce_field_for_all_occurrences_of_0">
        <source>Introduce field for all occurrences of '{0}'</source>
        <target state="translated">Introduire un champ pour toutes les occurrences de '{0}'</target>
        <note />
      </trans-unit>
      <trans-unit id="Introduce_local_for_all_occurrences_of_0">
        <source>Introduce local for all occurrences of '{0}'</source>
        <target state="translated">Introduire un élément local pour toutes les occurrences de '{0}'</target>
        <note />
      </trans-unit>
      <trans-unit id="Introduce_constant_for_all_occurrences_of_0">
        <source>Introduce constant for all occurrences of '{0}'</source>
        <target state="translated">Introduire une constante pour toutes les occurrences de '{0}'</target>
        <note />
      </trans-unit>
      <trans-unit id="Introduce_local_constant_for_all_occurrences_of_0">
        <source>Introduce local constant for all occurrences of '{0}'</source>
        <target state="translated">Introduire une constante locale pour toutes les occurrences de '{0}'</target>
        <note />
      </trans-unit>
      <trans-unit id="Introduce_query_variable_for_all_occurrences_of_0">
        <source>Introduce query variable for all occurrences of '{0}'</source>
        <target state="translated">Introduire une variable de requête pour toutes les occurrences de '{0}'</target>
        <note />
      </trans-unit>
      <trans-unit id="Introduce_query_variable_for_0">
        <source>Introduce query variable for '{0}'</source>
        <target state="translated">Introduire une variable de requête pour '{0}'</target>
        <note />
      </trans-unit>
      <trans-unit id="Anonymous_Types_colon">
        <source>Anonymous Types:</source>
        <target state="translated">Types anonymes :</target>
        <note />
      </trans-unit>
      <trans-unit id="is_">
        <source>is</source>
        <target state="translated">est</target>
        <note />
      </trans-unit>
      <trans-unit id="Represents_an_object_whose_operations_will_be_resolved_at_runtime">
        <source>Represents an object whose operations will be resolved at runtime.</source>
        <target state="translated">Représente un objet dont les opérations seront résolues au moment de l'exécution.</target>
        <note />
      </trans-unit>
      <trans-unit id="constant">
        <source>constant</source>
        <target state="translated">constante</target>
        <note />
      </trans-unit>
      <trans-unit id="field">
        <source>field</source>
        <target state="translated">Champ</target>
        <note />
      </trans-unit>
      <trans-unit id="local_constant">
        <source>local constant</source>
        <target state="translated">constante locale</target>
        <note />
      </trans-unit>
      <trans-unit id="local_variable">
        <source>local variable</source>
        <target state="translated">variable locale</target>
        <note />
      </trans-unit>
      <trans-unit id="label">
        <source>label</source>
        <target state="translated">Étiquette</target>
        <note />
      </trans-unit>
      <trans-unit id="period_era">
        <source>period/era</source>
        <target state="translated">période/ère</target>
        <note />
      </trans-unit>
      <trans-unit id="period_era_description">
        <source>The "g" or "gg" custom format specifiers (plus any number of additional "g" specifiers) represents the period or era, such as A.D. The formatting operation ignores this specifier if the date to be formatted doesn't have an associated period or era string.

If the "g" format specifier is used without other custom format specifiers, it's interpreted as the "g" standard date and time format specifier.</source>
        <target state="translated">Les spécificateurs de format personnalisés "g" ou "gg" (plus n'importe quel nombre de spécificateurs "g" supplémentaires) représentent la période ou l'ère, par exemple après J.-C. L'opération qui consiste à appliquer un format ignore ce spécificateur si la date visée n'a pas de chaîne de période ou d'ère associée.

Si le spécificateur de format "g" est utilisé sans autres spécificateurs de format personnalisés, il est interprété en tant que spécificateur de format de date et d'heure standard : "g".</target>
        <note />
      </trans-unit>
      <trans-unit id="property_accessor">
        <source>property accessor</source>
        <target state="new">property accessor</target>
        <note />
      </trans-unit>
      <trans-unit id="range_variable">
        <source>range variable</source>
        <target state="translated">variable de plage</target>
        <note />
      </trans-unit>
      <trans-unit id="parameter">
        <source>parameter</source>
        <target state="translated">paramètre</target>
        <note />
      </trans-unit>
      <trans-unit id="in_">
        <source>in</source>
        <target state="translated">In</target>
        <note />
      </trans-unit>
      <trans-unit id="Summary_colon">
        <source>Summary:</source>
        <target state="translated">Résumé :</target>
        <note />
      </trans-unit>
      <trans-unit id="Locals_and_parameters">
        <source>Locals and parameters</source>
        <target state="translated">Variables locales et paramètres</target>
        <note />
      </trans-unit>
      <trans-unit id="Type_parameters_colon">
        <source>Type parameters:</source>
        <target state="translated">Paramètres de type :</target>
        <note />
      </trans-unit>
      <trans-unit id="Returns_colon">
        <source>Returns:</source>
        <target state="translated">Retourne :</target>
        <note />
      </trans-unit>
      <trans-unit id="Exceptions_colon">
        <source>Exceptions:</source>
        <target state="translated">Exceptions :</target>
        <note />
      </trans-unit>
      <trans-unit id="Remarks_colon">
        <source>Remarks:</source>
        <target state="translated">Remarques :</target>
        <note />
      </trans-unit>
      <trans-unit id="generating_source_for_symbols_of_this_type_is_not_supported">
        <source>generating source for symbols of this type is not supported</source>
        <target state="translated">La génération de code source pour les symboles de ce type n'est pas prise en charge</target>
        <note />
      </trans-unit>
      <trans-unit id="Assembly">
        <source>Assembly</source>
        <target state="translated">assembly</target>
        <note />
      </trans-unit>
      <trans-unit id="location_unknown">
        <source>location unknown</source>
        <target state="translated">emplacement inconnu</target>
        <note />
      </trans-unit>
      <trans-unit id="Unexpected_interface_member_kind_colon_0">
        <source>Unexpected interface member kind: {0}</source>
        <target state="translated">Genre de membre d'interface inattendu : {0}</target>
        <note />
      </trans-unit>
      <trans-unit id="Unknown_symbol_kind">
        <source>Unknown symbol kind</source>
        <target state="translated">Genre de symbole inconnu</target>
        <note />
      </trans-unit>
      <trans-unit id="Generate_abstract_property_1_0">
        <source>Generate abstract property '{1}.{0}'</source>
        <target state="translated">Générer la propriété abstraite '{1}.{0}'</target>
        <note />
      </trans-unit>
      <trans-unit id="Generate_abstract_method_1_0">
        <source>Generate abstract method '{1}.{0}'</source>
        <target state="translated">Générer la méthode abstraite '{1}.{0}'</target>
        <note />
      </trans-unit>
      <trans-unit id="Generate_method_1_0">
        <source>Generate method '{1}.{0}'</source>
        <target state="translated">Générer la méthode '{1}.{0}'</target>
        <note />
      </trans-unit>
      <trans-unit id="Requested_assembly_already_loaded_from_0">
        <source>Requested assembly already loaded from '{0}'.</source>
        <target state="translated">L'assembly demandé est déjà chargé à partir de '{0}'.</target>
        <note />
      </trans-unit>
      <trans-unit id="The_symbol_does_not_have_an_icon">
        <source>The symbol does not have an icon.</source>
        <target state="translated">Le symbole ne possède pas d'icône.</target>
        <note />
      </trans-unit>
      <trans-unit id="Asynchronous_method_cannot_have_ref_out_parameters_colon_bracket_0_bracket">
        <source>Asynchronous method cannot have ref/out parameters : [{0}]</source>
        <target state="translated">Une méthode asynchrone ne peut pas contenir des paramètres ref/out : [{0}]</target>
        <note />
      </trans-unit>
      <trans-unit id="The_member_is_defined_in_metadata">
        <source>The member is defined in metadata.</source>
        <target state="translated">Le membre est défini dans des métadonnées.</target>
        <note />
      </trans-unit>
      <trans-unit id="You_can_only_change_the_signature_of_a_constructor_indexer_method_or_delegate">
        <source>You can only change the signature of a constructor, indexer, method or delegate.</source>
        <target state="translated">Vous pouvez seulement modifier la signature d'un constructeur, d'un indexeur, d'une méthode ou d'un délégué.</target>
        <note />
      </trans-unit>
      <trans-unit id="This_symbol_has_related_definitions_or_references_in_metadata_Changing_its_signature_may_result_in_build_errors_Do_you_want_to_continue">
        <source>This symbol has related definitions or references in metadata. Changing its signature may result in build errors.

Do you want to continue?</source>
        <target state="translated">Ce symbole possède des définitions ou des références associées dans les métadonnées. La modification de sa signature peut entraîner des erreurs de build.

Voulez-vous continuer ?</target>
        <note />
      </trans-unit>
      <trans-unit id="Change_signature">
        <source>Change signature...</source>
        <target state="translated">Modifier la signature...</target>
        <note />
      </trans-unit>
      <trans-unit id="Generate_new_type">
        <source>Generate new type...</source>
        <target state="translated">Générer un nouveau type...</target>
        <note />
      </trans-unit>
      <trans-unit id="User_Diagnostic_Analyzer_Failure">
        <source>User Diagnostic Analyzer Failure.</source>
        <target state="translated">Échec de l'analyseur de diagnostic utilisateur.</target>
        <note />
      </trans-unit>
      <trans-unit id="Analyzer_0_threw_an_exception_of_type_1_with_message_2">
        <source>Analyzer '{0}' threw an exception of type '{1}' with message '{2}'.</source>
        <target state="translated">L'analyseur '{0}' a levé une exception de type {1} avec le message '{2}'.</target>
        <note />
      </trans-unit>
      <trans-unit id="Analyzer_0_threw_the_following_exception_colon_1">
        <source>Analyzer '{0}' threw the following exception:
'{1}'.</source>
        <target state="translated">L'analyseur '{0}' a levé l'exception suivante :
'{1}'.</target>
        <note />
      </trans-unit>
      <trans-unit id="Simplify_Names">
        <source>Simplify Names</source>
        <target state="translated">Simplifier les noms</target>
        <note />
      </trans-unit>
      <trans-unit id="Simplify_Member_Access">
        <source>Simplify Member Access</source>
        <target state="translated">Simplifier l'accès au membre</target>
        <note />
      </trans-unit>
      <trans-unit id="Remove_qualification">
        <source>Remove qualification</source>
        <target state="translated">Supprimer une qualification</target>
        <note />
      </trans-unit>
      <trans-unit id="Unknown_error_occurred">
        <source>Unknown error occurred</source>
        <target state="translated">Une erreur inconnue s'est produite</target>
        <note />
      </trans-unit>
      <trans-unit id="Available">
        <source>Available</source>
        <target state="translated">Disponibilité</target>
        <note />
      </trans-unit>
      <trans-unit id="Not_Available">
        <source>Not Available ⚠</source>
        <target state="translated">Non disponible ⚠</target>
        <note />
      </trans-unit>
      <trans-unit id="_0_1">
        <source>    {0} - {1}</source>
        <target state="translated">    {0} - {1}</target>
        <note />
      </trans-unit>
      <trans-unit id="in_Source">
        <source>in Source</source>
        <target state="translated">dans la source</target>
        <note />
      </trans-unit>
      <trans-unit id="in_Suppression_File">
        <source>in Suppression File</source>
        <target state="translated">dans le fichier de suppression</target>
        <note />
      </trans-unit>
      <trans-unit id="Remove_Suppression_0">
        <source>Remove Suppression {0}</source>
        <target state="translated">Retirer la suppression {0}</target>
        <note />
      </trans-unit>
      <trans-unit id="Remove_Suppression">
        <source>Remove Suppression</source>
        <target state="translated">Retirer la suppression</target>
        <note />
      </trans-unit>
      <trans-unit id="Pending">
        <source>&lt;Pending&gt;</source>
        <target state="translated">&lt;En attente&gt;</target>
        <note />
      </trans-unit>
      <trans-unit id="Note_colon_Tab_twice_to_insert_the_0_snippet">
        <source>Note: Tab twice to insert the '{0}' snippet.</source>
        <target state="translated">Remarque : appuyez deux fois sur la touche Tab pour insérer l'extrait de code '{0}'.</target>
        <note />
      </trans-unit>
      <trans-unit id="Implement_interface_explicitly_with_Dispose_pattern">
        <source>Implement interface explicitly with Dispose pattern</source>
        <target state="translated">Implémenter l'interface explicitement avec le modèle Dispose</target>
        <note />
      </trans-unit>
      <trans-unit id="Implement_interface_with_Dispose_pattern">
        <source>Implement interface with Dispose pattern</source>
        <target state="translated">Implémenter l'interface avec le modèle Dispose</target>
        <note />
      </trans-unit>
      <trans-unit id="Re_triage_0_currently_1">
        <source>Re-triage {0}(currently '{1}')</source>
        <target state="translated">Répétition du triage {0}(actuellement '{1}')</target>
        <note />
      </trans-unit>
      <trans-unit id="Argument_cannot_have_a_null_element">
        <source>Argument cannot have a null element.</source>
        <target state="translated">L'argument ne peut pas avoir un élément null.</target>
        <note />
      </trans-unit>
      <trans-unit id="Argument_cannot_be_empty">
        <source>Argument cannot be empty.</source>
        <target state="translated">L'argument ne peut pas être vide.</target>
        <note />
      </trans-unit>
      <trans-unit id="Reported_diagnostic_with_ID_0_is_not_supported_by_the_analyzer">
        <source>Reported diagnostic with ID '{0}' is not supported by the analyzer.</source>
        <target state="translated">Le diagnostic signalé avec l'ID '{0}' n'est pas pris en charge par l'analyseur.</target>
        <note />
      </trans-unit>
      <trans-unit id="Computing_fix_all_occurrences_code_fix">
        <source>Computing fix all occurrences code fix...</source>
        <target state="translated">Calcul de la correction de toutes les occurrences (correction du code)...</target>
        <note />
      </trans-unit>
      <trans-unit id="Fix_all_occurrences">
        <source>Fix all occurrences</source>
        <target state="translated">Corriger toutes les occurrences</target>
        <note />
      </trans-unit>
      <trans-unit id="Document">
        <source>Document</source>
        <target state="translated">Document</target>
        <note />
      </trans-unit>
      <trans-unit id="Project">
        <source>Project</source>
        <target state="translated">Projet</target>
        <note />
      </trans-unit>
      <trans-unit id="Solution">
        <source>Solution</source>
        <target state="translated">Solution</target>
        <note />
      </trans-unit>
      <trans-unit id="TODO_colon_dispose_managed_state_managed_objects">
        <source>TODO: dispose managed state (managed objects)</source>
        <target state="translated">TODO: supprimer l'état managé (objets managés)</target>
        <note />
      </trans-unit>
      <trans-unit id="TODO_colon_set_large_fields_to_null">
        <source>TODO: set large fields to null</source>
        <target state="translated">TODO: affecter aux grands champs une valeur null</target>
        <note />
      </trans-unit>
      <trans-unit id="Compiler2">
        <source>Compiler</source>
        <target state="translated">Compilateur</target>
        <note />
      </trans-unit>
      <trans-unit id="Live">
        <source>Live</source>
        <target state="translated">En direct</target>
        <note />
      </trans-unit>
      <trans-unit id="enum_value">
        <source>enum value</source>
        <target state="translated">valeur enum</target>
        <note>{Locked="enum"} "enum" is a C#/VB keyword and should not be localized.</note>
      </trans-unit>
      <trans-unit id="const_field">
        <source>const field</source>
        <target state="translated">Champ const</target>
        <note>{Locked="const"} "const" is a C#/VB keyword and should not be localized.</note>
      </trans-unit>
      <trans-unit id="method">
        <source>method</source>
        <target state="translated">méthode</target>
        <note />
      </trans-unit>
      <trans-unit id="operator_">
        <source>operator</source>
        <target state="translated">Opérateur</target>
        <note />
      </trans-unit>
      <trans-unit id="constructor">
        <source>constructor</source>
        <target state="translated">constructeur</target>
        <note />
      </trans-unit>
      <trans-unit id="auto_property">
        <source>auto-property</source>
        <target state="translated">auto-propriété</target>
        <note />
      </trans-unit>
      <trans-unit id="property_">
        <source>property</source>
        <target state="translated">propriété</target>
        <note />
      </trans-unit>
      <trans-unit id="event_accessor">
        <source>event accessor</source>
        <target state="translated">accesseur d'événement</target>
        <note />
      </trans-unit>
      <trans-unit id="rfc1123_date_time">
        <source>rfc1123 date/time</source>
        <target state="translated">date/heure (rfc1123)</target>
        <note />
      </trans-unit>
      <trans-unit id="rfc1123_date_time_description">
        <source>The "R" or "r" standard format specifier represents a custom date and time format string that is defined by the DateTimeFormatInfo.RFC1123Pattern property. The pattern reflects a defined standard, and the property is read-only. Therefore, it is always the same, regardless of the culture used or the format provider supplied. The custom format string is "ddd, dd MMM yyyy HH':'mm':'ss 'GMT'". When this standard format specifier is used, the formatting or parsing operation always uses the invariant culture.</source>
        <target state="translated">Le spécificateur de format standard "R" ou "r" représente une chaîne de format de date et d'heure personnalisée, qui est définie par la propriété DateTimeFormatInfo.RFC1123Pattern. Le modèle reflète une norme définie, et la propriété est en lecture seule. Elle est donc toujours identique, quelle que soit la culture utilisée ou le fournisseur de format indiqué. La chaîne de format personnalisée est "ddd, dd MMM yyyy HH':'mm':'ss 'GMT'". Quand ce spécificateur de format standard est utilisé, l'opération qui consiste à appliquer un format ou à exécuter une analyse utilise toujours la culture invariante.</target>
        <note />
      </trans-unit>
      <trans-unit id="round_trip_date_time">
        <source>round-trip date/time</source>
        <target state="translated">date/heure (aller-retour)</target>
        <note />
      </trans-unit>
      <trans-unit id="round_trip_date_time_description">
        <source>The "O" or "o" standard format specifier represents a custom date and time format string using a pattern that preserves time zone information and emits a result string that complies with ISO 8601. For DateTime values, this format specifier is designed to preserve date and time values along with the DateTime.Kind property in text. The formatted string can be parsed back by using the DateTime.Parse(String, IFormatProvider, DateTimeStyles) or DateTime.ParseExact method if the styles parameter is set to DateTimeStyles.RoundtripKind.

The "O" or "o" standard format specifier corresponds to the "yyyy'-'MM'-'dd'T'HH':'mm':'ss'.'fffffffK" custom format string for DateTime values and to the "yyyy'-'MM'-'dd'T'HH':'mm':'ss'.'fffffffzzz" custom format string for DateTimeOffset values. In this string, the pairs of single quotation marks that delimit individual characters, such as the hyphens, the colons, and the letter "T", indicate that the individual character is a literal that cannot be changed. The apostrophes do not appear in the output string.

The "O" or "o" standard format specifier (and the "yyyy'-'MM'-'dd'T'HH':'mm':'ss'.'fffffffK" custom format string) takes advantage of the three ways that ISO 8601 represents time zone information to preserve the Kind property of DateTime values:

    The time zone component of DateTimeKind.Local date and time values is an offset from UTC (for example, +01:00, -07:00). All DateTimeOffset values are also represented in this format.

    The time zone component of DateTimeKind.Utc date and time values uses "Z" (which stands for zero offset) to represent UTC.

    DateTimeKind.Unspecified date and time values have no time zone information.

Because the "O" or "o" standard format specifier conforms to an international standard, the formatting or parsing operation that uses the specifier always uses the invariant culture and the Gregorian calendar.

Strings that are passed to the Parse, TryParse, ParseExact, and TryParseExact methods of DateTime and DateTimeOffset can be parsed by using the "O" or "o" format specifier if they are in one of these formats. In the case of DateTime objects, the parsing overload that you call should also include a styles parameter with a value of DateTimeStyles.RoundtripKind. Note that if you call a parsing method with the custom format string that corresponds to the "O" or "o" format specifier, you won't get the same results as "O" or "o". This is because parsing methods that use a custom format string can't parse the string representation of date and time values that lack a time zone component or use "Z" to indicate UTC.</source>
        <target state="translated">Le spécificateur de format standard "O" ou "o" représente une chaîne de format de date et d'heure personnalisée à l'aide d'un modèle qui conserve les informations de fuseau horaire et émet une chaîne de résultat conforme à la norme ISO 8601. Pour les valeurs DateTime, ce spécificateur de format permet de conserver les valeurs de date et d'heure ainsi que la propriété DateTime.Kind au format texte. La chaîne à laquelle le format a été appliqué peut être réanalysée à l'aide de la méthode DateTime.Parse(String, IFormatProvider, DateTimeStyles) ou DateTime.ParseExact si le paramètre styles a la valeur DateTimeStyles.RoundtripKind.

Le spécificateur de format standard "O" ou "o" correspond à la chaîne de format personnalisée "yyyy'-'MM'-'dd'T'HH':'mm':'ss'.'fffffffK" pour les valeurs DateTime, et à la chaîne de format personnalisée "yyyy'-'MM'-'dd'T'HH':'mm':'ss'.'fffffffzzz" pour les valeurs DateTimeOffset. Dans cette chaîne, les paires de guillemets simples qui délimitent les caractères individuels, par exemple les tirets, les deux-points et la lettre "T", indiquent que le caractère individuel est un littéral qui ne peut pas être changé. Les apostrophes n'apparaissent pas dans la chaîne de sortie.

Le spécificateur de format standard "O" ou "o" (avec la chaîne de format personnalisée "yyyy'-'MM'-'dd'T'HH':'mm':'ss'.'fffffffK") tire parti des trois façons dont la norme ISO 8601 représente les informations de fuseau horaire pour conserver la propriété Kind des valeurs DateTime :

    Le composant de fuseau horaire des valeurs de date et d'heure de DateTimeKind.Local représente un décalage par rapport à l'heure UTC (par exemple +01:00, -07:00). Toutes les valeurs de DateTimeOffset sont également représentées dans ce format.

    Le composant de fuseau horaire des valeurs de date et d'heure de DateTimeKind.Utc utilise "Z" (qui signifie décalage de zéro) pour représenter l'heure UTC.

    Les valeurs de date et d'heure de DateTimeKind.Unspecified n'ont aucune information de fuseau horaire.

Dans la mesure où le spécificateur de format standard "O" ou "o" est conforme à une norme internationale, l'opération qui consiste à appliquer un format ou à exécuter une analyse en fonction du spécificateur utilise toujours la culture invariante et le calendrier grégorien.

Les chaînes passées aux méthodes Parse, TryParse, ParseExact et TryParseExact de DateTime et DateTimeOffset peuvent être analysées à l'aide du spécificateur de format "O" ou "o", si elles sont dans l'un de ces formats. Dans le cas des objets DateTime, la surcharge d'analyse que vous appelez doit également inclure un paramètre styles ayant la valeur DateTimeStyles.RoundtripKind. Notez que si vous appelez une méthode d'analyse avec la chaîne de format personnalisée qui correspond au spécificateur de format "O" ou "o", vous n'obtenez pas les mêmes résultats que "O" ou "o". Cela est dû au fait que les méthodes d'analyse qui s'appuient sur une chaîne de format personnalisée ne peuvent pas analyser la représentation sous forme de chaîne des valeurs de date et d'heure qui n'ont pas de composant de fuseau horaire ou qui utilisent "Z" pour indiquer l'heure UTC.</target>
        <note />
      </trans-unit>
      <trans-unit id="second_1_2_digits">
        <source>second (1-2 digits)</source>
        <target state="translated">seconde (1 à 2 chiffres)</target>
        <note />
      </trans-unit>
      <trans-unit id="second_1_2_digits_description">
        <source>The "s" custom format specifier represents the seconds as a number from 0 through 59. The result represents whole seconds that have passed since the last minute. A single-digit second is formatted without a leading zero.

If the "s" format specifier is used without other custom format specifiers, it's interpreted as the "s" standard date and time format specifier.</source>
        <target state="translated">Le spécificateur de format personnalisé "s" représente les secondes sous la forme d'un nombre compris entre 0 et 59. Le résultat correspond aux secondes entières qui se sont écoulées depuis la dernière minute. Une seconde à un chiffre est présentée dans un format qui ne comporte aucun zéro de début.

Si le spécificateur de format "s" est utilisé sans autres spécificateurs de format personnalisés, il est interprété en tant que spécificateur de format de date et d'heure standard : "s".</target>
        <note />
      </trans-unit>
      <trans-unit id="second_2_digits">
        <source>second (2 digits)</source>
        <target state="translated">seconde (2 chiffres)</target>
        <note />
      </trans-unit>
      <trans-unit id="second_2_digits_description">
        <source>The "ss" custom format specifier (plus any number of additional "s" specifiers) represents the seconds as a number from 00 through 59. The result represents whole seconds that have passed since the last minute. A single-digit second is formatted with a leading zero.</source>
        <target state="translated">Le spécificateur de format personnalisé "ss" (plus n'importe quel nombre de spécificateurs "s" supplémentaires) représente les secondes sous la forme d'un nombre compris entre 00 et 59. Le résultat correspond aux secondes entières qui se sont écoulées depuis la dernière minute. Une seconde à un chiffre est présentée dans un format qui comporte un zéro de début.</target>
        <note />
      </trans-unit>
      <trans-unit id="short_date">
        <source>short date</source>
        <target state="translated">date courte</target>
        <note />
      </trans-unit>
      <trans-unit id="short_date_description">
        <source>The "d" standard format specifier represents a custom date and time format string that is defined by a specific culture's DateTimeFormatInfo.ShortDatePattern property. For example, the custom format string that is returned by the ShortDatePattern property of the invariant culture is "MM/dd/yyyy".</source>
        <target state="translated">Le spécificateur de format standard "d" représente une chaîne de format de date et d'heure personnalisée, qui est définie par la propriété DateTimeFormatInfo.ShortDatePattern d'une culture spécifique. Par exemple, la chaîne de format personnalisée retournée par la propriété ShortDatePattern de la culture invariante est "MM/dd/yyyy".</target>
        <note />
      </trans-unit>
      <trans-unit id="short_time">
        <source>short time</source>
        <target state="translated">heure courte</target>
        <note />
      </trans-unit>
      <trans-unit id="short_time_description">
        <source>The "t" standard format specifier represents a custom date and time format string that is defined by the current DateTimeFormatInfo.ShortTimePattern property. For example, the custom format string for the invariant culture is "HH:mm".</source>
        <target state="translated">Le spécificateur de format standard "t" représente une chaîne de format de date et d'heure personnalisée, qui est définie par la propriété DateTimeFormatInfo.ShortTimePattern actuelle. Par exemple, la chaîne de format personnalisée pour la culture invariante est "HH:mm".</target>
        <note />
      </trans-unit>
      <trans-unit id="sortable_date_time">
        <source>sortable date/time</source>
        <target state="translated">date/heure pouvant être triée</target>
        <note />
      </trans-unit>
      <trans-unit id="sortable_date_time_description">
        <source>The "s" standard format specifier represents a custom date and time format string that is defined by the DateTimeFormatInfo.SortableDateTimePattern property. The pattern reflects a defined standard (ISO 8601), and the property is read-only. Therefore, it is always the same, regardless of the culture used or the format provider supplied. The custom format string is "yyyy'-'MM'-'dd'T'HH':'mm':'ss".

The purpose of the "s" format specifier is to produce result strings that sort consistently in ascending or descending order based on date and time values. As a result, although the "s" standard format specifier represents a date and time value in a consistent format, the formatting operation does not modify the value of the date and time object that is being formatted to reflect its DateTime.Kind property or its DateTimeOffset.Offset value. For example, the result strings produced by formatting the date and time values 2014-11-15T18:32:17+00:00 and 2014-11-15T18:32:17+08:00 are identical.

When this standard format specifier is used, the formatting or parsing operation always uses the invariant culture.</source>
        <target state="translated">Le spécificateur de format standard "s" représente une chaîne de format de date et d'heure personnalisée, qui est définie par la propriété DateTimeFormatInfo.SortableDateTimePattern. Le modèle reflète une norme définie (ISO 8601), et la propriété est en lecture seule. Elle est donc toujours identique, quelle que soit la culture utilisée ou le fournisseur de format indiqué. La chaîne de format personnalisée est "yyyy'-'MM'-'dd'T'HH':'mm':'ss".

Le spécificateur de format "s" a pour but de produire des chaînes triées de manière cohérente dans l'ordre croissant ou décroissant en fonction des valeurs de date et d'heure. Ainsi, bien que le spécificateur de format standard "s" représente une valeur de date et d'heure dans un format cohérent, l'opération qui consiste à appliquer un format ne modifie pas la valeur de l'objet de date et d'heure visé pour refléter sa propriété DateTime.Kind ou sa valeur DateTimeOffset.Offset. Par exemple, les chaînes qui résultent de l'application du format souhaité aux valeurs de date et d'heure 2014-11-15T18:32:17+00:00 et 2014-11-15T18:32:17+08:00 sont identiques.

Quand ce spécificateur de format standard est utilisé, l'opération qui consiste à appliquer un format ou à exécuter une analyse utilise toujours la culture invariante.</target>
        <note />
      </trans-unit>
      <trans-unit id="static_constructor">
        <source>static constructor</source>
        <target state="translated">constructeur statique</target>
        <note />
      </trans-unit>
      <trans-unit id="symbol_cannot_be_a_namespace">
        <source>'symbol' cannot be a namespace.</source>
        <target state="translated">'symbol' ne peut pas être un espace de noms.</target>
        <note />
      </trans-unit>
      <trans-unit id="time_separator">
        <source>time separator</source>
        <target state="translated">séparateur d'heure</target>
        <note />
      </trans-unit>
      <trans-unit id="time_separator_description">
        <source>The ":" custom format specifier represents the time separator, which is used to differentiate hours, minutes, and seconds. The appropriate localized time separator is retrieved from the DateTimeFormatInfo.TimeSeparator property of the current or specified culture.

Note: To change the time separator for a particular date and time string, specify the separator character within a literal string delimiter. For example, the custom format string hh'_'dd'_'ss produces a result string in which "_" (an underscore) is always used as the time separator. To change the time separator for all dates for a culture, either change the value of the DateTimeFormatInfo.TimeSeparator property of the current culture, or instantiate a DateTimeFormatInfo object, assign the character to its TimeSeparator property, and call an overload of the formatting method that includes an IFormatProvider parameter.

If the ":" format specifier is used without other custom format specifiers, it's interpreted as a standard date and time format specifier and throws a FormatException.</source>
        <target state="translated">Le spécificateur de format personnalisé ":" représente le séparateur d'heure, qui est utilisé pour différencier les heures, les minutes et les secondes. Le séparateur d'heure localisé approprié est récupéré à partir de la propriété DateTimeFormatInfo.TimeSeparator de la culture actuelle ou spécifiée.

Remarque : Pour changer le séparateur d'heure d'une chaîne de date et d'heure particulière, spécifiez le caractère de séparation dans un délimiteur de chaîne littérale. Par exemple, la chaîne de format personnalisée hh'_'dd'_'ss produit une chaîne de résultat dans laquelle "_" (trait de soulignement) est toujours utilisé en tant que séparateur d'heure. Pour changer le séparateur d'heure de toutes les heures d'une culture, changez la valeur de la propriété DateTimeFormatInfo.TimeSeparator de la culture actuelle, ou instanciez un objet DateTimeFormatInfo, affectez le caractère à sa propriété TimeSeparator, puis appelez une surcharge de la méthode de format qui inclut un paramètre IFormatProvider.

Si le spécificateur de format ":" est utilisé sans autres spécificateurs de format personnalisés, il est interprété en tant que spécificateur de format de date et d'heure standard, et lève une exception FormatException.</target>
        <note />
      </trans-unit>
      <trans-unit id="time_zone">
        <source>time zone</source>
        <target state="translated">fuseau horaire</target>
        <note />
      </trans-unit>
      <trans-unit id="time_zone_description">
        <source>The "K" custom format specifier represents the time zone information of a date and time value. When this format specifier is used with DateTime values, the result string is defined by the value of the DateTime.Kind property:

    For the local time zone (a DateTime.Kind property value of DateTimeKind.Local), this specifier is equivalent to the "zzz" specifier and produces a result string containing the local offset from Coordinated Universal Time (UTC); for example, "-07:00".

    For a UTC time (a DateTime.Kind property value of DateTimeKind.Utc), the result string includes a "Z" character to represent a UTC date.

    For a time from an unspecified time zone (a time whose DateTime.Kind property equals DateTimeKind.Unspecified), the result is equivalent to String.Empty.

For DateTimeOffset values, the "K" format specifier is equivalent to the "zzz" format specifier, and produces a result string containing the DateTimeOffset value's offset from UTC.

If the "K" format specifier is used without other custom format specifiers, it's interpreted as a standard date and time format specifier and throws a FormatException.</source>
        <target state="translated">Le spécificateur de format personnalisé "K" représente les informations de fuseau horaire d'une valeur de date et d'heure. Quand ce spécificateur de format est utilisé avec des valeurs DateTime, la chaîne résultante est définie par la valeur de la propriété DateTime.Kind :

    Pour le fuseau horaire local (valeur de propriété DateTime.Kind de DateTimeKind.Local), ce spécificateur est équivalent au spécificateur "zzz". Il produit une chaîne contenant le décalage local par rapport à l'heure UTC, par exemple "-07:00".

    Pour une heure UTC (valeur de propriété DateTime.Kind de DateTimeKind.Utc), la chaîne résultante inclut un caractère "Z" qui représente une date UTC.

    Pour une heure provenant d'un fuseau horaire non spécifié (heure dont la propriété DateTime.Kind est égale à DateTimeKind.Unspecified), le résultat est équivalent à String.Empty.

Pour les valeurs DateTimeOffset, le spécificateur de format "K" est équivalent au spécificateur de format "zzz". Il produit une chaîne qui contient le décalage de la valeur DateTimeOffset par rapport à l'heure UTC.

Si le spécificateur de format "K" est utilisé sans autres spécificateurs de format personnalisés, il est interprété en tant que spécificateur de format de date et d'heure standard, et lève une exception FormatException.</target>
        <note />
      </trans-unit>
      <trans-unit id="type">
        <source>type</source>
        <target state="new">type</target>
        <note />
      </trans-unit>
      <trans-unit id="type_constraint">
        <source>type constraint</source>
        <target state="translated">contrainte de type</target>
        <note />
      </trans-unit>
      <trans-unit id="type_parameter">
        <source>type parameter</source>
        <target state="translated">paramètre de type</target>
        <note />
      </trans-unit>
      <trans-unit id="attribute">
        <source>attribute</source>
        <target state="translated">attribut</target>
        <note />
      </trans-unit>
      <trans-unit id="Replace_0_and_1_with_property">
        <source>Replace '{0}' and '{1}' with property</source>
        <target state="translated">Remplacer '{0}' et '{1}' par une propriété</target>
        <note />
      </trans-unit>
      <trans-unit id="Replace_0_with_property">
        <source>Replace '{0}' with property</source>
        <target state="translated">Remplacer '{0}' par une propriété</target>
        <note />
      </trans-unit>
      <trans-unit id="Method_referenced_implicitly">
        <source>Method referenced implicitly</source>
        <target state="translated">Méthode référencée implicitement</target>
        <note />
      </trans-unit>
      <trans-unit id="Generate_type_0">
        <source>Generate type '{0}'</source>
        <target state="translated">Générer le type '{0}'</target>
        <note />
      </trans-unit>
      <trans-unit id="Generate_0_1">
        <source>Generate {0} '{1}'</source>
        <target state="translated">Générer {0} '{1}'</target>
        <note />
      </trans-unit>
      <trans-unit id="Change_0_to_1">
        <source>Change '{0}' to '{1}'.</source>
        <target state="translated">Changer '{0}' en '{1}'.</target>
        <note />
      </trans-unit>
      <trans-unit id="Non_invoked_method_cannot_be_replaced_with_property">
        <source>Non-invoked method cannot be replaced with property.</source>
        <target state="translated">Une méthode non appelée ne peut pas être remplacée par une propriété.</target>
        <note />
      </trans-unit>
      <trans-unit id="Only_methods_with_a_single_argument_which_is_not_an_out_variable_declaration_can_be_replaced_with_a_property">
        <source>Only methods with a single argument, which is not an out variable declaration, can be replaced with a property.</source>
        <target state="translated">Seules les méthodes avec un seul argument, qui n'est pas une déclaration de variable de sortie, peuvent être remplacées par une propriété.</target>
        <note />
      </trans-unit>
      <trans-unit id="Roslyn_HostError">
        <source>Roslyn.HostError</source>
        <target state="translated">Roslyn.HostError</target>
        <note />
      </trans-unit>
      <trans-unit id="An_instance_of_analyzer_0_cannot_be_created_from_1_colon_2">
        <source>An instance of analyzer {0} cannot be created from {1}: {2}.</source>
        <target state="translated">Impossible de créer une instance de l'analyseur {0} à partir de {1} : {2}.</target>
        <note />
      </trans-unit>
      <trans-unit id="The_assembly_0_does_not_contain_any_analyzers">
        <source>The assembly {0} does not contain any analyzers.</source>
        <target state="translated">L'assembly {0} ne contient pas d'analyseurs.</target>
        <note />
      </trans-unit>
      <trans-unit id="Unable_to_load_Analyzer_assembly_0_colon_1">
        <source>Unable to load Analyzer assembly {0}: {1}</source>
        <target state="translated">Impossible de charger l'assembly Analyseur {0} : {1}</target>
        <note />
      </trans-unit>
      <trans-unit id="Make_method_synchronous">
        <source>Make method synchronous</source>
        <target state="translated">Rendre la méthode synchrone</target>
        <note />
      </trans-unit>
      <trans-unit id="from_0">
        <source>from {0}</source>
        <target state="translated">de {0}</target>
        <note />
      </trans-unit>
      <trans-unit id="Find_and_install_latest_version">
        <source>Find and install latest version</source>
        <target state="translated">Rechercher et installer la dernière version</target>
        <note />
      </trans-unit>
      <trans-unit id="Use_local_version_0">
        <source>Use local version '{0}'</source>
        <target state="translated">Utiliser la version locale '{0}'</target>
        <note />
      </trans-unit>
      <trans-unit id="Use_locally_installed_0_version_1_This_version_used_in_colon_2">
        <source>Use locally installed '{0}' version '{1}'
This version used in: {2}</source>
        <target state="translated">Utiliser la version installée localement '{0}' '{1}'
Version utilisée dans : {2}</target>
        <note />
      </trans-unit>
      <trans-unit id="Find_and_install_latest_version_of_0">
        <source>Find and install latest version of '{0}'</source>
        <target state="translated">Rechercher et installer la dernière version de '{0}'</target>
        <note />
      </trans-unit>
      <trans-unit id="Install_with_package_manager">
        <source>Install with package manager...</source>
        <target state="translated">Installer avec le gestionnaire de package...</target>
        <note />
      </trans-unit>
      <trans-unit id="Install_0_1">
        <source>Install '{0} {1}'</source>
        <target state="translated">Installer '{0} {1}'</target>
        <note />
      </trans-unit>
      <trans-unit id="Install_version_0">
        <source>Install version '{0}'</source>
        <target state="translated">Installer la version '{0}'</target>
        <note />
      </trans-unit>
      <trans-unit id="Generate_variable_0">
        <source>Generate variable '{0}'</source>
        <target state="translated">Générer la variable '{0}'</target>
        <note />
      </trans-unit>
      <trans-unit id="Classes">
        <source>Classes</source>
        <target state="translated">Classes</target>
        <note />
      </trans-unit>
      <trans-unit id="Constants">
        <source>Constants</source>
        <target state="translated">Constantes</target>
        <note />
      </trans-unit>
      <trans-unit id="Delegates">
        <source>Delegates</source>
        <target state="translated">Délégués</target>
        <note />
      </trans-unit>
      <trans-unit id="Enums">
        <source>Enums</source>
        <target state="translated">Enums</target>
        <note />
      </trans-unit>
      <trans-unit id="Events">
        <source>Events</source>
        <target state="translated">Événements</target>
        <note />
      </trans-unit>
      <trans-unit id="Extension_methods">
        <source>Extension methods</source>
        <target state="translated">Méthodes d'extension</target>
        <note />
      </trans-unit>
      <trans-unit id="Fields">
        <source>Fields</source>
        <target state="translated">Champs</target>
        <note />
      </trans-unit>
      <trans-unit id="Interfaces">
        <source>Interfaces</source>
        <target state="translated">Interfaces</target>
        <note />
      </trans-unit>
      <trans-unit id="Locals">
        <source>Locals</source>
        <target state="translated">Variables locales</target>
        <note />
      </trans-unit>
      <trans-unit id="Methods">
        <source>Methods</source>
        <target state="translated">Méthodes</target>
        <note />
      </trans-unit>
      <trans-unit id="Modules">
        <source>Modules</source>
        <target state="translated">Modules</target>
        <note />
      </trans-unit>
      <trans-unit id="Namespaces">
        <source>Namespaces</source>
        <target state="translated">Espaces de noms</target>
        <note />
      </trans-unit>
      <trans-unit id="Properties">
        <source>Properties</source>
        <target state="translated">Propriétés</target>
        <note />
      </trans-unit>
      <trans-unit id="Structures">
        <source>Structures</source>
        <target state="translated">Structures</target>
        <note />
      </trans-unit>
      <trans-unit id="Parameters_colon">
        <source>Parameters:</source>
        <target state="translated">Paramètres :</target>
        <note />
      </trans-unit>
      <trans-unit id="Variadic_SignatureHelpItem_must_have_at_least_one_parameter">
        <source>Variadic SignatureHelpItem must have at least one parameter.</source>
        <target state="translated">L'élément SignatureHelpItem variadique doit avoir au moins un paramètre.</target>
        <note />
      </trans-unit>
      <trans-unit id="Replace_0_with_method">
        <source>Replace '{0}' with method</source>
        <target state="translated">Remplacer '{0}' par une méthode</target>
        <note />
      </trans-unit>
      <trans-unit id="Replace_0_with_methods">
        <source>Replace '{0}' with methods</source>
        <target state="translated">Remplacer '{0}' par des méthodes</target>
        <note />
      </trans-unit>
      <trans-unit id="Property_referenced_implicitly">
        <source>Property referenced implicitly</source>
        <target state="translated">Propriété référencée implicitement</target>
        <note />
      </trans-unit>
      <trans-unit id="Property_cannot_safely_be_replaced_with_a_method_call">
        <source>Property cannot safely be replaced with a method call</source>
        <target state="translated">Impossible de remplacer la propriété de manière sécurisée par un appel de méthode</target>
        <note />
      </trans-unit>
      <trans-unit id="Convert_to_interpolated_string">
        <source>Convert to interpolated string</source>
        <target state="translated">Convertir en chaîne interpolée</target>
        <note />
      </trans-unit>
      <trans-unit id="Move_type_to_0">
        <source>Move type to {0}</source>
        <target state="translated">Déplacer le type vers {0}</target>
        <note />
      </trans-unit>
      <trans-unit id="Rename_file_to_0">
        <source>Rename file to {0}</source>
        <target state="translated">Renommer le fichier en {0}</target>
        <note />
      </trans-unit>
      <trans-unit id="Rename_type_to_0">
        <source>Rename type to {0}</source>
        <target state="translated">Renommer le type en {0}</target>
        <note />
      </trans-unit>
      <trans-unit id="Remove_tag">
        <source>Remove tag</source>
        <target state="translated">Supprimer une étiquette</target>
        <note />
      </trans-unit>
      <trans-unit id="Add_missing_param_nodes">
        <source>Add missing param nodes</source>
        <target state="translated">Ajouter les nœuds de paramètre manquants</target>
        <note />
      </trans-unit>
      <trans-unit id="Make_containing_scope_async">
        <source>Make containing scope async</source>
        <target state="translated">Rendre la portée contenante async</target>
        <note />
      </trans-unit>
      <trans-unit id="Make_containing_scope_async_return_Task">
        <source>Make containing scope async (return Task)</source>
        <target state="translated">Rendre la portée contenante async (retourner Task)</target>
        <note />
      </trans-unit>
      <trans-unit id="paren_Unknown_paren">
        <source>(Unknown)</source>
        <target state="translated">(Inconnu)</target>
        <note />
      </trans-unit>
      <trans-unit id="Use_framework_type">
        <source>Use framework type</source>
        <target state="translated">Utiliser un type d'infrastructure</target>
        <note />
      </trans-unit>
      <trans-unit id="Install_package_0">
        <source>Install package '{0}'</source>
        <target state="translated">Installer le package '{0}'</target>
        <note />
      </trans-unit>
      <trans-unit id="project_0">
        <source>project {0}</source>
        <target state="translated">projet {0}</target>
        <note />
      </trans-unit>
      <trans-unit id="Fully_qualify_0">
        <source>Fully qualify '{0}'</source>
        <target state="translated">{0}' complet</target>
        <note />
      </trans-unit>
      <trans-unit id="Remove_reference_to_0">
        <source>Remove reference to '{0}'.</source>
        <target state="translated">Supprimez la référence à '{0}'.</target>
        <note />
      </trans-unit>
      <trans-unit id="Keywords">
        <source>Keywords</source>
        <target state="translated">Mots clés</target>
        <note />
      </trans-unit>
      <trans-unit id="Snippets">
        <source>Snippets</source>
        <target state="translated">Extraits</target>
        <note />
      </trans-unit>
      <trans-unit id="All_lowercase">
        <source>All lowercase</source>
        <target state="translated">Tout en minuscules</target>
        <note />
      </trans-unit>
      <trans-unit id="All_uppercase">
        <source>All uppercase</source>
        <target state="translated">Tout en majuscules</target>
        <note />
      </trans-unit>
      <trans-unit id="First_word_capitalized">
        <source>First word capitalized</source>
        <target state="translated">Premier mot en majuscule</target>
        <note />
      </trans-unit>
      <trans-unit id="Pascal_Case">
        <source>Pascal Case</source>
        <target state="translated">Casse Pascal</target>
        <note />
      </trans-unit>
      <trans-unit id="Remove_document_0">
        <source>Remove document '{0}'</source>
        <target state="translated">Supprimer le document '{0}'</target>
        <note />
      </trans-unit>
      <trans-unit id="Add_document_0">
        <source>Add document '{0}'</source>
        <target state="translated">Ajouter le document '{0}'</target>
        <note />
      </trans-unit>
      <trans-unit id="Add_argument_name_0">
        <source>Add argument name '{0}'</source>
        <target state="translated">Ajouter le nom d'argument '{0}'</target>
        <note />
      </trans-unit>
      <trans-unit id="Take_0">
        <source>Take '{0}'</source>
        <target state="translated">Prendre '{0}'</target>
        <note />
      </trans-unit>
      <trans-unit id="Take_both">
        <source>Take both</source>
        <target state="translated">Prendre les deux</target>
        <note />
      </trans-unit>
      <trans-unit id="Take_bottom">
        <source>Take bottom</source>
        <target state="translated">Prendre le bas</target>
        <note />
      </trans-unit>
      <trans-unit id="Take_top">
        <source>Take top</source>
        <target state="translated">Prendre le haut</target>
        <note />
      </trans-unit>
      <trans-unit id="Remove_unused_variable">
        <source>Remove unused variable</source>
        <target state="translated">Supprimer la variable inutilisée</target>
        <note />
      </trans-unit>
      <trans-unit id="Convert_to_binary">
        <source>Convert to binary</source>
        <target state="translated">Convertir en valeur binaire</target>
        <note />
      </trans-unit>
      <trans-unit id="Convert_to_decimal">
        <source>Convert to decimal</source>
        <target state="translated">Convertir en valeur décimale</target>
        <note />
      </trans-unit>
      <trans-unit id="Convert_to_hex">
        <source>Convert to hex</source>
        <target state="translated">Convertir en hexadécimal</target>
        <note />
      </trans-unit>
      <trans-unit id="Separate_thousands">
        <source>Separate thousands</source>
        <target state="translated">Séparer les milliers</target>
        <note />
      </trans-unit>
      <trans-unit id="Separate_words">
        <source>Separate words</source>
        <target state="translated">Séparer les mots</target>
        <note />
      </trans-unit>
      <trans-unit id="Separate_nibbles">
        <source>Separate nibbles</source>
        <target state="translated">Séparer les quartets</target>
        <note />
      </trans-unit>
      <trans-unit id="Remove_separators">
        <source>Remove separators</source>
        <target state="translated">Supprimer les séparateurs</target>
        <note />
      </trans-unit>
      <trans-unit id="Add_parameter_to_0">
        <source>Add parameter to '{0}'</source>
        <target state="translated">Ajouter un paramètre à '{0}'</target>
        <note />
      </trans-unit>
      <trans-unit id="Generate_constructor">
        <source>Generate constructor...</source>
        <target state="translated">Générer le constructeur...</target>
        <note />
      </trans-unit>
      <trans-unit id="Pick_members_to_be_used_as_constructor_parameters">
        <source>Pick members to be used as constructor parameters</source>
        <target state="translated">Choisir les membres à utiliser comme paramètres de constructeur</target>
        <note />
      </trans-unit>
      <trans-unit id="Pick_members_to_be_used_in_Equals_GetHashCode">
        <source>Pick members to be used in Equals/GetHashCode</source>
        <target state="translated">Choisir les membres à utiliser dans Equals/GetHashCode</target>
        <note />
      </trans-unit>
      <trans-unit id="Generate_overrides">
        <source>Generate overrides...</source>
        <target state="translated">Générer les substitutions...</target>
        <note />
      </trans-unit>
      <trans-unit id="Pick_members_to_override">
        <source>Pick members to override</source>
        <target state="translated">Choisir les membres à substituer</target>
        <note />
      </trans-unit>
      <trans-unit id="Add_null_check">
        <source>Add null check</source>
        <target state="translated">Ajouter un contrôle de valeur null</target>
        <note />
      </trans-unit>
      <trans-unit id="Add_string_IsNullOrEmpty_check">
        <source>Add 'string.IsNullOrEmpty' check</source>
        <target state="translated">Ajouter le contrôle 'string.IsNullOrEmpty'</target>
        <note />
      </trans-unit>
      <trans-unit id="Add_string_IsNullOrWhiteSpace_check">
        <source>Add 'string.IsNullOrWhiteSpace' check</source>
        <target state="translated">Ajouter le contrôle 'string.IsNullOrWhiteSpace'</target>
        <note />
      </trans-unit>
      <trans-unit id="Initialize_field_0">
        <source>Initialize field '{0}'</source>
        <target state="translated">Initialiser le champ '{0}'</target>
        <note />
      </trans-unit>
      <trans-unit id="Initialize_property_0">
        <source>Initialize property '{0}'</source>
        <target state="translated">Initialiser la propriété '{0}'</target>
        <note />
      </trans-unit>
      <trans-unit id="Add_null_checks">
        <source>Add null checks</source>
        <target state="translated">Ajouter des contrôles de valeur null</target>
        <note />
      </trans-unit>
      <trans-unit id="Generate_operators">
        <source>Generate operators</source>
        <target state="translated">Générer les opérateurs</target>
        <note />
      </trans-unit>
      <trans-unit id="Implement_0">
        <source>Implement {0}</source>
        <target state="translated">Implémenter {0}</target>
        <note />
      </trans-unit>
      <trans-unit id="Reported_diagnostic_0_has_a_source_location_in_file_1_which_is_not_part_of_the_compilation_being_analyzed">
        <source>Reported diagnostic '{0}' has a source location in file '{1}', which is not part of the compilation being analyzed.</source>
        <target state="translated">Le diagnostic signalé '{0}' a un emplacement source dans le fichier '{1}', qui ne fait pas partie de la compilation en cours d'analyse.</target>
        <note />
      </trans-unit>
      <trans-unit id="Reported_diagnostic_0_has_a_source_location_1_in_file_2_which_is_outside_of_the_given_file">
        <source>Reported diagnostic '{0}' has a source location '{1}' in file '{2}', which is outside of the given file.</source>
        <target state="translated">Le diagnostic signalé '{0}' a un emplacement source '{1}' dans le fichier '{2}', qui se trouve en dehors du fichier donné.</target>
        <note />
      </trans-unit>
      <trans-unit id="in_0_project_1">
        <source>in {0} (project {1})</source>
        <target state="translated">dans {0} (projet {1})</target>
        <note />
      </trans-unit>
      <trans-unit id="Add_accessibility_modifiers">
        <source>Add accessibility modifiers</source>
        <target state="translated">Ajouter des modificateurs d'accessibilité</target>
        <note />
      </trans-unit>
      <trans-unit id="Move_declaration_near_reference">
        <source>Move declaration near reference</source>
        <target state="translated">Déplacer la déclaration près de la référence</target>
        <note />
      </trans-unit>
      <trans-unit id="Convert_to_full_property">
        <source>Convert to full property</source>
        <target state="translated">Convertir en propriété complète</target>
        <note />
      </trans-unit>
      <trans-unit id="Warning_Method_overrides_symbol_from_metadata">
        <source>Warning: Method overrides symbol from metadata</source>
        <target state="translated">Avertissement : La méthode remplace le symbole des métadonnées</target>
        <note />
      </trans-unit>
      <trans-unit id="Use_0">
        <source>Use {0}</source>
        <target state="translated">Utiliser {0}</target>
        <note />
      </trans-unit>
      <trans-unit id="Add_argument_name_0_including_trailing_arguments">
        <source>Add argument name '{0}' (including trailing arguments)</source>
        <target state="translated">Ajouter le nom d'argument '{0}' (ainsi que les arguments de fin)</target>
        <note />
      </trans-unit>
      <trans-unit id="local_function">
        <source>local function</source>
        <target state="translated">fonction locale</target>
        <note />
      </trans-unit>
      <trans-unit id="indexer_">
        <source>indexer</source>
        <target state="translated">indexeur</target>
        <note />
      </trans-unit>
      <trans-unit id="Alias_ambiguous_type_0">
        <source>Alias ambiguous type '{0}'</source>
        <target state="translated">Alias de type ambigu : '{0}'</target>
        <note />
      </trans-unit>
      <trans-unit id="Warning_colon_Collection_was_modified_during_iteration">
        <source>Warning: Collection was modified during iteration.</source>
        <target state="translated">Avertissement : La collection a été modifiée durant l'itération.</target>
        <note />
      </trans-unit>
      <trans-unit id="Warning_colon_Iteration_variable_crossed_function_boundary">
        <source>Warning: Iteration variable crossed function boundary.</source>
        <target state="translated">Avertissement : La variable d'itération a traversé la limite de fonction.</target>
        <note />
      </trans-unit>
      <trans-unit id="Warning_colon_Collection_may_be_modified_during_iteration">
        <source>Warning: Collection may be modified during iteration.</source>
        <target state="translated">Avertissement : La collection risque d'être modifiée durant l'itération.</target>
        <note />
      </trans-unit>
      <trans-unit id="universal_full_date_time">
        <source>universal full date/time</source>
        <target state="translated">date/heure complète universelle</target>
        <note />
      </trans-unit>
      <trans-unit id="universal_full_date_time_description">
        <source>The "U" standard format specifier represents a custom date and time format string that is defined by a specified culture's DateTimeFormatInfo.FullDateTimePattern property. The pattern is the same as the "F" pattern. However, the DateTime value is automatically converted to UTC before it is formatted.</source>
        <target state="translated">Le spécificateur de format standard "U" représente une chaîne de format de date et d'heure personnalisée, qui est définie par la propriété DateTimeFormatInfo.FullDateTimePattern d'une culture spécifique. Le modèle est identique au modèle "F". Toutefois, la valeur DateTime est automatiquement convertie en heure UTC avant que le format souhaité ne lui soit appliqué.</target>
        <note />
      </trans-unit>
      <trans-unit id="universal_sortable_date_time">
        <source>universal sortable date/time</source>
        <target state="translated">date/heure universelle pouvant être triée</target>
        <note />
      </trans-unit>
      <trans-unit id="universal_sortable_date_time_description">
        <source>The "u" standard format specifier represents a custom date and time format string that is defined by the DateTimeFormatInfo.UniversalSortableDateTimePattern property. The pattern reflects a defined standard, and the property is read-only. Therefore, it is always the same, regardless of the culture used or the format provider supplied. The custom format string is "yyyy'-'MM'-'dd HH':'mm':'ss'Z'". When this standard format specifier is used, the formatting or parsing operation always uses the invariant culture.

Although the result string should express a time as Coordinated Universal Time (UTC), no conversion of the original DateTime value is performed during the formatting operation. Therefore, you must convert a DateTime value to UTC by calling the DateTime.ToUniversalTime method before formatting it.</source>
        <target state="translated">Le spécificateur de format standard "u" représente une chaîne de format de date et d'heure personnalisée, qui est définie par la propriété DateTimeFormatInfo.UniversalSortableDateTimePattern. Le modèle reflète une norme définie, et la propriété est en lecture seule. Elle est donc toujours identique, quelle que soit la culture utilisée ou le fournisseur de format indiqué. La chaîne de format personnalisée est "yyyy'-'MM'-'dd HH':'mm':'ss'Z'". Quand ce spécificateur de format standard est utilisé, l'opération qui consiste à appliquer un format ou à exécuter une analyse utilise toujours la culture invariante.

Bien que la chaîne résultante soit censée exprimer une heure UTC, aucune conversion de la valeur DateTime d'origine n'est effectuée durant l'opération qui consiste à appliquer le format souhaité. Vous devez donc convertir une valeur DateTime au format UTC en appelant la méthode DateTime.ToUniversalTime avant de lui appliquer le format souhaité.</target>
        <note />
      </trans-unit>
      <trans-unit id="updating_usages_in_containing_member">
        <source>updating usages in containing member</source>
        <target state="translated">mise à jour des utilisations dans le membre conteneur</target>
        <note />
      </trans-unit>
      <trans-unit id="updating_usages_in_containing_project">
        <source>updating usages in containing project</source>
        <target state="translated">mise à jour des utilisations dans le projet conteneur</target>
        <note />
      </trans-unit>
      <trans-unit id="updating_usages_in_containing_type">
        <source>updating usages in containing type</source>
        <target state="translated">mise à jour des utilisations dans le type conteneur</target>
        <note />
      </trans-unit>
      <trans-unit id="updating_usages_in_dependent_projects">
        <source>updating usages in dependent projects</source>
        <target state="translated">mise à jour des utilisations dans les projets dépendants</target>
        <note />
      </trans-unit>
      <trans-unit id="utc_hour_and_minute_offset">
        <source>utc hour and minute offset</source>
        <target state="translated">décalage des heures et des minutes UTC</target>
        <note />
      </trans-unit>
      <trans-unit id="utc_hour_and_minute_offset_description">
        <source>With DateTime values, the "zzz" custom format specifier represents the signed offset of the local operating system's time zone from UTC, measured in hours and minutes. It doesn't reflect the value of an instance's DateTime.Kind property. For this reason, the "zzz" format specifier is not recommended for use with DateTime values.

With DateTimeOffset values, this format specifier represents the DateTimeOffset value's offset from UTC in hours and minutes.

The offset is always displayed with a leading sign. A plus sign (+) indicates hours ahead of UTC, and a minus sign (-) indicates hours behind UTC. A single-digit offset is formatted with a leading zero.</source>
        <target state="translated">Avec les valeurs DateTime, le spécificateur de format personnalisé "zzz" représente le décalage signé du fuseau horaire du système d'exploitation local par rapport à l'heure UTC, en heures et en minutes. Il ne reflète pas la valeur de la propriété DateTime.Kind d'une instance. C'est la raison pour laquelle l'utilisation du spécificateur de format "zzz" n'est pas recommandée avec les valeurs DateTime.

Avec les valeurs DateTimeOffset, ce spécificateur de format représente le décalage de la valeur DateTimeOffset par rapport à l'heure UTC, en heures et en minutes.

Le décalage est toujours affiché avec un signe de début. Le signe plus (+) indique les heures d'avance par rapport à l'heure UTC, et le signe moins (-) indique les heures de retard par rapport à l'heure UTC. Un décalage à un chiffre est présenté dans un format qui comporte un zéro de début.</target>
        <note />
      </trans-unit>
      <trans-unit id="utc_hour_offset_1_2_digits">
        <source>utc hour offset (1-2 digits)</source>
        <target state="translated">décalage des heures UTC (1 à 2 chiffres)</target>
        <note />
      </trans-unit>
      <trans-unit id="utc_hour_offset_1_2_digits_description">
        <source>With DateTime values, the "z" custom format specifier represents the signed offset of the local operating system's time zone from Coordinated Universal Time (UTC), measured in hours. It doesn't reflect the value of an instance's DateTime.Kind property. For this reason, the "z" format specifier is not recommended for use with DateTime values.

With DateTimeOffset values, this format specifier represents the DateTimeOffset value's offset from UTC in hours.

The offset is always displayed with a leading sign. A plus sign (+) indicates hours ahead of UTC, and a minus sign (-) indicates hours behind UTC. A single-digit offset is formatted without a leading zero.

If the "z" format specifier is used without other custom format specifiers, it's interpreted as a standard date and time format specifier and throws a FormatException.</source>
        <target state="translated">Avec les valeurs DateTime, le spécificateur de format personnalisé "z" représente le décalage signé du fuseau horaire du système d'exploitation local par rapport à l'heure UTC, en heures. Il ne reflète pas la valeur de la propriété DateTime.Kind d'une instance. C'est la raison pour laquelle l'utilisation du spécificateur de format "z" n'est pas recommandée avec les valeurs DateTime.

Avec les valeurs DateTimeOffset, ce spécificateur de format représente le décalage de la valeur DateTimeOffset par rapport à l'heure UTC, en heures.

Le décalage est toujours affiché avec un signe de début. Le signe plus (+) indique les heures d'avance par rapport à l'heure UTC, et le signe moins (-) indique les heures de retard par rapport à l'heure UTC. Un décalage à un chiffre est présenté dans un format qui ne comporte aucun zéro de début.

Si le spécificateur de format "z" est utilisé sans autres spécificateurs de format personnalisés, il est interprété en tant que spécificateur de format de date et d'heure standard, et lève une exception FormatException.</target>
        <note />
      </trans-unit>
      <trans-unit id="utc_hour_offset_2_digits">
        <source>utc hour offset (2 digits)</source>
        <target state="translated">décalage des heures UTC (2 chiffres)</target>
        <note />
      </trans-unit>
      <trans-unit id="utc_hour_offset_2_digits_description">
        <source>With DateTime values, the "zz" custom format specifier represents the signed offset of the local operating system's time zone from UTC, measured in hours. It doesn't reflect the value of an instance's DateTime.Kind property. For this reason, the "zz" format specifier is not recommended for use with DateTime values.

With DateTimeOffset values, this format specifier represents the DateTimeOffset value's offset from UTC in hours.

The offset is always displayed with a leading sign. A plus sign (+) indicates hours ahead of UTC, and a minus sign (-) indicates hours behind UTC. A single-digit offset is formatted with a leading zero.</source>
        <target state="translated">Avec les valeurs DateTime, le spécificateur de format personnalisé "zz" représente le décalage signé du fuseau horaire du système d'exploitation local par rapport à l'heure UTC, en heures. Il ne reflète pas la valeur de la propriété DateTime.Kind d'une instance. C'est la raison pour laquelle l'utilisation du spécificateur de format "zz" n'est pas recommandée avec les valeurs DateTime.

Avec les valeurs DateTimeOffset, ce spécificateur de format représente le décalage de la valeur DateTimeOffset par rapport à l'heure UTC, en heures.

Le décalage est toujours affiché avec un signe de début. Le signe plus (+) indique les heures d'avance par rapport à l'heure UTC, et le signe moins (-) indique les heures de retard par rapport à l'heure UTC. Un décalage à un chiffre est présenté dans un format qui comporte un zéro de début.</target>
        <note />
      </trans-unit>
      <trans-unit id="x_y_range_in_reverse_order">
        <source>[x-y] range in reverse order</source>
        <target state="translated">Intervalle [x-y] dans l'ordre inverse</target>
        <note>This is an error message shown to the user when they write an invalid Regular Expression. Example: [b-a]</note>
      </trans-unit>
      <trans-unit id="year_1_2_digits">
        <source>year (1-2 digits)</source>
        <target state="translated">année (1 à 2 chiffres)</target>
        <note />
      </trans-unit>
      <trans-unit id="year_1_2_digits_description">
        <source>The "y" custom format specifier represents the year as a one-digit or two-digit number. If the year has more than two digits, only the two low-order digits appear in the result. If the first digit of a two-digit year begins with a zero (for example, 2008), the number is formatted without a leading zero.

If the "y" format specifier is used without other custom format specifiers, it's interpreted as the "y" standard date and time format specifier.</source>
        <target state="translated">Le spécificateur de format personnalisé "y" représente l'année sous la forme d'un nombre à un ou deux chiffres. Si l'année comporte plus de deux chiffres, seuls les deux chiffres de poids faible apparaissent dans le résultat. Si le premier chiffre d'une année à deux chiffres commence par un zéro (par exemple 2008), le nombre est présenté dans un format qui ne comporte aucun zéro de début.

Si le spécificateur de format "y" est utilisé sans autres spécificateurs de format personnalisés, il est interprété en tant que spécificateur de format de date et d'heure standard : "y".</target>
        <note />
      </trans-unit>
      <trans-unit id="year_2_digits">
        <source>year (2 digits)</source>
        <target state="translated">année (2 chiffres)</target>
        <note />
      </trans-unit>
      <trans-unit id="year_2_digits_description">
        <source>The "yy" custom format specifier represents the year as a two-digit number. If the year has more than two digits, only the two low-order digits appear in the result. If the two-digit year has fewer than two significant digits, the number is padded with leading zeros to produce two digits.

In a parsing operation, a two-digit year that is parsed using the "yy" custom format specifier is interpreted based on the Calendar.TwoDigitYearMax property of the format provider's current calendar. The following example parses the string representation of a date that has a two-digit year by using the default Gregorian calendar of the en-US culture, which, in this case, is the current culture. It then changes the current culture's CultureInfo object to use a GregorianCalendar object whose TwoDigitYearMax property has been modified.</source>
        <target state="translated">Le spécificateur de format personnalisé "yy" représente l'année sous la forme d'un nombre à deux chiffres. Si l'année comporte plus de deux chiffres, seuls les deux chiffres de poids faible apparaissent dans le résultat. Si l'année à deux chiffres comporte moins de deux chiffres significatifs, la valeur numérique est complétée avec des zéros de début pour produire deux chiffres.

Dans une opération d'analyse, une année à deux chiffres analysée à l'aide du spécificateur de format personnalisé "yy" est interprétée en fonction de la propriété Calendar.TwoDigitYearMax du calendrier actuel du fournisseur de format. L'exemple suivant analyse la représentation sous forme de chaîne d'une date qui comporte une année à deux chiffres, à l'aide du calendrier grégorien par défaut de la culture en-US, qui, dans le cas présent, correspond à la culture actuelle. Il change ensuite l'objet CultureInfo de la culture actuelle pour utiliser un objet GregorianCalendar dont la propriété TwoDigitYearMax a été modifiée.</target>
        <note />
      </trans-unit>
      <trans-unit id="year_3_4_digits">
        <source>year (3-4 digits)</source>
        <target state="translated">année (3 à 4 chiffres)</target>
        <note />
      </trans-unit>
      <trans-unit id="year_3_4_digits_description">
        <source>The "yyy" custom format specifier represents the year with a minimum of three digits. If the year has more than three significant digits, they are included in the result string. If the year has fewer than three digits, the number is padded with leading zeros to produce three digits.</source>
        <target state="translated">Le spécificateur de format personnalisé "yyy" représente l'année sous la forme d'un nombre à trois chiffres au minimum. Si l'année comporte plus de trois chiffres significatifs, ils sont inclus dans la chaîne résultante. Si l'année comporte moins de trois chiffres, la valeur numérique est complétée avec des zéros de début pour produire trois chiffres.</target>
        <note />
      </trans-unit>
      <trans-unit id="year_4_digits">
        <source>year (4 digits)</source>
        <target state="translated">année (4 chiffres)</target>
        <note />
      </trans-unit>
      <trans-unit id="year_4_digits_description">
        <source>The "yyyy" custom format specifier represents the year with a minimum of four digits. If the year has more than four significant digits, they are included in the result string. If the year has fewer than four digits, the number is padded with leading zeros to produce four digits.</source>
        <target state="translated">Le spécificateur de format personnalisé "yyyy" représente l'année sous la forme d'un nombre à quatre chiffres au minimum. Si l'année comporte plus de quatre chiffres significatifs, ils sont inclus dans la chaîne résultante. Si l'année comporte moins de quatre chiffres, la valeur numérique est complétée avec des zéros de début pour produire quatre chiffres.</target>
        <note />
      </trans-unit>
      <trans-unit id="year_5_digits">
        <source>year (5 digits)</source>
        <target state="translated">année (5 chiffres)</target>
        <note />
      </trans-unit>
      <trans-unit id="year_5_digits_description">
        <source>The "yyyyy" custom format specifier (plus any number of additional "y" specifiers) represents the year with a minimum of five digits. If the year has more than five significant digits, they are included in the result string. If the year has fewer than five digits, the number is padded with leading zeros to produce five digits.

If there are additional "y" specifiers, the number is padded with as many leading zeros as necessary to produce the number of "y" specifiers.</source>
        <target state="translated">Le spécificateur de format personnalisé "yyyyy" (plus n'importe quel nombre de spécificateurs "y" supplémentaires) représente l'année sous la forme d'un nombre à cinq chiffres au minimum. Si l'année comporte plus de cinq chiffres significatifs, ils sont inclus dans la chaîne résultante. Si l'année comporte moins de cinq chiffres, la valeur numérique est complétée avec des zéros de début pour produire cinq chiffres.

S'il existe des spécificateurs "y" supplémentaires, la valeur numérique est complétée avec autant de zéros de début que nécessaire pour produire le nombre de spécificateurs "y".</target>
        <note />
      </trans-unit>
      <trans-unit id="year_month">
        <source>year month</source>
        <target state="translated">année mois</target>
        <note />
      </trans-unit>
      <trans-unit id="year_month_description">
        <source>The "Y" or "y" standard format specifier represents a custom date and time format string that is defined by the DateTimeFormatInfo.YearMonthPattern property of a specified culture. For example, the custom format string for the invariant culture is "yyyy MMMM".</source>
        <target state="translated">Le spécificateur de format standard "Y" ou "y" représente une chaîne de format de date et d'heure personnalisée, qui est définie par la propriété DateTimeFormatInfo.YearMonthPattern de la culture spécifiée. Par exemple, la chaîne de format personnalisée pour la culture invariante est "yyyy MMMM".</target>
        <note />
      </trans-unit>
    </body>
  </file>
</xliff><|MERGE_RESOLUTION|>--- conflicted
+++ resolved
@@ -2831,11 +2831,11 @@
         <target state="translated">Le spécificateur de format personnalisé "HH" (plus n'importe quel nombre de spécificateurs "H" supplémentaires) représente les heures sous la forme d'un nombre compris entre 00 et 23. En d'autres termes, les heures sont représentées par une horloge de 24 heures de base zéro, qui compte les heures écoulées depuis minuit. Une heure à un chiffre est présentée dans un format qui comporte un zéro de début.</target>
         <note />
       </trans-unit>
-<<<<<<< HEAD
       <trans-unit id="all_anonymous_types_in_container">
         <source>all anonymous types in container</source>
         <target state="new">all anonymous types in container</target>
-=======
+        <note />
+      </trans-unit>
       <trans-unit id="and_update_call_sites_directly">
         <source>and update call sites directly</source>
         <target state="new">and update call sites directly</target>
@@ -2844,7 +2844,6 @@
       <trans-unit id="code">
         <source>code</source>
         <target state="translated">code</target>
->>>>>>> e782ce78
         <note />
       </trans-unit>
       <trans-unit id="date_separator">
@@ -2983,20 +2982,19 @@
         <target state="translated">dans la source (attribut)</target>
         <note />
       </trans-unit>
-<<<<<<< HEAD
+      <trans-unit id="into_extracted_method_to_invoke_at_call_sites">
+        <source>into extracted method to invoke at call sites</source>
+        <target state="new">into extracted method to invoke at call sites</target>
+        <note />
+      </trans-unit>
+      <trans-unit id="into_new_overload">
+        <source>into new overload</source>
+        <target state="new">into new overload</target>
+        <note />
+      </trans-unit>
       <trans-unit id="just_this_anonymous_type">
         <source>just this anonymous type</source>
         <target state="new">just this anonymous type</target>
-=======
-      <trans-unit id="into_extracted_method_to_invoke_at_call_sites">
-        <source>into extracted method to invoke at call sites</source>
-        <target state="new">into extracted method to invoke at call sites</target>
-        <note />
-      </trans-unit>
-      <trans-unit id="into_new_overload">
-        <source>into new overload</source>
-        <target state="new">into new overload</target>
->>>>>>> e782ce78
         <note />
       </trans-unit>
       <trans-unit id="long_date">
