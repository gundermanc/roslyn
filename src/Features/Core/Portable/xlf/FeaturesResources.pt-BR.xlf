--- conflicted
+++ resolved
@@ -123,7 +123,6 @@
       <trans-unit id="Adding_0_into_an_interface_method_requires_restarting_the_application">
         <source>Adding {0} into an interface method requires restarting the application.</source>
         <target state="translated">Adicionar {0} a um método de interface requer a reinicialização do aplicativo.</target>
-<<<<<<< HEAD
         <note />
       </trans-unit>
       <trans-unit id="Adding_0_into_an_interface_requires_restarting_the_application">
@@ -171,55 +170,6 @@
         <target state="translated">Adicionar um novo arquivo requer a reinicialização do aplicativo.</target>
         <note />
       </trans-unit>
-=======
-        <note />
-      </trans-unit>
-      <trans-unit id="Adding_0_into_an_interface_requires_restarting_the_application">
-        <source>Adding {0} into an interface requires restarting the application.</source>
-        <target state="translated">Adicionar {0} a uma interface requer o reinício do aplicativo.</target>
-        <note />
-      </trans-unit>
-      <trans-unit id="Adding_0_requires_restarting_the_application">
-        <source>Adding {0} requires restarting the application.</source>
-        <target state="translated">Adicionar {0} requer reiniciar o aplicativo.</target>
-        <note />
-      </trans-unit>
-      <trans-unit id="Adding_0_that_accesses_captured_variables_1_and_2_declared_in_different_scopes_requires_restarting_the_application">
-        <source>Adding {0} that accesses captured variables '{1}' and '{2}' declared in different scopes requires restarting the application.</source>
-        <target state="translated">Adicionar {0} que acessa as variáveis capturadas '{1}' e '{2}' declaradas em escopos diferentes requer a reinicialização do aplicativo.</target>
-        <note />
-      </trans-unit>
-      <trans-unit id="Adding_0_with_the_Handles_clause_requires_restarting_the_application">
-        <source>Adding {0} with the Handles clause requires restarting the application.</source>
-        <target state="translated">Adicionar {0} com a cláusula Handles requer a reinicialização do aplicativo.</target>
-        <note>{Locked="Handles"} "Handles" is VB keywords and should not be localized.</note>
-      </trans-unit>
-      <trans-unit id="Adding_a_MustOverride_0_or_overriding_an_inherited_0_requires_restarting_the_application">
-        <source>Adding a MustOverride {0} or overriding an inherited {0} requires restarting the application.</source>
-        <target state="translated">Adicionar um MustOverride {0} ou substituir um {0} herdado requer a reinicialização do aplicativo.</target>
-        <note>{Locked="MustOverride"} "MustOverride" is VB keyword and should not be localized.</note>
-      </trans-unit>
-      <trans-unit id="Adding_a_constructor_to_a_type_with_a_field_or_property_initializer_that_contains_an_anonymous_function_requires_restarting_the_application">
-        <source>Adding a constructor to a type with a field or property initializer that contains an anonymous function requires restarting the application.</source>
-        <target state="translated">Adicionar um construtor a um tipo com um inicializador de campo ou propriedade que contém uma função anônima requer a reinicialização do aplicativo.</target>
-        <note />
-      </trans-unit>
-      <trans-unit id="Adding_a_generic_0_requires_restarting_the_application">
-        <source>Adding a generic {0} requires restarting the application.</source>
-        <target state="translated">Adicionar um {0} genérico requer o reinício do aplicativo.</target>
-        <note />
-      </trans-unit>
-      <trans-unit id="Adding_a_method_with_an_explicit_interface_specifier_requires_restarting_the_application">
-        <source>Adding a method with an explicit interface specifier requires restarting the application.</source>
-        <target state="translated">Adicionar um método com um especificador de interface explícito requer o reinício do aplicativo.</target>
-        <note />
-      </trans-unit>
-      <trans-unit id="Adding_a_new_file_requires_restarting_the_application">
-        <source>Adding a new file requires restarting the application.</source>
-        <target state="translated">Adicionar um novo arquivo requer a reinicialização do aplicativo.</target>
-        <note />
-      </trans-unit>
->>>>>>> 67d940c4
       <trans-unit id="Adding_a_user_defined_0_requires_restarting_the_application">
         <source>Adding a user defined {0} requires restarting the application.</source>
         <target state="translated">Adicionar um {0} definido pelo usuário requer a reinicialização do aplicativo.</target>
@@ -290,8 +240,6 @@
         <target state="translated">Assincronamente aguarda a conclusão da tarefa.</target>
         <note />
       </trans-unit>
-<<<<<<< HEAD
-=======
       <trans-unit id="Await_the_preceding_expression">
         <source>Await the preceding expression</source>
         <target state="new">Await the preceding expression</target>
@@ -302,7 +250,6 @@
         <target state="new">Await the preceding expression and add ConfigureAwait({0}).</target>
         <note>{Locked="ConfigureAwait"} "ConfigureAwait" is an api name and should not be localized. {0} is a placeholder for the language specific keyword 'false'.</note>
       </trans-unit>
->>>>>>> 67d940c4
       <trans-unit id="Awaited_task_returns_0">
         <source>Awaited task returns '{0}'</source>
         <target state="translated">A tarefa esperada retorna '{0}'</target>
@@ -391,7 +338,6 @@
       <trans-unit id="ChangesRequiredSynthesizedType">
         <source>One or more changes result in a new type being created by the compiler, which requires restarting the application because it is not supported by the runtime</source>
         <target state="translated">Uma ou mais alterações resultam no compilador criando um novo tipo, o que requer a reinicialização do aplicativo porque não há suporte para ele no runtime</target>
-<<<<<<< HEAD
         <note />
       </trans-unit>
       <trans-unit id="Changing_0_from_asynchronous_to_synchronous_requires_restarting_the_application">
@@ -449,65 +395,6 @@
         <target state="translated">Alterar o tipo de uma variável capturada '{0}' anteriormente do tipo '{1}' requer o reinício do aplicativo.</target>
         <note />
       </trans-unit>
-=======
-        <note />
-      </trans-unit>
-      <trans-unit id="Changing_0_from_asynchronous_to_synchronous_requires_restarting_the_application">
-        <source>Changing {0} from asynchronous to synchronous requires restarting the application.</source>
-        <target state="translated">Alterar {0} de assíncrono para síncrono requer a reinicialização do aplicativo.</target>
-        <note />
-      </trans-unit>
-      <trans-unit id="Changing_0_to_1_requires_restarting_the_application_because_it_changes_the_shape_of_the_state_machine">
-        <source>Changing '{0}' to '{1}' requires restarting the application because it changes the shape of the state machine.</source>
-        <target state="translated">Alterar '{0}' para '{1}' requer a reinicialização do aplicativo porque altera a forma da máquina de estado.</target>
-        <note />
-      </trans-unit>
-      <trans-unit id="Changing_a_field_to_an_event_or_vice_versa_requires_restarting_the_application">
-        <source>Changing a field to an event or vice versa requires restarting the application.</source>
-        <target state="translated">Para alterar um campo para um evento ou vice-versa, é necessário reiniciar o aplicativo.</target>
-        <note />
-      </trans-unit>
-      <trans-unit id="Changing_constraints_of_0_requires_restarting_the_application">
-        <source>Changing constraints of {0} requires restarting the application.</source>
-        <target state="translated">Alterar as restrições de {0} requer o reinício do aplicativo.</target>
-        <note />
-      </trans-unit>
-      <trans-unit id="Changing_parameter_types_of_0_requires_restarting_the_application">
-        <source>Changing parameter types of {0} requires restarting the application.</source>
-        <target state="translated">A alteração dos tipos de parâmetro de {0} requer o reinício do aplicativo.</target>
-        <note />
-      </trans-unit>
-      <trans-unit id="Changing_pseudo_custom_attribute_0_of_1_requires_restarting_th_application">
-        <source>Changing pseudo-custom attribute '{0}' of {1} requires restarting the application</source>
-        <target state="translated">Alterar o atributo pseudo-personalizado '{0}' de {1} requer o reinício do aplicativo</target>
-        <note />
-      </trans-unit>
-      <trans-unit id="Changing_the_declaration_scope_of_a_captured_variable_0_requires_restarting_the_application">
-        <source>Changing the declaration scope of a captured variable '{0}' requires restarting the application.</source>
-        <target state="translated">Alterar o escopo de declaração de uma variável capturada '{0}' requer a reinicialização do aplicativo.</target>
-        <note />
-      </trans-unit>
-      <trans-unit id="Changing_the_parameters_of_0_requires_restarting_the_application">
-        <source>Changing the parameters of {0} requires restarting the application.</source>
-        <target state="translated">Alterar os parâmetros de {0} requer a reinicialização do aplicativo.</target>
-        <note />
-      </trans-unit>
-      <trans-unit id="Changing_the_return_type_of_0_requires_restarting_the_application">
-        <source>Changing the return type of {0} requires restarting the application.</source>
-        <target state="translated">Alterar o tipo de retorno de {0} requer o reinício do aplicativo.</target>
-        <note />
-      </trans-unit>
-      <trans-unit id="Changing_the_type_of_0_requires_restarting_the_application">
-        <source>Changing the type of {0} requires restarting the application.</source>
-        <target state="translated">Alterar o tipo de {0} requer a reinicialização do aplicativo.</target>
-        <note />
-      </trans-unit>
-      <trans-unit id="Changing_the_type_of_a_captured_variable_0_previously_of_type_1_requires_restarting_the_application">
-        <source>Changing the type of a captured variable '{0}' previously of type '{1}' requires restarting the application.</source>
-        <target state="translated">Alterar o tipo de uma variável capturada '{0}' anteriormente do tipo '{1}' requer o reinício do aplicativo.</target>
-        <note />
-      </trans-unit>
->>>>>>> 67d940c4
       <trans-unit id="Changing_type_parameters_of_0_requires_restarting_the_application">
         <source>Changing type parameters of {0} requires restarting the application.</source>
         <target state="translated">Alterar os parâmetros de tipo de {0} requer a reinicialização do aplicativo.</target>
@@ -678,14 +565,11 @@
         <target state="translated">Métodos explicitamente implementados de registros devem ter nomes de parâmetro que correspondem ao compilador gerado '{0}' equivalente</target>
         <note />
       </trans-unit>
-<<<<<<< HEAD
-=======
       <trans-unit id="Explicitly_inherit_documentation">
         <source>Explicitly inherit documentation</source>
         <target state="new">Explicitly inherit documentation</target>
         <note />
       </trans-unit>
->>>>>>> 67d940c4
       <trans-unit id="Extract_base_class">
         <source>Extract base class...</source>
         <target state="translated">Extrair a classe base...</target>
@@ -1039,7 +923,6 @@
       <trans-unit id="Modifying_0_which_contains_a_static_variable_requires_restarting_the_application">
         <source>Modifying {0} which contains a static variable requires restarting the application.</source>
         <target state="translated">A modificação de {0}, que contém uma variável estática, requer o reinício do aplicativo.</target>
-<<<<<<< HEAD
         <note />
       </trans-unit>
       <trans-unit id="Modifying_0_which_contains_an_Aggregate_Group_By_or_Join_query_clauses_requires_restarting_the_application">
@@ -1117,85 +1000,6 @@
         <target state="translated">A modificação de espaços em branco ou comentários em {0} dentro do contexto de um tipo genérico requer o reinício do aplicativo.</target>
         <note />
       </trans-unit>
-=======
-        <note />
-      </trans-unit>
-      <trans-unit id="Modifying_0_which_contains_an_Aggregate_Group_By_or_Join_query_clauses_requires_restarting_the_application">
-        <source>Modifying {0} which contains an Aggregate, Group By, or Join query clauses requires restarting the application.</source>
-        <target state="translated">Modificar {0} que contém cláusulas de consulta Aggregate, Group By ou Join requer o reinício do aplicativo.</target>
-        <note>{Locked="Aggregate"}{Locked="Group By"}{Locked="Join"} are VB keywords and should not be localized.</note>
-      </trans-unit>
-      <trans-unit id="Modifying_0_which_contains_the_stackalloc_operator_requires_restarting_the_application">
-        <source>Modifying {0} which contains the stackalloc operator requires restarting the application.</source>
-        <target state="translated">A modificação de {0} que contém o operador stackalloc requer a reinicialização do aplicativo.</target>
-        <note>{Locked="stackalloc"} "stackalloc" is C# keyword and should not be localized.</note>
-      </trans-unit>
-      <trans-unit id="Modifying_a_catch_finally_handler_with_an_active_statement_in_the_try_block_requires_restarting_the_application">
-        <source>Modifying a catch/finally handler with an active statement in the try block requires restarting the application.</source>
-        <target state="translated">Modificar um manipulador catch/finally com uma instrução ativa no bloco try requer a reinicialização do aplicativo.</target>
-        <note />
-      </trans-unit>
-      <trans-unit id="Modifying_a_catch_handler_around_an_active_statement_requires_restarting_the_application">
-        <source>Modifying a catch handler around an active statement requires restarting the application.</source>
-        <target state="translated">A modificação de um manipulador catch em torno de uma instrução ativa requer a reinicialização do aplicativo.</target>
-        <note />
-      </trans-unit>
-      <trans-unit id="Modifying_a_generic_method_requires_restarting_the_application">
-        <source>Modifying a generic method requires restarting the application.</source>
-        <target state="translated">Modificar um método genérico requer a reinicialização do aplicativo.</target>
-        <note />
-      </trans-unit>
-      <trans-unit id="Modifying_a_method_inside_the_context_of_a_generic_type_requires_restarting_the_application">
-        <source>Modifying a method inside the context of a generic type requires restarting the application.</source>
-        <target state="translated">A modificação de um método dentro do contexto de um tipo genérico requer o reinício do aplicativo.</target>
-        <note />
-      </trans-unit>
-      <trans-unit id="Modifying_a_try_catch_finally_statement_when_the_finally_block_is_active_requires_restarting_the_application">
-        <source>Modifying a try/catch/finally statement when the finally block is active requires restarting the application.</source>
-        <target state="translated">Modificar uma instrução try/catch/finally quando o bloco finally estiver ativo requer a reinicialização do aplicativo.</target>
-        <note />
-      </trans-unit>
-      <trans-unit id="Modifying_an_active_0_which_contains_On_Error_or_Resume_statements_requires_restarting_the_application">
-        <source>Modifying an active {0} which contains On Error or Resume statements requires restarting the application.</source>
-        <target state="translated">Modificar um {0} ativo que contém instruções On Error ou Resume requer a reinicialização do aplicativo.</target>
-        <note>{Locked="On Error"}{Locked="Resume"} is VB keyword and should not be localized.</note>
-      </trans-unit>
-      <trans-unit id="Modifying_body_of_0_requires_restarting_the_application_because_the_body_has_too_many_statements">
-        <source>Modifying the body of {0} requires restarting the application because the body has too many statements.</source>
-        <target state="translated">Modificar o corpo de {0} requer reiniciar o aplicativo porque o corpo tem muitas instruções.</target>
-        <note />
-      </trans-unit>
-      <trans-unit id="Modifying_body_of_0_requires_restarting_the_application_due_to_internal_error_1">
-        <source>Modifying the body of {0} requires restarting the application due to internal error: {1}</source>
-        <target state="translated">A modificação do corpo de {0} requer a reinicialização do aplicativo devido a um erro interno: {1}</target>
-        <note>{1} is a multi-line exception message including a stacktrace. Place it at the end of the message and don't add any punctation after or around {1}</note>
-      </trans-unit>
-      <trans-unit id="Modifying_source_file_0_requires_restarting_the_application_because_the_file_is_too_big">
-        <source>Modifying source file '{0}' requires restarting the application because the file is too big.</source>
-        <target state="translated">Modificar o arquivo de origem '{0}' requer reiniciar o aplicativo porque o arquivo é muito grande.</target>
-        <note />
-      </trans-unit>
-      <trans-unit id="Modifying_source_file_0_requires_restarting_the_application_due_to_internal_error_1">
-        <source>Modifying source file '{0}' requires restarting the application due to internal error: {1}</source>
-        <target state="translated">Modificar o arquivo de origem '{0}' requer a reinicialização do aplicativo devido a um erro interno: {1}</target>
-        <note>{2} is a multi-line exception message including a stacktrace. Place it at the end of the message and don't add any punctation after or around {1}</note>
-      </trans-unit>
-      <trans-unit id="Modifying_source_with_experimental_language_features_enabled_requires_restarting_the_application">
-        <source>Modifying source with experimental language features enabled requires restarting the application.</source>
-        <target state="translated">Modificar a origem com recursos de linguagem experimental habilitados requer a reinicialização do aplicativo.</target>
-        <note />
-      </trans-unit>
-      <trans-unit id="Modifying_the_initializer_of_0_in_a_generic_type_requires_restarting_the_application">
-        <source>Modifying the initializer of {0} in a generic type requires restarting the application.</source>
-        <target state="translated">Modificar o inicializador de {0} em um tipo genérico requer a reinicialização do aplicativo.</target>
-        <note />
-      </trans-unit>
-      <trans-unit id="Modifying_whitespace_or_comments_in_0_inside_the_context_of_a_generic_type_requires_restarting_the_application">
-        <source>Modifying whitespace or comments in {0} inside the context of a generic type requires restarting the application.</source>
-        <target state="translated">A modificação de espaços em branco ou comentários em {0} dentro do contexto de um tipo genérico requer o reinício do aplicativo.</target>
-        <note />
-      </trans-unit>
->>>>>>> 67d940c4
       <trans-unit id="Modifying_whitespace_or_comments_in_a_generic_0_requires_restarting_the_application">
         <source>Modifying whitespace or comments in a generic {0} requires restarting the application.</source>
         <target state="translated">A modificação de espaços em branco ou comentários em um {0} genérico requer a reinicialização do aplicativo.</target>
@@ -2501,14 +2305,11 @@
         <target state="translated">Seleção não contida dentro de um tipo.</target>
         <note />
       </trans-unit>
-<<<<<<< HEAD
-=======
       <trans-unit id="Silent">
         <source>Silent</source>
         <target state="new">Silent</target>
         <note />
       </trans-unit>
->>>>>>> 67d940c4
       <trans-unit id="Sort_accessibility_modifiers">
         <source>Sort accessibility modifiers</source>
         <target state="translated">Classificar modificadores de acessibilidade</target>
