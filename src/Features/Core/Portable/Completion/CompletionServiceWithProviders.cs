--- conflicted
+++ resolved
@@ -149,41 +149,6 @@
             }
         }
 
-<<<<<<< HEAD
-        private ImmutableDictionary<string, CompletionProvider> _lazyNameToProviderMap = null;
-        private ImmutableDictionary<string, CompletionProvider> NameToProviderMap
-        {
-            get
-            {
-                if (_lazyNameToProviderMap == null)
-                {
-                    Interlocked.CompareExchange(ref _lazyNameToProviderMap, CreateNameToProviderMap(), null);
-                }
-
-                return _lazyNameToProviderMap;
-            }
-        }
-
-        private ImmutableDictionary<string, CompletionProvider> CreateNameToProviderMap()
-        {
-            var map = ImmutableDictionary<string, CompletionProvider>.Empty;
-
-            var importedProviders = GetImportedProviders().Where(lz => lz.Metadata.Language == this.Language)
-                                                          .Select(lz => lz.Value);
-
-            foreach (var provider in GetBuiltInProviders().Concat(importedProviders).Concat(_testProviders))
-            {
-                if (!map.ContainsKey(provider.Name))
-                {
-                    map = map.Add(provider.Name, provider);
-                }
-            }
-
-            return map;
-        }
-
-=======
->>>>>>> 63813d2f
         internal protected CompletionProvider GetProvider(CompletionItem item)
         {
             string name;
