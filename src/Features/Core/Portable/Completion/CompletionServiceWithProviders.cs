--- conflicted
+++ resolved
@@ -80,26 +80,11 @@
             return _importedProviders;
         }
 
-<<<<<<< HEAD
         internal override ImmutableArray<CompletionProvider> GetCompletionProviders()
         {
             return GetAllProviders(ImmutableHashSet<string>.Empty);
         }
 
-        private ImmutableArray<CompletionProvider> _testProviders = ImmutableArray<CompletionProvider>.Empty;
-
-        internal void SetTestProviders(IEnumerable<CompletionProvider> testProviders)
-        {
-            lock (_gate)
-            {
-                _testProviders = testProviders != null ? testProviders.ToImmutableArray() : ImmutableArray<CompletionProvider>.Empty;
-                _rolesToProviders.Clear();
-                _nameToProvider.Clear();
-            }
-        }
-
-=======
->>>>>>> 494165c8
         private ImmutableArray<CompletionProvider> CreateRoleProviders(ImmutableHashSet<string> roles)
         {
             var providers = GetAllProviders(roles);
