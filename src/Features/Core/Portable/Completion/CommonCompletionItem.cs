--- conflicted
+++ resolved
@@ -26,11 +26,8 @@
             ImmutableDictionary<string, string> properties = null,
             ImmutableArray<string> tags = default,
             string inlineDescription = null,
-<<<<<<< HEAD
-            string displayTextPrefix = null)
-=======
+            string displayTextPrefix = null,
             bool isComplexTextEdit = false)
->>>>>>> 0902d19a
         {
             tags = tags.NullToEmpty();
 
