﻿// Licensed to the .NET Foundation under one or more agreements.
// The .NET Foundation licenses this file to you under the MIT license.
// See the LICENSE file in the project root for more information.

using System;
using System.Collections.Generic;
using System.Collections.Immutable;
using System.Threading;
using System.Threading.Tasks;
using Microsoft.CodeAnalysis.CodeActions;
using Microsoft.CodeAnalysis.Shared.Utilities;
using Microsoft.CodeAnalysis.Text;

namespace Microsoft.CodeAnalysis.CodeFixes
{
    internal interface ICodeFixService
    {
        Task<ImmutableArray<CodeFixCollection>> GetFixesAsync(Document document, TextSpan textSpan, CodeActionRequestPriority priority, bool isBlocking, Func<string, IDisposable?> addOperationScope, CancellationToken cancellationToken);
        Task<CodeFixCollection?> GetDocumentFixAllForIdInSpanAsync(Document document, TextSpan textSpan, string diagnosticId, CancellationToken cancellationToken);
        Task<Document> ApplyCodeFixesForSpecificDiagnosticIdAsync(Document document, string diagnosticId, IProgressTracker progressTracker, CancellationToken cancellationToken);
        CodeFixProvider? GetSuppressionFixer(string language, IEnumerable<string> diagnosticIds);
        Task<FirstDiagnosticResult> GetMostSevereFixableDiagnosticAsync(Document document, TextSpan range, CancellationToken cancellationToken);
    }

    internal static class ICodeFixServiceExtensions
    {
<<<<<<< HEAD
        public static Task<ImmutableArray<CodeFixCollection>> GetFixesAsync(this ICodeFixService service, Document document, TextSpan range, bool includeSuppressionFixes, CancellationToken cancellationToken)
            => service.GetFixesAsync(document, range, includeSuppressionFixes, isBlocking: false, cancellationToken);

        public static Task<ImmutableArray<CodeFixCollection>> GetFixesAsync(this ICodeFixService service, Document document, TextSpan range, bool includeSuppressionFixes, bool isBlocking, CancellationToken cancellationToken)
            => service.GetFixesAsync(document, range, includeSuppressionFixes, CodeActionRequestPriority.None, isBlocking, addOperationScope: _ => null, cancellationToken);
=======
        public static Task<ImmutableArray<CodeFixCollection>> GetFixesAsync(this ICodeFixService service, Document document, TextSpan range, CancellationToken cancellationToken)
            => service.GetFixesAsync(document, range, isBlocking: false, cancellationToken);

        public static Task<ImmutableArray<CodeFixCollection>> GetFixesAsync(this ICodeFixService service, Document document, TextSpan range, bool isBlocking, CancellationToken cancellationToken)
            => service.GetFixesAsync(document, range, CodeActionRequestPriority.None, isBlocking, addOperationScope: _ => null, cancellationToken);
>>>>>>> 1c3e97d9
    }
}<|MERGE_RESOLUTION|>--- conflicted
+++ resolved
@@ -24,18 +24,10 @@
 
     internal static class ICodeFixServiceExtensions
     {
-<<<<<<< HEAD
-        public static Task<ImmutableArray<CodeFixCollection>> GetFixesAsync(this ICodeFixService service, Document document, TextSpan range, bool includeSuppressionFixes, CancellationToken cancellationToken)
-            => service.GetFixesAsync(document, range, includeSuppressionFixes, isBlocking: false, cancellationToken);
-
-        public static Task<ImmutableArray<CodeFixCollection>> GetFixesAsync(this ICodeFixService service, Document document, TextSpan range, bool includeSuppressionFixes, bool isBlocking, CancellationToken cancellationToken)
-            => service.GetFixesAsync(document, range, includeSuppressionFixes, CodeActionRequestPriority.None, isBlocking, addOperationScope: _ => null, cancellationToken);
-=======
         public static Task<ImmutableArray<CodeFixCollection>> GetFixesAsync(this ICodeFixService service, Document document, TextSpan range, CancellationToken cancellationToken)
             => service.GetFixesAsync(document, range, isBlocking: false, cancellationToken);
 
         public static Task<ImmutableArray<CodeFixCollection>> GetFixesAsync(this ICodeFixService service, Document document, TextSpan range, bool isBlocking, CancellationToken cancellationToken)
             => service.GetFixesAsync(document, range, CodeActionRequestPriority.None, isBlocking, addOperationScope: _ => null, cancellationToken);
->>>>>>> 1c3e97d9
     }
 }