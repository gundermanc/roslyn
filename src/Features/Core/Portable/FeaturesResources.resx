<?xml version="1.0" encoding="utf-8"?>
<root>
  <!-- 
    Microsoft ResX Schema 
    
    Version 2.0
    
    The primary goals of this format is to allow a simple XML format 
    that is mostly human readable. The generation and parsing of the 
    various data types are done through the TypeConverter classes 
    associated with the data types.
    
    Example:
    
    ... ado.net/XML headers & schema ...
    <resheader name="resmimetype">text/microsoft-resx</resheader>
    <resheader name="version">2.0</resheader>
    <resheader name="reader">System.Resources.ResXResourceReader, System.Windows.Forms, ...</resheader>
    <resheader name="writer">System.Resources.ResXResourceWriter, System.Windows.Forms, ...</resheader>
    <data name="Name1"><value>this is my long string</value><comment>this is a comment</comment></data>
    <data name="Color1" type="System.Drawing.Color, System.Drawing">Blue</data>
    <data name="Bitmap1" mimetype="application/x-microsoft.net.object.binary.base64">
        <value>[base64 mime encoded serialized .NET Framework object]</value>
    </data>
    <data name="Icon1" type="System.Drawing.Icon, System.Drawing" mimetype="application/x-microsoft.net.object.bytearray.base64">
        <value>[base64 mime encoded string representing a byte array form of the .NET Framework object]</value>
        <comment>This is a comment</comment>
    </data>
                
    There are any number of "resheader" rows that contain simple 
    name/value pairs.
    
    Each data row contains a name, and value. The row also contains a 
    type or mimetype. Type corresponds to a .NET class that support 
    text/value conversion through the TypeConverter architecture. 
    Classes that don't support this are serialized and stored with the 
    mimetype set.
    
    The mimetype is used for serialized objects, and tells the 
    ResXResourceReader how to depersist the object. This is currently not 
    extensible. For a given mimetype the value must be set accordingly:
    
    Note - application/x-microsoft.net.object.binary.base64 is the format 
    that the ResXResourceWriter will generate, however the reader can 
    read any of the formats listed below.
    
    mimetype: application/x-microsoft.net.object.binary.base64
    value   : The object must be serialized with 
            : System.Runtime.Serialization.Formatters.Binary.BinaryFormatter
            : and then encoded with base64 encoding.
    
    mimetype: application/x-microsoft.net.object.soap.base64
    value   : The object must be serialized with 
            : System.Runtime.Serialization.Formatters.Soap.SoapFormatter
            : and then encoded with base64 encoding.

    mimetype: application/x-microsoft.net.object.bytearray.base64
    value   : The object must be serialized into a byte array 
            : using a System.ComponentModel.TypeConverter
            : and then encoded with base64 encoding.
    -->
  <xsd:schema id="root" xmlns="" xmlns:xsd="http://www.w3.org/2001/XMLSchema" xmlns:msdata="urn:schemas-microsoft-com:xml-msdata">
    <xsd:import namespace="http://www.w3.org/XML/1998/namespace" />
    <xsd:element name="root" msdata:IsDataSet="true">
      <xsd:complexType>
        <xsd:choice maxOccurs="unbounded">
          <xsd:element name="metadata">
            <xsd:complexType>
              <xsd:sequence>
                <xsd:element name="value" type="xsd:string" minOccurs="0" />
              </xsd:sequence>
              <xsd:attribute name="name" use="required" type="xsd:string" />
              <xsd:attribute name="type" type="xsd:string" />
              <xsd:attribute name="mimetype" type="xsd:string" />
              <xsd:attribute ref="xml:space" />
            </xsd:complexType>
          </xsd:element>
          <xsd:element name="assembly">
            <xsd:complexType>
              <xsd:attribute name="alias" type="xsd:string" />
              <xsd:attribute name="name" type="xsd:string" />
            </xsd:complexType>
          </xsd:element>
          <xsd:element name="data">
            <xsd:complexType>
              <xsd:sequence>
                <xsd:element name="value" type="xsd:string" minOccurs="0" msdata:Ordinal="1" />
                <xsd:element name="comment" type="xsd:string" minOccurs="0" msdata:Ordinal="2" />
              </xsd:sequence>
              <xsd:attribute name="name" type="xsd:string" use="required" msdata:Ordinal="1" />
              <xsd:attribute name="type" type="xsd:string" msdata:Ordinal="3" />
              <xsd:attribute name="mimetype" type="xsd:string" msdata:Ordinal="4" />
              <xsd:attribute ref="xml:space" />
            </xsd:complexType>
          </xsd:element>
          <xsd:element name="resheader">
            <xsd:complexType>
              <xsd:sequence>
                <xsd:element name="value" type="xsd:string" minOccurs="0" msdata:Ordinal="1" />
              </xsd:sequence>
              <xsd:attribute name="name" type="xsd:string" use="required" />
            </xsd:complexType>
          </xsd:element>
        </xsd:choice>
      </xsd:complexType>
    </xsd:element>
  </xsd:schema>
  <resheader name="resmimetype">
    <value>text/microsoft-resx</value>
  </resheader>
  <resheader name="version">
    <value>2.0</value>
  </resheader>
  <resheader name="reader">
    <value>System.Resources.ResXResourceReader, System.Windows.Forms, Version=4.0.0.0, Culture=neutral, PublicKeyToken=b77a5c561934e089</value>
  </resheader>
  <resheader name="writer">
    <value>System.Resources.ResXResourceWriter, System.Windows.Forms, Version=4.0.0.0, Culture=neutral, PublicKeyToken=b77a5c561934e089</value>
  </resheader>
  <data name="Add_project_reference_to_0" xml:space="preserve">
    <value>Add project reference to '{0}'.</value>
  </data>
  <data name="Add_reference_to_0" xml:space="preserve">
    <value>Add reference to '{0}'.</value>
  </data>
  <data name="Actions_can_not_be_empty" xml:space="preserve">
    <value>Actions can not be empty.</value>
  </data>
  <data name="generic_overload" xml:space="preserve">
    <value>generic overload</value>
  </data>
  <data name="generic_overloads" xml:space="preserve">
    <value>generic overloads</value>
  </data>
  <data name="overload" xml:space="preserve">
    <value>overload</value>
  </data>
  <data name="overloads_" xml:space="preserve">
    <value>overloads</value>
  </data>
  <data name="_0_Keyword" xml:space="preserve">
    <value>{0} Keyword</value>
  </data>
  <data name="Encapsulate_field_colon_0_and_use_property" xml:space="preserve">
    <value>Encapsulate field: '{0}' (and use property)</value>
  </data>
  <data name="Encapsulate_field_colon_0_but_still_use_field" xml:space="preserve">
    <value>Encapsulate field: '{0}' (but still use field)</value>
  </data>
  <data name="Encapsulate_fields_and_use_property" xml:space="preserve">
    <value>Encapsulate fields (and use property)</value>
  </data>
  <data name="Encapsulate_fields_but_still_use_field" xml:space="preserve">
    <value>Encapsulate fields (but still use field)</value>
  </data>
  <data name="Could_not_extract_interface_colon_The_selection_is_not_inside_a_class_interface_struct" xml:space="preserve">
    <value>Could not extract interface: The selection is not inside a class/interface/struct.</value>
  </data>
  <data name="Could_not_extract_interface_colon_The_type_does_not_contain_any_member_that_can_be_extracted_to_an_interface" xml:space="preserve">
    <value>Could not extract interface: The type does not contain any member that can be extracted to an interface.</value>
  </data>
  <data name="can_t_not_construct_final_tree" xml:space="preserve">
    <value>can't not construct final tree</value>
  </data>
  <data name="Parameters_type_or_return_type_cannot_be_an_anonymous_type_colon_bracket_0_bracket" xml:space="preserve">
    <value>Parameters' type or return type cannot be an anonymous type : [{0}]</value>
  </data>
  <data name="The_selection_contains_no_active_statement" xml:space="preserve">
    <value>The selection contains no active statement.</value>
  </data>
  <data name="The_selection_contains_an_error_or_unknown_type" xml:space="preserve">
    <value>The selection contains an error or unknown type.</value>
  </data>
  <data name="Type_parameter_0_is_hidden_by_another_type_parameter_1" xml:space="preserve">
    <value>Type parameter '{0}' is hidden by another type parameter '{1}'.</value>
  </data>
  <data name="The_address_of_a_variable_is_used_inside_the_selected_code" xml:space="preserve">
    <value>The address of a variable is used inside the selected code.</value>
  </data>
  <data name="Assigning_to_readonly_fields_must_be_done_in_a_constructor_colon_bracket_0_bracket" xml:space="preserve">
    <value>Assigning to readonly fields must be done in a constructor : [{0}].</value>
  </data>
  <data name="generated_code_is_overlapping_with_hidden_portion_of_the_code" xml:space="preserve">
    <value>generated code is overlapping with hidden portion of the code</value>
  </data>
  <data name="Add_optional_parameters_to_0" xml:space="preserve">
    <value>Add optional parameters to '{0}'</value>
  </data>
  <data name="Add_parameters_to_0" xml:space="preserve">
    <value>Add parameters to '{0}'</value>
  </data>
  <data name="Generate_delegating_constructor_0_1" xml:space="preserve">
    <value>Generate delegating constructor '{0}({1})'</value>
  </data>
  <data name="Generate_constructor_0_1" xml:space="preserve">
    <value>Generate constructor '{0}({1})'</value>
  </data>
  <data name="Generate_field_assigning_constructor_0_1" xml:space="preserve">
    <value>Generate field assigning constructor '{0}({1})'</value>
  </data>
  <data name="Generate_Equals_and_GetHashCode" xml:space="preserve">
    <value>Generate Equals and GetHashCode</value>
  </data>
  <data name="Generate_Equals_object" xml:space="preserve">
    <value>Generate Equals(object)</value>
  </data>
  <data name="Generate_GetHashCode" xml:space="preserve">
    <value>Generate GetHashCode()</value>
  </data>
  <data name="Generate_constructor_in_0" xml:space="preserve">
    <value>Generate constructor in '{0}'</value>
  </data>
  <data name="Generate_all" xml:space="preserve">
    <value>Generate all</value>
  </data>
  <data name="Generate_enum_member_1_0" xml:space="preserve">
    <value>Generate enum member '{1}.{0}'</value>
  </data>
  <data name="Generate_constant_1_0" xml:space="preserve">
    <value>Generate constant '{1}.{0}'</value>
  </data>
  <data name="Generate_read_only_property_1_0" xml:space="preserve">
    <value>Generate read-only property '{1}.{0}'</value>
  </data>
  <data name="Generate_property_1_0" xml:space="preserve">
    <value>Generate property '{1}.{0}'</value>
  </data>
  <data name="Generate_read_only_field_1_0" xml:space="preserve">
    <value>Generate read-only field '{1}.{0}'</value>
  </data>
  <data name="Generate_field_1_0" xml:space="preserve">
    <value>Generate field '{1}.{0}'</value>
  </data>
  <data name="Generate_local_0" xml:space="preserve">
    <value>Generate local '{0}'</value>
  </data>
  <data name="Generate_0_1_in_new_file" xml:space="preserve">
    <value>Generate {0} '{1}' in new file</value>
  </data>
  <data name="Generate_nested_0_1" xml:space="preserve">
    <value>Generate nested {0} '{1}'</value>
  </data>
  <data name="Global_Namespace" xml:space="preserve">
    <value>Global Namespace</value>
  </data>
  <data name="Implement_interface_explicitly" xml:space="preserve">
    <value>Implement interface explicitly</value>
  </data>
  <data name="Implement_interface_abstractly" xml:space="preserve">
    <value>Implement interface abstractly</value>
  </data>
  <data name="Implement_interface_through_0" xml:space="preserve">
    <value>Implement interface through '{0}'</value>
  </data>
  <data name="Implement_interface" xml:space="preserve">
    <value>Implement interface</value>
  </data>
  <data name="Loading_context_from_0" xml:space="preserve">
    <value>Loading context from '{0}'.</value>
  </data>
  <data name="Type_Sharphelp_for_more_information" xml:space="preserve">
    <value>Type "#help" for more information.</value>
  </data>
  <data name="Specified_file_not_found_colon_0" xml:space="preserve">
    <value>Specified file not found: {0}</value>
  </data>
  <data name="Specified_file_not_found" xml:space="preserve">
    <value>Specified file not found.</value>
  </data>
  <data name="Searched_in_directory_colon" xml:space="preserve">
    <value>Searched in directory:</value>
  </data>
  <data name="Searched_in_directories_colon" xml:space="preserve">
    <value>Searched in directories:</value>
  </data>
  <data name="Introduce_field_for_0" xml:space="preserve">
    <value>Introduce field for '{0}'</value>
  </data>
  <data name="Introduce_local_for_0" xml:space="preserve">
    <value>Introduce local for '{0}'</value>
  </data>
  <data name="Introduce_constant_for_0" xml:space="preserve">
    <value>Introduce constant for '{0}'</value>
  </data>
  <data name="Introduce_local_constant_for_0" xml:space="preserve">
    <value>Introduce local constant for '{0}'</value>
  </data>
  <data name="Introduce_field_for_all_occurrences_of_0" xml:space="preserve">
    <value>Introduce field for all occurrences of '{0}'</value>
  </data>
  <data name="Introduce_local_for_all_occurrences_of_0" xml:space="preserve">
    <value>Introduce local for all occurrences of '{0}'</value>
  </data>
  <data name="Introduce_constant_for_all_occurrences_of_0" xml:space="preserve">
    <value>Introduce constant for all occurrences of '{0}'</value>
  </data>
  <data name="Introduce_local_constant_for_all_occurrences_of_0" xml:space="preserve">
    <value>Introduce local constant for all occurrences of '{0}'</value>
  </data>
  <data name="Introduce_query_variable_for_all_occurrences_of_0" xml:space="preserve">
    <value>Introduce query variable for all occurrences of '{0}'</value>
  </data>
  <data name="Introduce_query_variable_for_0" xml:space="preserve">
    <value>Introduce query variable for '{0}'</value>
  </data>
  <data name="Anonymous_Types_colon" xml:space="preserve">
    <value>Anonymous Types:</value>
  </data>
  <data name="is_" xml:space="preserve">
    <value>is</value>
  </data>
  <data name="Represents_an_object_whose_operations_will_be_resolved_at_runtime" xml:space="preserve">
    <value>Represents an object whose operations will be resolved at runtime.</value>
  </data>
  <data name="constant" xml:space="preserve">
    <value>constant</value>
  </data>
  <data name="field" xml:space="preserve">
    <value>field</value>
  </data>
  <data name="local_constant" xml:space="preserve">
    <value>local constant</value>
  </data>
  <data name="local_variable" xml:space="preserve">
    <value>local variable</value>
  </data>
  <data name="label" xml:space="preserve">
    <value>label</value>
  </data>
  <data name="range_variable" xml:space="preserve">
    <value>range variable</value>
  </data>
  <data name="parameter" xml:space="preserve">
    <value>parameter</value>
  </data>
  <data name="in_" xml:space="preserve">
    <value>in</value>
  </data>
  <data name="Summary_colon" xml:space="preserve">
    <value>Summary:</value>
  </data>
  <data name="Locals_and_parameters" xml:space="preserve">
    <value>Locals and parameters</value>
  </data>
  <data name="Type_parameters_colon" xml:space="preserve">
    <value>Type parameters:</value>
  </data>
  <data name="Returns_colon" xml:space="preserve">
    <value>Returns:</value>
  </data>
  <data name="Exceptions_colon" xml:space="preserve">
    <value>Exceptions:</value>
  </data>
  <data name="Remarks_colon" xml:space="preserve">
    <value>Remarks:</value>
  </data>
  <data name="generating_source_for_symbols_of_this_type_is_not_supported" xml:space="preserve">
    <value>generating source for symbols of this type is not supported</value>
  </data>
  <data name="Assembly" xml:space="preserve">
    <value>Assembly</value>
  </data>
  <data name="location_unknown" xml:space="preserve">
    <value>location unknown</value>
  </data>
  <data name="Extract_Interface" xml:space="preserve">
    <value>Extract Interface...</value>
  </data>
  <data name="Updating_0_will_prevent_the_debug_session_from_continuing" xml:space="preserve">
    <value>Updating '{0}' will prevent the debug session from continuing.</value>
  </data>
  <data name="Updating_a_complex_statement_containing_an_await_expression_will_prevent_the_debug_session_from_continuing" xml:space="preserve">
    <value>Updating a complex statement containing an await expression will prevent the debug session from continuing.</value>
  </data>
  <data name="Changing_visibility_of_a_constructor_will_prevent_the_debug_session_from_continuing" xml:space="preserve">
    <value>Changing visibility of a constructor will prevent the debug session from continuing.</value>
  </data>
  <data name="Capturing_variable_0_that_hasn_t_been_captured_before_will_prevent_the_debug_session_from_continuing" xml:space="preserve">
    <value>Capturing variable '{0}' that hasn't been captured before will prevent the debug session from continuing.</value>
  </data>
  <data name="Ceasing_to_capture_variable_0_will_prevent_the_debug_session_from_continuing" xml:space="preserve">
    <value>Ceasing to capture variable '{0}' will prevent the debug session from continuing.</value>
  </data>
  <data name="Deleting_captured_variable_0_will_prevent_the_debug_session_from_continuing" xml:space="preserve">
    <value>Deleting captured variable '{0}' will prevent the debug session from continuing.</value>
  </data>
  <data name="Changing_the_type_of_a_captured_variable_0_previously_of_type_1_will_prevent_the_debug_session_from_continuing" xml:space="preserve">
    <value>Changing the type of a captured variable '{0}' previously of type '{1}' will prevent the debug session from continuing.</value>
  </data>
  <data name="Changing_the_parameters_of_0_will_prevent_the_debug_session_from_continuing" xml:space="preserve">
    <value>Changing the parameters of '{0}' will prevent the debug session from continuing.</value>
  </data>
  <data name="Changing_the_return_type_of_0_will_prevent_the_debug_session_from_continuing" xml:space="preserve">
    <value>Changing the return type of '{0}' will prevent the debug session from continuing.</value>
  </data>
  <data name="Changing_the_type_of_0_will_prevent_the_debug_session_from_continuing" xml:space="preserve">
    <value>Changing the type of '{0}' will prevent the debug session from continuing.</value>
  </data>
  <data name="Changing_the_declaration_scope_of_a_captured_variable_0_will_prevent_the_debug_session_from_continuing" xml:space="preserve">
    <value>Changing the declaration scope of a captured variable '{0}' will prevent the debug session from continuing.</value>
  </data>
  <data name="Accessing_captured_variable_0_that_hasn_t_been_accessed_before_in_1_will_prevent_the_debug_session_from_continuing" xml:space="preserve">
    <value>Accessing captured variable '{0}' that hasn't been accessed before in {1} will prevent the debug session from continuing.</value>
  </data>
  <data name="Ceasing_to_access_captured_variable_0_in_1_will_prevent_the_debug_session_from_continuing" xml:space="preserve">
    <value>Ceasing to access captured variable '{0}' in {1} will prevent the debug session from continuing.</value>
  </data>
  <data name="Adding_0_that_accesses_captured_variables_1_and_2_declared_in_different_scopes_will_prevent_the_debug_session_from_continuing" xml:space="preserve">
    <value>Adding '{0}' that accesses captured variables '{1}' and '{2}' declared in different scopes will prevent the debug session from continuing.</value>
  </data>
  <data name="Removing_0_that_accessed_captured_variables_1_and_2_declared_in_different_scopes_will_prevent_the_debug_session_from_continuing" xml:space="preserve">
    <value>Removing '{0}' that accessed captured variables '{1}' and '{2}' declared in different scopes will prevent the debug session from continuing.</value>
  </data>
  <data name="Adding_0_into_a_1_will_prevent_the_debug_session_from_continuing" xml:space="preserve">
    <value>Adding '{0}' into a '{1}' will prevent the debug session from continuing.</value>
  </data>
  <data name="Adding_0_into_a_class_with_explicit_or_sequential_layout_will_prevent_the_debug_session_from_continuing" xml:space="preserve">
    <value>Adding '{0}' into a class with explicit or sequential layout will prevent the debug session from continuing.</value>
  </data>
  <data name="Updating_the_modifiers_of_0_will_prevent_the_debug_session_from_continuing" xml:space="preserve">
    <value>Updating the modifiers of '{0}' will prevent the debug session from continuing.</value>
  </data>
  <data name="Updating_the_Handles_clause_of_0_will_prevent_the_debug_session_from_continuing" xml:space="preserve">
    <value>Updating the Handles clause of '{0}' will prevent the debug session from continuing.</value>
  </data>
  <data name="Adding_0_with_the_Handles_clause_will_prevent_the_debug_session_from_continuing" xml:space="preserve">
    <value>Adding '{0}' with the Handles clause will prevent the debug session from continuing.</value>
  </data>
  <data name="Updating_the_Implements_clause_of_a_0_will_prevent_the_debug_session_from_continuing" xml:space="preserve">
    <value>Updating the Implements clause of a '{0}' will prevent the debug session from continuing.</value>
  </data>
  <data name="Changing_the_constraint_from_0_to_1_will_prevent_the_debug_session_from_continuing" xml:space="preserve">
    <value>Changing the constraint from '{0}' to '{1}' will prevent the debug session from continuing.</value>
  </data>
  <data name="Updating_the_variance_of_0_will_prevent_the_debug_session_from_continuing" xml:space="preserve">
    <value>Updating the variance of '{0}' will prevent the debug session from continuing.</value>
  </data>
  <data name="Updating_the_type_of_0_will_prevent_the_debug_session_from_continuing" xml:space="preserve">
    <value>Updating the type of '{0}' will prevent the debug session from continuing.</value>
  </data>
  <data name="Updating_the_initializer_of_0_will_prevent_the_debug_session_from_continuing" xml:space="preserve">
    <value>Updating the initializer of '{0}' will prevent the debug session from continuing.</value>
  </data>
  <data name="Updating_the_size_of_a_0_will_prevent_the_debug_session_from_continuing" xml:space="preserve">
    <value>Updating the size of a '{0}' will prevent the debug session from continuing.</value>
  </data>
  <data name="Updating_the_underlying_type_of_0_will_prevent_the_debug_session_from_continuing" xml:space="preserve">
    <value>Updating the underlying type of '{0}' will prevent the debug session from continuing.</value>
  </data>
  <data name="Updating_the_base_class_and_or_base_interface_s_of_0_will_prevent_the_debug_session_from_continuing" xml:space="preserve">
    <value>Updating the base class and/or base interface(s) of '{0}' will prevent the debug session from continuing.</value>
  </data>
  <data name="Updating_a_field_to_an_event_or_vice_versa_will_prevent_the_debug_session_from_continuing" xml:space="preserve">
    <value>Updating a field to an event or vice versa will prevent the debug session from continuing.</value>
  </data>
  <data name="Updating_the_kind_of_a_type_will_prevent_the_debug_session_from_continuing" xml:space="preserve">
    <value>Updating the kind of a type will prevent the debug session from continuing.</value>
  </data>
  <data name="Updating_the_kind_of_an_property_event_accessor_will_prevent_the_debug_session_from_continuing" xml:space="preserve">
    <value>Updating the kind of an property/event accessor will prevent the debug session from continuing.</value>
  </data>
  <data name="Updating_the_kind_of_a_method_Sub_Function_will_prevent_the_debug_session_from_continuing" xml:space="preserve">
    <value>Updating the kind of a method (Sub/Function) will prevent the debug session from continuing.</value>
  </data>
  <data name="Updating_the_library_name_of_Declare_Statement_will_prevent_the_debug_session_from_continuing" xml:space="preserve">
    <value>Updating the library name of Declare Statement will prevent the debug session from continuing.</value>
  </data>
  <data name="Updating_the_alias_of_Declare_Statement_will_prevent_the_debug_session_from_continuing" xml:space="preserve">
    <value>Updating the alias of Declare Statement will prevent the debug session from continuing.</value>
  </data>
  <data name="Renaming_0_will_prevent_the_debug_session_from_continuing" xml:space="preserve">
    <value>Renaming '{0}' will prevent the debug session from continuing.</value>
  </data>
  <data name="Adding_0_will_prevent_the_debug_session_from_continuing" xml:space="preserve">
    <value>Adding '{0}' will prevent the debug session from continuing.</value>
  </data>
  <data name="Adding_an_abstract_0_or_overriding_an_inherited_0_will_prevent_the_debug_session_from_continuing" xml:space="preserve">
    <value>Adding an abstract '{0}' or overriding an inherited '{0}' will prevent the debug session from continuing.</value>
  </data>
  <data name="Adding_a_MustOverride_0_or_overriding_an_inherited_0_will_prevent_the_debug_session_from_continuing" xml:space="preserve">
    <value>Adding a MustOverride '{0}' or overriding an inherited '{0}' will prevent the debug session from continuing.</value>
  </data>
  <data name="Adding_an_extern_0_will_prevent_the_debug_session_from_continuing" xml:space="preserve">
    <value>Adding an extern '{0}' will prevent the debug session from continuing.</value>
  </data>
  <data name="Adding_an_imported_method_will_prevent_the_debug_session_from_continuing" xml:space="preserve">
    <value>Adding an imported method will prevent the debug session from continuing.</value>
  </data>
  <data name="Adding_a_user_defined_0_will_prevent_the_debug_session_from_continuing" xml:space="preserve">
    <value>Adding a user defined '{0}' will prevent the debug session from continuing.</value>
  </data>
  <data name="Adding_a_generic_0_will_prevent_the_debug_session_from_continuing" xml:space="preserve">
    <value>Adding a generic '{0}' will prevent the debug session from continuing.</value>
  </data>
  <data name="Adding_0_around_an_active_statement_will_prevent_the_debug_session_from_continuing" xml:space="preserve">
    <value>Adding '{0}' around an active statement will prevent the debug session from continuing.</value>
  </data>
  <data name="Moving_0_will_prevent_the_debug_session_from_continuing" xml:space="preserve">
    <value>Moving '{0}' will prevent the debug session from continuing.</value>
  </data>
  <data name="Deleting_0_will_prevent_the_debug_session_from_continuing" xml:space="preserve">
    <value>Deleting '{0}' will prevent the debug session from continuing.</value>
  </data>
  <data name="Deleting_0_around_an_active_statement_will_prevent_the_debug_session_from_continuing" xml:space="preserve">
    <value>Deleting '{0}' around an active statement will prevent the debug session from continuing.</value>
  </data>
  <data name="Adding_a_method_body_will_prevent_the_debug_session_from_continuing" xml:space="preserve">
    <value>Adding a method body will prevent the debug session from continuing.</value>
  </data>
  <data name="Deleting_a_method_body_will_prevent_the_debug_session_from_continuing" xml:space="preserve">
    <value>Deleting a method body will prevent the debug session from continuing.</value>
  </data>
  <data name="An_active_statement_has_been_removed_from_its_original_method_You_must_revert_your_changes_to_continue_or_restart_the_debugging_session" xml:space="preserve">
    <value>An active statement has been removed from its original method. You must revert your changes to continue or restart the debugging session.</value>
  </data>
  <data name="Updating_a_0_statement_around_an_active_statement_will_prevent_the_debug_session_from_continuing" xml:space="preserve">
    <value>Updating a '{0}' statement around an active statement will prevent the debug session from continuing.</value>
  </data>
  <data name="Updating_async_or_iterator_modifier_around_an_active_statement_will_prevent_the_debug_session_from_continuing" xml:space="preserve">
    <value>Updating async or iterator modifier around an active statement will prevent the debug session from continuing.</value>
    <comment>{Locked="async"}{Locked="iterator"} "async" and "iterator" are C#/VB keywords and should not be localized.</comment>
  </data>
  <data name="Modifying_a_generic_method_will_prevent_the_debug_session_from_continuing" xml:space="preserve">
    <value>Modifying a generic method will prevent the debug session from continuing.</value>
  </data>
  <data name="Modifying_whitespace_or_comments_in_a_generic_0_will_prevent_the_debug_session_from_continuing" xml:space="preserve">
    <value>Modifying whitespace or comments in a generic '{0}' will prevent the debug session from continuing.</value>
  </data>
  <data name="Modifying_a_method_inside_the_context_of_a_generic_type_will_prevent_the_debug_session_from_continuing" xml:space="preserve">
    <value>Modifying a method inside the context of a generic type will prevent the debug session from continuing.</value>
  </data>
  <data name="Modifying_whitespace_or_comments_in_0_inside_the_context_of_a_generic_type_will_prevent_the_debug_session_from_continuing" xml:space="preserve">
    <value>Modifying whitespace or comments in '{0}' inside the context of a generic type will prevent the debug session from continuing.</value>
  </data>
  <data name="Modifying_the_initializer_of_0_in_a_generic_type_will_prevent_the_debug_session_from_continuing" xml:space="preserve">
    <value>Modifying the initializer of '{0}' in a generic type will prevent the debug session from continuing.</value>
  </data>
  <data name="Modifying_the_initializer_of_0_in_a_partial_type_will_prevent_the_debug_session_from_continuing" xml:space="preserve">
    <value>Modifying the initializer of '{0}' in a partial type will prevent the debug session from continuing.</value>
  </data>
  <data name="Adding_a_constructor_to_a_type_with_a_field_or_property_initializer_that_contains_an_anonymous_function_will_prevent_the_debug_session_from_continuing" xml:space="preserve">
    <value>Adding a constructor to a type with a field or property initializer that contains an anonymous function will prevent the debug session from continuing.</value>
  </data>
  <data name="Renaming_a_captured_variable_from_0_to_1_will_prevent_the_debug_session_from_continuing" xml:space="preserve">
    <value>Renaming a captured variable, from '{0}' to '{1}' will prevent the debug session from continuing.</value>
  </data>
  <data name="Modifying_a_catch_finally_handler_with_an_active_statement_in_the_try_block_will_prevent_the_debug_session_from_continuing" xml:space="preserve">
    <value>Modifying a catch/finally handler with an active statement in the try block will prevent the debug session from continuing.</value>
  </data>
  <data name="Modifying_a_try_catch_finally_statement_when_the_finally_block_is_active_will_prevent_the_debug_session_from_continuing" xml:space="preserve">
    <value>Modifying a try/catch/finally statement when the finally block is active will prevent the debug session from continuing.</value>
  </data>
  <data name="Modifying_a_catch_handler_around_an_active_statement_will_prevent_the_debug_session_from_continuing" xml:space="preserve">
    <value>Modifying a catch handler around an active statement will prevent the debug session from continuing.</value>
  </data>
  <data name="Modifying_0_which_contains_the_stackalloc_operator_will_prevent_the_debug_session_from_continuing" xml:space="preserve">
    <value>Modifying '{0}' which contains the 'stackalloc' operator will prevent the debug session from continuing.</value>
  </data>
  <data name="Modifying_an_active_0_which_contains_On_Error_or_Resume_statements_will_prevent_the_debug_session_from_continuing" xml:space="preserve">
    <value>Modifying an active '{0}' which contains 'On Error' or 'Resume' statements will prevent the debug session from continuing.</value>
  </data>
  <data name="Modifying_0_which_contains_an_Aggregate_Group_By_or_Join_query_clauses_will_prevent_the_debug_session_from_continuing" xml:space="preserve">
    <value>Modifying '{0}' which contains an Aggregate, Group By, or Join query clauses will prevent the debug session from continuing.</value>
  </data>
  <data name="Modifying_source_with_experimental_language_features_enabled_will_prevent_the_debug_session_from_continuing" xml:space="preserve">
    <value>Modifying source with experimental language features enabled will prevent the debug session from continuing.</value>
  </data>
  <data name="Updating_an_active_statement_will_prevent_the_debug_session_from_continuing" xml:space="preserve">
    <value>Updating an active statement will prevent the debug session from continuing.</value>
  </data>
  <data name="Removing_0_that_contains_an_active_statement_will_prevent_the_debug_session_from_continuing" xml:space="preserve">
    <value>Removing '{0}' that contains an active statement will prevent the debug session from continuing.</value>
  </data>
  <data name="Adding_a_new_file_will_prevent_the_debug_session_from_continuing" xml:space="preserve">
    <value>Adding a new file will prevent the debug session from continuing.</value>
  </data>
  <data name="Attribute_0_is_missing_Updating_an_async_method_or_an_iterator_will_prevent_the_debug_session_from_continuing" xml:space="preserve">
    <value>Attribute '{0}' is missing. Updating an async method or an iterator will prevent the debug session from continuing.</value>
  </data>
  <data name="Unexpected_interface_member_kind_colon_0" xml:space="preserve">
    <value>Unexpected interface member kind: {0}</value>
  </data>
  <data name="Unknown_symbol_kind" xml:space="preserve">
    <value>Unknown symbol kind</value>
  </data>
  <data name="Generate_abstract_property_1_0" xml:space="preserve">
    <value>Generate abstract property '{1}.{0}'</value>
  </data>
  <data name="Generate_abstract_method_1_0" xml:space="preserve">
    <value>Generate abstract method '{1}.{0}'</value>
  </data>
  <data name="Generate_method_1_0" xml:space="preserve">
    <value>Generate method '{1}.{0}'</value>
  </data>
  <data name="Failed_to_create_a_remote_process_for_interactive_code_execution" xml:space="preserve">
    <value>Failed to create a remote process for interactive code execution.</value>
  </data>
  <data name="Failed_to_initialize_remote_interactive_process" xml:space="preserve">
    <value>Failed to initialize remote interactive process.</value>
  </data>
  <data name="Attempt_to_connect_to_process_Sharp_0_failed_retrying" xml:space="preserve">
    <value>Attempt to connect to process #{0} failed, retrying ...</value>
  </data>
  <data name="Failed_to_launch_0_process_exit_code_colon_1_with_output_colon" xml:space="preserve">
    <value>Failed to launch '{0}' process (exit code: {1}) with output: </value>
  </data>
  <data name="Hosting_process_exited_with_exit_code_0" xml:space="preserve">
    <value>Hosting process exited with exit code {0}.</value>
  </data>
  <data name="Interactive_Host_not_initialized" xml:space="preserve">
    <value>Interactive Host not initialized.</value>
  </data>
  <data name="Cannot_resolve_reference_0" xml:space="preserve">
    <value>Cannot resolve reference '{0}'.</value>
  </data>
  <data name="Requested_assembly_already_loaded_from_0" xml:space="preserve">
    <value>Requested assembly already loaded from '{0}'.</value>
  </data>
  <data name="plus_additional_0_1" xml:space="preserve">
    <value> + additional {0} {1}</value>
  </data>
  <data name="Unable_to_create_hosting_process" xml:space="preserve">
    <value>Unable to create hosting process.</value>
  </data>
  <data name="The_symbol_does_not_have_an_icon" xml:space="preserve">
    <value>The symbol does not have an icon.</value>
  </data>
  <data name="Unknown" xml:space="preserve">
    <value>Unknown</value>
  </data>
  <data name="Extract_Method" xml:space="preserve">
    <value>Extract Method</value>
  </data>
  <data name="Extract_Method_plus_Local" xml:space="preserve">
    <value>Extract Method + Local</value>
  </data>
  <data name="Asynchronous_method_cannot_have_ref_out_parameters_colon_bracket_0_bracket" xml:space="preserve">
    <value>Asynchronous method cannot have ref/out parameters : [{0}]</value>
  </data>
  <data name="The_member_is_defined_in_metadata" xml:space="preserve">
    <value>The member is defined in metadata.</value>
  </data>
  <data name="You_can_only_change_the_signature_of_a_constructor_indexer_method_or_delegate" xml:space="preserve">
    <value>You can only change the signature of a constructor, indexer, method or delegate.</value>
  </data>
  <data name="This_symbol_has_related_definitions_or_references_in_metadata_Changing_its_signature_may_result_in_build_errors_Do_you_want_to_continue" xml:space="preserve">
    <value>This symbol has related definitions or references in metadata. Changing its signature may result in build errors.

Do you want to continue?</value>
  </data>
  <data name="Change_signature" xml:space="preserve">
    <value>Change signature...</value>
  </data>
  <data name="Generate_new_type" xml:space="preserve">
    <value>Generate new type...</value>
  </data>
  <data name="User_Diagnostic_Analyzer_Failure" xml:space="preserve">
    <value>User Diagnostic Analyzer Failure.</value>
  </data>
  <data name="Analyzer_0_threw_an_exception_of_type_1_with_message_2" xml:space="preserve">
    <value>Analyzer '{0}' threw an exception of type '{1}' with message '{2}'.</value>
  </data>
  <data name="Analyzer_0_threw_the_following_exception_colon_1" xml:space="preserve">
    <value>Analyzer '{0}' threw the following exception:
'{1}'.</value>
  </data>
  <data name="Remove_Unnecessary_Cast" xml:space="preserve">
    <value>Remove Unnecessary Cast</value>
  </data>
  <data name="Simplify_Names" xml:space="preserve">
    <value>Simplify Names</value>
  </data>
  <data name="Simplify_Member_Access" xml:space="preserve">
    <value>Simplify Member Access</value>
  </data>
  <data name="Remove_qualification" xml:space="preserve">
    <value>Remove qualification</value>
  </data>
  <data name="Edit_and_Continue1" xml:space="preserve">
    <value>Edit and Continue</value>
  </data>
  <data name="This_signature_does_not_contain_parameters_that_can_be_changed" xml:space="preserve">
    <value>This signature does not contain parameters that can be changed.</value>
  </data>
  <data name="Unknown_error_occurred" xml:space="preserve">
    <value>Unknown error occurred</value>
  </data>
  <data name="Available" xml:space="preserve">
    <value>Available</value>
  </data>
  <data name="Not_Available" xml:space="preserve">
    <value>Not Available</value>
  </data>
  <data name="_0_1" xml:space="preserve">
    <value>    {0} - {1}</value>
  </data>
  <data name="You_can_use_the_navigation_bar_to_switch_context" xml:space="preserve">
    <value>You can use the navigation bar to switch context.</value>
  </data>
  <data name="in_Source" xml:space="preserve">
    <value>in Source</value>
  </data>
  <data name="in_Suppression_File" xml:space="preserve">
    <value>in Suppression File</value>
  </data>
  <data name="Remove_Suppression_0" xml:space="preserve">
    <value>Remove Suppression {0}</value>
  </data>
  <data name="Remove_Suppression" xml:space="preserve">
    <value>Remove Suppression</value>
  </data>
  <data name="Pending" xml:space="preserve">
    <value>&lt;Pending&gt;</value>
  </data>
  <data name="Awaited_task_returns" xml:space="preserve">
    <value>Awaited task returns</value>
  </data>
  <data name="no_value" xml:space="preserve">
    <value>no value.</value>
  </data>
  <data name="Note_colon_Tab_twice_to_insert_the_0_snippet" xml:space="preserve">
    <value>Note: Tab twice to insert the '{0}' snippet.</value>
  </data>
  <data name="Implement_interface_explicitly_with_Dispose_pattern" xml:space="preserve">
    <value>Implement interface explicitly with Dispose pattern</value>
  </data>
  <data name="Implement_interface_with_Dispose_pattern" xml:space="preserve">
    <value>Implement interface with Dispose pattern</value>
  </data>
  <data name="Compiler1" xml:space="preserve">
    <value>Compiler</value>
  </data>
  <data name="Edit_and_Continue2" xml:space="preserve">
    <value>Edit and Continue</value>
  </data>
  <data name="Style" xml:space="preserve">
    <value>Style</value>
  </data>
  <data name="Suppress_0" xml:space="preserve">
    <value>Suppress {0}</value>
  </data>
  <data name="Re_triage_0_currently_1" xml:space="preserve">
    <value>Re-triage {0}(currently '{1}')</value>
  </data>
  <data name="Argument_cannot_have_a_null_element" xml:space="preserve">
    <value>Argument cannot have a null element.</value>
  </data>
  <data name="Argument_cannot_be_empty" xml:space="preserve">
    <value>Argument cannot be empty.</value>
  </data>
  <data name="Reported_diagnostic_with_ID_0_is_not_supported_by_the_analyzer" xml:space="preserve">
    <value>Reported diagnostic with ID '{0}' is not supported by the analyzer.</value>
  </data>
  <data name="Computing_fix_all_occurrences_code_fix" xml:space="preserve">
    <value>Computing fix all occurrences code fix...</value>
  </data>
  <data name="Fix_all_occurrences" xml:space="preserve">
    <value>Fix all occurrences</value>
  </data>
  <data name="Document" xml:space="preserve">
    <value>Document</value>
  </data>
  <data name="Project" xml:space="preserve">
    <value>Project</value>
  </data>
  <data name="Solution" xml:space="preserve">
    <value>Solution</value>
  </data>
  <data name="TODO_colon_dispose_managed_state_managed_objects" xml:space="preserve">
    <value>TODO: dispose managed state (managed objects).</value>
  </data>
  <data name="TODO_colon_set_large_fields_to_null" xml:space="preserve">
    <value>TODO: set large fields to null.</value>
  </data>
  <data name="To_detect_redundant_calls" xml:space="preserve">
    <value>To detect redundant calls</value>
  </data>
  <data name="Modifying_0_which_contains_a_static_variable_will_prevent_the_debug_session_from_continuing" xml:space="preserve">
    <value>Modifying '{0}' which contains a static variable will prevent the debug session from continuing.</value>
  </data>
  <data name="Compiler2" xml:space="preserve">
    <value>Compiler</value>
  </data>
  <data name="Edit_And_Continue" xml:space="preserve">
    <value>Edit And Continue</value>
  </data>
  <data name="Live" xml:space="preserve">
    <value>Live</value>
  </data>
  <data name="namespace_" xml:space="preserve">
    <value>namespace</value>
    <comment>{Locked}</comment>
  </data>
  <data name="class_" xml:space="preserve">
    <value>class</value>
    <comment>{Locked}</comment>
  </data>
  <data name="interface_" xml:space="preserve">
    <value>interface</value>
    <comment>{Locked}</comment>
  </data>
  <data name="enum_" xml:space="preserve">
    <value>enum</value>
    <comment>{Locked}</comment>
  </data>
  <data name="enum_value" xml:space="preserve">
    <value>enum value</value>
    <comment>{Locked="enum"} "enum" is a C#/VB keyword and should not be localized.</comment>
  </data>
  <data name="delegate_" xml:space="preserve">
    <value>delegate</value>
    <comment>{Locked}</comment>
  </data>
  <data name="const_field" xml:space="preserve">
    <value>const field</value>
    <comment>{Locked="const"} "const" is a C#/VB keyword and should not be localized.</comment>
  </data>
  <data name="method" xml:space="preserve">
    <value>method</value>
  </data>
  <data name="operator_" xml:space="preserve">
    <value>operator</value>
  </data>
  <data name="constructor" xml:space="preserve">
    <value>constructor</value>
  </data>
  <data name="auto_property" xml:space="preserve">
    <value>auto-property</value>
  </data>
  <data name="property_" xml:space="preserve">
    <value>property</value>
  </data>
  <data name="event_" xml:space="preserve">
    <value>event</value>
    <comment>{Locked}</comment>
  </data>
  <data name="event_accessor" xml:space="preserve">
    <value>event accessor</value>
  </data>
  <data name="type_constraint" xml:space="preserve">
    <value>type constraint</value>
  </data>
  <data name="type_parameter" xml:space="preserve">
    <value>type parameter</value>
  </data>
  <data name="attribute" xml:space="preserve">
    <value>attribute</value>
  </data>
  <data name="Use_auto_property" xml:space="preserve">
    <value>Use auto property</value>
  </data>
  <data name="Replace_0_and_1_with_property" xml:space="preserve">
    <value>Replace '{0}' and '{1}' with property</value>
  </data>
  <data name="Replace_0_with_property" xml:space="preserve">
    <value>Replace '{0}' with property</value>
  </data>
  <data name="Method_referenced_implicitly" xml:space="preserve">
    <value>Method referenced implicitly</value>
  </data>
  <data name="Generate_type_0" xml:space="preserve">
    <value>Generate type '{0}'</value>
  </data>
  <data name="Generate_0_1" xml:space="preserve">
    <value>Generate {0} '{1}'</value>
  </data>
  <data name="Change_0_to_1" xml:space="preserve">
    <value>Change '{0}' to '{1}'.</value>
  </data>
  <data name="Non_invoked_method_cannot_be_replaced_with_property" xml:space="preserve">
    <value>Non-invoked method cannot be replaced with property.</value>
  </data>
  <data name="Only_methods_with_a_single_argument_which_is_not_an_out_variable_declaration_can_be_replaced_with_a_property" xml:space="preserve">
    <value>Only methods with a single argument, which is not an out variable declaration, can be replaced with a property.</value>
  </data>
  <data name="Roslyn_HostError" xml:space="preserve">
    <value>Roslyn.HostError</value>
  </data>
  <data name="An_instance_of_analyzer_0_cannot_be_created_from_1_colon_2" xml:space="preserve">
    <value>An instance of analyzer {0} cannot be created from {1}: {2}.</value>
  </data>
  <data name="The_assembly_0_does_not_contain_any_analyzers" xml:space="preserve">
    <value>The assembly {0} does not contain any analyzers.</value>
  </data>
  <data name="Unable_to_load_Analyzer_assembly_0_colon_1" xml:space="preserve">
    <value>Unable to load Analyzer assembly {0}: {1}</value>
  </data>
  <data name="Make_method_synchronous" xml:space="preserve">
    <value>Make method synchronous</value>
  </data>
  <data name="Add_this_or_Me_qualification" xml:space="preserve">
    <value>Add 'this' or 'Me' qualification.</value>
  </data>
  <data name="Fix_Name_Violation_colon_0" xml:space="preserve">
    <value>Fix Name Violation: {0}</value>
  </data>
  <data name="Naming_rule_violation_0" xml:space="preserve">
    <value>Naming rule violation: {0}</value>
    <comment>{0} is the rule title, {1} is the way in which the rule was violated</comment>
  </data>
  <data name="Naming_Styles" xml:space="preserve">
    <value>Naming Styles</value>
  </data>
  <data name="from_0" xml:space="preserve">
    <value>from {0}</value>
  </data>
  <data name="Find_and_install_latest_version" xml:space="preserve">
    <value>Find and install latest version</value>
  </data>
  <data name="Use_local_version_0" xml:space="preserve">
    <value>Use local version '{0}'</value>
  </data>
  <data name="Use_locally_installed_0_version_1_This_version_used_in_colon_2" xml:space="preserve">
    <value>Use locally installed '{0}' version '{1}'
This version used in: {2}</value>
  </data>
  <data name="Find_and_install_latest_version_of_0" xml:space="preserve">
    <value>Find and install latest version of '{0}'</value>
  </data>
  <data name="Install_with_package_manager" xml:space="preserve">
    <value>Install with package manager...</value>
  </data>
  <data name="Install_0_1" xml:space="preserve">
    <value>Install '{0} {1}'</value>
  </data>
  <data name="Install_version_0" xml:space="preserve">
    <value>Install version '{0}'</value>
  </data>
  <data name="Generate_variable_0" xml:space="preserve">
    <value>Generate variable '{0}'</value>
  </data>
  <data name="Classes" xml:space="preserve">
    <value>Classes</value>
  </data>
  <data name="Constants" xml:space="preserve">
    <value>Constants</value>
  </data>
  <data name="Delegates" xml:space="preserve">
    <value>Delegates</value>
  </data>
  <data name="Enums" xml:space="preserve">
    <value>Enums</value>
  </data>
  <data name="Events" xml:space="preserve">
    <value>Events</value>
  </data>
  <data name="Extension_methods" xml:space="preserve">
    <value>Extension methods</value>
  </data>
  <data name="Fields" xml:space="preserve">
    <value>Fields</value>
  </data>
  <data name="Interfaces" xml:space="preserve">
    <value>Interfaces</value>
  </data>
  <data name="Locals" xml:space="preserve">
    <value>Locals</value>
  </data>
  <data name="Methods" xml:space="preserve">
    <value>Methods</value>
  </data>
  <data name="Modules" xml:space="preserve">
    <value>Modules</value>
  </data>
  <data name="Namespaces" xml:space="preserve">
    <value>Namespaces</value>
  </data>
  <data name="Properties" xml:space="preserve">
    <value>Properties</value>
  </data>
  <data name="Structures" xml:space="preserve">
    <value>Structures</value>
  </data>
  <data name="Parameters_colon" xml:space="preserve">
    <value>Parameters:</value>
  </data>
  <data name="Add_missing_cases" xml:space="preserve">
    <value>Add missing cases</value>
  </data>
  <data name="Add_both" xml:space="preserve">
    <value>Add both</value>
  </data>
  <data name="Add_default_case" xml:space="preserve">
    <value>Add default case</value>
  </data>
  <data name="Variadic_SignatureHelpItem_must_have_at_least_one_parameter" xml:space="preserve">
    <value>Variadic SignatureHelpItem must have at least one parameter.</value>
  </data>
  <data name="Add_braces" xml:space="preserve">
    <value>Add braces</value>
  </data>
  <data name="Replace_0_with_method" xml:space="preserve">
    <value>Replace '{0}' with method</value>
  </data>
  <data name="Replace_0_with_methods" xml:space="preserve">
    <value>Replace '{0}' with methods</value>
  </data>
  <data name="Property_referenced_implicitly" xml:space="preserve">
    <value>Property referenced implicitly</value>
  </data>
  <data name="Property_cannot_safely_be_replaced_with_a_method_call" xml:space="preserve">
    <value>Property cannot safely be replaced with a method call</value>
  </data>
  <data name="Convert_to_interpolated_string" xml:space="preserve">
    <value>Convert to interpolated string</value>
  </data>
  <data name="Move_type_to_0" xml:space="preserve">
    <value>Move type to {0}</value>
  </data>
  <data name="Rename_file_to_0" xml:space="preserve">
    <value>Rename file to {0}</value>
  </data>
  <data name="Rename_type_to_0" xml:space="preserve">
    <value>Rename type to {0}</value>
  </data>
  <data name="Remove_tag" xml:space="preserve">
    <value>Remove tag</value>
  </data>
  <data name="Add_missing_param_nodes" xml:space="preserve">
    <value>Add missing param nodes</value>
  </data>
  <data name="Make_containing_scope_async" xml:space="preserve">
    <value>Make containing scope async</value>
  </data>
  <data name="Make_containing_scope_async_return_Task" xml:space="preserve">
    <value>Make containing scope async (return Task)</value>
  </data>
  <data name="paren_Unknown_paren" xml:space="preserve">
    <value>(Unknown)</value>
  </data>
  <data name="Implement_Abstract_Class" xml:space="preserve">
    <value>Implement Abstract Class</value>
  </data>
  <data name="Use_framework_type" xml:space="preserve">
    <value>Use framework type</value>
  </data>
  <data name="Install_package_0" xml:space="preserve">
    <value>Install package '{0}'</value>
  </data>
  <data name="Object_initialization_can_be_simplified" xml:space="preserve">
    <value>Object initialization can be simplified</value>
  </data>
  <data name="Use_throw_expression" xml:space="preserve">
    <value>Use 'throw' expression</value>
  </data>
  <data name="project_0" xml:space="preserve">
    <value>project {0}</value>
  </data>
  <data name="Inline_variable_declaration" xml:space="preserve">
    <value>Inline variable declaration</value>
  </data>
  <data name="Use_pattern_matching" xml:space="preserve">
    <value>Use pattern matching</value>
  </data>
  <data name="Use_expression_body_for_methods" xml:space="preserve">
    <value>Use expression body for methods</value>
  </data>
  <data name="Use_block_body_for_methods" xml:space="preserve">
    <value>Use block body for methods</value>
  </data>
  <data name="Use_block_body_for_accessors" xml:space="preserve">
    <value>Use block body for accessors</value>
  </data>
  <data name="Use_block_body_for_constructors" xml:space="preserve">
    <value>Use block body for constructors</value>
  </data>
  <data name="Use_block_body_for_indexers" xml:space="preserve">
    <value>Use block body for indexers</value>
  </data>
  <data name="Use_block_body_for_operators" xml:space="preserve">
    <value>Use block body for operators</value>
  </data>
  <data name="Use_block_body_for_properties" xml:space="preserve">
    <value>Use block body for properties</value>
  </data>
  <data name="Use_expression_body_for_accessors" xml:space="preserve">
    <value>Use expression body for accessors</value>
  </data>
  <data name="Use_expression_body_for_constructors" xml:space="preserve">
    <value>Use expression body for constructors</value>
  </data>
  <data name="Use_expression_body_for_indexers" xml:space="preserve">
    <value>Use expression body for indexers</value>
  </data>
  <data name="Use_expression_body_for_operators" xml:space="preserve">
    <value>Use expression body for operators</value>
  </data>
  <data name="Use_expression_body_for_properties" xml:space="preserve">
    <value>Use expression body for properties</value>
  </data>
  <data name="Fix_typo_0" xml:space="preserve">
    <value>Fix typo '{0}'</value>
  </data>
  <data name="Fully_qualify_0" xml:space="preserve">
    <value>Fully qualify '{0}'</value>
  </data>
  <data name="Remove_reference_to_0" xml:space="preserve">
    <value>Remove reference to '{0}'.</value>
  </data>
  <data name="Keywords" xml:space="preserve">
    <value>Keywords</value>
  </data>
  <data name="Snippets" xml:space="preserve">
    <value>Snippets</value>
  </data>
  <data name="All_lowercase" xml:space="preserve">
    <value>All lowercase</value>
  </data>
  <data name="All_uppercase" xml:space="preserve">
    <value>All uppercase</value>
  </data>
  <data name="First_word_capitalized" xml:space="preserve">
    <value>First word capitalized</value>
  </data>
  <data name="Pascal_Case" xml:space="preserve">
    <value>Pascal Case</value>
  </data>
  <data name="Collection_initialization_can_be_simplified" xml:space="preserve">
    <value>Collection initialization can be simplified</value>
  </data>
  <data name="Use_coalesce_expression" xml:space="preserve">
    <value>Use coalesce expression</value>
  </data>
  <data name="Use_null_propagation" xml:space="preserve">
    <value>Use null propagation</value>
  </data>
  <data name="Variable_declaration_can_be_inlined" xml:space="preserve">
    <value>Variable declaration can be inlined</value>
  </data>
  <data name="Null_check_can_be_simplified" xml:space="preserve">
    <value>Null check can be simplified</value>
  </data>
  <data name="Simplify_collection_initialization" xml:space="preserve">
    <value>Simplify collection initialization</value>
  </data>
  <data name="Simplify_object_initialization" xml:space="preserve">
    <value>Simplify object initialization</value>
  </data>
  <data name="Prefer_explicitly_provided_tuple_element_name" xml:space="preserve">
    <value>Prefer explicitly provided tuple element name</value>
  </data>
  <data name="Use_explicitly_provided_tuple_name" xml:space="preserve">
    <value>Use explicitly provided tuple name</value>
  </data>
  <data name="Remove_document_0" xml:space="preserve">
    <value>Remove document '{0}'</value>
  </data>
  <data name="Add_document_0" xml:space="preserve">
    <value>Add document '{0}'</value>
  </data>
  <data name="Add_argument_name_0" xml:space="preserve">
    <value>Add argument name '{0}'</value>
  </data>
  <data name="Take_0" xml:space="preserve">
    <value>Take '{0}'</value>
  </data>
  <data name="Take_both" xml:space="preserve">
    <value>Take both</value>
  </data>
  <data name="Take_bottom" xml:space="preserve">
    <value>Take bottom</value>
  </data>
  <data name="Take_top" xml:space="preserve">
    <value>Take top</value>
  </data>
  <data name="Remove_unused_variable" xml:space="preserve">
    <value>Remove unused variable</value>
  </data>
  <data name="Convert_to_binary" xml:space="preserve">
    <value>Convert to binary</value>
  </data>
  <data name="Convert_to_decimal" xml:space="preserve">
    <value>Convert to decimal</value>
  </data>
  <data name="Convert_to_hex" xml:space="preserve">
    <value>Convert to hex</value>
  </data>
  <data name="Separate_thousands" xml:space="preserve">
    <value>Separate thousands</value>
  </data>
  <data name="Separate_words" xml:space="preserve">
    <value>Separate words</value>
  </data>
  <data name="Separate_nibbles" xml:space="preserve">
    <value>Separate nibbles</value>
  </data>
  <data name="Remove_separators" xml:space="preserve">
    <value>Remove separators</value>
  </data>
  <data name="Add_parameter_to_0" xml:space="preserve">
    <value>Add parameter to '{0}'</value>
  </data>
  <data name="Add_parameter_to_0_and_overrides_implementations" xml:space="preserve">
    <value>Add parameter to '{0}' (and overrides/implementations)</value>
  </data>
  <data name="Add_to_0" xml:space="preserve">
    <value>Add to '{0}'</value>
  </data>
  <data name="Related_method_signatures_found_in_metadata_will_not_be_updated" xml:space="preserve">
    <value>Related method signatures found in metadata will not be updated.</value>
  </data>
  <data name="Generate_constructor" xml:space="preserve">
    <value>Generate constructor...</value>
  </data>
  <data name="Pick_members_to_be_used_as_constructor_parameters" xml:space="preserve">
    <value>Pick members to be used as constructor parameters</value>
  </data>
  <data name="Pick_members_to_be_used_in_Equals_GetHashCode" xml:space="preserve">
    <value>Pick members to be used in Equals/GetHashCode</value>
  </data>
  <data name="Changes_to_expression_trees_may_result_in_behavior_changes_at_runtime" xml:space="preserve">
    <value>Changes to expression trees may result in behavior changes at runtime</value>
  </data>
  <data name="Generate_overrides" xml:space="preserve">
    <value>Generate overrides...</value>
  </data>
  <data name="Pick_members_to_override" xml:space="preserve">
    <value>Pick members to override</value>
  </data>
  <data name="Add_null_check" xml:space="preserve">
    <value>Add null check</value>
  </data>
  <data name="Add_string_IsNullOrEmpty_check" xml:space="preserve">
    <value>Add 'string.IsNullOrEmpty' check</value>
  </data>
  <data name="Add_string_IsNullOrWhiteSpace_check" xml:space="preserve">
    <value>Add 'string.IsNullOrWhiteSpace' check</value>
  </data>
  <data name="Create_and_initialize_field_0" xml:space="preserve">
    <value>Create and initialize field '{0}'</value>
  </data>
  <data name="Create_and_initialize_property_0" xml:space="preserve">
    <value>Create and initialize property '{0}'</value>
  </data>
  <data name="Initialize_field_0" xml:space="preserve">
    <value>Initialize field '{0}'</value>
  </data>
  <data name="Initialize_property_0" xml:space="preserve">
    <value>Initialize property '{0}'</value>
  </data>
  <data name="Add_null_checks" xml:space="preserve">
    <value>Add null checks</value>
  </data>
  <data name="Generate_operators" xml:space="preserve">
    <value>Generate operators</value>
  </data>
  <data name="Implement_0" xml:space="preserve">
    <value>Implement {0}</value>
  </data>
  <data name="Simplify_default_expression" xml:space="preserve">
    <value>Simplify 'default' expression</value>
  </data>
  <data name="default_expression_can_be_simplified" xml:space="preserve">
    <value>'default' expression can be simplified</value>
  </data>
  <data name="Format_string_contains_invalid_placeholder" xml:space="preserve">
    <value>Format string contains invalid placeholder</value>
  </data>
  <data name="Invalid_format_string" xml:space="preserve">
    <value>Invalid format string</value>
  </data>
  <data name="Use_inferred_member_name" xml:space="preserve">
    <value>Use inferred member name</value>
  </data>
  <data name="Member_name_can_be_simplified" xml:space="preserve">
    <value>Member name can be simplified</value>
  </data>
  <data name="Reported_diagnostic_0_has_a_source_location_in_file_1_which_is_not_part_of_the_compilation_being_analyzed" xml:space="preserve">
    <value>Reported diagnostic '{0}' has a source location in file '{1}', which is not part of the compilation being analyzed.</value>
  </data>
  <data name="Reported_diagnostic_0_has_a_source_location_1_in_file_2_which_is_outside_of_the_given_file" xml:space="preserve">
    <value>Reported diagnostic '{0}' has a source location '{1}' in file '{2}', which is outside of the given file.</value>
  </data>
  <data name="Unreachable_code_detected" xml:space="preserve">
    <value>Unreachable code detected</value>
  </data>
  <data name="Remove_unreachable_code" xml:space="preserve">
    <value>Remove unreachable code</value>
  </data>
  <data name="Modifiers_are_not_ordered" xml:space="preserve">
    <value>Modifiers are not ordered</value>
  </data>
  <data name="Order_modifiers" xml:space="preserve">
    <value>Order modifiers</value>
  </data>
  <data name="in_0_project_1" xml:space="preserve">
    <value>in {0} (project {1})</value>
  </data>
  <data name="Accessibility_modifiers_required" xml:space="preserve">
    <value>Accessibility modifiers required</value>
  </data>
  <data name="Add_accessibility_modifiers" xml:space="preserve">
    <value>Add accessibility modifiers</value>
  </data>
  <data name="Use_local_function" xml:space="preserve">
    <value>Use local function</value>
  </data>
  <data name="Warning_colon_Declaration_changes_scope_and_may_change_meaning" xml:space="preserve">
    <value>Warning: Declaration changes scope and may change meaning.</value>
  </data>
  <data name="Move_declaration_near_reference" xml:space="preserve">
    <value>Move declaration near reference</value>
  </data>
  <data name="Convert_to_full_property" xml:space="preserve">
    <value>Convert to full property</value>
  </data>
  <data name="Generate_constructor_in_0_without_fields" xml:space="preserve">
    <value>Generate constructor in '{0}' (without fields)</value>
  </data>
  <data name="Parentheses_can_be_removed" xml:space="preserve">
    <value>Parentheses can be removed</value>
  </data>
  <data name="Remove_unnecessary_parentheses" xml:space="preserve">
    <value>Remove unnecessary parentheses</value>
  </data>
  <data name="Add_file_banner" xml:space="preserve">
    <value>Add file banner</value>
  </data>
  <data name="Warning_Method_overrides_symbol_from_metadata" xml:space="preserve">
    <value>Warning: Method overrides symbol from metadata</value>
  </data>
  <data name="Add_parentheses_for_clarity" xml:space="preserve">
    <value>Add parentheses for clarity</value>
  </data>
  <data name="Parentheses_should_be_added_for_clarity" xml:space="preserve">
    <value>Parentheses should be added for clarity</value>
  </data>
  <data name="Use_0" xml:space="preserve">
    <value>Use {0}</value>
  </data>
  <data name="Switching_between_lambda_and_local_function_will_prevent_the_debug_session_from_continuing" xml:space="preserve">
    <value>Switching between a lambda and a local function will prevent the debug session from continuing.</value>
  </data>
  <data name="Deconstruct_variable_declaration" xml:space="preserve">
    <value>Deconstruct variable declaration</value>
  </data>
  <data name="Variable_declaration_can_be_deconstructed" xml:space="preserve">
    <value>Variable declaration can be deconstructed</value>
  </data>
  <data name="Add_argument_name_0_including_trailing_arguments" xml:space="preserve">
    <value>Add argument name '{0}' (including trailing arguments)</value>
  </data>
  <data name="Using_readonly_structs_will_prevent_the_debug_session_from_continuing" xml:space="preserve">
    <value>Using readonly structs will prevent the debug session from continuing.</value>
  </data>
  <data name="Using_ref_structs_will_prevent_the_debug_session_from_continuing" xml:space="preserve">
    <value>Using ref structs will prevent the debug session from continuing.</value>
  </data>
  <data name="Using_readonly_references_will_prevent_the_debug_session_from_continuing" xml:space="preserve">
    <value>Using readonly references will prevent the debug session from continuing.</value>
  </data>
  <data name="local_function" xml:space="preserve">
    <value>local function</value>
  </data>
  <data name="indexer_" xml:space="preserve">
    <value>indexer</value>
  </data>
  <data name="Alias_ambiguous_type_0" xml:space="preserve">
    <value>Alias ambiguous type '{0}'</value>
  </data>
  <data name="Warning_colon_Collection_was_modified_during_iteration" xml:space="preserve">
    <value>Warning: Collection was modified during iteration.</value>
  </data>
  <data name="Warning_colon_Iteration_variable_crossed_function_boundary" xml:space="preserve">
    <value>Warning: Iteration variable crossed function boundary.</value>
  </data>
  <data name="Warning_colon_Collection_may_be_modified_during_iteration" xml:space="preserve">
    <value>Warning: Collection may be modified during iteration.</value>
  </data>
  <data name="Add_readonly_modifier" xml:space="preserve">
    <value>Add readonly modifier</value>
  </data>
  <data name="Make_field_readonly" xml:space="preserve">
    <value>Make field readonly</value>
  </data>
  <data name="Convert_to_conditional_expression" xml:space="preserve">
    <value>Convert to conditional expression</value>
  </data>
<<<<<<< HEAD
  <data name="Convert_to_tuple" xml:space="preserve">
    <value>Convert to tuple</value>
  </data>
  <data name="Convert_to_class" xml:space="preserve">
    <value>Convert to class</value>
  </data>
  <data name="Convert_to_struct" xml:space="preserve">
    <value>Convert to struct</value>
  </data>
  <data name="updating_usages_in_containing_member" xml:space="preserve">
    <value>updating usages in containing member</value>
  </data>
  <data name="updating_usages_in_containing_project" xml:space="preserve">
    <value>updating usages in containing project</value>
  </data>
  <data name="updating_usages_in_containing_type" xml:space="preserve">
    <value>updating usages in containing type</value>
  </data>
  <data name="updating_usages_in_dependent_projects" xml:space="preserve">
    <value>updating usages in dependent projects</value>
=======
  <data name="Formatting_document" xml:space="preserve">
    <value>Formatting document</value>
>>>>>>> 65ae3fb9
  </data>
</root><|MERGE_RESOLUTION|>--- conflicted
+++ resolved
@@ -1376,7 +1376,6 @@
   <data name="Convert_to_conditional_expression" xml:space="preserve">
     <value>Convert to conditional expression</value>
   </data>
-<<<<<<< HEAD
   <data name="Convert_to_tuple" xml:space="preserve">
     <value>Convert to tuple</value>
   </data>
@@ -1397,9 +1396,8 @@
   </data>
   <data name="updating_usages_in_dependent_projects" xml:space="preserve">
     <value>updating usages in dependent projects</value>
-=======
+  </data>
   <data name="Formatting_document" xml:space="preserve">
     <value>Formatting document</value>
->>>>>>> 65ae3fb9
   </data>
 </root>