﻿// Licensed to the .NET Foundation under one or more agreements.
// The .NET Foundation licenses this file to you under the MIT license.
// See the LICENSE file in the project root for more information.

using System.Collections.Generic;
using System.Threading;
using System.Threading.Tasks;
using Microsoft.CodeAnalysis.Text;

namespace Microsoft.CodeAnalysis.CodeLens
{
    internal interface IRemoteCodeLensReferencesService
    {
        Task<ReferenceCount> GetReferenceCountAsync(DocumentId documentId, TextSpan textSpan, int maxResultCount, CancellationToken cancellationToken);
        Task<IEnumerable<ReferenceLocationDescriptor>> FindReferenceLocationsAsync(DocumentId documentId, TextSpan textSpan, CancellationToken cancellationToken);
        Task<IEnumerable<ReferenceMethodDescriptor>> FindReferenceMethodsAsync(DocumentId documentId, TextSpan textSpan, CancellationToken cancellationToken);
#pragma warning disable VSTHRD200 // Use "Async" suffix for async methods
        Task<string> GetFullyQualifiedName(DocumentId documentId, TextSpan textSpan, CancellationToken cancellationToken);
<<<<<<< HEAD
#pragma warning restore VSTHRD200 // Use "Async" suffix for async methods
=======

        Task TrackCodeLensAsync(DocumentId documentId, CancellationToken cancellationToken);
    }

    internal interface IRemoteCodeLensDataPoint
    {
        void Invalidate();
>>>>>>> e0567782
    }
}<|MERGE_RESOLUTION|>--- conflicted
+++ resolved
@@ -16,9 +16,7 @@
         Task<IEnumerable<ReferenceMethodDescriptor>> FindReferenceMethodsAsync(DocumentId documentId, TextSpan textSpan, CancellationToken cancellationToken);
 #pragma warning disable VSTHRD200 // Use "Async" suffix for async methods
         Task<string> GetFullyQualifiedName(DocumentId documentId, TextSpan textSpan, CancellationToken cancellationToken);
-<<<<<<< HEAD
 #pragma warning restore VSTHRD200 // Use "Async" suffix for async methods
-=======
 
         Task TrackCodeLensAsync(DocumentId documentId, CancellationToken cancellationToken);
     }
@@ -26,6 +24,5 @@
     internal interface IRemoteCodeLensDataPoint
     {
         void Invalidate();
->>>>>>> e0567782
     }
 }