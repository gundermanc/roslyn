﻿// Licensed to the .NET Foundation under one or more agreements.
// The .NET Foundation licenses this file to you under the MIT license.
// See the LICENSE file in the project root for more information.

using System;
using System.Collections.Generic;
using System.Collections.Immutable;
using System.Diagnostics;
using System.IO;
using System.Linq;
using System.Threading;
using System.Threading.Tasks;
using Microsoft.CodeAnalysis.CodeActions;
using Microsoft.CodeAnalysis.PooledObjects;
using Microsoft.CodeAnalysis.Text;
using Roslyn.Utilities;

namespace Microsoft.CodeAnalysis.CodeRefactorings.MoveType
{
    internal abstract class AbstractMoveTypeService : IMoveTypeService
    {
        /// <summary>
        /// Annotation to mark the namespace encapsulating the type that has been moved
        /// </summary>
        public static SyntaxAnnotation NamespaceScopeMovedAnnotation = new SyntaxAnnotation(nameof(MoveTypeOperationKind.MoveTypeNamespaceScope));

        public abstract Task<Solution> GetModifiedSolutionAsync(Document document, TextSpan textSpan, MoveTypeOperationKind operationKind, CancellationToken cancellationToken);
        public abstract Task<ImmutableArray<CodeAction>> GetRefactoringAsync(Document document, TextSpan textSpan, CancellationToken cancellationToken);
    }

    internal abstract partial class AbstractMoveTypeService<TService, TTypeDeclarationSyntax, TNamespaceDeclarationSyntax, TMemberDeclarationSyntax, TCompilationUnitSyntax> :
        AbstractMoveTypeService
        where TService : AbstractMoveTypeService<TService, TTypeDeclarationSyntax, TNamespaceDeclarationSyntax, TMemberDeclarationSyntax, TCompilationUnitSyntax>
        where TTypeDeclarationSyntax : SyntaxNode
        where TNamespaceDeclarationSyntax : SyntaxNode
        where TMemberDeclarationSyntax : SyntaxNode
        where TCompilationUnitSyntax : SyntaxNode
    {
        public override async Task<ImmutableArray<CodeAction>> GetRefactoringAsync(
            Document document, TextSpan textSpan, CancellationToken cancellationToken)
        {
            var state = await CreateStateAsync(document, textSpan, cancellationToken).ConfigureAwait(false);

            if (state == null)
            {
                return ImmutableArray<CodeAction>.Empty;
            }

            var actions = CreateActions(state, cancellationToken);
            return actions;
        }

        public override async Task<Solution> GetModifiedSolutionAsync(Document document, TextSpan textSpan, MoveTypeOperationKind operationKind, CancellationToken cancellationToken)
        {
            var state = await CreateStateAsync(document, textSpan, cancellationToken).ConfigureAwait(false);

            if (state == null)
            {
                return document.Project.Solution;
            }

            var suggestedFileNames = GetSuggestedFileNames(
                state.TypeNode,
                IsNestedType(state.TypeNode),
                state.TypeName,
                state.SemanticDocument.Document.Name,
                state.SemanticDocument.SemanticModel,
                cancellationToken);

            var editor = Editor.GetEditor(operationKind, (TService)this, state, suggestedFileNames.FirstOrDefault(), cancellationToken);
            var modifiedSolution = await editor.GetModifiedSolutionAsync().ConfigureAwait(false);
            return modifiedSolution ?? document.Project.Solution;
        }

        protected abstract Task<TTypeDeclarationSyntax> GetRelevantNodeAsync(Document document, TextSpan textSpan, CancellationToken cancellationToken);

        private async Task<State> CreateStateAsync(Document document, TextSpan textSpan, CancellationToken cancellationToken)
        {
            var nodeToAnalyze = await GetRelevantNodeAsync(document, textSpan, cancellationToken).ConfigureAwait(false);
            if (nodeToAnalyze == null)
            {
                return null;
            }

            var semanticDocument = await SemanticDocument.CreateAsync(document, cancellationToken).ConfigureAwait(false);
            return State.Generate(semanticDocument, nodeToAnalyze, cancellationToken);
        }

        private ImmutableArray<CodeAction> CreateActions(State state, CancellationToken cancellationToken)
        {
            var typeMatchesDocumentName = TypeMatchesDocumentName(
                state.TypeNode,
                state.TypeName,
                state.DocumentNameWithoutExtension,
                state.SemanticDocument.SemanticModel,
                cancellationToken);

            if (typeMatchesDocumentName)
            {
                // if type name matches document name, per style conventions, we have nothing to do.
                return ImmutableArray<CodeAction>.Empty;
            }

            using var _ = ArrayBuilder<CodeAction>.GetInstance(out var actions);
            var manyTypes = MultipleTopLevelTypeDeclarationInSourceDocument(state.SemanticDocument.Root);
            var isNestedType = IsNestedType(state.TypeNode);

            var suggestedFileNames = GetSuggestedFileNames(
                state.TypeNode,
                isNestedType,
                state.TypeName,
                state.SemanticDocument.Document.Name,
                state.SemanticDocument.SemanticModel,
                cancellationToken);

            // (1) Add Move type to new file code action:
            // case 1: There are multiple type declarations in current document. offer, move to new file.
            // case 2: This is a nested type, offer to move to new file.
            // case 3: If there is a single type decl in current file, *do not* offer move to new file,
            //         rename actions are sufficient in this case.
            if (manyTypes || isNestedType)
            {
                foreach (var fileName in suggestedFileNames)
                {
                    actions.Add(GetCodeAction(state, fileName, operationKind: MoveTypeOperationKind.MoveType));
                }
            }

            // (2) Add rename file and rename type code actions:
            // Case: No type declaration in file matches the file name.
            if (!AnyTopLevelTypeMatchesDocumentName(state, cancellationToken))
            {
                foreach (var fileName in suggestedFileNames)
                {
                    actions.Add(GetCodeAction(state, fileName, operationKind: MoveTypeOperationKind.RenameFile));
                }

                // only if the document name can be legal identifier in the language,
                // offer to rename type with document name
                if (state.IsDocumentNameAValidIdentifier)
                {
                    actions.Add(GetCodeAction(
                        state, fileName: state.DocumentNameWithoutExtension,
                        operationKind: MoveTypeOperationKind.RenameType));
                }
            }

            Debug.Assert(actions.Count != 0, "No code actions found for MoveType Refactoring");

            return actions.ToImmutable();
        }

        private CodeAction GetCodeAction(State state, string fileName, MoveTypeOperationKind operationKind) =>
            new MoveTypeCodeAction((TService)this, state, operationKind, fileName);

        private static bool IsNestedType(TTypeDeclarationSyntax typeNode) =>
            typeNode.Parent is TTypeDeclarationSyntax;

        /// <summary>
        /// checks if there is a single top level type declaration in a document
        /// </summary>
        /// <remarks>
        /// optimized for perf, uses Skip(1).Any() instead of Count() > 1
        /// </remarks>
        private static bool MultipleTopLevelTypeDeclarationInSourceDocument(SyntaxNode root) =>
            TopLevelTypeDeclarations(root).Skip(1).Any();

        private static IEnumerable<TTypeDeclarationSyntax> TopLevelTypeDeclarations(SyntaxNode root) =>
            root.DescendantNodes(n => n is TCompilationUnitSyntax || n is TNamespaceDeclarationSyntax)
                .OfType<TTypeDeclarationSyntax>();

        private static bool AnyTopLevelTypeMatchesDocumentName(State state, CancellationToken cancellationToken)
        {
            var root = state.SemanticDocument.Root;
            var semanticModel = state.SemanticDocument.SemanticModel;

            return TopLevelTypeDeclarations(root).Any(
                typeDeclaration =>
                {
                    var typeName = semanticModel.GetDeclaredSymbol(typeDeclaration, cancellationToken).Name;
                    return TypeMatchesDocumentName(
                        typeDeclaration, typeName, state.DocumentNameWithoutExtension,
                        semanticModel, cancellationToken);
                });
        }

        /// <summary>
        /// checks if type name matches its parent document name, per style rules.
        /// </summary>
        /// <remarks>
        /// Note: For a nested type, a matching document name could be just the type name or a
        /// dotted qualified name of its type hierarchy.
        /// </remarks>
        protected static bool TypeMatchesDocumentName(
            TTypeDeclarationSyntax typeNode,
            string typeName,
            string documentNameWithoutExtension,
            SemanticModel semanticModel,
            CancellationToken cancellationToken)
        {
            // If it is not a nested type, we compare the unqualified type name with the document name.
            // If it is a nested type, the type name `Outer.Inner` matches file names `Inner.cs` and `Outer.Inner.cs`
            var namesMatch = typeName.Equals(documentNameWithoutExtension, StringComparison.CurrentCulture);
            if (!namesMatch)
            {
                var typeNameParts = GetTypeNamePartsForNestedTypeNode(typeNode, semanticModel, cancellationToken);
                var fileNameParts = documentNameWithoutExtension.Split('.');

                // qualified type name `Outer.Inner` matches file names `Inner.cs` and `Outer.Inner.cs`
                return typeNameParts.SequenceEqual(fileNameParts, StringComparer.CurrentCulture);
            }

            return namesMatch;
        }

<<<<<<< HEAD
        private ImmutableArray<string> GetSuggestedFileNames(
=======
        private static IEnumerable<string> GetSuggestedFileNames(
>>>>>>> d04ebc2e
            TTypeDeclarationSyntax typeNode,
            bool isNestedType,
            string typeName,
            string documentNameWithExtension,
            SemanticModel semanticModel,
            CancellationToken cancellationToken)
        {
            var fileExtension = Path.GetExtension(documentNameWithExtension);

            var standaloneName = typeName + fileExtension;

            // If it is a nested type, we should match type hierarchy's name parts with the file name.
            if (isNestedType)
            {
                var typeNameParts = GetTypeNamePartsForNestedTypeNode(typeNode, semanticModel, cancellationToken);
                var dottedName = typeNameParts.Join(".") + fileExtension;

                return ImmutableArray.Create(standaloneName, dottedName);
            }
            else
            {
                return ImmutableArray.Create(standaloneName);
            }
        }

        private static IEnumerable<string> GetTypeNamePartsForNestedTypeNode(
            TTypeDeclarationSyntax typeNode, SemanticModel semanticModel, CancellationToken cancellationToken) =>
                typeNode.AncestorsAndSelf()
                        .OfType<TTypeDeclarationSyntax>()
                        .Select(n => semanticModel.GetDeclaredSymbol(n, cancellationToken).Name)
                        .Reverse();
    }
}<|MERGE_RESOLUTION|>--- conflicted
+++ resolved
@@ -213,11 +213,7 @@
             return namesMatch;
         }
 
-<<<<<<< HEAD
-        private ImmutableArray<string> GetSuggestedFileNames(
-=======
-        private static IEnumerable<string> GetSuggestedFileNames(
->>>>>>> d04ebc2e
+        private static ImmutableArray<string> GetSuggestedFileNames(
             TTypeDeclarationSyntax typeNode,
             bool isNestedType,
             string typeName,
