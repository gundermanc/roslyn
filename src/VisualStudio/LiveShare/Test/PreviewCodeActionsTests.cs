﻿// Licensed to the .NET Foundation under one or more agreements.
// The .NET Foundation licenses this file to you under the MIT license.
// See the LICENSE file in the project root for more information.

using System.Linq;
using System.Threading.Tasks;
using Microsoft.CodeAnalysis.CSharp;
using Microsoft.CodeAnalysis.LanguageServer.CustomProtocol;
using Microsoft.VisualStudio.LanguageServices.LiveShare.CustomProtocol;
using Xunit;
using LSP = Microsoft.VisualStudio.LanguageServer.Protocol;

namespace Microsoft.VisualStudio.LanguageServices.LiveShare.UnitTests
{
    public class PreviewCodeActionsTests : AbstractLiveShareRequestHandlerTests
    {
        [Fact]
        public async Task TestPreviewCodeActionsAsync()
        {
            var markup =
@"class A
{
    void M()
    {
        {|caret:|}{|edit:int|} i = 1;
    }
}";
            var (solution, locations) = CreateTestSolution(markup);
            var expected = CreateTextEdit("var", locations["edit"].First().Range);

<<<<<<< HEAD
            var results = await TestHandleAsync<RunCodeActionParams, LSP.TextEdit[]>(solution, CreateRunCodeActionParams(CSharpAnalyzersResources.Use_implicit_type, locations["caret"].First()));
=======
            var results = await TestHandleAsync<RunCodeActionParams, LSP.TextEdit[]>(solution,
                CreateRunCodeActionParams(CSharpFeaturesResources.Use_implicit_type, locations["caret"].First()),
                RoslynMethods.CodeActionPreviewName);
>>>>>>> 1753c408
            AssertJsonEquals(new LSP.TextEdit[] { expected }, results);
        }

        private static LSP.TextEdit CreateTextEdit(string text, LSP.Range range)
            => new LSP.TextEdit()
            {
                NewText = text,
                Range = range
            };
    }
}<|MERGE_RESOLUTION|>--- conflicted
+++ resolved
@@ -28,13 +28,9 @@
             var (solution, locations) = CreateTestSolution(markup);
             var expected = CreateTextEdit("var", locations["edit"].First().Range);
 
-<<<<<<< HEAD
-            var results = await TestHandleAsync<RunCodeActionParams, LSP.TextEdit[]>(solution, CreateRunCodeActionParams(CSharpAnalyzersResources.Use_implicit_type, locations["caret"].First()));
-=======
             var results = await TestHandleAsync<RunCodeActionParams, LSP.TextEdit[]>(solution,
-                CreateRunCodeActionParams(CSharpFeaturesResources.Use_implicit_type, locations["caret"].First()),
+                CreateRunCodeActionParams(CSharpAnalyzersResources.Use_implicit_type, locations["caret"].First()),
                 RoslynMethods.CodeActionPreviewName);
->>>>>>> 1753c408
             AssertJsonEquals(new LSP.TextEdit[] { expected }, results);
         }
 
