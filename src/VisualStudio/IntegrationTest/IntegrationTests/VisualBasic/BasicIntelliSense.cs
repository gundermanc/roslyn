﻿// Copyright (c) Microsoft.  All Rights Reserved.  Licensed under the Apache License, Version 2.0.  See License.txt in the project root for license information.

using Microsoft.CodeAnalysis;
using Microsoft.VisualStudio.IntegrationTest.Utilities;
using Microsoft.VisualStudio.IntegrationTest.Utilities.Input;
using Roslyn.Test.Utilities;
using Roslyn.VisualStudio.IntegrationTests.Extensions;
using Roslyn.VisualStudio.IntegrationTests.Extensions.Editor;
using Roslyn.VisualStudio.IntegrationTests.Extensions.Options;
using Xunit;

namespace Roslyn.VisualStudio.IntegrationTests.VisualBasic
{
    [Collection(nameof(SharedIntegrationHostFixture))]
    public class BasicIntelliSense : AbstractEditorTest
    {
        protected override string LanguageName => LanguageNames.VisualBasic;

        public BasicIntelliSense(VisualStudioInstanceFactory instanceFactory)
            : base(instanceFactory, nameof(BasicIntelliSense))
        {
        }

        [Fact, Trait(Traits.Feature, Traits.Features.Completion)]
        public void IntelliSenseTriggersOnParenWithBraceCompletionAndCorrectUndoMerging()
        {
            SetUpEditor(@"
Module Module1
    Sub Main()
        $$
    End Sub
End Module");

            this.SetUseSuggestionMode(false);

            this.SendKeys("dim q as lis(");
            this.VerifyCompletionItemExists("Of");

            this.VerifyTextContains(@"
Module Module1
    Sub Main()
        Dim q As List($$)
    End Sub
End Module",
assertCaretPosition: true);

            this.SendKeys(
                VirtualKey.Down,
                VirtualKey.Tab);

            this.VerifyTextContains(@"
Module Module1
    Sub Main()
        Dim q As List(Of$$)
    End Sub
End Module",
assertCaretPosition: true);

            this.SendKeys(" inte");
            this.VerifyCompletionItemExists("Integer");

            this.SendKeys(')');

            this.VerifyTextContains(@"
Module Module1
    Sub Main()
        Dim q As List(Of Integer)$$
    End Sub
End Module",
assertCaretPosition: true);

            this.SendKeys(Ctrl(VirtualKey.Z));

            this.VerifyTextContains(@"
Module Module1
    Sub Main()
        Dim q As List(Of inte)$$
    End Sub
End Module",
assertCaretPosition: true);

            this.SendKeys(Ctrl(VirtualKey.Z));

            this.VerifyTextContains(@"
Module Module1
    Sub Main()
        Dim q As List(Of inte$$)
    End Sub
End Module",
assertCaretPosition: true);

            this.SendKeys(Ctrl(VirtualKey.Z));

            this.VerifyTextContains(@"
Module Module1
    Sub Main()
        Dim q As List(Of$$)
    End Sub
End Module",
assertCaretPosition: true);

            this.SendKeys(Ctrl(VirtualKey.Z));

            this.VerifyTextContains(@"
Module Module1
    Sub Main()
        Dim q As lis($$)
    End Sub
End Module",
assertCaretPosition: true);

            this.SendKeys(Ctrl(VirtualKey.Z));

            this.VerifyTextContains(@"
Module Module1
    Sub Main()
        Dim q As lis($$
    End Sub
End Module",
assertCaretPosition: true);
        }

        [Fact, Trait(Traits.Feature, Traits.Features.Completion)]
        public void TypeAVariableDeclaration()
        {
            SetUpEditor(@"
Module Module1
    Sub Main()
        $$
    End Sub
End Module");

            this.SetUseSuggestionMode(false);

            this.SendKeys("dim");
            this.VerifyCompletionItemExists("Dim", "ReDim");

            this.SendKeys(' ');
            Assert.Equal(false, Editor.IsCompletionActive());

            this.SendKeys('i');
            Assert.Equal(false, Editor.IsCompletionActive());

            this.SendKeys(' ');
            this.VerifyCompletionItemExists("As");

            this.SendKeys("a ");
            this.SendKeys("intege");
            this.VerifyCompletionItemExists("Integer", "UInteger");

            this.SendKeys(' ');
            Assert.Equal(false, Editor.IsCompletionActive());

            this.SendKeys('=');
            Assert.Equal(true, Editor.IsCompletionActive());

            this.SendKeys(' ');
            Assert.Equal(true, Editor.IsCompletionActive());

<<<<<<< HEAD
            SendKeys("fooo");
            VerifyCompletionListIsActive(expected: false);
=======
            this.SendKeys("foo");
            Assert.Equal(false, Editor.IsCompletionActive());
>>>>>>> 65abd276

            this.SendKeys(' ');
            Assert.Equal(true, Editor.IsCompletionActive());

            this.SendKeys(VirtualKey.Backspace);
            Assert.Equal(false, Editor.IsCompletionActive());

            this.SendKeys(VirtualKey.Backspace);
            Assert.Equal(true, Editor.IsCompletionActive());

            this.SendKeys(
                VirtualKey.Left,
                VirtualKey.Delete);
            Assert.Equal(true, Editor.IsCompletionActive());
        }

        [Fact, Trait(Traits.Feature, Traits.Features.Completion)]
        public void DismissIntelliSenseOnApostrophe()
        {
            SetUpEditor(@"
Module Module1
    Sub Main()
        $$
    End Sub
End Module");

            this.SetUseSuggestionMode(false);

            this.SendKeys("dim q as ");
            this.VerifyCompletionItemExists("_AppDomain");

            this.SendKeys("'");
            Assert.Equal(false, Editor.IsCompletionActive());
            var actualText = Editor.GetText();
            Assert.Contains(@"Module Module1
    Sub Main()
        Dim q As '
    End Sub
End Module", actualText);
        }

        [Fact, Trait(Traits.Feature, Traits.Features.Completion)]
        public void TypeLeftAngleAfterImports()
        {
            SetUpEditor(@"
Imports$$");

            this.SetUseSuggestionMode(false);

            this.SendKeys(' ');
            this.VerifyCompletionItemExists("Microsoft", "System");

            this.SendKeys('<');
            Assert.Equal(false, Editor.IsCompletionActive());
        }

        [Fact, Trait(Traits.Feature, Traits.Features.Completion)]
        public void DismissAndRetriggerIntelliSenseOnEquals()
        {
            SetUpEditor(@"
Module Module1
    Function M(val As Integer) As Integer
        $$
    End Function
End Module");

            this.SetUseSuggestionMode(false);

            this.SendKeys('M');
            this.VerifyCompletionItemExists("M");

            this.SendKeys("=v");
            this.VerifyCompletionItemExists("val");

            this.SendKeys(' ');
            this.VerifyTextContains(@"
Module Module1
    Function M(val As Integer) As Integer
        M=val $$
    End Function
End Module",
assertCaretPosition: true);
        }

        [Fact, Trait(Traits.Feature, Traits.Features.Completion)]
        public void CtrlAltSpaceOption()
        {
            this.SetUseSuggestionMode(false);

            this.SendKeys("Nam Foo");
            this.VerifyCurrentLineText("Namespace Foo$$", assertCaretPosition: true);

            ClearEditor();

            this.ExecuteCommand(WellKnownCommandNames.Edit_ToggleCompletionMode);

            this.SendKeys("Nam Foo");
            this.VerifyCurrentLineText("Nam Foo$$", assertCaretPosition: true);
        }

        [Fact, Trait(Traits.Feature, Traits.Features.Completion)]
        public void EnterTriggerCompletionListAndImplementInterface()
        {
            SetUpEditor(@"
Interface UFoo
    Sub FooBar()
End Interface

Public Class Bar
    Implements$$

End Class");

            this.SetUseSuggestionMode(false);

            this.SendKeys(" UF");
            this.VerifyCompletionItemExists("UFoo");

            this.SendKeys(VirtualKey.Enter);
            Assert.Equal(false, Editor.IsCompletionActive());
            var actualText = Editor.GetText();
            Assert.Contains(@"
Interface UFoo
    Sub FooBar()
End Interface

Public Class Bar
    Implements UFoo

    Public Sub FooBar() Implements UFoo.FooBar
        Throw New NotImplementedException()
    End Sub
End Class", actualText);
        }
    }
}<|MERGE_RESOLUTION|>--- conflicted
+++ resolved
@@ -157,13 +157,8 @@
             this.SendKeys(' ');
             Assert.Equal(true, Editor.IsCompletionActive());
 
-<<<<<<< HEAD
-            SendKeys("fooo");
-            VerifyCompletionListIsActive(expected: false);
-=======
-            this.SendKeys("foo");
-            Assert.Equal(false, Editor.IsCompletionActive());
->>>>>>> 65abd276
+            this.SendKeys("fooo");
+            Assert.Equal(false, Editor.IsCompletionActive());
 
             this.SendKeys(' ');
             Assert.Equal(true, Editor.IsCompletionActive());
