﻿// Licensed to the .NET Foundation under one or more agreements.
// The .NET Foundation licenses this file to you under the MIT license.
// See the LICENSE file in the project root for more information.

using System;
using System.Collections.Generic;
using System.Diagnostics;
using EnvDTE;
using EnvDTE80;

namespace Microsoft.VisualStudio.IntegrationTest.Utilities.InProcess
{
    internal partial class VisualStudio_InProc : InProcComponent
    {
        private VisualStudio_InProc() { }

        public static VisualStudio_InProc Create()
            => new VisualStudio_InProc();

        public new void WaitForApplicationIdle(TimeSpan timeout)
            => InProcComponent.WaitForApplicationIdle(timeout);

        public new void WaitForSystemIdle()
            => InProcComponent.WaitForSystemIdle();

        public new bool IsCommandAvailable(string commandName)
            => InProcComponent.IsCommandAvailable(commandName);

        public new void ExecuteCommand(string commandName, string args = "")
            => InProcComponent.ExecuteCommand(commandName, args);

        public string[] GetAvailableCommands()
        {
            var result = new List<string>();
            var commands = GetDTE().Commands;
            foreach (Command command in commands)
            {
                try
                {
                    var commandName = command.Name;
                    if (command.IsAvailable)
                    {
                        result.Add(commandName);
                    }
                }
                finally { }
            }

            return result.ToArray();
        }

        public void ActivateMainWindow()
            => InvokeOnUIThread(cancellationToken =>
            {
                var dte = GetDTE();

                var activeVisualStudioWindow = dte.ActiveWindow.HWnd;
                Debug.WriteLine($"DTE.ActiveWindow.HWnd = {activeVisualStudioWindow}");
                if (activeVisualStudioWindow != IntPtr.Zero)
                {
<<<<<<< HEAD
                    activeVisualStudioWindow = dte.MainWindow.HWnd;
                    Debug.WriteLine($"DTE.MainWindow.HWnd = {activeVisualStudioWindow}");
=======
                    if (IntegrationHelper.TrySetForegroundWindow(activeVisualStudioWindow))
                        return;
>>>>>>> 6da8bc3a
                }

                activeVisualStudioWindow = dte.MainWindow.HWnd;
                Debug.WriteLine($"DTE.MainWindow.HWnd = {activeVisualStudioWindow}");
                if (!IntegrationHelper.TrySetForegroundWindow(activeVisualStudioWindow))
                    throw new InvalidOperationException("Failed to set the foreground window.");
            });

        public int GetErrorListErrorCount()
        {
            var dte = (DTE2)GetDTE();
            var errorList = dte.ToolWindows.ErrorList;

            var errorItems = errorList.ErrorItems;
            var errorItemsCount = errorItems.Count;

            var errorCount = 0;

            try
            {
                for (var index = 1; index <= errorItemsCount; index++)
                {
                    var errorItem = errorItems.Item(index);

                    if (errorItem.ErrorLevel == vsBuildErrorLevel.vsBuildErrorLevelHigh)
                    {
                        errorCount += 1;
                    }
                }
            }
            catch (IndexOutOfRangeException)
            {
                // It is entirely possible that the items in the error list are modified
                // after we start iterating, in which case we want to try again.
                return GetErrorListErrorCount();
            }

            return errorCount;
        }

        public void WaitForNoErrorsInErrorList()
        {
            while (GetErrorListErrorCount() != 0)
            {
                System.Threading.Thread.Yield();
            }
        }

        public void Quit()
            => GetDTE().Quit();
    }
}<|MERGE_RESOLUTION|>--- conflicted
+++ resolved
@@ -58,13 +58,8 @@
                 Debug.WriteLine($"DTE.ActiveWindow.HWnd = {activeVisualStudioWindow}");
                 if (activeVisualStudioWindow != IntPtr.Zero)
                 {
-<<<<<<< HEAD
-                    activeVisualStudioWindow = dte.MainWindow.HWnd;
-                    Debug.WriteLine($"DTE.MainWindow.HWnd = {activeVisualStudioWindow}");
-=======
                     if (IntegrationHelper.TrySetForegroundWindow(activeVisualStudioWindow))
                         return;
->>>>>>> 6da8bc3a
                 }
 
                 activeVisualStudioWindow = dte.MainWindow.HWnd;
