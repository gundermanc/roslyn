﻿// Licensed to the .NET Foundation under one or more agreements.
// The .NET Foundation licenses this file to you under the MIT license.
// See the LICENSE file in the project root for more information.

using System;
using System.ComponentModel.Composition;
using Microsoft.CodeAnalysis.Diagnostics;
using Microsoft.CodeAnalysis.Editor;
using Microsoft.CodeAnalysis.Host.Mef;
using Microsoft.CodeAnalysis.LanguageServer;
using Microsoft.CodeAnalysis.Shared.TestHooks;
using Microsoft.VisualStudio.LanguageServer.Client;
using Microsoft.VisualStudio.LanguageServer.Protocol;
using Microsoft.VisualStudio.LanguageServices.Implementation.LanguageClient;
using Microsoft.VisualStudio.LanguageServices.Xaml.LanguageServer;
using Microsoft.VisualStudio.Shell.Interop;
using Microsoft.VisualStudio.Utilities;
using VSShell = Microsoft.VisualStudio.Shell;

namespace Microsoft.VisualStudio.LanguageServices.Xaml
{
    [DisableUserExperience(true)] // Remove this when we are ready to use LSP everywhere
    [ContentType(ContentTypeNames.XamlContentType)]
    [Export(typeof(ILanguageClient))]
    internal class XamlInProcLanguageClient : AbstractInProcLanguageClient
    {
        [ImportingConstructor]
        [Obsolete(MefConstruction.ImportingConstructorMessage, true)]
        public XamlInProcLanguageClient(
            XamlRequestDispatcherFactory xamlDispatcherFactory,
            VisualStudioWorkspace workspace,
            IDiagnosticService diagnosticService,
            IAsynchronousOperationListenerProvider listenerProvider,
<<<<<<< HEAD
            ILspWorkspaceRegistrationService lspWorkspaceRegistrationService)
            : base(xamlDispatcherFactory, workspace, diagnosticService, listenerProvider, lspWorkspaceRegistrationService, diagnosticsClientName: null)
=======
            ILspWorkspaceRegistrationService lspWorkspaceRegistrationService,
            [Import(typeof(SAsyncServiceProvider))] VSShell.IAsyncServiceProvider asyncServiceProvider)
            : base(xamlDispatcherFactory, workspace, diagnosticService, listenerProvider, lspWorkspaceRegistrationService, asyncServiceProvider, diagnosticsClientName: null)
>>>>>>> 9be96654
        {
        }

        /// <summary>
        /// Gets the name of the language client (displayed in yellow bars).
        /// </summary>
        public override string Name => "XAML Language Server Client";

        protected internal override VSServerCapabilities GetCapabilities()
            => new VSServerCapabilities
            {
                CompletionProvider = new CompletionOptions { ResolveProvider = true, TriggerCharacters = new string[] { "<", " ", ":", ".", "=", "\"", "'", "{", ",", "(" } },
                HoverProvider = true,
                FoldingRangeProvider = new FoldingRangeOptions { },
                DocumentFormattingProvider = true,
                DocumentRangeFormattingProvider = true,
                DocumentOnTypeFormattingProvider = new DocumentOnTypeFormattingOptions { FirstTriggerCharacter = ">", MoreTriggerCharacter = new string[] { "\n" } },
                OnAutoInsertProvider = new DocumentOnAutoInsertOptions { TriggerCharacters = new[] { "=", "/", ">" } },
                TextDocumentSync = new TextDocumentSyncOptions
                {
                    Change = TextDocumentSyncKind.None,
                    OpenClose = false
                },
                SupportsDiagnosticRequests = true,
            };
    }
}<|MERGE_RESOLUTION|>--- conflicted
+++ resolved
@@ -31,14 +31,9 @@
             VisualStudioWorkspace workspace,
             IDiagnosticService diagnosticService,
             IAsynchronousOperationListenerProvider listenerProvider,
-<<<<<<< HEAD
-            ILspWorkspaceRegistrationService lspWorkspaceRegistrationService)
-            : base(xamlDispatcherFactory, workspace, diagnosticService, listenerProvider, lspWorkspaceRegistrationService, diagnosticsClientName: null)
-=======
             ILspWorkspaceRegistrationService lspWorkspaceRegistrationService,
             [Import(typeof(SAsyncServiceProvider))] VSShell.IAsyncServiceProvider asyncServiceProvider)
             : base(xamlDispatcherFactory, workspace, diagnosticService, listenerProvider, lspWorkspaceRegistrationService, asyncServiceProvider, diagnosticsClientName: null)
->>>>>>> 9be96654
         {
         }
 
