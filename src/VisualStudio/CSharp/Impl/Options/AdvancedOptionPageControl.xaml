--- conflicted
+++ resolved
@@ -138,13 +138,10 @@
                               Content="{x:Static local:AdvancedOptionPageStrings.Option_Split_string_literals_on_enter}" />
                     <CheckBox x:Name="Report_invalid_placeholders_in_string_dot_format_calls"
                               Content="{x:Static local:AdvancedOptionPageStrings.Option_Report_invalid_placeholders_in_string_dot_format_calls}" />
-<<<<<<< HEAD
                     <CheckBox x:Name="Underline_reassigned_variables"
                               Content="{x:Static local:AdvancedOptionPageStrings.Option_Underline_reassigned_variables}" />
-=======
                     <CheckBox x:Name="Enable_all_features_in_opened_files_from_source_generators"
                               Content="{x:Static local:AdvancedOptionPageStrings.Enable_all_features_in_opened_files_from_source_generators_experimental}" />
->>>>>>> 1a84dcf5
                 </StackPanel>
             </GroupBox>
 
