--- conflicted
+++ resolved
@@ -107,36 +107,6 @@
                 </StackPanel>
             </GroupBox>
 
-<<<<<<< HEAD
-=======
-            <GroupBox x:Uid="InlineHintsGroupBox"
-                      Header="{x:Static local:AdvancedOptionPageStrings.Option_Inline_Hints_experimental}">
-                <StackPanel>
-                    <CheckBox x:Name="DisplayAllHintsWhilePressingCtrlAlt"
-                              Content="{x:Static local:AdvancedOptionPageStrings.Option_Display_all_hints_while_pressing_ctrl_alt}" />
-
-                    <CheckBox x:Name="DisplayInlineParameterNameHints"
-                              Content="{x:Static local:AdvancedOptionPageStrings.Option_Display_inline_parameter_name_hints}"
-                              Checked="DisplayInlineParameterNameHints_Checked"
-                              Unchecked="DisplayInlineParameterNameHints_Unchecked"/>
-                    
-                    <StackPanel Margin="15, 0, 0, 0">
-                        <CheckBox x:Uid="ShowHintsForLiterals"
-                                  x:Name="ShowHintsForLiterals"
-                                  Content="{x:Static local:AdvancedOptionPageStrings.Option_Show_hints_for_literals}" />
-                        
-                        <CheckBox x:Uid="ShowHintsForNewExpressions"
-                                  x:Name="ShowHintsForNewExpressions"
-                                  Content="{x:Static local:AdvancedOptionPageStrings.Option_Show_hints_for_new_expressions}" />
-                        
-                        <CheckBox x:Uid="ShowHintsForEverythingElse"
-                                  x:Name="ShowHintsForEverythingElse"
-                                  Content="{x:Static local:AdvancedOptionPageStrings.Option_Show_hints_for_everything_else}" />
-                    </StackPanel>
-                </StackPanel>
-            </GroupBox>
-
->>>>>>> cb62525b
             <GroupBox x:Uid="EditorHelpGroupBox"
                       Header="{x:Static local:AdvancedOptionPageStrings.Option_EditorHelp}">
                 <StackPanel>
@@ -220,10 +190,14 @@
             <GroupBox x:Uid="InlineHintsGroupBox"
                       Header="{x:Static local:AdvancedOptionPageStrings.Option_Inline_Hints_experimental}">
                 <StackPanel>
+                    <CheckBox x:Name="DisplayAllHintsWhilePressingCtrlAlt"
+                              Content="{x:Static local:AdvancedOptionPageStrings.Option_Display_all_hints_while_pressing_Ctrl_Alt}" />
+
                     <CheckBox x:Name="DisplayInlineParameterNameHints"
                               Content="{x:Static local:AdvancedOptionPageStrings.Option_Display_inline_parameter_name_hints}"
                               Checked="DisplayInlineParameterNameHints_Checked"
                               Unchecked="DisplayInlineParameterNameHints_Unchecked"/>
+
                     <StackPanel Margin="15, 0, 0, 0">
                         <CheckBox x:Uid="ShowHintsForLiterals"
                                   x:Name="ShowHintsForLiterals"
@@ -241,6 +215,7 @@
                                   x:Name="SuppressHintsWhenParameterNamesDifferOnlyBySuffix"
                                   Content="{x:Static local:AdvancedOptionPageStrings.Option_Suppress_hints_when_parameter_names_differ_only_by_suffix}" />
                     </StackPanel>
+                    
                     <CheckBox x:Name="DisplayInlineTypeHints"
                               Content="{x:Static local:AdvancedOptionPageStrings.Option_Display_inline_type_hints}"
                               Checked="DisplayInlineTypeHints_Checked"
