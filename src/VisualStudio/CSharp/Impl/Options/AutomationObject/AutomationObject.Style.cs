--- conflicted
+++ resolved
@@ -417,15 +417,12 @@
             set { SetXmlOption(CSharpCodeStyleOptions.AllowBlankLineAfterTokenInConditionalExpression, value); }
         }
 
-<<<<<<< HEAD
-=======
         public string Style_AllowBlankLineAfterTokenInArrowExpressionClause
         {
             get { return GetXmlOption(CSharpCodeStyleOptions.AllowBlankLineAfterTokenInArrowExpressionClause); }
             set { SetXmlOption(CSharpCodeStyleOptions.AllowBlankLineAfterTokenInArrowExpressionClause, value); }
         }
 
->>>>>>> dde846ec
         public string Style_NamespaceDeclarations
         {
             get { return GetXmlOption(CSharpCodeStyleOptions.NamespaceDeclarations); }
