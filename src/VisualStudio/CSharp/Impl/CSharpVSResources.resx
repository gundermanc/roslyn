﻿<?xml version="1.0" encoding="utf-8"?>
<root>
  <!--
    Microsoft ResX Schema

    Version 2.0

    The primary goals of this format is to allow a simple XML format
    that is mostly human readable. The generation and parsing of the
    various data types are done through the TypeConverter classes
    associated with the data types.

    Example:

    ... ado.net/XML headers & schema ...
    <resheader name="resmimetype">text/microsoft-resx</resheader>
    <resheader name="version">2.0</resheader>
    <resheader name="reader">System.Resources.ResXResourceReader, System.Windows.Forms, ...</resheader>
    <resheader name="writer">System.Resources.ResXResourceWriter, System.Windows.Forms, ...</resheader>
    <data name="Name1"><value>this is my long string</value><comment>this is a comment</comment></data>
    <data name="Color1" type="System.Drawing.Color, System.Drawing">Blue</data>
    <data name="Bitmap1" mimetype="application/x-microsoft.net.object.binary.base64">
        <value>[base64 mime encoded serialized .NET Framework object]</value>
    </data>
    <data name="Icon1" type="System.Drawing.Icon, System.Drawing" mimetype="application/x-microsoft.net.object.bytearray.base64">
        <value>[base64 mime encoded string representing a byte array form of the .NET Framework object]</value>
        <comment>This is a comment</comment>
    </data>

    There are any number of "resheader" rows that contain simple
    name/value pairs.

    Each data row contains a name, and value. The row also contains a
    type or mimetype. Type corresponds to a .NET class that support
    text/value conversion through the TypeConverter architecture.
    Classes that don't support this are serialized and stored with the
    mimetype set.

    The mimetype is used for serialized objects, and tells the
    ResXResourceReader how to depersist the object. This is currently not
    extensible. For a given mimetype the value must be set accordingly:

    Note - application/x-microsoft.net.object.binary.base64 is the format
    that the ResXResourceWriter will generate, however the reader can
    read any of the formats listed below.

    mimetype: application/x-microsoft.net.object.binary.base64
    value   : The object must be serialized with
            : System.Runtime.Serialization.Formatters.Binary.BinaryFormatter
            : and then encoded with base64 encoding.

    mimetype: application/x-microsoft.net.object.soap.base64
    value   : The object must be serialized with
            : System.Runtime.Serialization.Formatters.Soap.SoapFormatter
            : and then encoded with base64 encoding.

    mimetype: application/x-microsoft.net.object.bytearray.base64
    value   : The object must be serialized into a byte array
            : using a System.ComponentModel.TypeConverter
            : and then encoded with base64 encoding.
    -->
  <xsd:schema id="root" xmlns="" xmlns:xsd="http://www.w3.org/2001/XMLSchema" xmlns:msdata="urn:schemas-microsoft-com:xml-msdata">
    <xsd:import namespace="http://www.w3.org/XML/1998/namespace" />
    <xsd:element name="root" msdata:IsDataSet="true">
      <xsd:complexType>
        <xsd:choice maxOccurs="unbounded">
          <xsd:element name="metadata">
            <xsd:complexType>
              <xsd:sequence>
                <xsd:element name="value" type="xsd:string" minOccurs="0" />
              </xsd:sequence>
              <xsd:attribute name="name" use="required" type="xsd:string" />
              <xsd:attribute name="type" type="xsd:string" />
              <xsd:attribute name="mimetype" type="xsd:string" />
              <xsd:attribute ref="xml:space" />
            </xsd:complexType>
          </xsd:element>
          <xsd:element name="assembly">
            <xsd:complexType>
              <xsd:attribute name="alias" type="xsd:string" />
              <xsd:attribute name="name" type="xsd:string" />
            </xsd:complexType>
          </xsd:element>
          <xsd:element name="data">
            <xsd:complexType>
              <xsd:sequence>
                <xsd:element name="value" type="xsd:string" minOccurs="0" msdata:Ordinal="1" />
                <xsd:element name="comment" type="xsd:string" minOccurs="0" msdata:Ordinal="2" />
              </xsd:sequence>
              <xsd:attribute name="name" type="xsd:string" use="required" msdata:Ordinal="1" />
              <xsd:attribute name="type" type="xsd:string" msdata:Ordinal="3" />
              <xsd:attribute name="mimetype" type="xsd:string" msdata:Ordinal="4" />
              <xsd:attribute ref="xml:space" />
            </xsd:complexType>
          </xsd:element>
          <xsd:element name="resheader">
            <xsd:complexType>
              <xsd:sequence>
                <xsd:element name="value" type="xsd:string" minOccurs="0" msdata:Ordinal="1" />
              </xsd:sequence>
              <xsd:attribute name="name" type="xsd:string" use="required" />
            </xsd:complexType>
          </xsd:element>
        </xsd:choice>
      </xsd:complexType>
    </xsd:element>
  </xsd:schema>
  <resheader name="resmimetype">
    <value>text/microsoft-resx</value>
  </resheader>
  <resheader name="version">
    <value>2.0</value>
  </resheader>
  <resheader name="reader">
    <value>System.Resources.ResXResourceReader, System.Windows.Forms, Version=4.0.0.0, Culture=neutral, PublicKeyToken=b77a5c561934e089</value>
  </resheader>
  <resheader name="writer">
    <value>System.Resources.ResXResourceWriter, System.Windows.Forms, Version=4.0.0.0, Culture=neutral, PublicKeyToken=b77a5c561934e089</value>
  </resheader>
  <data name="CSharp" xml:space="preserve">
    <value>C#</value>
  </data>
  <data name="Surround_With" xml:space="preserve">
    <value>Surround With</value>
  </data>
  <data name="Insert_Snippet" xml:space="preserve">
    <value>Insert Snippet</value>
  </data>
  <data name="Automatically_format_block_on_close_brace" xml:space="preserve">
    <value>Automatically format _block on }</value>
  </data>
  <data name="Automatically_format_on_paste" xml:space="preserve">
    <value>Automatically format on _paste</value>
  </data>
  <data name="Automatically_format_statement_on_semicolon" xml:space="preserve">
    <value>Automatically format _statement on ;</value>
  </data>
  <data name="Place_members_in_anonymous_types_on_new_line" xml:space="preserve">
    <value>Place members in anonymous types on new line</value>
  </data>
  <data name="Leave_block_on_single_line" xml:space="preserve">
    <value>Leave block on single line</value>
  </data>
  <data name="Place_catch_on_new_line" xml:space="preserve">
    <value>Place "catch" on new line</value>
  </data>
  <data name="Place_else_on_new_line" xml:space="preserve">
    <value>Place "else" on new line</value>
  </data>
  <data name="Indent_block_contents" xml:space="preserve">
    <value>Indent block contents</value>
  </data>
  <data name="Indent_open_and_close_braces" xml:space="preserve">
    <value>Indent open and close braces</value>
  </data>
  <data name="Indent_case_contents" xml:space="preserve">
    <value>Indent case contents</value>
  </data>
  <data name="Indent_case_labels" xml:space="preserve">
    <value>Indent case labels</value>
  </data>
  <data name="Place_finally_on_new_line" xml:space="preserve">
    <value>Place "finally" on new line</value>
  </data>
  <data name="Place_goto_labels_in_leftmost_column" xml:space="preserve">
    <value>Place goto labels in leftmost column</value>
  </data>
  <data name="Indent_labels_normally" xml:space="preserve">
    <value>Indent labels normally</value>
  </data>
  <data name="Place_goto_labels_one_indent_less_than_current" xml:space="preserve">
    <value>Place goto labels one indent less than current</value>
  </data>
  <data name="Label_Indentation" xml:space="preserve">
    <value>Label Indentation</value>
  </data>
  <data name="Place_members_in_object_initializers_on_new_line" xml:space="preserve">
    <value>Place members in object initializers on new line</value>
  </data>
  <data name="Place_open_brace_on_new_line_for_anonymous_methods" xml:space="preserve">
    <value>Place open brace on new line for anonymous methods</value>
  </data>
  <data name="Place_open_brace_on_new_line_for_anonymous_types" xml:space="preserve">
    <value>Place open brace on new line for anonymous types</value>
  </data>
  <data name="Place_open_brace_on_new_line_for_control_blocks" xml:space="preserve">
    <value>Place open brace on new line for control blocks</value>
  </data>
  <data name="Place_open_brace_on_new_line_for_lambda_expression" xml:space="preserve">
    <value>Place open brace on new line for lambda expression</value>
  </data>
  <data name="Place_open_brace_on_new_line_for_methods_local_functions" xml:space="preserve">
    <value>Place open brace on new line for methods and local functions</value>
  </data>
  <data name="Place_open_brace_on_new_line_for_object_collection_and_array_initializers" xml:space="preserve">
    <value>Place open brace on new line for object, collection and array initializers</value>
  </data>
  <data name="Place_open_brace_on_new_line_for_types" xml:space="preserve">
    <value>Place open brace on new line for types</value>
  </data>
  <data name="Place_query_expression_clauses_on_new_line" xml:space="preserve">
    <value>Place query expression clauses on new line</value>
  </data>
  <data name="Leave_statements_and_member_declarations_on_the_same_line" xml:space="preserve">
    <value>Leave statements and member declarations on the same line</value>
  </data>
  <data name="Insert_space_before_and_after_binary_operators" xml:space="preserve">
    <value>Insert space before and after binary operators</value>
  </data>
  <data name="Ignore_spaces_around_binary_operators" xml:space="preserve">
    <value>Ignore spaces around binary operators</value>
  </data>
  <data name="Remove_spaces_before_and_after_binary_operators" xml:space="preserve">
    <value>Remove spaces before and after binary operators</value>
  </data>
  <data name="Insert_space_after_colon_for_base_or_interface_in_type_declaration" xml:space="preserve">
    <value>Insert space after colon for base or interface in type declaration</value>
  </data>
  <data name="Insert_space_after_comma" xml:space="preserve">
    <value>Insert space after comma</value>
  </data>
  <data name="Insert_space_after_dot" xml:space="preserve">
    <value>Insert space after dot</value>
  </data>
  <data name="Insert_space_after_semicolon_in_for_statement" xml:space="preserve">
    <value>Insert space after semicolon in "for" statement</value>
  </data>
  <data name="Insert_space_before_colon_for_base_or_interface_in_type_declaration" xml:space="preserve">
    <value>Insert space before colon for base or interface in type declaration</value>
  </data>
  <data name="Insert_space_before_comma" xml:space="preserve">
    <value>Insert space before comma</value>
  </data>
  <data name="Insert_space_before_dot" xml:space="preserve">
    <value>Insert space before dot</value>
  </data>
  <data name="Insert_space_before_semicolon_in_for_statement" xml:space="preserve">
    <value>Insert space before semicolon in "for" statement</value>
  </data>
  <data name="Insert_space_within_argument_list_parentheses" xml:space="preserve">
    <value>Insert space within argument list parentheses</value>
  </data>
  <data name="Insert_space_within_empty_argument_list_parentheses" xml:space="preserve">
    <value>Insert space within empty argument list parentheses</value>
  </data>
  <data name="Insert_space_between_method_name_and_its_opening_parenthesis1" xml:space="preserve">
    <value>Insert space between method name and its opening parenthesis</value>
  </data>
  <data name="Insert_space_within_empty_parameter_list_parentheses" xml:space="preserve">
    <value>Insert space within empty parameter list parentheses</value>
  </data>
  <data name="Insert_space_between_method_name_and_its_opening_parenthesis2" xml:space="preserve">
    <value>Insert space between method name and its opening parenthesis</value>
  </data>
  <data name="Insert_space_within_parameter_list_parentheses" xml:space="preserve">
    <value>Insert space within parameter list parentheses</value>
  </data>
  <data name="Insert_space_after_keywords_in_control_flow_statements" xml:space="preserve">
    <value>Insert space after keywords in control flow statements</value>
  </data>
  <data name="Insert_space_within_parentheses_of_expressions" xml:space="preserve">
    <value>Insert space within parentheses of expressions</value>
  </data>
  <data name="Insert_space_after_cast" xml:space="preserve">
    <value>Insert space after cast</value>
  </data>
  <data name="Insert_spaces_within_parentheses_of_control_flow_statements" xml:space="preserve">
    <value>Insert spaces within parentheses of control flow statements</value>
  </data>
  <data name="Insert_space_within_parentheses_of_type_casts" xml:space="preserve">
    <value>Insert space within parentheses of type casts</value>
  </data>
  <data name="Ignore_spaces_in_declaration_statements" xml:space="preserve">
    <value>Ignore spaces in declaration statements</value>
  </data>
  <data name="Set_other_spacing_options" xml:space="preserve">
    <value>Set other spacing options</value>
  </data>
  <data name="Set_spacing_for_brackets" xml:space="preserve">
    <value>Set spacing for brackets</value>
  </data>
  <data name="Set_spacing_for_delimiters" xml:space="preserve">
    <value>Set spacing for delimiters</value>
  </data>
  <data name="Set_spacing_for_method_calls" xml:space="preserve">
    <value>Set spacing for method calls</value>
  </data>
  <data name="Set_spacing_for_method_declarations" xml:space="preserve">
    <value>Set spacing for method declarations</value>
  </data>
  <data name="Set_spacing_for_operators" xml:space="preserve">
    <value>Set spacing for operators</value>
  </data>
  <data name="Insert_spaces_within_square_brackets" xml:space="preserve">
    <value>Insert spaces within square brackets</value>
  </data>
  <data name="Insert_space_before_open_square_bracket" xml:space="preserve">
    <value>Insert space before open square bracket</value>
  </data>
  <data name="Insert_space_within_empty_square_brackets" xml:space="preserve">
    <value>Insert space within empty square brackets</value>
  </data>
  <data name="New_line_options_for_braces" xml:space="preserve">
    <value>New line options for braces</value>
  </data>
  <data name="New_line_options_for_expressions" xml:space="preserve">
    <value>New line options for expressions</value>
  </data>
  <data name="New_line_options_for_keywords" xml:space="preserve">
    <value>New line options for keywords</value>
  </data>
  <data name="Use_var_when_generating_locals" xml:space="preserve">
    <value>Use 'var' when generating locals</value>
  </data>
  <data name="Move_local_declaration_to_the_extracted_method_if_it_is_not_used_elsewhere" xml:space="preserve">
    <value>_Move local declaration to the extracted method if it is not used elsewhere</value>
  </data>
  <data name="Show_procedure_line_separators" xml:space="preserve">
    <value>_Show procedure line separators</value>
  </data>
  <data name="Don_t_put_ref_or_out_on_custom_struct" xml:space="preserve">
    <value>_Don't put ref or out on custom struct</value>
  </data>
  <data name="Editor_Help" xml:space="preserve">
    <value>Editor Help</value>
  </data>
  <data name="Highlight_related_keywords_under_cursor" xml:space="preserve">
    <value>Highlight related _keywords under cursor</value>
  </data>
  <data name="Highlight_references_to_symbol_under_cursor" xml:space="preserve">
    <value>_Highlight references to symbol under cursor</value>
  </data>
  <data name="Enter_outlining_mode_when_files_open" xml:space="preserve">
    <value>Enter _outlining mode when files open</value>
  </data>
  <data name="Extract_Method" xml:space="preserve">
    <value>Extract Method</value>
  </data>
  <data name="Generate_XML_documentation_comments_for" xml:space="preserve">
    <value>_Generate XML documentation comments for ///</value>
  </data>
  <data name="Highlighting" xml:space="preserve">
    <value>Highlighting</value>
  </data>
  <data name="Insert_at_the_start_of_new_lines_when_writing_comments" xml:space="preserve">
    <value>_Insert * at the start of new lines when writing /* */ comments</value>
  </data>
  <data name="Optimize_for_solution_size" xml:space="preserve">
    <value>Optimize for solution size</value>
  </data>
  <data name="Large" xml:space="preserve">
    <value>Large</value>
  </data>
  <data name="Regular" xml:space="preserve">
    <value>Regular</value>
  </data>
  <data name="Small" xml:space="preserve">
    <value>Small</value>
  </data>
  <data name="Using_Directives" xml:space="preserve">
    <value>Using Directives</value>
  </data>
  <data name="Performance" xml:space="preserve">
    <value>Performance</value>
  </data>
  <data name="Place_System_directives_first_when_sorting_usings" xml:space="preserve">
    <value>_Place 'System' directives first when sorting usings</value>
  </data>
  <data name="Show_completion_list_after_a_character_is_typed" xml:space="preserve">
    <value>_Show completion list after a character is typed</value>
  </data>
  <data name="Place_keywords_in_completion_lists" xml:space="preserve">
    <value>Place _keywords in completion lists</value>
  </data>
  <data name="Place_code_snippets_in_completion_lists" xml:space="preserve">
    <value>Place _code snippets in completion lists</value>
  </data>
  <data name="Completion_Lists" xml:space="preserve">
    <value>Completion Lists</value>
  </data>
  <data name="Selection_In_Completion_List" xml:space="preserve">
    <value>Selection In Completion List</value>
  </data>
  <data name="Show_preview_for_rename_tracking" xml:space="preserve">
    <value>Show preview for rename _tracking</value>
  </data>
  <data name="Place_open_brace_on_new_line_for_property_indexer_and_event_accessors" xml:space="preserve">
    <value>Place open brace on new line for property, indexer, and event accessors</value>
  </data>
  <data name="Place_open_brace_on_new_line_for_properties_indexers_and_events" xml:space="preserve">
    <value>Place open brace on new line for properties, indexers, and events</value>
  </data>
  <data name="Suggest_usings_for_types_in_reference_assemblies" xml:space="preserve">
    <value>Suggest usings for types in _reference assemblies</value>
  </data>
  <data name="Suggest_usings_for_types_in_NuGet_packages" xml:space="preserve">
    <value>Suggest usings for types in _NuGet packages</value>
  </data>
  <data name="Type_Inference_preferences_colon" xml:space="preserve">
    <value>Type Inference preferences:</value>
  </data>
  <data name="For_built_in_types" xml:space="preserve">
    <value>For built-in types</value>
  </data>
  <data name="Elsewhere" xml:space="preserve">
    <value>Elsewhere</value>
  </data>
  <data name="When_variable_type_is_apparent" xml:space="preserve">
    <value>When variable type is apparent</value>
  </data>
  <data name="Qualify_event_access_with_this" xml:space="preserve">
    <value>Qualify event access with 'this'</value>
  </data>
  <data name="Qualify_field_access_with_this" xml:space="preserve">
    <value>Qualify field access with 'this'</value>
  </data>
  <data name="Qualify_method_access_with_this" xml:space="preserve">
    <value>Qualify method access with 'this'</value>
  </data>
  <data name="Qualify_property_access_with_this" xml:space="preserve">
    <value>Qualify property access with 'this'</value>
  </data>
  <data name="Prefer_explicit_type" xml:space="preserve">
    <value>Prefer explicit type</value>
  </data>
  <data name="Prefer_this" xml:space="preserve">
    <value>Prefer 'this.'</value>
  </data>
  <data name="Prefer_var" xml:space="preserve">
    <value>Prefer 'var'</value>
  </data>
  <data name="this_preferences_colon" xml:space="preserve">
    <value>'this.' preferences:</value>
  </data>
  <data name="var_preferences_colon" xml:space="preserve">
    <value>'var' preferences:</value>
  </data>
  <data name="Do_not_prefer_this" xml:space="preserve">
    <value>Do not prefer 'this.'</value>
  </data>
  <data name="predefined_type_preferences_colon" xml:space="preserve">
    <value>predefined type preferences:</value>
  </data>
  <data name="Split_string_literals_on_enter" xml:space="preserve">
    <value>Split string literals on _enter</value>
  </data>
  <data name="Highlight_matching_portions_of_completion_list_items" xml:space="preserve">
    <value>_Highlight matching portions of completion list items</value>
  </data>
  <data name="Show_completion_item_filters" xml:space="preserve">
    <value>Show completion item _filters</value>
  </data>
  <data name="Enter_key_behavior_colon" xml:space="preserve">
    <value>Enter key behavior:</value>
  </data>
  <data name="Only_add_new_line_on_enter_after_end_of_fully_typed_word" xml:space="preserve">
    <value>_Only add new line on enter after end of fully typed word</value>
  </data>
  <data name="Always_add_new_line_on_enter" xml:space="preserve">
    <value>_Always add new line on enter</value>
  </data>
  <data name="Never_add_new_line_on_enter" xml:space="preserve">
    <value>_Never add new line on enter</value>
  </data>
  <data name="Always_include_snippets" xml:space="preserve">
    <value>Always include snippets</value>
  </data>
  <data name="Include_snippets_when_Tab_is_typed_after_an_identifier" xml:space="preserve">
    <value>Include snippets when ?-Tab is typed after an identifier</value>
  </data>
  <data name="Never_include_snippets" xml:space="preserve">
    <value>Never include snippets</value>
  </data>
  <data name="Snippets_behavior" xml:space="preserve">
    <value>Snippets behavior</value>
  </data>
  <data name="Show_completion_list_after_a_character_is_deleted" xml:space="preserve">
    <value>Show completion list after a character is _deleted</value>
  </data>
  <data name="null_checking_colon" xml:space="preserve">
    <value>'null' checking:</value>
  </data>
  <data name="Prefer_throw_expression" xml:space="preserve">
    <value>Prefer throw-expression</value>
  </data>
  <data name="Prefer_conditional_delegate_call" xml:space="preserve">
    <value>Prefer conditional delegate call</value>
  </data>
  <data name="Prefer_pattern_matching_over_is_with_cast_check" xml:space="preserve">
    <value>Prefer pattern matching over 'is' with 'cast' check</value>
  </data>
  <data name="Prefer_pattern_matching_over_as_with_null_check" xml:space="preserve">
    <value>Prefer pattern matching over 'as' with 'null' check</value>
  </data>
  <data name="Prefer_block_body" xml:space="preserve">
    <value>Prefer block body</value>
  </data>
  <data name="Prefer_expression_body" xml:space="preserve">
    <value>Prefer expression body</value>
  </data>
  <data name="Automatically_format_on_return" xml:space="preserve">
    <value>Automatically format on return</value>
  </data>
  <data name="Automatically_format_when_typing" xml:space="preserve">
    <value>Automatically format when typing</value>
  </data>
  <data name="Never" xml:space="preserve">
    <value>Never</value>
  </data>
  <data name="When_on_single_line" xml:space="preserve">
    <value>When on single line</value>
  </data>
  <data name="When_possible" xml:space="preserve">
    <value>When possible</value>
  </data>
  <data name="Indent_case_contents_when_block" xml:space="preserve">
    <value>Indent case contents (when block)</value>
  </data>
  <data name="Fade_out_unused_usings" xml:space="preserve">
    <value>Fade out unused usings</value>
  </data>
  <data name="Prefer_is_null_over_ReferenceEquals" xml:space="preserve">
    <value>Prefer 'is null' over 'object.ReferenceEquals(..., null)'</value>
  </data>
  <data name="Report_invalid_placeholders_in_string_dot_format_calls" xml:space="preserve">
    <value>Report invalid placeholders in 'string.Format' calls</value>
  </data>
  <data name="Separate_using_directive_groups" xml:space="preserve">
    <value>Separate using directive groups</value>
  </data>
  <data name="In_arithmetic_binary_operators" xml:space="preserve">
    <value>In arithmetic operators:  *   /   %   +   -   &lt;&lt;   &gt;&gt;   &amp;   ^   |</value>
  </data>
  <data name="In_other_binary_operators" xml:space="preserve">
    <value>In other binary operators:  &amp;&amp;   ||   ??</value>
  </data>
  <data name="Show_name_suggestions" xml:space="preserve">
    <value>Show name s_uggestions</value>
  </data>
  <data name="Event_Hookup_Command_Handler" xml:space="preserve">
    <value>Generate Event Subscription Command Handler</value>
  </data>
<<<<<<< HEAD
  <data name="Remove_unnecessary_usings" xml:space="preserve">
    <value>Remove unnecessary usings</value>
  </data>
  <data name="Sort_usings" xml:space="preserve">
    <value>Sort usings</value>
  </data>
  <data name="Format_document_settings" xml:space="preserve">
    <value>Format Document Settings (Experiment) </value>
  </data>
  <data name="All_csharp_formatting_rules" xml:space="preserve">
    <value>All C# Formatting Rules (indentation, wrapping and spacing)</value>
  </data>
  <data name="Fix_accessibility_modifiers" xml:space="preserve">
    <value>Fix accessibility modifiers</value>
  </data>
  <data name="Fix_add_remove_braces" xml:space="preserve">
    <value>Fix add/remove braces</value>
  </data>
  <data name="Fix_framework_types" xml:space="preserve">
    <value>Fix framework types (int vs Int32)</value>
  </data>
  <data name="Fix_implicit_explicit_type" xml:space="preserve">
    <value>Fix implicit/explicit type</value>
  </data>
  <data name="Fix_this_qualification" xml:space="preserve">
    <value>Fix this. qualification</value>
  </data>
  <data name="Sort_accessibility_modifiers" xml:space="preserve">
    <value>Sort accessibility modifiers</value>
  </data>
  <data name="Fix_expression_bodied_members" xml:space="preserve">
    <value>Fix expression-bodied members</value>
  </data>
  <data name="Fix_inline_variable_declarations" xml:space="preserve">
    <value>Fix inline variable declarations</value>
  </data>
  <data name="Fix_language_features" xml:space="preserve">
    <value>Fix language features</value>
  </data>
  <data name="Fix_object_collection_initialization" xml:space="preserve">
    <value>Fix object/collection initialization</value>
  </data>
  <data name="Make_readonly" xml:space="preserve">
    <value>Make readonly</value>
  </data>
  <data name="Remove_unnecessary_casts" xml:space="preserve">
    <value>Remove unnecessary casts</value>
  </data>
  <data name="Remove_unused_variables" xml:space="preserve">
    <value>Remove unused variables</value>
=======
  <data name="In_relational_binary_operators" xml:space="preserve">
    <value>In relational operators:  &lt;   &gt;   &lt;=   &gt;=   is   as   ==   !=</value>
>>>>>>> 856331bf
  </data>
</root><|MERGE_RESOLUTION|>--- conflicted
+++ resolved
@@ -540,7 +540,6 @@
   <data name="Event_Hookup_Command_Handler" xml:space="preserve">
     <value>Generate Event Subscription Command Handler</value>
   </data>
-<<<<<<< HEAD
   <data name="Remove_unnecessary_usings" xml:space="preserve">
     <value>Remove unnecessary usings</value>
   </data>
@@ -591,9 +590,8 @@
   </data>
   <data name="Remove_unused_variables" xml:space="preserve">
     <value>Remove unused variables</value>
-=======
+  </data>
   <data name="In_relational_binary_operators" xml:space="preserve">
     <value>In relational operators:  &lt;   &gt;   &lt;=   &gt;=   is   as   ==   !=</value>
->>>>>>> 856331bf
   </data>
 </root>