--- conflicted
+++ resolved
@@ -34,15 +34,8 @@
                 DefinitionItem = definitionItem;
             }
 
-<<<<<<< HEAD
             public bool TryNavigateTo(bool isPreview)
-            {
-                return DefinitionItem.TryNavigateTo(isPreview);
-            }
-=======
-            public bool TryNavigateTo()
-                => DefinitionItem.TryNavigateTo(_presenter._workspace);
->>>>>>> cbc9bf98
+                => DefinitionItem.TryNavigateTo(_presenter._workspace, isPreview);
 
             public override bool TryGetValue(string key, out object content)
             {
