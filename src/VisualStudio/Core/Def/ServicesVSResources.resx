--- conflicted
+++ resolved
@@ -807,12 +807,10 @@
   <data name="Prefer_coalesce_expression" xml:space="preserve">
     <value>Prefer coalesce expression</value>
   </data>
-<<<<<<< HEAD
   <data name="Collapse_regions_when_collapsing_to_definitions" xml:space="preserve">
     <value>Collapse #regions when collapsing to definitions</value>
-=======
+  </data>
   <data name="Prefer_null_propagation" xml:space="preserve">
     <value>Prefer null propagation</value>
->>>>>>> 6d1769ae
   </data>
 </root>