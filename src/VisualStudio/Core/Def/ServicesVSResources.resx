<?xml version="1.0" encoding="utf-8"?>
<root>
  <!-- 
    Microsoft ResX Schema 
    
    Version 2.0
    
    The primary goals of this format is to allow a simple XML format 
    that is mostly human readable. The generation and parsing of the 
    various data types are done through the TypeConverter classes 
    associated with the data types.
    
    Example:
    
    ... ado.net/XML headers & schema ...
    <resheader name="resmimetype">text/microsoft-resx</resheader>
    <resheader name="version">2.0</resheader>
    <resheader name="reader">System.Resources.ResXResourceReader, System.Windows.Forms, ...</resheader>
    <resheader name="writer">System.Resources.ResXResourceWriter, System.Windows.Forms, ...</resheader>
    <data name="Name1"><value>this is my long string</value><comment>this is a comment</comment></data>
    <data name="Color1" type="System.Drawing.Color, System.Drawing">Blue</data>
    <data name="Bitmap1" mimetype="application/x-microsoft.net.object.binary.base64">
        <value>[base64 mime encoded serialized .NET Framework object]</value>
    </data>
    <data name="Icon1" type="System.Drawing.Icon, System.Drawing" mimetype="application/x-microsoft.net.object.bytearray.base64">
        <value>[base64 mime encoded string representing a byte array form of the .NET Framework object]</value>
        <comment>This is a comment</comment>
    </data>
                
    There are any number of "resheader" rows that contain simple 
    name/value pairs.
    
    Each data row contains a name, and value. The row also contains a 
    type or mimetype. Type corresponds to a .NET class that support 
    text/value conversion through the TypeConverter architecture. 
    Classes that don't support this are serialized and stored with the 
    mimetype set.
    
    The mimetype is used for serialized objects, and tells the 
    ResXResourceReader how to depersist the object. This is currently not 
    extensible. For a given mimetype the value must be set accordingly:
    
    Note - application/x-microsoft.net.object.binary.base64 is the format 
    that the ResXResourceWriter will generate, however the reader can 
    read any of the formats listed below.
    
    mimetype: application/x-microsoft.net.object.binary.base64
    value   : The object must be serialized with 
            : System.Runtime.Serialization.Formatters.Binary.BinaryFormatter
            : and then encoded with base64 encoding.
    
    mimetype: application/x-microsoft.net.object.soap.base64
    value   : The object must be serialized with 
            : System.Runtime.Serialization.Formatters.Soap.SoapFormatter
            : and then encoded with base64 encoding.

    mimetype: application/x-microsoft.net.object.bytearray.base64
    value   : The object must be serialized into a byte array 
            : using a System.ComponentModel.TypeConverter
            : and then encoded with base64 encoding.
    -->
  <xsd:schema id="root" xmlns="" xmlns:xsd="http://www.w3.org/2001/XMLSchema" xmlns:msdata="urn:schemas-microsoft-com:xml-msdata">
    <xsd:import namespace="http://www.w3.org/XML/1998/namespace" />
    <xsd:element name="root" msdata:IsDataSet="true">
      <xsd:complexType>
        <xsd:choice maxOccurs="unbounded">
          <xsd:element name="metadata">
            <xsd:complexType>
              <xsd:sequence>
                <xsd:element name="value" type="xsd:string" minOccurs="0" />
              </xsd:sequence>
              <xsd:attribute name="name" use="required" type="xsd:string" />
              <xsd:attribute name="type" type="xsd:string" />
              <xsd:attribute name="mimetype" type="xsd:string" />
              <xsd:attribute ref="xml:space" />
            </xsd:complexType>
          </xsd:element>
          <xsd:element name="assembly">
            <xsd:complexType>
              <xsd:attribute name="alias" type="xsd:string" />
              <xsd:attribute name="name" type="xsd:string" />
            </xsd:complexType>
          </xsd:element>
          <xsd:element name="data">
            <xsd:complexType>
              <xsd:sequence>
                <xsd:element name="value" type="xsd:string" minOccurs="0" msdata:Ordinal="1" />
                <xsd:element name="comment" type="xsd:string" minOccurs="0" msdata:Ordinal="2" />
              </xsd:sequence>
              <xsd:attribute name="name" type="xsd:string" use="required" msdata:Ordinal="1" />
              <xsd:attribute name="type" type="xsd:string" msdata:Ordinal="3" />
              <xsd:attribute name="mimetype" type="xsd:string" msdata:Ordinal="4" />
              <xsd:attribute ref="xml:space" />
            </xsd:complexType>
          </xsd:element>
          <xsd:element name="resheader">
            <xsd:complexType>
              <xsd:sequence>
                <xsd:element name="value" type="xsd:string" minOccurs="0" msdata:Ordinal="1" />
              </xsd:sequence>
              <xsd:attribute name="name" type="xsd:string" use="required" />
            </xsd:complexType>
          </xsd:element>
        </xsd:choice>
      </xsd:complexType>
    </xsd:element>
  </xsd:schema>
  <resheader name="resmimetype">
    <value>text/microsoft-resx</value>
  </resheader>
  <resheader name="version">
    <value>2.0</value>
  </resheader>
  <resheader name="reader">
    <value>System.Resources.ResXResourceReader, System.Windows.Forms, Version=4.0.0.0, Culture=neutral, PublicKeyToken=b77a5c561934e089</value>
  </resheader>
  <resheader name="writer">
    <value>System.Resources.ResXResourceWriter, System.Windows.Forms, Version=4.0.0.0, Culture=neutral, PublicKeyToken=b77a5c561934e089</value>
  </resheader>
  <data name="Element_is_not_valid" xml:space="preserve">
    <value>Element is not valid.</value>
  </data>
  <data name="You_must_select_at_least_one_member" xml:space="preserve">
    <value>You must select at least one member.</value>
  </data>
  <data name="Name_conflicts_with_an_existing_type_name" xml:space="preserve">
    <value>Name conflicts with an existing type name.</value>
  </data>
  <data name="Name_is_not_a_valid_0_identifier" xml:space="preserve">
    <value>Name is not a valid {0} identifier.</value>
  </data>
  <data name="Illegal_characters_in_path" xml:space="preserve">
    <value>Illegal characters in path.</value>
  </data>
  <data name="File_name_must_have_the_0_extension" xml:space="preserve">
    <value>File name must have the "{0}" extension.</value>
  </data>
  <data name="Debugger" xml:space="preserve">
    <value>Debugger</value>
  </data>
  <data name="Determining_breakpoint_location" xml:space="preserve">
    <value>Determining breakpoint location...</value>
  </data>
  <data name="Determining_autos" xml:space="preserve">
    <value>Determining autos...</value>
  </data>
  <data name="Resolving_breakpoint_location" xml:space="preserve">
    <value>Resolving breakpoint location...</value>
  </data>
  <data name="Validating_breakpoint_location" xml:space="preserve">
    <value>Validating breakpoint location...</value>
  </data>
  <data name="Getting_DataTip_text" xml:space="preserve">
    <value>Getting DataTip text...</value>
  </data>
  <data name="Preview_unavailable" xml:space="preserve">
    <value>Preview unavailable</value>
  </data>
  <data name="Overrides_" xml:space="preserve">
    <value>Overrides</value>
  </data>
  <data name="Overridden_By" xml:space="preserve">
    <value>Overridden By</value>
  </data>
  <data name="Inherits_" xml:space="preserve">
    <value>Inherits</value>
  </data>
  <data name="Inherited_By" xml:space="preserve">
    <value>Inherited By</value>
  </data>
  <data name="Implements_" xml:space="preserve">
    <value>Implements</value>
  </data>
  <data name="Implemented_By" xml:space="preserve">
    <value>Implemented By</value>
  </data>
  <data name="Maximum_number_of_documents_are_open" xml:space="preserve">
    <value>Maximum number of documents are open.</value>
  </data>
  <data name="Failed_to_create_document_in_miscellaneous_files_project" xml:space="preserve">
    <value>Failed to create document in miscellaneous files project.</value>
  </data>
  <data name="Invalid_access" xml:space="preserve">
    <value>Invalid access.</value>
  </data>
  <data name="The_following_references_were_not_found_0_Please_locate_and_add_them_manually" xml:space="preserve">
    <value>The following references were not found. {0}Please locate and add them manually.</value>
  </data>
  <data name="End_position_must_be_start_position" xml:space="preserve">
    <value>End position must be &gt;= start position</value>
  </data>
  <data name="Not_a_valid_value" xml:space="preserve">
    <value>Not a valid value</value>
  </data>
  <data name="given_workspace_doesn_t_support_undo" xml:space="preserve">
    <value>given workspace doesn't support undo</value>
  </data>
  <data name="Add_a_reference_to_0" xml:space="preserve">
    <value>Add a reference to '{0}'</value>
  </data>
  <data name="Event_type_is_invalid" xml:space="preserve">
    <value>Event type is invalid</value>
  </data>
  <data name="Can_t_find_where_to_insert_member" xml:space="preserve">
    <value>Can't find where to insert member</value>
  </data>
  <data name="Can_t_rename_other_elements" xml:space="preserve">
    <value>Can't rename 'other' elements</value>
  </data>
  <data name="Unknown_rename_type" xml:space="preserve">
    <value>Unknown rename type</value>
  </data>
  <data name="IDs_are_not_supported_for_this_symbol_type" xml:space="preserve">
    <value>IDs are not supported for this symbol type.</value>
  </data>
  <data name="Can_t_create_a_node_id_for_this_symbol_kind_colon_0" xml:space="preserve">
    <value>Can't create a node id for this symbol kind: '{0}'</value>
  </data>
  <data name="Project_References" xml:space="preserve">
    <value>Project References</value>
  </data>
  <data name="Base_Types" xml:space="preserve">
    <value>Base Types</value>
  </data>
  <data name="Miscellaneous_Files" xml:space="preserve">
    <value>Miscellaneous Files</value>
  </data>
  <data name="Could_not_find_project_0" xml:space="preserve">
    <value>Could not find project '{0}'</value>
  </data>
  <data name="Could_not_find_location_of_folder_on_disk" xml:space="preserve">
    <value>Could not find location of folder on disk</value>
  </data>
  <data name="Assembly" xml:space="preserve">
    <value>Assembly </value>
  </data>
  <data name="Exceptions_colon" xml:space="preserve">
    <value>Exceptions:</value>
  </data>
  <data name="Member_of_0" xml:space="preserve">
    <value>Member of {0}</value>
  </data>
  <data name="Parameters_colon1" xml:space="preserve">
    <value>Parameters:</value>
  </data>
  <data name="Project" xml:space="preserve">
    <value>Project </value>
  </data>
  <data name="Remarks_colon" xml:space="preserve">
    <value>Remarks:</value>
  </data>
  <data name="Returns_colon" xml:space="preserve">
    <value>Returns:</value>
  </data>
  <data name="Summary_colon" xml:space="preserve">
    <value>Summary:</value>
  </data>
  <data name="Type_Parameters_colon" xml:space="preserve">
    <value>Type Parameters:</value>
  </data>
  <data name="File_already_exists" xml:space="preserve">
    <value>File already exists</value>
  </data>
  <data name="File_path_cannot_use_reserved_keywords" xml:space="preserve">
    <value>File path cannot use reserved keywords</value>
  </data>
  <data name="DocumentPath_is_illegal" xml:space="preserve">
    <value>DocumentPath is illegal</value>
  </data>
  <data name="Project_Path_is_illegal" xml:space="preserve">
    <value>Project Path is illegal</value>
  </data>
  <data name="Path_cannot_have_empty_filename" xml:space="preserve">
    <value>Path cannot have empty filename</value>
  </data>
  <data name="The_given_DocumentId_did_not_come_from_the_Visual_Studio_workspace" xml:space="preserve">
    <value>The given DocumentId did not come from the Visual Studio workspace.</value>
  </data>
  <data name="Project_colon_0_1_Use_the_dropdown_to_view_and_switch_to_other_projects_this_file_may_belong_to" xml:space="preserve">
    <value>Project: {0} ({1})

Use the dropdown to view and switch to other projects this file may belong to.</value>
  </data>
  <data name="_0_Use_the_dropdown_to_view_and_navigate_to_other_items_in_this_file" xml:space="preserve">
    <value>{0}

Use the dropdown to view and navigate to other items in this file.</value>
  </data>
  <data name="Project_colon_0_Use_the_dropdown_to_view_and_switch_to_other_projects_this_file_may_belong_to" xml:space="preserve">
    <value>Project: {0}

Use the dropdown to view and switch to other projects this file may belong to.</value>
  </data>
  <data name="AnalyzerChangedOnDisk" xml:space="preserve">
    <value>AnalyzerChangedOnDisk</value>
  </data>
  <data name="The_analyzer_assembly_0_has_changed_Diagnostics_may_be_incorrect_until_Visual_Studio_is_restarted" xml:space="preserve">
    <value>The analyzer assembly '{0}' has changed. Diagnostics may be incorrect until Visual Studio is restarted.</value>
  </data>
  <data name="CSharp_VB_Diagnostics_Table_Data_Source" xml:space="preserve">
    <value>C#/VB Diagnostics Table Data Source</value>
  </data>
  <data name="CSharp_VB_Todo_List_Table_Data_Source" xml:space="preserve">
    <value>C#/VB Todo List Table Data Source</value>
  </data>
  <data name="Cancel" xml:space="preserve">
    <value>Cancel</value>
  </data>
  <data name="Deselect_All" xml:space="preserve">
    <value>_Deselect All</value>
  </data>
  <data name="Extract_Interface" xml:space="preserve">
    <value>Extract Interface</value>
  </data>
  <data name="Generated_name_colon" xml:space="preserve">
    <value>Generated name:</value>
  </data>
  <data name="New_file_name_colon" xml:space="preserve">
    <value>New _file name:</value>
  </data>
  <data name="New_interface_name_colon" xml:space="preserve">
    <value>New _interface name:</value>
  </data>
  <data name="OK" xml:space="preserve">
    <value>OK</value>
  </data>
  <data name="Select_All" xml:space="preserve">
    <value>_Select All</value>
  </data>
  <data name="Select_public_members_to_form_interface" xml:space="preserve">
    <value>Select public _members to form interface</value>
  </data>
  <data name="Access_colon" xml:space="preserve">
    <value>_Access:</value>
  </data>
  <data name="Add_to_existing_file" xml:space="preserve">
    <value>Add to _existing file</value>
  </data>
  <data name="Add_to_current_file" xml:space="preserve">
    <value>Add to _current file</value>
  </data>
  <data name="Change_Signature" xml:space="preserve">
    <value>Change Signature</value>
  </data>
  <data name="Create_new_file" xml:space="preserve">
    <value>_Create new file</value>
  </data>
  <data name="Default_" xml:space="preserve">
    <value>Default</value>
  </data>
  <data name="File_Name_colon" xml:space="preserve">
    <value>File Name:</value>
  </data>
  <data name="Generate_Type" xml:space="preserve">
    <value>Generate Type</value>
  </data>
  <data name="Kind_colon" xml:space="preserve">
    <value>_Kind:</value>
  </data>
  <data name="Location_colon" xml:space="preserve">
    <value>Location:</value>
  </data>
  <data name="Select_destination" xml:space="preserve">
    <value>Select destination</value>
  </data>
  <data name="Modifier" xml:space="preserve">
    <value>Modifier</value>
  </data>
  <data name="Name_colon1" xml:space="preserve">
    <value>Name:</value>
  </data>
  <data name="Parameter" xml:space="preserve">
    <value>Parameter</value>
  </data>
  <data name="Parameters_colon2" xml:space="preserve">
    <value>Parameters:</value>
  </data>
  <data name="Preview_method_signature_colon" xml:space="preserve">
    <value>Preview method signature:</value>
  </data>
  <data name="Preview_reference_changes" xml:space="preserve">
    <value>Preview reference changes</value>
  </data>
  <data name="Project_colon" xml:space="preserve">
    <value>_Project:</value>
  </data>
  <data name="Type" xml:space="preserve">
    <value>Type</value>
  </data>
  <data name="Type_Details_colon" xml:space="preserve">
    <value>Type Details:</value>
  </data>
  <data name="Re_move" xml:space="preserve">
    <value>Re_move</value>
  </data>
  <data name="Restore" xml:space="preserve">
    <value>_Restore</value>
  </data>
  <data name="More_about_0" xml:space="preserve">
    <value>More about {0}</value>
  </data>
  <data name="Navigation_must_be_performed_on_the_foreground_thread" xml:space="preserve">
    <value>Navigation must be performed on the foreground thread.</value>
  </data>
  <data name="bracket_plus_bracket" xml:space="preserve">
    <value>[+] </value>
  </data>
  <data name="bracket_bracket" xml:space="preserve">
    <value>[-] </value>
  </data>
  <data name="Reference_to_0_in_project_1" xml:space="preserve">
    <value>Reference to '{0}' in project '{1}'</value>
  </data>
  <data name="Unknown1" xml:space="preserve">
    <value>&lt;Unknown&gt;</value>
  </data>
  <data name="Analyzer_reference_to_0_in_project_1" xml:space="preserve">
    <value>Analyzer reference to '{0}' in project '{1}'</value>
  </data>
  <data name="Project_reference_to_0_in_project_1" xml:space="preserve">
    <value>Project reference to '{0}' in project '{1}'</value>
  </data>
  <data name="AnalyzerDependencyConflict" xml:space="preserve">
    <value>AnalyzerDependencyConflict</value>
  </data>
  <data name="Analyzer_assemblies_0_and_1_both_have_identity_2_but_different_contents_Only_one_will_be_loaded_and_analyzers_using_these_assemblies_may_not_run_correctly" xml:space="preserve">
    <value>Analyzer assemblies '{0}' and '{1}' both have identity '{2}' but different contents. Only one will be loaded and analyzers using these assemblies may not run correctly.</value>
  </data>
  <data name="_0_references" xml:space="preserve">
    <value>{0} references</value>
  </data>
  <data name="_1_reference" xml:space="preserve">
    <value>1 reference</value>
  </data>
  <data name="_0_encountered_an_error_and_has_been_disabled" xml:space="preserve">
    <value>'{0}' encountered an error and has been disabled.</value>
  </data>
  <data name="Enable" xml:space="preserve">
    <value>Enable</value>
  </data>
  <data name="Enable_and_ignore_future_errors" xml:space="preserve">
    <value>Enable and ignore future errors</value>
  </data>
  <data name="No_Changes" xml:space="preserve">
    <value>No Changes</value>
  </data>
  <data name="Current_block" xml:space="preserve">
    <value>Current block</value>
  </data>
  <data name="Determining_current_block" xml:space="preserve">
    <value>Determining current block.</value>
  </data>
  <data name="IntelliSense" xml:space="preserve">
    <value>IntelliSense</value>
  </data>
  <data name="CSharp_VB_Build_Table_Data_Source" xml:space="preserve">
    <value>C#/VB Build Table Data Source</value>
  </data>
  <data name="MissingAnalyzerReference" xml:space="preserve">
    <value>MissingAnalyzerReference</value>
  </data>
  <data name="Analyzer_assembly_0_depends_on_1_but_it_was_not_found_Analyzers_may_not_run_correctly_unless_the_missing_assembly_is_added_as_an_analyzer_reference_as_well" xml:space="preserve">
    <value>Analyzer assembly '{0}' depends on '{1}' but it was not found. Analyzers may not run correctly unless the missing assembly is added as an analyzer reference as well.</value>
  </data>
  <data name="Suppress_diagnostics" xml:space="preserve">
    <value>Suppress diagnostics</value>
  </data>
  <data name="Computing_suppressions_fix" xml:space="preserve">
    <value>Computing suppressions fix...</value>
  </data>
  <data name="Applying_suppressions_fix" xml:space="preserve">
    <value>Applying suppressions fix...</value>
  </data>
  <data name="Remove_suppressions" xml:space="preserve">
    <value>Remove suppressions</value>
  </data>
  <data name="Computing_remove_suppressions_fix" xml:space="preserve">
    <value>Computing remove suppressions fix...</value>
  </data>
  <data name="Applying_remove_suppressions_fix" xml:space="preserve">
    <value>Applying remove suppressions fix...</value>
  </data>
  <data name="This_workspace_only_supports_opening_documents_on_the_UI_thread" xml:space="preserve">
    <value>This workspace only supports opening documents on the UI thread.</value>
  </data>
  <data name="This_workspace_does_not_support_updating_Visual_Basic_compilation_options" xml:space="preserve">
    <value>This workspace does not support updating Visual Basic compilation options.</value>
  </data>
  <data name="This_workspace_does_not_support_updating_Visual_Basic_parse_options" xml:space="preserve">
    <value>This workspace does not support updating Visual Basic parse options.</value>
  </data>
  <data name="Synchronize_0" xml:space="preserve">
    <value>Synchronize {0}</value>
  </data>
  <data name="Synchronizing_with_0" xml:space="preserve">
    <value>Synchronizing with {0}...</value>
  </data>
  <data name="Visual_Studio_has_suspended_some_advanced_features_to_improve_performance" xml:space="preserve">
    <value>Visual Studio has suspended some advanced features to improve performance.</value>
  </data>
  <data name="Installing_0" xml:space="preserve">
    <value>Installing '{0}'</value>
  </data>
  <data name="Installing_0_completed" xml:space="preserve">
    <value>Installing '{0}' completed</value>
  </data>
  <data name="Package_install_failed_colon_0" xml:space="preserve">
    <value>Package install failed: {0}</value>
  </data>
  <data name="Unknown2" xml:space="preserve">
    <value>&lt;Unknown&gt;</value>
  </data>
  <data name="No" xml:space="preserve">
    <value>No</value>
  </data>
  <data name="Yes" xml:space="preserve">
    <value>Yes</value>
  </data>
  <data name="Choose_a_Symbol_Specification_and_a_Naming_Style" xml:space="preserve">
    <value>Choose a Symbol Specification and a Naming Style.</value>
  </data>
  <data name="Enter_a_title_for_this_Naming_Rule" xml:space="preserve">
    <value>Enter a title for this Naming Rule.</value>
  </data>
  <data name="Enter_a_title_for_this_Naming_Style" xml:space="preserve">
    <value>Enter a title for this Naming Style.</value>
  </data>
  <data name="Enter_a_title_for_this_Symbol_Specification" xml:space="preserve">
    <value>Enter a title for this Symbol Specification.</value>
  </data>
  <data name="Accessibilities_can_match_any" xml:space="preserve">
    <value>Accessibilities (can match any)</value>
  </data>
  <data name="Capitalization_colon" xml:space="preserve">
    <value>Capitalization:</value>
  </data>
  <data name="all_lower" xml:space="preserve">
    <value>all lower</value>
  </data>
  <data name="ALL_UPPER" xml:space="preserve">
    <value>ALL UPPER</value>
  </data>
  <data name="camel_Case_Name" xml:space="preserve">
    <value>camel Case Name</value>
  </data>
  <data name="First_word_upper" xml:space="preserve">
    <value>First word upper</value>
  </data>
  <data name="Pascal_Case_Name" xml:space="preserve">
    <value>Pascal Case Name</value>
  </data>
  <data name="Severity_colon" xml:space="preserve">
    <value>Severity:</value>
  </data>
  <data name="Modifiers_must_match_all" xml:space="preserve">
    <value>Modifiers (must match all)</value>
  </data>
  <data name="Name_colon2" xml:space="preserve">
    <value>Name:</value>
  </data>
  <data name="Naming_Rule" xml:space="preserve">
    <value>Naming Rule</value>
  </data>
  <data name="Naming_Style" xml:space="preserve">
    <value>Naming Style</value>
  </data>
  <data name="Naming_Style_colon" xml:space="preserve">
    <value>Naming Style:</value>
  </data>
  <data name="Naming_Rules_allow_you_to_define_how_particular_sets_of_symbols_should_be_named_and_how_incorrectly_named_symbols_should_be_handled" xml:space="preserve">
    <value>Naming Rules allow you to define how particular sets of symbols should be named and how incorrectly-named symbols should be handled.</value>
  </data>
  <data name="The_first_matching_top_level_Naming_Rule_is_used_by_default_when_naming_a_symbol_while_any_special_cases_are_handled_by_a_matching_child_rule" xml:space="preserve">
    <value>The first matching top-level Naming Rule is used by default when naming a symbol, while any special cases are handled by a matching child rule.</value>
  </data>
  <data name="Naming_Style_Title_colon" xml:space="preserve">
    <value>Naming Style Title:</value>
  </data>
  <data name="Parent_Rule_colon" xml:space="preserve">
    <value>Parent Rule:</value>
  </data>
  <data name="Required_Prefix_colon" xml:space="preserve">
    <value>Required Prefix:</value>
  </data>
  <data name="Required_Suffix_colon" xml:space="preserve">
    <value>Required Suffix:</value>
  </data>
  <data name="Sample_Identifier_colon" xml:space="preserve">
    <value>Sample Identifier:</value>
  </data>
  <data name="Symbol_Kinds_can_match_any" xml:space="preserve">
    <value>Symbol Kinds (can match any)</value>
  </data>
  <data name="Symbol_Specification" xml:space="preserve">
    <value>Symbol Specification</value>
  </data>
  <data name="Symbol_Specification_colon" xml:space="preserve">
    <value>Symbol Specification:</value>
  </data>
  <data name="Symbol_Specification_Title_colon" xml:space="preserve">
    <value>Symbol Specification Title:</value>
  </data>
  <data name="Word_Separator_colon" xml:space="preserve">
    <value>Word Separator:</value>
  </data>
  <data name="example" xml:space="preserve">
    <value>example</value>
    <comment>IdentifierWord_Example and IdentifierWord_Identifier are combined (with prefixes, suffixes, and word separators) into an example identifier name in the NamingStyle UI.</comment>
  </data>
  <data name="identifier" xml:space="preserve">
    <value>identifier</value>
    <comment>IdentifierWord_Example and IdentifierWord_Identifier are combined (with prefixes, suffixes, and word separators) into an example identifier name in the NamingStyle UI.</comment>
  </data>
  <data name="Install_0" xml:space="preserve">
    <value>Install '{0}'</value>
  </data>
  <data name="Uninstalling_0" xml:space="preserve">
    <value>Uninstalling '{0}'</value>
  </data>
  <data name="Uninstalling_0_completed" xml:space="preserve">
    <value>Uninstalling '{0}' completed</value>
  </data>
  <data name="Uninstall_0" xml:space="preserve">
    <value>Uninstall '{0}'</value>
  </data>
  <data name="Package_uninstall_failed_colon_0" xml:space="preserve">
    <value>Package uninstall failed: {0}</value>
  </data>
  <data name="Error_encountered_while_loading_the_project_Some_project_features_such_as_full_solution_analysis_for_the_failed_project_and_projects_that_depend_on_it_have_been_disabled" xml:space="preserve">
    <value>Error encountered while loading the project. Some project features, such as full solution analysis for the failed project and projects that depend on it, have been disabled.</value>
  </data>
  <data name="Project_loading_failed" xml:space="preserve">
    <value>Project loading failed.</value>
  </data>
  <data name="To_see_what_caused_the_issue_please_try_below_1_Close_Visual_Studio_long_paragraph_follows" xml:space="preserve">
    <value>To see what caused the issue, please try below.

1. Close Visual Studio
2. Open a Visual Studio Developer Command Prompt
3. Set environment variable “TraceDesignTime” to true (set TraceDesignTime=true)
4. Delete .vs directory/.suo file
5. Restart VS from the command prompt you set the environment variable (devenv)
6. Open the solution
7. Check '{0}' and look for the failed tasks (FAILED)</value>
  </data>
  <data name="Additional_information_colon" xml:space="preserve">
    <value>Additional information:</value>
  </data>
  <data name="Installing_0_failed_Additional_information_colon_1" xml:space="preserve">
    <value>Installing '{0}' failed.

Additional information: {1}</value>
  </data>
  <data name="Uninstalling_0_failed_Additional_information_colon_1" xml:space="preserve">
    <value>Uninstalling '{0}' failed.

Additional information: {1}</value>
  </data>
  <data name="Move_0_below_1" xml:space="preserve">
    <value>Move {0} below {1}</value>
    <comment>{0} and {1} are parameter descriptions</comment>
  </data>
  <data name="Move_0_above_1" xml:space="preserve">
    <value>Move {0} above {1}</value>
    <comment>{0} and {1} are parameter descriptions</comment>
  </data>
  <data name="Remove_0" xml:space="preserve">
    <value>Remove {0}</value>
    <comment>{0} is a parameter description</comment>
  </data>
  <data name="Restore_0" xml:space="preserve">
    <value>Restore {0}</value>
    <comment>{0} is a parameter description</comment>
  </data>
  <data name="Re_enable" xml:space="preserve">
    <value>Re-enable</value>
  </data>
  <data name="Learn_more" xml:space="preserve">
    <value>Learn more</value>
  </data>
  <data name="Build_plus_live_analysis_NuGet_package" xml:space="preserve">
    <value>Build + live analysis (NuGet package)</value>
  </data>
  <data name="Live_analysis_VSIX_extension" xml:space="preserve">
    <value>Live analysis (VSIX extension)</value>
  </data>
  <data name="Prefer_framework_type" xml:space="preserve">
    <value>Prefer framework type</value>
  </data>
  <data name="Prefer_predefined_type" xml:space="preserve">
    <value>Prefer predefined type</value>
  </data>
  <data name="Copy_to_Clipboard" xml:space="preserve">
    <value>Copy to Clipboard</value>
  </data>
  <data name="Close" xml:space="preserve">
    <value>Close</value>
  </data>
  <data name="Unknown_parameters" xml:space="preserve">
    <value>&lt;Unknown Parameters&gt;</value>
  </data>
  <data name="End_of_inner_exception_stack" xml:space="preserve">
    <value>--- End of inner exception stack trace ---</value>
  </data>
  <data name="For_locals_parameters_and_members" xml:space="preserve">
    <value>For locals, parameters and members</value>
  </data>
  <data name="For_member_access_expressions" xml:space="preserve">
    <value>For member access expressions</value>
  </data>
  <data name="Prefer_object_initializer" xml:space="preserve">
    <value>Prefer object initializer</value>
  </data>
  <data name="Expression_preferences_colon" xml:space="preserve">
    <value>Expression preferences:</value>
  </data>
  <data name="Block_Structure_Guides" xml:space="preserve">
    <value>Block Structure Guides</value>
  </data>
  <data name="Outlining" xml:space="preserve">
    <value>Outlining</value>
  </data>
  <data name="Show_guides_for_code_level_constructs" xml:space="preserve">
    <value>Show guides for code level constructs</value>
  </data>
  <data name="Show_guides_for_comments_and_preprocessor_regions" xml:space="preserve">
    <value>Show guides for comments and preprocessor regions</value>
  </data>
  <data name="Show_guides_for_declaration_level_constructs" xml:space="preserve">
    <value>Show guides for declaration level constructs</value>
  </data>
  <data name="Show_outlining_for_code_level_constructs" xml:space="preserve">
    <value>Show outlining for code level constructs</value>
  </data>
  <data name="Show_outlining_for_comments_and_preprocessor_regions" xml:space="preserve">
    <value>Show outlining for comments and preprocessor regions</value>
  </data>
  <data name="Show_outlining_for_declaration_level_constructs" xml:space="preserve">
    <value>Show outlining for declaration level constructs</value>
  </data>
  <data name="Variable_preferences_colon" xml:space="preserve">
    <value>Variable preferences:</value>
  </data>
  <data name="Prefer_inlined_variable_declaration" xml:space="preserve">
    <value>Prefer inlined variable declaration</value>
  </data>
  <data name="Use_expression_body_for_methods" xml:space="preserve">
    <value>Use expression body for methods</value>
  </data>
  <data name="Code_block_preferences_colon" xml:space="preserve">
    <value>Code block preferences:</value>
  </data>
  <data name="Use_expression_body_for_accessors" xml:space="preserve">
    <value>Use expression body for accessors</value>
  </data>
  <data name="Use_expression_body_for_constructors" xml:space="preserve">
    <value>Use expression body for constructors</value>
  </data>
  <data name="Use_expression_body_for_indexers" xml:space="preserve">
    <value>Use expression body for indexers</value>
  </data>
  <data name="Use_expression_body_for_operators" xml:space="preserve">
    <value>Use expression body for operators</value>
  </data>
  <data name="Use_expression_body_for_properties" xml:space="preserve">
    <value>Use expression body for properties</value>
  </data>
  <data name="Some_naming_rules_are_incomplete_Please_complete_or_remove_them" xml:space="preserve">
    <value>Some naming rules are incomplete. Please complete or remove them.</value>
  </data>
  <data name="Manage_specifications" xml:space="preserve">
    <value>Manage specifications</value>
  </data>
  <data name="Manage_naming_styles" xml:space="preserve">
    <value>Manage naming styles</value>
  </data>
  <data name="Reorder" xml:space="preserve">
    <value>Reorder</value>
  </data>
  <data name="Severity" xml:space="preserve">
    <value>Severity</value>
  </data>
  <data name="Specification" xml:space="preserve">
    <value>Specification</value>
  </data>
  <data name="Required_Style" xml:space="preserve">
    <value>Required Style</value>
  </data>
  <data name="This_item_cannot_be_deleted_because_it_is_used_by_an_existing_Naming_Rule" xml:space="preserve">
    <value>This item cannot be deleted because it is used by an existing Naming Rule.</value>
  </data>
  <data name="Prefer_collection_initializer" xml:space="preserve">
    <value>Prefer collection initializer</value>
  </data>
  <data name="Prefer_coalesce_expression" xml:space="preserve">
    <value>Prefer coalesce expression</value>
  </data>
  <data name="Collapse_regions_when_collapsing_to_definitions" xml:space="preserve">
    <value>Collapse #regions when collapsing to definitions</value>
  </data>
  <data name="Prefer_null_propagation" xml:space="preserve">
    <value>Prefer null propagation</value>
  </data>
  <data name="Prefer_explicit_tuple_name" xml:space="preserve">
    <value>Prefer explicit tuple name</value>
  </data>
  <data name="Description" xml:space="preserve">
    <value>Description</value>
  </data>
  <data name="Preference" xml:space="preserve">
    <value>Preference</value>
  </data>
  <data name="Implement_Interface_or_Abstract_Class" xml:space="preserve">
    <value>Implement Interface or Abstract Class</value>
  </data>
  <data name="For_a_given_symbol_only_the_topmost_rule_with_a_matching_Specification_will_be_applied_Violation_of_that_rules_Required_Style_will_be_reported_at_the_chosen_Severity_level" xml:space="preserve">
    <value>For a given symbol, only the topmost rule with a matching 'Specification' will be applied. Violation of that rule's 'Required Style' will be reported at the chosen 'Severity' level.</value>
  </data>
  <data name="at_the_end" xml:space="preserve">
    <value>at the end</value>
  </data>
  <data name="When_inserting_properties_events_and_methods_place_them" xml:space="preserve">
    <value>When inserting properties, events and methods, place them:</value>
  </data>
  <data name="with_other_members_of_the_same_kind" xml:space="preserve">
    <value>with other members of the same kind</value>
  </data>
  <data name="Prefer_braces" xml:space="preserve">
    <value>Prefer braces</value>
  </data>
  <data name="Over_colon" xml:space="preserve">
    <value>Over:</value>
  </data>
  <data name="Prefer_colon" xml:space="preserve">
    <value>Prefer:</value>
  </data>
  <data name="or" xml:space="preserve">
    <value>or</value>
  </data>
  <data name="built_in_types" xml:space="preserve">
    <value>built-in types</value>
  </data>
  <data name="everywhere_else" xml:space="preserve">
    <value>everywhere else</value>
  </data>
  <data name="type_is_apparent_from_assignment_expression" xml:space="preserve">
    <value>type is apparent from assignment expression</value>
  </data>
  <data name="Move_down" xml:space="preserve">
    <value>Move down</value>
  </data>
  <data name="Move_up" xml:space="preserve">
    <value>Move up</value>
  </data>
  <data name="Remove" xml:space="preserve">
    <value>Remove</value>
  </data>
  <data name="Pick_members" xml:space="preserve">
    <value>Pick members</value>
  </data>
  <data name="Unfortunately_a_process_used_by_Visual_Studio_has_encountered_an_unrecoverable_error_We_recommend_saving_your_work_and_then_closing_and_restarting_Visual_Studio" xml:space="preserve">
    <value>Unfortunately, a process used by Visual Studio has encountered an unrecoverable error.  We recommend saving your work, and then closing and restarting Visual Studio.</value>
  </data>
  <data name="analyzer_Prefer_auto_properties" xml:space="preserve">
    <value>Prefer auto properties</value>
  </data>
  <data name="Add_a_symbol_specification" xml:space="preserve">
    <value>Add a symbol specification</value>
  </data>
  <data name="Remove_symbol_specification" xml:space="preserve">
    <value>Remove symbol specification</value>
  </data>
  <data name="Add_item" xml:space="preserve">
    <value>Add item</value>
  </data>
  <data name="Edit_item" xml:space="preserve">
    <value>Edit item</value>
  </data>
  <data name="Remove_item" xml:space="preserve">
    <value>Remove item</value>
  </data>
  <data name="Add_a_naming_rule" xml:space="preserve">
    <value>Add a naming rule</value>
  </data>
  <data name="Remove_naming_rule" xml:space="preserve">
    <value>Remove naming rule</value>
  </data>
  <data name="VisualStudioWorkspace_TryApplyChanges_cannot_be_called_from_a_background_thread" xml:space="preserve">
    <value>VisualStudioWorkspace.TryApplyChanges cannot be called from a background thread.</value>
  </data>
  <data name="codegen_prefer_auto_properties" xml:space="preserve">
    <value>prefer auto properties</value>
  </data>
  <data name="prefer_throwing_properties" xml:space="preserve">
    <value>prefer throwing properties</value>
  </data>
  <data name="When_generating_properties" xml:space="preserve">
    <value>When generating properties:</value>
  </data>
  <data name="Options" xml:space="preserve">
    <value>Options</value>
  </data>
  <data name="Install_Microsoft_recommended_Roslyn_analyzers_which_provide_additional_diagnostics_and_fixes_for_common_API_design_security_performance_and_reliability_issues" xml:space="preserve">
    <value>Install Microsoft-recommended Roslyn analyzers, which provide additional diagnostics and fixes for common API design, security, performance, and reliability issues</value>
  </data>
  <data name="Never_show_this_again" xml:space="preserve">
    <value>Never show this again</value>
  </data>
  <data name="Prefer_simple_default_expression" xml:space="preserve">
    <value>Prefer simple 'default' expression</value>
  </data>
  <data name="Prefer_inferred_tuple_names" xml:space="preserve">
    <value>Prefer inferred tuple element names</value>
  </data>
  <data name="Prefer_inferred_anonymous_type_member_names" xml:space="preserve">
    <value>Prefer inferred anonymous type member names</value>
  </data>
  <data name="Preview_pane" xml:space="preserve">
    <value>Preview pane</value>
  </data>
  <data name="Analysis" xml:space="preserve">
    <value>Analysis</value>
  </data>
  <data name="Fade_out_unreachable_code" xml:space="preserve">
    <value>Fade out unreachable code</value>
  </data>
  <data name="Fading" xml:space="preserve">
    <value>Fading</value>
  </data>
  <data name="Prefer_local_function_over_anonymous_function" xml:space="preserve">
    <value>Prefer local function over anonymous function</value>
  </data>
  <data name="Keep_all_parentheses_in_colon" xml:space="preserve">
    <value>Keep all parentheses in:</value>
  </data>
  <data name="In_other_operators" xml:space="preserve">
    <value>In other operators</value>
  </data>
  <data name="Never_if_unnecessary" xml:space="preserve">
    <value>Never if unnecessary</value>
  </data>
  <data name="Always_for_clarity" xml:space="preserve">
    <value>Always for clarity</value>
  </data>
  <data name="Parentheses_preferences_colon" xml:space="preserve">
    <value>Parentheses preferences:</value>
  </data>
  <data name="ModuleHasBeenUnloaded" xml:space="preserve">
    <value>Module has been unloaded.</value>
  </data>
  <data name="Prefer_deconstructed_variable_declaration" xml:space="preserve">
    <value>Prefer deconstructed variable declaration</value>
  </data>
  <data name="External_reference_found" xml:space="preserve">
    <value>External reference found</value>
  </data>
  <data name="No_references_found_to_0" xml:space="preserve">
    <value>No references found to '{0}'</value>
  </data>
  <data name="Search_found_no_results" xml:space="preserve">
    <value>Search found no results</value>
  </data>
  <data name="Sync_Class_View" xml:space="preserve">
    <value>Sync Class View</value>
  </data>
  <data name="Reset_Visual_Studio_default_keymapping" xml:space="preserve">
    <value>Reset Visual Studio default keymapping</value>
  </data>
  <data name="Enable_navigation_to_decompiled_sources" xml:space="preserve">
    <value>Enable navigation to decompiled sources (experimental)</value>
  </data>
  <data name="Decompiler_Legal_Notice_Message" xml:space="preserve">
    <value>IMPORTANT: Visual Studio includes decompiling functionality (“Decompiler”) that enables reproducing source code from binary code. By accessing and using the Decompiler, you agree to the Visual Studio license terms and the terms for the Decompiler below. If you do not agree with these combined terms, do not access or use the Decompiler.

You acknowledge that binary code and source code might be protected by copyright and trademark laws.  Before using the Decompiler on any binary code, you need to first:
(i) confirm that the license terms governing your use of the binary code do not contain a provision which prohibits you from decompiling the software; or
(ii) obtain permission to decompile the binary code from the owner of the software.

Your use of the Decompiler is optional.  Microsoft is not responsible and disclaims all liability for your use of the Decompiler that violates any laws or any software license terms which prohibit decompiling of the software.

I agree to all of the foregoing:</value>
  </data>
  <data name="Decompiler_Legal_Notice_Title" xml:space="preserve">
    <value>Decompiler Legal Notice</value>
  </data>
  <data name="Colorize_regular_expressions" xml:space="preserve">
    <value>Colorize regular expressions</value>
  </data>
  <data name="Highlight_related_components_under_cursor" xml:space="preserve">
    <value>Highlight related components under cursor</value>
  </data>
  <data name="Regular_Expressions" xml:space="preserve">
    <value>Regular Expressions</value>
  </data>
  <data name="Report_invalid_regular_expressions" xml:space="preserve">
    <value>Report invalid regular expressions</value>
  </data>
  <data name="Code_style_header_use_editor_config" xml:space="preserve">
    <value>Your .editorconfig file might override the local settings configured on this page which only apply to your machine. To configure these settings to travel with your solution use EditorConfig files. More info</value>
  </data>
  <data name="Modifier_preferences_colon" xml:space="preserve">
    <value>Modifier preferences:</value>
  </data>
  <data name="Prefer_readonly_fields" xml:space="preserve">
    <value>Prefer readonly fields</value>
  </data>
  <data name="Analyzing_0" xml:space="preserve">
    <value>Analyzing '{0}'</value>
  </data>
  <data name="Prefer_conditional_expression_over_if_with_assignments" xml:space="preserve">
    <value>Prefer conditional expression over 'if' with assignments</value>
  </data>
  <data name="Prefer_conditional_expression_over_if_with_returns" xml:space="preserve">
    <value>Prefer conditional expression over 'if' with returns</value>
  </data>
  <data name="Apply_0_keymapping_scheme" xml:space="preserve">
    <value>Apply '{0}' keymapping scheme</value>
  </data>
  <data name="We_notice_you_suspended_0_Reset_keymappings_to_continue_to_navigate_and_refactor" xml:space="preserve">
    <value>We notice you suspended '{0}'. Reset keymappings to continue to navigate and refactor.</value>
  </data>
  <data name="Use_expression_body_for_lambdas" xml:space="preserve">
    <value>Use expression body for lambdas</value>
  </data>
  <data name="Prefer_compound_assignments" xml:space="preserve">
    <value>Prefer compound assignments</value>
  </data>
  <data name="Generate_dot_editorconfig_file_from_settings" xml:space="preserve">
    <value>Generate .editorconfig file from settings</value>
  </data>
  <data name="Save_dot_editorconfig_file" xml:space="preserve">
    <value>Save .editorconfig file</value>
  </data>
  <data name="Kind" xml:space="preserve">
    <value>Kind</value>
  </data>
  <data name="Prefer_index_operator" xml:space="preserve">
    <value>Prefer index operator</value>
  </data>
  <data name="Prefer_range_operator" xml:space="preserve">
    <value>Prefer range operator</value>
  </data>
  <data name="All_methods" xml:space="preserve">
    <value>All methods</value>
  </data>
  <data name="Avoid_expression_statements_that_implicitly_ignore_value" xml:space="preserve">
    <value>Avoid expression statements that implicitly ignore value</value>
  </data>
  <data name="Avoid_unused_parameters" xml:space="preserve">
    <value>Avoid unused parameters</value>
  </data>
  <data name="Avoid_unused_value_assignments" xml:space="preserve">
    <value>Avoid unused value assignments</value>
  </data>
  <data name="Parameter_name_contains_invalid_characters" xml:space="preserve">
    <value>Parameter name contains invalid character(s).</value>
  </data>
  <data name="Parameter_preferences_colon" xml:space="preserve">
    <value>Parameter preferences:</value>
  </data>
  <data name="Parameter_type_contains_invalid_characters" xml:space="preserve">
    <value>Parameter type contains invalid character(s).</value>
  </data>
  <data name="Non_public_methods" xml:space="preserve">
    <value>Non-public methods</value>
  </data>
  <data name="Unused_value_is_explicitly_assigned_to_an_unused_local" xml:space="preserve">
    <value>Unused value is explicitly assigned to an unused local</value>
  </data>
  <data name="Unused_value_is_explicitly_assigned_to_discard" xml:space="preserve">
    <value>Unused value is explicitly assigned to discard</value>
  </data>
  <data name="Value_assigned_here_is_never_used" xml:space="preserve">
    <value>Value assigned here is never used</value>
  </data>
  <data name="Value_returned_by_invocation_is_implicitly_ignored" xml:space="preserve">
    <value>Value returned by invocation is implicitly ignored</value>
  </data>
  <data name="Back" xml:space="preserve">
    <value>Back</value>
  </data>
  <data name="Finish" xml:space="preserve">
    <value>Finish</value>
  </data>
  <data name="Interface_cannot_have_field" xml:space="preserve">
    <value>Interface cannot have field.</value>
  </data>
  <data name="Make_abstract" xml:space="preserve">
    <value>Make abstract</value>
  </data>
  <data name="Members" xml:space="preserve">
    <value>Members</value>
  </data>
  <data name="Namespace_0" xml:space="preserve">
    <value>Namespace: '{0}'</value>
  </data>
  <data name="Pull_Members_Up" xml:space="preserve">
    <value>Pull Members Up</value>
  </data>
  <data name="Additional_changes_are_needed_to_complete_the_refactoring_Review_changes_below" xml:space="preserve">
    <value>Additional changes are needed to complete the refactoring. Review changes below.</value>
  </data>
  <data name="Select_Dependents" xml:space="preserve">
    <value>Select _Dependents</value>
  </data>
  <data name="Select_destination_and_members_to_pull_up" xml:space="preserve">
    <value>Select destination and members to pull up.</value>
  </data>
  <data name="Select_members_colon" xml:space="preserve">
    <value>Select members:</value>
  </data>
  <data name="Select_Public" xml:space="preserve">
    <value>Select _Public</value>
  </data>
  <data name="_0_will_be_changed_to_abstract" xml:space="preserve">
    <value>'{0}' will be changed to abstract.</value>
  </data>
  <data name="_0_will_be_changed_to_non_static" xml:space="preserve">
    <value>'{0}' will be changed to non-static.</value>
  </data>
  <data name="_0_will_be_changed_to_public" xml:space="preserve">
    <value>'{0}' will be changed to public.</value>
  </data>
  <data name="Calculating_dependents" xml:space="preserve">
    <value>Calculating dependents...</value>
  </data>
  <data name="Select_destination_colon" xml:space="preserve">
    <value>Select destination:</value>
  </data>
  <data name="Use_expression_body_for_local_functions" xml:space="preserve">
    <value>Use expression body for local functions</value>
  </data>
  <data name="Allow_colon" xml:space="preserve">
    <value>Allow:</value>
  </data>
  <data name="Make_0_abstract" xml:space="preserve">
    <value>Make '{0}' abstract</value>
  </data>
  <data name="Review_Changes" xml:space="preserve">
    <value>Review Changes</value>
  </data>
  <data name="Select_member" xml:space="preserve">
    <value>Select member</value>
  </data>
  <data name="Prefer_static_local_functions" xml:space="preserve">
    <value>Prefer static local functions</value>
  </data>
  <data name="Prefer_simple_using_statement" xml:space="preserve">
    <value>Prefer simple 'using' statement</value>
  </data>
  <data name="Show_completion_list" xml:space="preserve">
    <value>Show completion list</value>
  </data>
  <data name="Move_to_namespace" xml:space="preserve">
    <value>Move to Namespace</value>
  </data>
  <data name="Namespace" xml:space="preserve">
    <value>Namespace</value>
  </data>
  <data name="Target_Namespace_colon" xml:space="preserve">
    <value>Target Namespace:</value>
  </data>
  <data name="This_is_an_invalid_namespace" xml:space="preserve">
    <value>This is an invalid namespace</value>
  </data>
  <data name="A_new_namespace_will_be_created" xml:space="preserve">
    <value>A new namespace will be created</value>
  </data>
  <data name="A_type_and_name_must_be_provided" xml:space="preserve">
    <value>A type and name must be provided.</value>
  </data>
  <data name="Rename_0_to_1" xml:space="preserve">
    <value>Rename {0} to {1}</value>
  </data>
  <data name="NamingSpecification_CSharp_Class" xml:space="preserve">
    <value>class</value>
    <comment>{Locked} This string can be found under "Tools | Options | Text Editor | C# | Code Style | Naming | Manage Specifications | + | Symbol kinds". All of the "NamingSpecification_CSharp_*" strings represent language constructs, and some of them are also actual keywords (including this one).</comment>
  </data>
  <data name="NamingSpecification_CSharp_Delegate" xml:space="preserve">
    <value>delegate</value>
    <comment>{Locked} This string can be found under "Tools | Options | Text Editor | C# | Code Style | Naming | Manage Specifications | + | Symbol kinds". All of the "NamingSpecification_CSharp_*" strings represent language constructs, and some of them are also actual keywords (including this one).</comment>
  </data>
  <data name="NamingSpecification_CSharp_Enum" xml:space="preserve">
    <value>enum</value>
    <comment>{Locked} This string can be found under "Tools | Options | Text Editor | C# | Code Style | Naming | Manage Specifications | + | Symbol kinds". All of the "NamingSpecification_CSharp_*" strings represent language constructs, and some of them are also actual keywords (including this one).</comment>
  </data>
  <data name="NamingSpecification_CSharp_Event" xml:space="preserve">
    <value>event</value>
    <comment>{Locked} This string can be found under "Tools | Options | Text Editor | C# | Code Style | Naming | Manage Specifications | + | Symbol kinds". All of the "NamingSpecification_CSharp_*" strings represent language constructs, and some of them are also actual keywords (including this one).</comment>
  </data>
  <data name="NamingSpecification_CSharp_Field" xml:space="preserve">
    <value>field</value>
    <comment>This string can be found under "Tools | Options | Text Editor | C# | Code Style | Naming | Manage Specifications | + | Symbol kinds". All of the "NamingSpecification_CSharp_*" strings represent language constructs, and some of them are also actual keywords (NOT this one). Refers to the C# programming language concept of a "field" (which stores data).</comment>
  </data>
  <data name="NamingSpecification_CSharp_Interface" xml:space="preserve">
    <value>interface</value>
    <comment>{Locked} This string can be found under "Tools | Options | Text Editor | C# | Code Style | Naming | Manage Specifications | + | Symbol kinds". All of the "NamingSpecification_CSharp_*" strings represent language constructs, and some of them are also actual keywords (including this one).</comment>
  </data>
  <data name="NamingSpecification_CSharp_Local" xml:space="preserve">
    <value>local</value>
    <comment>This string can be found under "Tools | Options | Text Editor | C# | Code Style | Naming | Manage Specifications | + | Symbol kinds". All of the "NamingSpecification_CSharp_*" strings represent language constructs, and some of them are also actual keywords (NOT this one). Refers to the C# language concept of a "local variable".</comment>
  </data>
  <data name="NamingSpecification_CSharp_LocalFunction" xml:space="preserve">
    <value>local function</value>
    <comment>This string can be found under "Tools | Options | Text Editor | C# | Code Style | Naming | Manage Specifications | + | Symbol kinds". All of the "NamingSpecification_CSharp_*" strings represent language constructs, and some of them are also actual keywords (NOT this one). Refers to the C# language concept of a "local function" that exists locally within another function.</comment>
  </data>
  <data name="NamingSpecification_CSharp_Method" xml:space="preserve">
    <value>method</value>
    <comment>This string can be found under "Tools | Options | Text Editor | C# | Code Style | Naming | Manage Specifications | + | Symbol kinds". All of the "NamingSpecification_CSharp_*" strings represent language constructs, and some of them are also actual keywords (NOT this one). Refers to the C# language concept of a "method" that can be called by other code.</comment>
  </data>
  <data name="NamingSpecification_CSharp_Namespace" xml:space="preserve">
    <value>namespace</value>
    <comment>{Locked} This string can be found under "Tools | Options | Text Editor | C# | Code Style | Naming | Manage Specifications | + | Symbol kinds". All of the "NamingSpecification_CSharp_*" strings represent language constructs, and some of them are also actual keywords (including this one).</comment>
  </data>
  <data name="NamingSpecification_CSharp_Parameter" xml:space="preserve">
    <value>parameter</value>
    <comment>This string can be found under "Tools | Options | Text Editor | C# | Code Style | Naming | Manage Specifications | + | Symbol kinds". All of the "NamingSpecification_CSharp_*" strings represent language constructs, and some of them are also actual keywords (NOT this one). Refers to the C# language concept of a "parameter" being passed to a method.</comment>
  </data>
  <data name="NamingSpecification_CSharp_Property" xml:space="preserve">
    <value>property</value>
    <comment>This string can be found under "Tools | Options | Text Editor | C# | Code Style | Naming | Manage Specifications | + | Symbol kinds". All of the "NamingSpecification_CSharp_*" strings represent language constructs, and some of them are also actual keywords (NOT this one). Refers to the C# language concept of a "property" (which allows for the retrieval of data).</comment>
  </data>
  <data name="NamingSpecification_CSharp_Struct" xml:space="preserve">
    <value>struct</value>
    <comment>{Locked} This string can be found under "Tools | Options | Text Editor | C# | Code Style | Naming | Manage Specifications | + | Symbol kinds". All of the "NamingSpecification_CSharp_*" strings represent language constructs, and some of them are also actual keywords (including this one).</comment>
  </data>
  <data name="NamingSpecification_CSharp_TypeParameter" xml:space="preserve">
    <value>type parameter</value>
    <comment>This string can be found under "Tools | Options | Text Editor | C# | Code Style | Naming | Manage Specifications | + | Symbol kinds". All of the "NamingSpecification_CSharp_*" strings represent language constructs, and some of them are also actual keywords (NOT this one). Refers to the C# language concept of a "type parameter".</comment>
  </data>
  <data name="NamingSpecification_VisualBasic_Class" xml:space="preserve">
    <value>Class</value>
    <comment>{Locked} This string can be found under "Tools | Options | Text Editor | Basic | Code Style | Naming | Manage Specifications | + | Symbol kinds". All of the "NamingSpecification_VisualBasic_*" strings represent language constructs, and some of them are also actual keywords (including this one).</comment>
  </data>
  <data name="NamingSpecification_VisualBasic_Delegate" xml:space="preserve">
    <value>Delegate</value>
    <comment>{Locked} This string can be found under "Tools | Options | Text Editor | Basic | Code Style | Naming | Manage Specifications | + | Symbol kinds". All of the "NamingSpecification_VisualBasic_*" strings represent language constructs, and some of them are also actual keywords (including this one).</comment>
  </data>
  <data name="NamingSpecification_VisualBasic_Enum" xml:space="preserve">
    <value>Enum</value>
    <comment>{Locked} This string can be found under "Tools | Options | Text Editor | Basic | Code Style | Naming | Manage Specifications | + | Symbol kinds". All of the "NamingSpecification_VisualBasic_*" strings represent language constructs, and some of them are also actual keywords (including this one).</comment>
  </data>
  <data name="NamingSpecification_VisualBasic_Event" xml:space="preserve">
    <value>Event</value>
    <comment>{Locked} This string can be found under "Tools | Options | Text Editor | Basic | Code Style | Naming | Manage Specifications | + | Symbol kinds". All of the "NamingSpecification_VisualBasic_*" strings represent language constructs, and some of them are also actual keywords (including this one).</comment>
  </data>
  <data name="NamingSpecification_VisualBasic_Field" xml:space="preserve">
    <value>Field</value>
    <comment>This string can be found under "Tools | Options | Text Editor | Basic | Code Style | Naming | Manage Specifications | + | Symbol kinds". All of the "NamingSpecification_VisualBasic_*" strings represent language constructs, and some of them are also actual keywords (NOT this one). Refers to the Visual Basic language concept of a "field" (which stores data).</comment>
  </data>
  <data name="NamingSpecification_VisualBasic_Interface" xml:space="preserve">
    <value>Interface</value>
    <comment>{Locked} This string can be found under "Tools | Options | Text Editor | Basic | Code Style | Naming | Manage Specifications | + | Symbol kinds". All of the "NamingSpecification_VisualBasic_*" strings represent language constructs, and some of them are also actual keywords (including this one).</comment>
  </data>
  <data name="NamingSpecification_VisualBasic_Local" xml:space="preserve">
    <value>Local</value>
    <comment>This string can be found under "Tools | Options | Text Editor | Basic | Code Style | Naming | Manage Specifications | + | Symbol kinds". All of the "NamingSpecification_VisualBasic_*" strings represent language constructs, and some of them are also actual keywords (NOT this one). Refers to the Visual Basic language concept of a "local variable".</comment>
  </data>
  <data name="NamingSpecification_VisualBasic_Method" xml:space="preserve">
    <value>Method</value>
    <comment>This string can be found under "Tools | Options | Text Editor | Basic | Code Style | Naming | Manage Specifications | + | Symbol kinds". All of the "NamingSpecification_VisualBasic_*" strings represent language constructs, and some of them are also actual keywords (NOT this one). Refers to the Visual Basic language concept of a "method".</comment>
  </data>
  <data name="NamingSpecification_VisualBasic_Module" xml:space="preserve">
    <value>Module</value>
    <comment>{Locked} This string can be found under "Tools | Options | Text Editor | Basic | Code Style | Naming | Manage Specifications | + | Symbol kinds". All of the "NamingSpecification_VisualBasic_*" strings represent language constructs, and some of them are also actual keywords (including this one).</comment>
  </data>
  <data name="NamingSpecification_VisualBasic_Namespace" xml:space="preserve">
    <value>Namespace</value>
    <comment>{Locked} This string can be found under "Tools | Options | Text Editor | Basic | Code Style | Naming | Manage Specifications | + | Symbol kinds". All of the "NamingSpecification_VisualBasic_*" strings represent language constructs, and some of them are also actual keywords (including this one).</comment>
  </data>
  <data name="NamingSpecification_VisualBasic_Parameter" xml:space="preserve">
    <value>Parameter</value>
    <comment>This string can be found under "Tools | Options | Text Editor | Basic | Code Style | Naming | Manage Specifications | + | Symbol kinds". All of the "NamingSpecification_VisualBasic_*" strings represent language constructs, and some of them are also actual keywords (NOT this one). Refers to the Visual Basic language concept of a "parameter" which can be passed to a method.</comment>
  </data>
  <data name="NamingSpecification_VisualBasic_Property" xml:space="preserve">
    <value>Property</value>
    <comment>{Locked} This string can be found under "Tools | Options | Text Editor | Basic | Code Style | Naming | Manage Specifications | + | Symbol kinds". All of the "NamingSpecification_VisualBasic_*" strings represent language constructs, and some of them are also actual keywords (including this one).</comment>
  </data>
  <data name="NamingSpecification_VisualBasic_Structure" xml:space="preserve">
    <value>Structure</value>
    <comment>{Locked} This string can be found under "Tools | Options | Text Editor | Basic | Code Style | Naming | Manage Specifications | + | Symbol kinds". All of the "NamingSpecification_VisualBasic_*" strings represent language constructs, and some of them are also actual keywords (including this one).</comment>
  </data>
  <data name="NamingSpecification_VisualBasic_TypeParameter" xml:space="preserve">
    <value>Type Parameter</value>
    <comment>This string can be found under "Tools | Options | Text Editor | Basic | Code Style | Naming | Manage Specifications | + | Symbol kinds". All of the "NamingSpecification_VisualBasic_*" strings represent language constructs, and some of them are also actual keywords (NOT this one). Refers to the Visual Basic language concept of a "type parameter".</comment>
  </data>
  <data name="Containing_member" xml:space="preserve">
    <value>Containing Member</value>
  </data>
  <data name="Containing_type" xml:space="preserve">
    <value>Containing Type</value>
  </data>
  <data name="Running_low_priority_background_processes" xml:space="preserve">
    <value>Running low priority background processes</value>
  </data>
  <data name="Evaluating_0_tasks_in_queue" xml:space="preserve">
    <value>Evaluating ({0} tasks in queue)</value>
  </data>
  <data name="Paused_0_tasks_in_queue" xml:space="preserve">
    <value>Paused ({0} tasks in queue)</value>
  </data>
  <data name="Naming_rules" xml:space="preserve">
    <value>Naming rules</value>
  </data>
  <data name="Updating_severity" xml:space="preserve">
    <value>Updating severity</value>
  </data>
  <data name="Prefer_System_HashCode_in_GetHashCode" xml:space="preserve">
    <value>Prefer 'System.HashCode' in 'GetHashCode'</value>
  </data>
  <data name="Requires_System_HashCode_be_present_in_project" xml:space="preserve">
    <value>Requires 'System.HashCode' be present in project</value>
  </data>
  <data name="A_new_editorconfig_file_was_detected_at_the_root_of_your_solution_Would_you_like_to_make_it_a_solution_item" xml:space="preserve">
    <value>A new .editorconfig file was detected at the root of your solution. Would you like to make it a solution item?</value>
  </data>
  <data name="Run_Code_Analysis_on_0" xml:space="preserve">
    <value>Run Code Analysis on {0}</value>
  </data>
  <data name="Running_code_analysis_for_0" xml:space="preserve">
    <value>Running code analysis for '{0}'...</value>
  </data>
  <data name="Running_code_analysis_for_Solution" xml:space="preserve">
    <value>Running code analysis for Solution...</value>
  </data>
  <data name="Code_analysis_completed_for_0" xml:space="preserve">
    <value>Code analysis completed for '{0}'.</value>
  </data>
  <data name="Code_analysis_completed_for_Solution" xml:space="preserve">
    <value>Code analysis completed for Solution.</value>
  </data>
  <data name="Code_analysis_terminated_before_completion_for_0" xml:space="preserve">
    <value>Code analysis terminated before completion for '{0}'.</value>
  </data>
  <data name="Code_analysis_terminated_before_completion_for_Solution" xml:space="preserve">
    <value>Code analysis terminated before completion for Solution.</value>
  </data>
  <data name="Background_analysis_scope_colon" xml:space="preserve">
    <value>Background analysis scope:</value>
  </data>
  <data name="Current_document" xml:space="preserve">
    <value>Current document</value>
  </data>
  <data name="Open_documents" xml:space="preserve">
    <value>Open documents</value>
  </data>
  <data name="Entire_solution" xml:space="preserve">
    <value>Entire solution</value>
  </data>
  <data name="Edit" xml:space="preserve">
    <value>_Edit</value>
  </data>
  <data name="Edit_0" xml:space="preserve">
    <value>Edit {0}</value>
    <comment>{0} is a parameter description</comment>
  </data>
  <data name="Parameter_Details" xml:space="preserve">
    <value>Parameter Details</value>
  </data>
  <data name="Add" xml:space="preserve">
    <value>_Add</value>
    <comment>Adding an element to a list</comment>
  </data>
  <data name="Callsite" xml:space="preserve">
    <value>Call site</value>
  </data>
  <data name="Add_Parameter" xml:space="preserve">
    <value>Add Parameter</value>
  </data>
  <data name="Call_site_value" xml:space="preserve">
    <value>Call site value:</value>
  </data>
  <data name="Parameter_Name" xml:space="preserve">
    <value>Parameter name:</value>
  </data>
  <data name="Type_Name" xml:space="preserve">
    <value>Type name:</value>
  </data>
  <data name="You_must_change_the_signature" xml:space="preserve">
    <value>You must change the signature</value>
    <comment>"signature" here means the definition of a method</comment>
  </data>
  <data name="Added_Parameter" xml:space="preserve">
    <value>Added parameter.</value>
  </data>
  <data name="Inserting_call_site_value_0" xml:space="preserve">
    <value>Inserting call site value '{0}'</value>
  </data>
  <data name="Index" xml:space="preserve">
    <value>Index</value>
    <comment>Index of parameter in original signature</comment>
  </data>
  <data name="IntroduceUndefinedTodoVariables" xml:space="preserve">
    <value>Introduce undefined TODO variables</value>
    <comment>"TODO" is an indicator that more work should be done at the location where the TODO is inserted</comment>
  </data>
  <data name="Omit_only_for_optional_parameters" xml:space="preserve">
    <value>Omit (only for optional parameters)</value>
  </data>
  <data name="Optional_with_default_value_colon" xml:space="preserve">
    <value>Optional with default value:</value>
  </data>
  <data name="Parameter_kind" xml:space="preserve">
    <value>Parameter kind</value>
  </data>
  <data name="Required" xml:space="preserve">
    <value>Required</value>
  </data>
  <data name="Use_named_argument" xml:space="preserve">
    <value>Use named argument</value>
    <comment>"argument" is a programming term for a value passed to a function</comment>
  </data>
  <data name="Value_to_inject_at_call_sites" xml:space="preserve">
    <value>Value to inject at call sites</value>
  </data>
  <data name="Value_colon" xml:space="preserve">
    <value>Value:</value>
  </data>
  <data name="Editor_Color_Scheme" xml:space="preserve">
    <value>Editor Color Scheme</value>
  </data>
  <data name="Visual_Studio_2019" xml:space="preserve">
    <value>Visual Studio 2019</value>
  </data>
  <data name="Visual_Studio_2017" xml:space="preserve">
    <value>Visual Studio 2017</value>
  </data>
  <data name="Editor_color_scheme_options_are_only_available_when_using_a_color_theme_bundled_with_Visual_Studio_The_color_theme_can_be_configured_from_the_Environment_General_options_page" xml:space="preserve">
    <value>Editor color scheme options are only available when using a color theme bundled with Visual Studio. The color theme can be configured from the Environment &gt; General options page.</value>
  </data>
  <data name="Some_color_scheme_colors_are_being_overridden_by_changes_made_in_the_Environment_Fonts_and_Colors_options_page_Choose_Use_Defaults_in_the_Fonts_and_Colors_page_to_revert_all_customizations" xml:space="preserve">
    <value>Some color scheme colors are being overridden by changes made in the Environment &gt; Fonts and Colors options page. Choose `Use Defaults` in the Fonts and Colors page to revert all customizations.</value>
  </data>
  <data name="Prefer_simplified_boolean_expressions" xml:space="preserve">
    <value>Prefer simplified boolean expressions</value>
  </data>
  <data name="All_sources" xml:space="preserve">
    <value>All sources</value>
  </data>
  <data name="Entire_repository" xml:space="preserve">
    <value>Entire repository</value>
  </data>
  <data name="Indexed_in_organization" xml:space="preserve">
    <value>Indexed in organization</value>
  </data>
  <data name="Indexed_in_repo" xml:space="preserve">
    <value>Indexed in repo</value>
  </data>
  <data name="Item_origin" xml:space="preserve">
    <value>Item origin</value>
  </data>
  <data name="Loaded_items" xml:space="preserve">
    <value>Loaded items</value>
  </data>
  <data name="Loaded_solution" xml:space="preserve">
    <value>Loaded solution</value>
  </data>
  <data name="Local" xml:space="preserve">
    <value>Local</value>
  </data>
  <data name="Local_metadata" xml:space="preserve">
    <value>Local metadata</value>
  </data>
  <data name="Other" xml:space="preserve">
    <value>Others</value>
  </data>
  <data name="Repository" xml:space="preserve">
    <value>Repository</value>
  </data>
  <data name="Type_name_has_a_syntax_error" xml:space="preserve">
    <value>Type name has a syntax error</value>
    <comment>"Type" is the programming language concept</comment>
  </data>
  <data name="Type_name_is_not_recognized" xml:space="preserve">
    <value>Type name is not recognized</value>
    <comment>"Type" is the programming language concept</comment>
  </data>
  <data name="Type_name_is_recognized" xml:space="preserve">
    <value>Type name is recognized</value>
    <comment>"Type" is the programming language concept</comment>
  </data>
  <data name="Please_enter_a_type_name" xml:space="preserve">
    <value>Please enter a type name</value>
    <comment>"Type" is the programming language concept</comment>
  </data>
  <data name="Enter_a_call_site_value_or_choose_a_different_value_injection_kind" xml:space="preserve">
    <value>Enter a call site value or choose a different value injection kind</value>
  </data>
  <data name="Optional_parameters_must_provide_a_default_value" xml:space="preserve">
    <value>Optional parameters must provide a default value</value>
  </data>
  <data name="Parameter_information" xml:space="preserve">
    <value>Parameter information</value>
  </data>
  <data name="Infer_from_context" xml:space="preserve">
    <value>Infer from context</value>
  </data>
  <data name="None" xml:space="preserve">
    <value>None</value>
  </data>
  <data name="Warning_colon_duplicate_parameter_name" xml:space="preserve">
    <value>Warning: duplicate parameter name</value>
  </data>
  <data name="Warning_colon_type_does_not_bind" xml:space="preserve">
    <value>Warning: type does not bind</value>
  </data>
  <data name="Display_inline_parameter_name_hints" xml:space="preserve">
    <value>Disp_lay inline parameter name hints</value>
  </data>
  <data name="Current_parameter" xml:space="preserve">
    <value>Current parameter</value>
  </data>
  <data name="Bitness32" xml:space="preserve">
    <value>32-bit</value>
  </data>
  <data name="Bitness64" xml:space="preserve">
    <value>64-bit</value>
  </data>
  <data name="Use_64_bit_process_for_code_analysis_requires_restart" xml:space="preserve">
    <value>Use 64-bit process for code analysis (requires restart)</value>
  </data>
  <data name="Extract_Base_Class" xml:space="preserve">
    <value>Extract Base Class</value>
  </data>
  <data name="This_file_is_autogenerated_by_0_and_cannot_be_edited" xml:space="preserve">
    <value>This file is auto-generated by the generator '{0}' and cannot be edited.</value>
  </data>
  <data name="generated_by_0_suffix" xml:space="preserve">
    <value>[generated by {0}]</value>
    <comment>{0} is the name of a generator.</comment>
  </data>
  <data name="generated_suffix" xml:space="preserve">
    <value>[generated]</value>
  </data>
  <data name="The_generator_0_that_generated_this_file_has_been_removed_from_the_project" xml:space="preserve">
    <value>The generator '{0}' that generated this file has been removed from the project; this file is no longer being included in your project.</value>
  </data>
  <data name="The_generator_0_that_generated_this_file_has_stopped_generating_this_file" xml:space="preserve">
    <value>The generator '{0}' that generated this file has stopped generating this file; this file is no longer being included in your project.</value>
  </data>
  <data name="Comments" xml:space="preserve">
    <value>Comments</value>
  </data>
  <data name="Inline_Hints_experimental" xml:space="preserve">
    <value>Inline Hints (experimental)</value>
  </data>
  <data name="Show_hints_for_everything_else" xml:space="preserve">
    <value>Show hints for everything else</value>
  </data>
  <data name="Show_hints_for_literals" xml:space="preserve">
    <value>Show hints for literals</value>
  </data>
  <data name="Suppress_hints_when_parameter_name_matches_the_method_s_intent" xml:space="preserve">
    <value>Suppress hints when parameter name matches the method's intent</value>
  </data>
  <data name="Suppress_hints_when_parameter_names_differ_only_by_suffix" xml:space="preserve">
    <value>Suppress hints when parameter names differ only by suffix</value>
  </data>
  <data name="Display_inline_type_hints" xml:space="preserve">
    <value>Display inline type hints</value>
  </data>
  <data name="Show_hints_for_lambda_parameter_types" xml:space="preserve">
    <value>Show hints for lambda parameter types</value>
  </data>
  <data name="Show_hints_for_implicit_object_creation" xml:space="preserve">
    <value>Show hints for implicit object creation</value>
  </data>
  <data name="Show_hints_for_variables_with_inferred_types" xml:space="preserve">
    <value>Show hints for variables with inferred types</value>
  </data>
  <data name="Color_hints" xml:space="preserve">
    <value>Color hints</value>
  </data>
  <data name="Display_all_hints_while_pressing_Alt_F1" xml:space="preserve">
    <value>Display all hints while pressing Alt+F1</value>
  </data>
  <data name="Enable_pull_diagnostics_experimental_requires_restart" xml:space="preserve">
    <value>Enable 'pull' diagnostics (experimental, requires restart)</value>
  </data>
  <data name="Enable_Razor_pull_diagnostics_experimental_requires_restart" xml:space="preserve">
    <value>Enable Razor 'pull' diagnostics (experimental, requires restart)</value>
  </data>
  <data name="CSharp_Visual_Basic_Diagnostics_Language_Client" xml:space="preserve">
    <value>C#/Visual Basic Diagnostics Language Client</value>
  </data>
  <data name="New_Type_Name_colon" xml:space="preserve">
    <value>New Type Name:</value>
  </data>
  <data name="Format_document" xml:space="preserve">
    <value>Format document</value>
  </data>
  <data name="New_line_preferences_experimental_colon" xml:space="preserve">
    <value>New line preferences (experimental):</value>
  </data>
  <data name="Require_colon" xml:space="preserve">
    <value>Require:</value>
  </data>
  <data name="Allow_multiple_blank_lines" xml:space="preserve">
    <value>Allow multiple blank lines</value>
  </data>
  <data name="Allow_statement_immediately_after_block" xml:space="preserve">
    <value>Allow statement immediately after block</value>
  </data>
  <data name="Symbols_without_references" xml:space="preserve">
    <value>Symbols without references</value>
  </data>
  <data name="Tab_twice_to_insert_arguments" xml:space="preserve">
    <value>Tab twice to insert arguments (experimental)</value>
  </data>
  <data name="Apply" xml:space="preserve">
    <value>Apply</value>
  </data>
  <data name="Remove_All" xml:space="preserve">
    <value>Remove All</value>
  </data>
  <data name="Action" xml:space="preserve">
    <value>Action</value>
    <comment>Action to perform on an unused reference, such as remove or keep</comment>
  </data>
  <data name="Assemblies" xml:space="preserve">
    <value>Assemblies</value>
  </data>
  <data name="Choose_which_action_you_would_like_to_perform_on_the_unused_references" xml:space="preserve">
    <value>Choose which action you would like to perform on the unused references.</value>
  </data>
  <data name="Keep" xml:space="preserve">
    <value>Keep</value>
  </data>
  <data name="Packages" xml:space="preserve">
    <value>Packages</value>
  </data>
  <data name="Projects" xml:space="preserve">
    <value>Projects</value>
  </data>
  <data name="Reference" xml:space="preserve">
    <value>Reference</value>
  </data>
  <data name="Enable_all_features_in_opened_files_from_source_generators_experimental" xml:space="preserve">
    <value>Enable all features in opened files from source generators (experimental)</value>
  </data>
  <data name="Remove_Unused_References" xml:space="preserve">
    <value>Remove Unused References</value>
  </data>
  <data name="Analyzing_project_references" xml:space="preserve">
    <value>Analyzing project references...</value>
  </data>
  <data name="Updating_project_references" xml:space="preserve">
    <value>Updating project references...</value>
  </data>
  <data name="No_unused_references_were_found" xml:space="preserve">
    <value>No unused references were found.</value>
  </data>
  <data name="Show_Remove_Unused_References_command_in_Solution_Explorer_experimental" xml:space="preserve">
    <value>Show "Remove Unused References" command in Solution Explorer (experimental)</value>
  </data>
  <data name="Enable_file_logging_for_diagnostics" xml:space="preserve">
    <value>Enable file logging for diagnostics (logged in '%Temp%\Roslyn' folder)</value>
  </data>
  <data name="This_action_cannot_be_undone_Do_you_wish_to_continue" xml:space="preserve">
    <value>This action cannot be undone. Do you wish to continue?</value>
  </data>
  <data name="Show_inheritance_margin" xml:space="preserve">
    <value>Show inheritance margin</value>
  </data>
  <data name="Inheritance_Margin_experimental" xml:space="preserve">
    <value>Inheritance Margin (experimental)</value>
  </data>
  <data name="Analyzers" xml:space="preserve">
    <value>Analyzers</value>
  </data>
  <data name="Carriage_Return_Newline_rn" xml:space="preserve">
    <value>Carriage Return + Newline (\r\n)</value>
  </data>
  <data name="Carriage_Return_r" xml:space="preserve">
    <value>Carriage Return (\r)</value>
  </data>
  <data name="Category" xml:space="preserve">
    <value>Category</value>
  </data>
  <data name="Code_Style" xml:space="preserve">
    <value>Code Style</value>
  </data>
  <data name="Disabled" xml:space="preserve">
    <value>Disabled</value>
  </data>
  <data name="Enabled" xml:space="preserve">
    <value>Enabled</value>
  </data>
  <data name="Error" xml:space="preserve">
    <value>Error</value>
  </data>
  <data name="Formatting" xml:space="preserve">
    <value>Formatting</value>
  </data>
  <data name="Id" xml:space="preserve">
    <value>Id</value>
  </data>
  <data name="Newline_n" xml:space="preserve">
    <value>Newline (\\n)</value>
  </data>
  <data name="Refactoring_Only" xml:space="preserve">
    <value>Refactoring Only</value>
  </data>
  <data name="Suggestion" xml:space="preserve">
    <value>Suggestion</value>
  </data>
  <data name="Title" xml:space="preserve">
    <value>Title</value>
  </data>
  <data name="Value" xml:space="preserve">
    <value>Value</value>
  </data>
  <data name="Warning" xml:space="preserve">
    <value>Warning</value>
  </data>
  <data name="Search_Settings" xml:space="preserve">
    <value>Search Settings</value>
  </data>
<<<<<<< HEAD
  <data name="Error_updating_suppressions_0" xml:space="preserve">
    <value>Error updating suppressions: {0}</value>
  </data>
  <data name="Underline_reassigned_variables" xml:space="preserve">
    <value>Underline reassigned variables</value>
  </data>
=======
>>>>>>> 38bcbb3a
  <data name="Multiple_members_are_inherited" xml:space="preserve">
    <value>Multiple members are inherited</value>
  </data>
  <data name="_0_is_inherited" xml:space="preserve">
    <value>'{0}' is inherited</value>
  </data>
  <data name="Navigate_to_0" xml:space="preserve">
    <value>Navigate to '{0}'</value>
  </data>
  <data name="Multiple_members_are_inherited_on_line_0" xml:space="preserve">
    <value>Multiple members are inherited on line {0}</value>
    <comment>Line number info is needed for accessibility purpose.</comment>
  </data>
  <data name="Implemented_members" xml:space="preserve">
    <value>Implemented members</value>
  </data>
  <data name="Implementing_members" xml:space="preserve">
    <value>Implementing members</value>
  </data>
  <data name="Overriding_members" xml:space="preserve">
    <value>Overriding members</value>
  </data>
  <data name="Overridden_members" xml:space="preserve">
    <value>Overridden members</value>
  </data>
<<<<<<< HEAD
  <data name="Value_Tracking" xml:space="preserve">
    <value>Value Tracking</value>
    <comment>Title of the "Value Tracking" tool window. "Value" is the variable/symbol and "Tracking" is the action the tool is doing to follow where the value can originate from.</comment>
  </data>
  <data name="Calculating" xml:space="preserve">
    <value>Calculating...</value>
    <comment>Used in UI to represent progress in the context of loading items. </comment>
  </data>
  <data name="Derived_types" xml:space="preserve">
    <value>Derived types</value>
  </data>
  <data name="Implemented_interfaces" xml:space="preserve">
    <value>Implemented interfaces</value>
  </data>
  <data name="Implementing_types" xml:space="preserve">
    <value>Implementing types</value>
  </data>
  <data name="Inherited_interfaces" xml:space="preserve">
    <value>Inherited interfaces</value>
=======
  <data name="Error_updating_suppressions_0" xml:space="preserve">
    <value>Error updating suppressions: {0}</value>
  </data>
  <data name="Underline_reassigned_variables" xml:space="preserve">
    <value>Underline reassigned variables</value>
>>>>>>> 38bcbb3a
  </data>
</root><|MERGE_RESOLUTION|>--- conflicted
+++ resolved
@@ -1716,15 +1716,6 @@
   <data name="Search_Settings" xml:space="preserve">
     <value>Search Settings</value>
   </data>
-<<<<<<< HEAD
-  <data name="Error_updating_suppressions_0" xml:space="preserve">
-    <value>Error updating suppressions: {0}</value>
-  </data>
-  <data name="Underline_reassigned_variables" xml:space="preserve">
-    <value>Underline reassigned variables</value>
-  </data>
-=======
->>>>>>> 38bcbb3a
   <data name="Multiple_members_are_inherited" xml:space="preserve">
     <value>Multiple members are inherited</value>
   </data>
@@ -1750,7 +1741,6 @@
   <data name="Overridden_members" xml:space="preserve">
     <value>Overridden members</value>
   </data>
-<<<<<<< HEAD
   <data name="Value_Tracking" xml:space="preserve">
     <value>Value Tracking</value>
     <comment>Title of the "Value Tracking" tool window. "Value" is the variable/symbol and "Tracking" is the action the tool is doing to follow where the value can originate from.</comment>
@@ -1770,12 +1760,11 @@
   </data>
   <data name="Inherited_interfaces" xml:space="preserve">
     <value>Inherited interfaces</value>
-=======
+  </data>
   <data name="Error_updating_suppressions_0" xml:space="preserve">
     <value>Error updating suppressions: {0}</value>
   </data>
   <data name="Underline_reassigned_variables" xml:space="preserve">
     <value>Underline reassigned variables</value>
->>>>>>> 38bcbb3a
   </data>
 </root>