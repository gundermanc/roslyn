--- conflicted
+++ resolved
@@ -58,11 +58,7 @@
                 }
 
                 // operation timed out, more than we are willing to wait
-<<<<<<< HEAD
-                RemoteHostCrashInfoBar.ShowInfoBar();
-=======
                 RemoteHostCrashInfoBar.ShowInfoBar(workspace);
->>>>>>> 62bb55cf
 
                 // throw soft crash exception to minimize hard crash. it doesn't
                 // gurantee 100% hard crash free. but 99% it doesn't cause
