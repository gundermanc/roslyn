--- conflicted
+++ resolved
@@ -381,19 +381,6 @@
             }
         }
 
-        protected override void Dispose(bool finalize)
-        {
-<<<<<<< HEAD
-            var runningDocumentTableForEvents = (IVsRunningDocumentTable)_runningDocumentTable;
-            runningDocumentTableForEvents.UnadviseRunningDocTableEvents(_runningDocumentTableEventsCookie);
-            _runningDocumentTableEventsCookie = 0;
-
-=======
-            StopSolutionCrawler();
->>>>>>> a393757e
-            base.Dispose(finalize);
-        }
-
         public override bool CanApplyChange(ApplyChangesKind feature)
             => feature == ApplyChangesKind.ChangeDocument;
 
