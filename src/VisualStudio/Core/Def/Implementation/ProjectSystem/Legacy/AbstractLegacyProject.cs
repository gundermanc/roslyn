﻿// Copyright (c) Microsoft.  All Rights Reserved.  Licensed under the Apache License, Version 2.0.  See License.txt in the project root for license information.

using System;
using System.Collections.Generic;
using System.Collections.Immutable;
using System.IO;
using System.Linq;
using Microsoft.CodeAnalysis;
using Microsoft.CodeAnalysis.Editor.Shared.Utilities;
using Microsoft.CodeAnalysis.Host;
using Microsoft.VisualStudio.ComponentModelHost;
using Microsoft.VisualStudio.LanguageServices.Implementation.CodeModel;
using Microsoft.VisualStudio.LanguageServices.Implementation.EditAndContinue;
using Microsoft.VisualStudio.LanguageServices.Implementation.TaskList;
using Microsoft.VisualStudio.LanguageServices.ProjectSystem;
using Microsoft.VisualStudio.Shell;
using Microsoft.VisualStudio.Shell.Interop;
using Roslyn.Utilities;

namespace Microsoft.VisualStudio.LanguageServices.Implementation.ProjectSystem.Legacy
{
    /// <summary>
    /// Base type for legacy C# and VB project system shim implementations.
    /// These legacy shims are based on legacy project system interfaces defined in csproj/msvbprj.
    /// </summary>
    internal abstract partial class AbstractLegacyProject : ForegroundThreadAffinitizedObject
    {
        public IVsHierarchy Hierarchy { get; }
        protected VisualStudioProject VisualStudioProject { get; }
        internal VisualStudioProjectOptionsProcessor VisualStudioProjectOptionsProcessor { get; set; }
        protected IProjectCodeModel ProjectCodeModel { get; set; }
        protected VisualStudioWorkspace Workspace { get; }

        internal VisualStudioProject Test_VisualStudioProject => VisualStudioProject;

        /// <summary>
        /// The path to the directory of the project. Read-only, since although you can rename
        /// a project in Visual Studio you can't change the folder of a project without an
        /// unload/reload.
        /// </summary>
        private readonly string _projectDirectory = null;

        private static readonly char[] PathSeparatorCharacters = { Path.DirectorySeparatorChar, Path.AltDirectorySeparatorChar };

        #region Mutable fields that should only be used from the UI thread

        private readonly SolutionEventsBatchScopeCreator _batchScopeCreator;

        #endregion

        public AbstractLegacyProject(
            string projectSystemName,
            IVsHierarchy hierarchy,
            string language,
            IServiceProvider serviceProvider,
            IThreadingContext threadingContext,
            string externalErrorReportingPrefix,
            HostDiagnosticUpdateSource hostDiagnosticUpdateSourceOpt,
            ICommandLineParserService commandLineParserServiceOpt)
            : base(threadingContext, assertIsForeground: true)
        {
            Contract.ThrowIfNull(hierarchy);

            var componentModel = (IComponentModel)serviceProvider.GetService(typeof(SComponentModel));
            Workspace = componentModel.GetService<VisualStudioWorkspace>();
            var workspaceImpl = (VisualStudioWorkspaceImpl)Workspace;

            var projectFilePath = hierarchy.TryGetProjectFilePath();

            if (projectFilePath != null && !File.Exists(projectFilePath))
            {
                projectFilePath = null;
            }

            if (projectFilePath != null)
            {
                _projectDirectory = Path.GetDirectoryName(projectFilePath);
            }

            var projectFactory = componentModel.GetService<VisualStudioProjectFactory>();
            VisualStudioProject = projectFactory.CreateAndAddToWorkspace(
                projectSystemName,
                language,
                new VisualStudioProjectCreationInfo
                {
                    // The workspace requires an assembly name so we can make compilations. We'll use
                    // projectSystemName because they'll have a better one eventually.
                    AssemblyName = projectSystemName,
                    FilePath = projectFilePath,
                    Hierarchy = hierarchy,
                    ProjectGuid = GetProjectIDGuid(hierarchy),
                });

            workspaceImpl.AddProjectRuleSetFileToInternalMaps(
                VisualStudioProject,
                () => VisualStudioProjectOptionsProcessor.EffectiveRuleSetFilePath);

            // Right now VB doesn't have the concept of "default namespace". But we conjure one in workspace 
            // by assigning the value of the project's root namespace to it. So various feature can choose to 
            // use it for their own purpose.
            // In the future, we might consider officially exposing "default namespace" for VB project 
            // (e.g. through a <defaultnamespace> msbuild property)
            VisualStudioProject.DefaultNamespace = GetRootNamespacePropertyValue(hierarchy);

<<<<<<< HEAD
            if (TryGetBoolPropertyValue(hierarchy, AdditionalPropertyNames.RunAnalyzers, out var runAnayzers))
            {
                VisualStudioProject.RunAnalyzers = runAnayzers;
            }

            if (TryGetBoolPropertyValue(hierarchy, AdditionalPropertyNames.RunAnalyzersDuringLiveAnalysis, out var runAnayzersDuringLiveAnalysis))
            {
                VisualStudioProject.RunAnalyzersDuringLiveAnalysis = runAnayzersDuringLiveAnalysis;
=======
            if (TryGetMaxLangVersionPropertyValue(hierarchy, out var maxLangVer))
            {
                VisualStudioProject.MaxLangVersion = maxLangVer;
>>>>>>> 0b3b6d5a
            }

            Hierarchy = hierarchy;
            ConnectHierarchyEvents();
            RefreshBinOutputPath();

            workspaceImpl.SubscribeExternalErrorDiagnosticUpdateSourceToSolutionBuildEvents();

            _externalErrorReporter = new ProjectExternalErrorReporter(VisualStudioProject.Id, externalErrorReportingPrefix, language, workspaceImpl);
            _batchScopeCreator = componentModel.GetService<SolutionEventsBatchScopeCreator>();
            _batchScopeCreator.StartTrackingProject(VisualStudioProject, Hierarchy);
        }

        public string AssemblyName => VisualStudioProject.AssemblyName;

        public string GetOutputFileName()
            => VisualStudioProject.IntermediateOutputFilePath;

        public virtual void Disconnect()
        {
            _batchScopeCreator.StopTrackingProject(VisualStudioProject);

            VisualStudioProjectOptionsProcessor?.Dispose();
            ProjectCodeModel.OnProjectClosed();
            VisualStudioProject.RemoveFromWorkspace();

            // Unsubscribe IVsHierarchyEvents
            DisconnectHierarchyEvents();
        }

        protected void AddFile(
            string filename,
            SourceCodeKind sourceCodeKind)
        {
            AssertIsForeground();

            // We have tests that assert that XOML files should not get added; this was similar
            // behavior to how ASP.NET projects would add .aspx files even though we ultimately ignored
            // them. XOML support is planned to go away for Dev16, but for now leave the logic there.
            if (filename.EndsWith(".xoml"))
            {
                return;
            }

            ImmutableArray<string> folders = default;

            var itemid = Hierarchy.TryGetItemId(filename);
            if (itemid != VSConstants.VSITEMID_NIL)
            {
                folders = GetFolderNamesForDocument(itemid);
            }

            VisualStudioProject.AddSourceFile(filename, sourceCodeKind, folders);
        }

        protected void AddFile(
            string filename,
            string linkMetadata,
            SourceCodeKind sourceCodeKind)
        {
            // We have tests that assert that XOML files should not get added; this was similar
            // behavior to how ASP.NET projects would add .aspx files even though we ultimately ignored
            // them. XOML support is planned to go away for Dev16, but for now leave the logic there.
            if (filename.EndsWith(".xoml"))
            {
                return;
            }

            var folders = ImmutableArray<string>.Empty;
            if (!string.IsNullOrEmpty(linkMetadata))
            {
                var linkFolderPath = Path.GetDirectoryName(linkMetadata);
                folders = linkFolderPath.Split(PathSeparatorCharacters, StringSplitOptions.RemoveEmptyEntries).ToImmutableArray();
            }
            else if (!string.IsNullOrEmpty(VisualStudioProject.FilePath))
            {
                var relativePath = PathUtilities.GetRelativePath(_projectDirectory, filename);
                var relativePathParts = relativePath.Split(PathSeparatorCharacters);
                folders = ImmutableArray.Create(relativePathParts, start: 0, length: relativePathParts.Length - 1);
            }

            VisualStudioProject.AddSourceFile(filename, sourceCodeKind, folders);
        }

        protected void RemoveFile(string filename)
        {
            // We have tests that assert that XOML files should not get added; this was similar
            // behavior to how ASP.NET projects would add .aspx files even though we ultimately ignored
            // them. XOML support is planned to go away for Dev16, but for now leave the logic there.
            if (filename.EndsWith(".xoml"))
            {
                return;
            }

            VisualStudioProject.RemoveSourceFile(filename);
            ProjectCodeModel.OnSourceFileRemoved(filename);
        }

        protected void RefreshBinOutputPath()
        {
            if (!(Hierarchy is IVsBuildPropertyStorage storage))
            {
                return;
            }

            if (ErrorHandler.Failed(storage.GetPropertyValue("OutDir", null, (uint)_PersistStorageType.PST_PROJECT_FILE, out var outputDirectory)) ||
                ErrorHandler.Failed(storage.GetPropertyValue("TargetFileName", null, (uint)_PersistStorageType.PST_PROJECT_FILE, out var targetFileName)))
            {
                return;
            }

            if (targetFileName == null)
            {
                return;
            }

            // web app case
            if (!PathUtilities.IsAbsolute(outputDirectory))
            {
                if (VisualStudioProject.FilePath == null)
                {
                    return;
                }

                outputDirectory = FileUtilities.ResolveRelativePath(outputDirectory, Path.GetDirectoryName(VisualStudioProject.FilePath));
            }

            if (outputDirectory == null)
            {
                return;
            }

            VisualStudioProject.OutputFilePath = FileUtilities.NormalizeAbsolutePath(Path.Combine(outputDirectory, targetFileName));

            if (ErrorHandler.Succeeded(storage.GetPropertyValue("TargetRefPath", null, (uint)_PersistStorageType.PST_PROJECT_FILE, out var targetRefPath)) && !string.IsNullOrEmpty(targetRefPath))
            {
                VisualStudioProject.OutputRefFilePath = targetRefPath;
            }
            else
            {
                VisualStudioProject.OutputRefFilePath = null;
            }
        }

        private static Guid GetProjectIDGuid(IVsHierarchy hierarchy)
        {
            if (hierarchy.TryGetGuidProperty(__VSHPROPID.VSHPROPID_ProjectIDGuid, out var guid))
            {
                return guid;
            }

            return Guid.Empty;
        }

        private static bool GetIsWebsiteProject(IVsHierarchy hierarchy)
        {
            try
            {
                if (hierarchy.TryGetProject(out var project))
                {
                    return project.Kind == VsWebSite.PrjKind.prjKindVenusProject;
                }
            }
            catch (Exception)
            {
            }

            return false;
        }

        /// <summary>
        /// Map of folder item IDs in the workspace to the string version of their path.
        /// </summary>
        /// <remarks>Using item IDs as a key like this in a long-lived way is considered unsupported by CPS and other
        /// IVsHierarchy providers, but this code (which is fairly old) still makes the assumptions anyways.</remarks>
        private readonly Dictionary<uint, ImmutableArray<string>> _folderNameMap = new Dictionary<uint, ImmutableArray<string>>();

        private ImmutableArray<string> GetFolderNamesForDocument(uint documentItemID)
        {
            AssertIsForeground();

            if (documentItemID != (uint)VSConstants.VSITEMID.Nil && Hierarchy.GetProperty(documentItemID, (int)VsHierarchyPropID.Parent, out var parentObj) == VSConstants.S_OK)
            {
                var parentID = UnboxVSItemId(parentObj);
                if (parentID != (uint)VSConstants.VSITEMID.Nil && parentID != (uint)VSConstants.VSITEMID.Root)
                {
                    return GetFolderNamesForFolder(parentID);
                }
            }

            return ImmutableArray<string>.Empty;
        }

        private ImmutableArray<string> GetFolderNamesForFolder(uint folderItemID)
        {
            AssertIsForeground();

            using var pooledObject = SharedPools.Default<List<string>>().GetPooledObject();

            var newFolderNames = pooledObject.Object;

            if (!_folderNameMap.TryGetValue(folderItemID, out var folderNames))
            {
                ComputeFolderNames(folderItemID, newFolderNames, Hierarchy);
                folderNames = newFolderNames.ToImmutableArray();
                _folderNameMap.Add(folderItemID, folderNames);
            }
            else
            {
                // verify names, and change map if we get a different set.
                // this is necessary because we only get document adds/removes from the project system
                // when a document name or folder name changes.
                ComputeFolderNames(folderItemID, newFolderNames, Hierarchy);
                if (!Enumerable.SequenceEqual(folderNames, newFolderNames))
                {
                    folderNames = newFolderNames.ToImmutableArray();
                    _folderNameMap[folderItemID] = folderNames;
                }
            }

            return folderNames;
        }

        // Different hierarchies are inconsistent on whether they return ints or uints for VSItemIds.
        // Technically it should be a uint.  However, there's no enforcement of this, and marshalling
        // from native to managed can end up resulting in boxed ints instead.  Handle both here so 
        // we're resilient to however the IVsHierarchy was actually implemented.
        private static uint UnboxVSItemId(object id)
        {
            return id is uint ? (uint)id : unchecked((uint)(int)id);
        }

        private static void ComputeFolderNames(uint folderItemID, List<string> names, IVsHierarchy hierarchy)
        {
            if (hierarchy.GetProperty((uint)folderItemID, (int)VsHierarchyPropID.Name, out var nameObj) == VSConstants.S_OK)
            {
                // For 'Shared' projects, IVSHierarchy returns a hierarchy item with < character in its name (i.e. <SharedProjectName>)
                // as a child of the root item. There is no such item in the 'visual' hierarchy in solution explorer and no such folder
                // is present on disk either. Since this is not a real 'folder', we exclude it from the contents of Document.Folders.
                // Note: The parent of the hierarchy item that contains < character in its name is VSITEMID.Root. So we don't need to
                // worry about accidental propagation out of the Shared project to any containing 'Solution' folders - the check for
                // VSITEMID.Root below already takes care of that.
                var name = (string)nameObj;
                if (!name.StartsWith("<", StringComparison.OrdinalIgnoreCase))
                {
                    names.Insert(0, name);
                }
            }

            if (hierarchy.GetProperty((uint)folderItemID, (int)VsHierarchyPropID.Parent, out var parentObj) == VSConstants.S_OK)
            {
                var parentID = UnboxVSItemId(parentObj);
                if (parentID != (uint)VSConstants.VSITEMID.Nil && parentID != (uint)VSConstants.VSITEMID.Root)
                {
                    ComputeFolderNames(parentID, names, hierarchy);
                }
            }
        }

        /// <summary>
        /// Get the value of "rootnamespace" property of the project ("" if not defined, which means global namespace),
        /// or null if it is unknown or not applicable. 
        /// </summary>
        /// <remarks>
        /// This property has different meaning between C# and VB, each project type can decide how to interpret the value.
        /// </remarks>>
        private static string GetRootNamespacePropertyValue(IVsHierarchy hierarchy)
        {
            // While both csproj and vbproj might define <rootnamespace> property in the project file, 
            // they are very different things.
            // 
            // In C#, it's called default namespace (even though we got the value from rootnamespace property),
            // and it doesn't affect the semantic of the code in anyway, just something used by VS.
            // For example, when you create a new class, the namespace for the new class is based on it. 
            // Therefore, we can't get this info from compiler.
            // 
            // However, in VB, it's actually called root namespace, and that info is part of the VB compilation 
            // (parsed from arguments), because VB compiler needs it to determine the root of all the namespace 
            // declared in the compilation.
            // 
            // Unfortunately, although being different concepts, default namespace and root namespace are almost
            // used interchangeably in VS. For example, (1) the value is define in "rootnamespace" property in project 
            // files and, (2) the property name we use to call into hierarchy below to retrieve the value is 
            // called "DefaultNamespace".

            if (hierarchy.TryGetProperty(__VSHPROPID.VSHPROPID_DefaultNamespace, out string value))
            {
                return value;
            }

            return null;
        }

<<<<<<< HEAD
        private static bool TryGetPropertyValue(IVsHierarchy hierarchy, string propertyName, out string propertyValue)
        {
            if (!(hierarchy is IVsBuildPropertyStorage storage))
            {
                propertyValue = null;
                return false;
            }

            return ErrorHandler.Succeeded(storage.GetPropertyValue(propertyName, null, (uint)_PersistStorageType.PST_PROJECT_FILE, out propertyValue));
        }

        private static bool TryGetBoolPropertyValue(IVsHierarchy hierarchy, string propertyName, out bool? propertyValue)
        {
            if (!TryGetPropertyValue(hierarchy, propertyName, out var stringPropertyValue))
            {
                propertyValue = null;
                return false;
            }

            propertyValue = bool.TryParse(stringPropertyValue, out var parsedBoolValue) ? parsedBoolValue : (bool?)null;
            return true;
=======
        private static bool TryGetMaxLangVersionPropertyValue(IVsHierarchy hierarchy, out string maxLangVer)
        {
            if (!(hierarchy is IVsBuildPropertyStorage storage))
            {
                maxLangVer = null;
                return false;
            }

            return ErrorHandler.Succeeded(storage.GetPropertyValue("MaxSupportedLangVersion", null, (uint)_PersistStorageType.PST_PROJECT_FILE, out maxLangVer));
>>>>>>> 0b3b6d5a
        }
    }
}<|MERGE_RESOLUTION|>--- conflicted
+++ resolved
@@ -102,7 +102,11 @@
             // (e.g. through a <defaultnamespace> msbuild property)
             VisualStudioProject.DefaultNamespace = GetRootNamespacePropertyValue(hierarchy);
 
-<<<<<<< HEAD
+            if (TryGetPropertyValue(hierarchy, AdditionalPropertyNames.MaxSupportedLangVersion, out var maxLangVer))
+            {
+                VisualStudioProject.MaxLangVersion = maxLangVer;
+            }
+
             if (TryGetBoolPropertyValue(hierarchy, AdditionalPropertyNames.RunAnalyzers, out var runAnayzers))
             {
                 VisualStudioProject.RunAnalyzers = runAnayzers;
@@ -111,11 +115,6 @@
             if (TryGetBoolPropertyValue(hierarchy, AdditionalPropertyNames.RunAnalyzersDuringLiveAnalysis, out var runAnayzersDuringLiveAnalysis))
             {
                 VisualStudioProject.RunAnalyzersDuringLiveAnalysis = runAnayzersDuringLiveAnalysis;
-=======
-            if (TryGetMaxLangVersionPropertyValue(hierarchy, out var maxLangVer))
-            {
-                VisualStudioProject.MaxLangVersion = maxLangVer;
->>>>>>> 0b3b6d5a
             }
 
             Hierarchy = hierarchy;
@@ -409,7 +408,6 @@
             return null;
         }
 
-<<<<<<< HEAD
         private static bool TryGetPropertyValue(IVsHierarchy hierarchy, string propertyName, out string propertyValue)
         {
             if (!(hierarchy is IVsBuildPropertyStorage storage))
@@ -431,17 +429,6 @@
 
             propertyValue = bool.TryParse(stringPropertyValue, out var parsedBoolValue) ? parsedBoolValue : (bool?)null;
             return true;
-=======
-        private static bool TryGetMaxLangVersionPropertyValue(IVsHierarchy hierarchy, out string maxLangVer)
-        {
-            if (!(hierarchy is IVsBuildPropertyStorage storage))
-            {
-                maxLangVer = null;
-                return false;
-            }
-
-            return ErrorHandler.Succeeded(storage.GetPropertyValue("MaxSupportedLangVersion", null, (uint)_PersistStorageType.PST_PROJECT_FILE, out maxLangVer));
->>>>>>> 0b3b6d5a
         }
     }
 }