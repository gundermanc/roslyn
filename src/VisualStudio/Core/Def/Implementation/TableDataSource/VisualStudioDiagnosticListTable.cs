--- conflicted
+++ resolved
@@ -182,29 +182,11 @@
 
         private static void InitializeFullSolutionAnalysisState(Workspace workspace, IErrorList2 errorList2)
         {
-<<<<<<< HEAD
-            // Set error list toggle state based on current analysis state for all languages for projects in current solution.
-            var fullAnalysisState = workspace.Options.GetOption(RuntimeOptions.FullSolutionAnalysis);
-            if (fullAnalysisState)
-            {
-                var languages = workspace.CurrentSolution.Projects.Select(p => p.Language).Distinct();
-                foreach (var language in languages)
-                {
-                    if (!ServiceFeatureOnOffOptions.IsClosedFileDiagnosticsEnabled(workspace.Options, language))
-                    {
-                        fullAnalysisState = false;
-                        break;
-                    }
-                }
-            }
-
-=======
             // Initialize the error list toggle state based on full solution analysis state for all supported languages.
             var fullAnalysisState = workspace.Options.GetOption(RuntimeOptions.FullSolutionAnalysis) && 
                 ServiceFeatureOnOffOptions.IsClosedFileDiagnosticsEnabled(workspace, LanguageNames.CSharp) &&
                 ServiceFeatureOnOffOptions.IsClosedFileDiagnosticsEnabled(workspace, LanguageNames.VisualBasic) &&
                 ServiceFeatureOnOffOptions.IsClosedFileDiagnosticsEnabled(workspace, TypeScriptLanguageName);
->>>>>>> b35416a7
             errorList2.AnalysisToggleState = fullAnalysisState;
         }
 
