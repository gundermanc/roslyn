﻿<?xml version="1.0" encoding="utf-8"?>
<xliff xmlns="urn:oasis:names:tc:xliff:document:1.2" xmlns:xsi="http://www.w3.org/2001/XMLSchema-instance" version="1.2" xsi:schemaLocation="urn:oasis:names:tc:xliff:document:1.2 xliff-core-1.2-transitional.xsd">
  <file datatype="xml" source-language="en" target-language="tr" original="../ServicesVSResources.resx">
    <body>
      <trans-unit id="Element_is_not_valid">
        <source>Element is not valid.</source>
        <target state="translated">Öğe geçerli değil.</target>
        <note />
      </trans-unit>
      <trans-unit id="You_must_select_at_least_one_member">
        <source>You must select at least one member.</source>
        <target state="translated">En az bir üye seçmelisiniz.</target>
        <note />
      </trans-unit>
      <trans-unit id="Interface_name_conflicts_with_an_existing_type_name">
        <source>Interface name conflicts with an existing type name.</source>
        <target state="translated">Arabirim adı, mevcut bir tür adıyla çakışıyor.</target>
        <note />
      </trans-unit>
      <trans-unit id="Interface_name_is_not_a_valid_0_identifier">
        <source>Interface name is not a valid {0} identifier.</source>
        <target state="translated">Arabirim adı, geçerli bir {0} tanımlayıcısı değil.</target>
        <note />
      </trans-unit>
      <trans-unit id="Illegal_characters_in_path">
        <source>Illegal characters in path.</source>
        <target state="translated">Yolda geçersiz karakterler var.</target>
        <note />
      </trans-unit>
      <trans-unit id="File_name_must_have_the_0_extension">
        <source>File name must have the "{0}" extension.</source>
        <target state="translated">Dosya adı "{0}" uzantısını içermelidir.</target>
        <note />
      </trans-unit>
      <trans-unit id="Debugger">
        <source>Debugger</source>
        <target state="translated">Hata Ayıklayıcı</target>
        <note />
      </trans-unit>
      <trans-unit id="Determining_breakpoint_location">
        <source>Determining breakpoint location...</source>
        <target state="translated">Kesme noktası konumu belirleniyor...</target>
        <note />
      </trans-unit>
      <trans-unit id="Determining_autos">
        <source>Determining autos...</source>
        <target state="translated">İfade ve değişkenler belirleniyor...</target>
        <note />
      </trans-unit>
      <trans-unit id="Resolving_breakpoint_location">
        <source>Resolving breakpoint location...</source>
        <target state="translated">Kesme noktası konumu çözümleniyor...</target>
        <note />
      </trans-unit>
      <trans-unit id="Validating_breakpoint_location">
        <source>Validating breakpoint location...</source>
        <target state="translated">Kesme noktası konumu doğrulanıyor...</target>
        <note />
      </trans-unit>
      <trans-unit id="Getting_DataTip_text">
        <source>Getting DataTip text...</source>
        <target state="translated">DataTip metni alınıyor...</target>
        <note />
      </trans-unit>
      <trans-unit id="Preview_unavailable">
        <source>Preview unavailable</source>
        <target state="translated">Önizleme kullanılamıyor</target>
        <note />
      </trans-unit>
      <trans-unit id="Overrides_">
        <source>Overrides</source>
        <target state="translated">Geçersiz Kılan</target>
        <note />
      </trans-unit>
      <trans-unit id="Overridden_By">
        <source>Overridden By</source>
        <target state="translated">Geçersiz Kılınan</target>
        <note />
      </trans-unit>
      <trans-unit id="Inherits_">
        <source>Inherits</source>
        <target state="translated">Devralınan</target>
        <note />
      </trans-unit>
      <trans-unit id="Inherited_By">
        <source>Inherited By</source>
        <target state="translated">Devralan</target>
        <note />
      </trans-unit>
      <trans-unit id="Implements_">
        <source>Implements</source>
        <target state="translated">Uygulanan</target>
        <note />
      </trans-unit>
      <trans-unit id="Implemented_By">
        <source>Implemented By</source>
        <target state="translated">Uygulayan</target>
        <note />
      </trans-unit>
      <trans-unit id="Maximum_number_of_documents_are_open">
        <source>Maximum number of documents are open.</source>
        <target state="translated">Açılabilecek en fazla belge sayısına ulaşıldı.</target>
        <note />
      </trans-unit>
      <trans-unit id="Failed_to_create_document_in_miscellaneous_files_project">
        <source>Failed to create document in miscellaneous files project.</source>
        <target state="translated">Diğer Dosyalar projesinde belge oluşturulamadı.</target>
        <note />
      </trans-unit>
      <trans-unit id="Invalid_access">
        <source>Invalid access.</source>
        <target state="translated">Geçersiz erişim.</target>
        <note />
      </trans-unit>
      <trans-unit id="The_following_references_were_not_found_0_Please_locate_and_add_them_manually">
        <source>The following references were not found. {0}Please locate and add them manually.</source>
        <target state="translated">Aşağıdaki başvurular bulunamadı. {0}Lütfen bu başvuruları el ile bulun ve ekleyin.</target>
        <note />
      </trans-unit>
      <trans-unit id="End_position_must_be_start_position">
        <source>End position must be &gt;= start position</source>
        <target state="translated">Bitiş konumu, başlangıç konumuna eşit veya bundan sonra olmalıdır</target>
        <note />
      </trans-unit>
      <trans-unit id="Not_a_valid_value">
        <source>Not a valid value</source>
        <target state="translated">Geçerli bir değer değil</target>
        <note />
      </trans-unit>
      <trans-unit id="given_workspace_doesn_t_support_undo">
        <source>given workspace doesn't support undo</source>
        <target state="translated">sağlanan çalışma alanı, geri almayı desteklemiyor</target>
        <note />
      </trans-unit>
      <trans-unit id="Add_a_reference_to_0">
        <source>Add a reference to '{0}'</source>
        <target state="translated">{0}' öğesine başvuru ekleyin</target>
        <note />
      </trans-unit>
      <trans-unit id="Event_type_is_invalid">
        <source>Event type is invalid</source>
        <target state="translated">Olay türü geçersiz</target>
        <note />
      </trans-unit>
      <trans-unit id="Can_t_find_where_to_insert_member">
        <source>Can't find where to insert member</source>
        <target state="translated">Üyenin ekleneceği konum bulunamıyor</target>
        <note />
      </trans-unit>
      <trans-unit id="Can_t_rename_other_elements">
        <source>Can't rename 'other' elements</source>
        <target state="translated">other' öğeleri yeniden adlandırılamıyor</target>
        <note />
      </trans-unit>
      <trans-unit id="Unknown_rename_type">
        <source>Unknown rename type</source>
        <target state="translated">Bilinmeyen yeniden adlandırma türü</target>
        <note />
      </trans-unit>
      <trans-unit id="IDs_are_not_supported_for_this_symbol_type">
        <source>IDs are not supported for this symbol type.</source>
        <target state="translated">Bu sembol türü için kimlikler desteklenmiyor.</target>
        <note />
      </trans-unit>
      <trans-unit id="Can_t_create_a_node_id_for_this_symbol_kind_colon_0">
        <source>Can't create a node id for this symbol kind: '{0}'</source>
        <target state="translated">{0}' sembol türü için düğüm kimliği oluşturulamıyor</target>
        <note />
      </trans-unit>
      <trans-unit id="Project_References">
        <source>Project References</source>
        <target state="translated">Proje Başvuruları</target>
        <note />
      </trans-unit>
      <trans-unit id="Base_Types">
        <source>Base Types</source>
        <target state="translated">Temel Türler</target>
        <note />
      </trans-unit>
      <trans-unit id="Miscellaneous_Files">
        <source>Miscellaneous Files</source>
        <target state="translated">Diğer Dosyalar</target>
        <note />
      </trans-unit>
      <trans-unit id="Could_not_find_project_0">
        <source>Could not find project '{0}'</source>
        <target state="translated">{0}' adlı proje bulunamadı</target>
        <note />
      </trans-unit>
      <trans-unit id="Could_not_find_location_of_folder_on_disk">
        <source>Could not find location of folder on disk</source>
        <target state="translated">Diskte klasörün konumu bulunamadı</target>
        <note />
      </trans-unit>
      <trans-unit id="Assembly">
        <source>Assembly </source>
        <target state="translated">Bütünleştirilmiş Kod </target>
        <note />
      </trans-unit>
      <trans-unit id="Exceptions_colon">
        <source>Exceptions:</source>
        <target state="translated">Özel Durumlar:</target>
        <note />
      </trans-unit>
      <trans-unit id="Member_of_0">
        <source>Member of {0}</source>
        <target state="translated">{0} üyesi</target>
        <note />
      </trans-unit>
      <trans-unit id="Parameters_colon1">
        <source>Parameters:</source>
        <target state="translated">Parametreler:</target>
        <note />
      </trans-unit>
      <trans-unit id="Project">
        <source>Project </source>
        <target state="translated">Proje </target>
        <note />
      </trans-unit>
      <trans-unit id="Remarks_colon">
        <source>Remarks:</source>
        <target state="translated">Açıklamalar:</target>
        <note />
      </trans-unit>
      <trans-unit id="Returns_colon">
        <source>Returns:</source>
        <target state="translated">Döndürülenler:</target>
        <note />
      </trans-unit>
      <trans-unit id="Summary_colon">
        <source>Summary:</source>
        <target state="translated">Özet:</target>
        <note />
      </trans-unit>
      <trans-unit id="Type_Parameters_colon">
        <source>Type Parameters:</source>
        <target state="translated">Tür Parametreleri:</target>
        <note />
      </trans-unit>
      <trans-unit id="File_already_exists">
        <source>File already exists</source>
        <target state="translated">Dosya zaten var</target>
        <note />
      </trans-unit>
      <trans-unit id="File_path_cannot_use_reserved_keywords">
        <source>File path cannot use reserved keywords</source>
        <target state="translated">Dosya yolunda ayrılmış anahtar sözcükler kullanılamaz</target>
        <note />
      </trans-unit>
      <trans-unit id="DocumentPath_is_illegal">
        <source>DocumentPath is illegal</source>
        <target state="translated">DocumentPath geçersiz</target>
        <note />
      </trans-unit>
      <trans-unit id="Project_Path_is_illegal">
        <source>Project Path is illegal</source>
        <target state="translated">Proje Yolu geçersiz</target>
        <note />
      </trans-unit>
      <trans-unit id="Path_cannot_have_empty_filename">
        <source>Path cannot have empty filename</source>
        <target state="translated">Yoldaki dosya adı boş olamaz</target>
        <note />
      </trans-unit>
      <trans-unit id="The_given_DocumentId_did_not_come_from_the_Visual_Studio_workspace">
        <source>The given DocumentId did not come from the Visual Studio workspace.</source>
        <target state="translated">Sağlanan DocumentId değeri, Visual Studio çalışma alanında bulunmuyor.</target>
        <note />
      </trans-unit>
      <trans-unit id="Project_colon_0_1_Use_the_dropdown_to_view_and_switch_to_other_projects_this_file_may_belong_to">
        <source>Project: {0} ({1})

Use the dropdown to view and switch to other projects this file may belong to.</source>
        <target state="translated">Proje: {0} ({1})

Bu dosyanın ait olabileceği diğer projeleri görüntülemek ve bunlara geçiş yapmak için açılan menüyü kullanın.</target>
        <note />
      </trans-unit>
      <trans-unit id="_0_Use_the_dropdown_to_view_and_navigate_to_other_items_in_this_file">
        <source>{0}

Use the dropdown to view and navigate to other items in this file.</source>
        <target state="translated">{0}

Bu dosyadaki diğer öğeleri görüntülemek ve bu öğelere gitmek için açılan menüyü kullanın.</target>
        <note />
      </trans-unit>
      <trans-unit id="Project_colon_0_Use_the_dropdown_to_view_and_switch_to_other_projects_this_file_may_belong_to">
        <source>Project: {0}

Use the dropdown to view and switch to other projects this file may belong to.</source>
        <target state="translated">Proje: {0}

Bu dosyanın ait olabileceği diğer projeleri görüntülemek ve bunlara geçiş yapmak için açılan menüyü kullanın.</target>
        <note />
      </trans-unit>
      <trans-unit id="ErrorReadingRuleset">
        <source>ErrorReadingRuleset</source>
        <target state="translated">ErrorReadingRuleset</target>
        <note />
      </trans-unit>
      <trans-unit id="Error_reading_ruleset_file_0_1">
        <source>Error reading ruleset file {0} - {1}</source>
        <target state="translated">{0} kural kümesi dosyası okunurken hata - {1}</target>
        <note />
      </trans-unit>
      <trans-unit id="AnalyzerChangedOnDisk">
        <source>AnalyzerChangedOnDisk</source>
        <target state="translated">AnalyzerChangedOnDisk</target>
        <note />
      </trans-unit>
      <trans-unit id="The_analyzer_assembly_0_has_changed_Diagnostics_may_be_incorrect_until_Visual_Studio_is_restarted">
        <source>The analyzer assembly '{0}' has changed. Diagnostics may be incorrect until Visual Studio is restarted.</source>
        <target state="translated">Çözümleyici bütünleştirilmiş kodu '{0}' değiştirildi. Visual Studio yeniden başlatılmazsa tanılama yanlış olabilir.</target>
        <note />
      </trans-unit>
      <trans-unit id="CSharp_VB_Diagnostics_Table_Data_Source">
        <source>C#/VB Diagnostics Table Data Source</source>
        <target state="translated">C#/VB Tanılama Tablosu Veri Kaynağı</target>
        <note />
      </trans-unit>
      <trans-unit id="CSharp_VB_Todo_List_Table_Data_Source">
        <source>C#/VB Todo List Table Data Source</source>
        <target state="translated">C#/VB Yapılacaklar Listesi Tablosu Veri Kaynağı</target>
        <note />
      </trans-unit>
      <trans-unit id="Cancel">
        <source>Cancel</source>
        <target state="translated">İptal</target>
        <note />
      </trans-unit>
      <trans-unit id="Deselect_All">
        <source>_Deselect All</source>
        <target state="translated">_Tüm Seçimleri Kaldır</target>
        <note />
      </trans-unit>
      <trans-unit id="Extract_Interface">
        <source>Extract Interface</source>
        <target state="translated">Arabirimi Ayıkla</target>
        <note />
      </trans-unit>
      <trans-unit id="Generated_name_colon">
        <source>Generated name:</source>
        <target state="translated">Oluşturulan ad:</target>
        <note />
      </trans-unit>
      <trans-unit id="New_file_name_colon">
        <source>New _file name:</source>
        <target state="translated">Yeni _dosya adı:</target>
        <note />
      </trans-unit>
      <trans-unit id="New_interface_name_colon">
        <source>New _interface name:</source>
        <target state="translated">Yeni _arabirim adı:</target>
        <note />
      </trans-unit>
      <trans-unit id="OK">
        <source>OK</source>
        <target state="translated">Tamam</target>
        <note />
      </trans-unit>
      <trans-unit id="Select_All">
        <source>_Select All</source>
        <target state="translated">_Tümünü Seç</target>
        <note />
      </trans-unit>
      <trans-unit id="Select_public_members_to_form_interface">
        <source>Select public _members to form interface</source>
        <target state="translated">Arabirim oluşturmak için ortak _üyeleri seçin</target>
        <note />
      </trans-unit>
      <trans-unit id="Access_colon">
        <source>_Access:</source>
        <target state="translated">_Erişim:</target>
        <note />
      </trans-unit>
      <trans-unit id="Add_to_existing_file">
        <source>Add to _existing file</source>
        <target state="translated">_Mevcut dosyaya ekle</target>
        <note />
      </trans-unit>
      <trans-unit id="Change_Signature">
        <source>Change Signature</source>
        <target state="translated">İmzayı Değiştir</target>
        <note />
      </trans-unit>
      <trans-unit id="Create_new_file">
        <source>_Create new file</source>
        <target state="translated">Yeni dosya _oluştur</target>
        <note />
      </trans-unit>
      <trans-unit id="Default_">
        <source>Default</source>
        <target state="translated">Varsayılan</target>
        <note />
      </trans-unit>
      <trans-unit id="File_Name_colon">
        <source>File Name:</source>
        <target state="translated">Dosya Adı:</target>
        <note />
      </trans-unit>
      <trans-unit id="Generate_Type">
        <source>Generate Type</source>
        <target state="translated">Tür Oluştur</target>
        <note />
      </trans-unit>
      <trans-unit id="Kind_colon">
        <source>_Kind:</source>
        <target state="translated">_Tür:</target>
        <note />
      </trans-unit>
      <trans-unit id="Location_colon">
        <source>Location:</source>
        <target state="translated">Konum:</target>
        <note />
      </trans-unit>
      <trans-unit id="Modifier">
        <source>Modifier</source>
        <target state="translated">Değiştirici</target>
        <note />
      </trans-unit>
      <trans-unit id="Name_colon1">
        <source>Name:</source>
        <target state="translated">Ad:</target>
        <note />
      </trans-unit>
      <trans-unit id="Parameter">
        <source>Parameter</source>
        <target state="translated">Parametre</target>
        <note />
      </trans-unit>
      <trans-unit id="Parameters_colon2">
        <source>Parameters:</source>
        <target state="translated">Parametreler:</target>
        <note />
      </trans-unit>
      <trans-unit id="Preview_method_signature_colon">
        <source>Preview method signature:</source>
        <target state="translated">Metot imzasını önizle:</target>
        <note />
      </trans-unit>
      <trans-unit id="Preview_reference_changes">
        <source>Preview reference changes</source>
        <target state="translated">Başvuru değişikliklerini önizle</target>
        <note />
      </trans-unit>
      <trans-unit id="Project_colon">
        <source>_Project:</source>
        <target state="translated">_Proje:</target>
        <note />
      </trans-unit>
      <trans-unit id="Type">
        <source>Type</source>
        <target state="translated">Tür</target>
        <note />
      </trans-unit>
      <trans-unit id="Type_Details_colon">
        <source>Type Details:</source>
        <target state="translated">Tür Ayrıntıları:</target>
        <note />
      </trans-unit>
      <trans-unit id="Re_move">
        <source>Re_move</source>
        <target state="translated">_Kaldır</target>
        <note />
      </trans-unit>
      <trans-unit id="Restore">
        <source>_Restore</source>
        <target state="translated">_Geri yükle</target>
        <note />
      </trans-unit>
      <trans-unit id="More_about_0">
        <source>More about {0}</source>
        <target state="translated">{0} hakkında daha fazla bilgi</target>
        <note />
      </trans-unit>
      <trans-unit id="Navigation_must_be_performed_on_the_foreground_thread">
        <source>Navigation must be performed on the foreground thread.</source>
        <target state="translated">Gezintinin, ön plan iş parçacığında gerçekleştirilmesi gerekir.</target>
        <note />
      </trans-unit>
      <trans-unit id="bracket_plus_bracket">
        <source>[+] </source>
        <target state="translated">[+] </target>
        <note />
      </trans-unit>
      <trans-unit id="bracket_bracket">
        <source>[-] </source>
        <target state="translated">[-] </target>
        <note />
      </trans-unit>
      <trans-unit id="Reference_to_0_in_project_1">
        <source>Reference to '{0}' in project '{1}'</source>
        <target state="translated">{1}' adlı projedeki '{0}' öğesine yönelik başvuru</target>
        <note />
      </trans-unit>
      <trans-unit id="Unknown1">
        <source>&lt;Unknown&gt;</source>
        <target state="translated">&lt;Bilinmiyor&gt;</target>
        <note />
      </trans-unit>
      <trans-unit id="Analyzer_reference_to_0_in_project_1">
        <source>Analyzer reference to '{0}' in project '{1}'</source>
        <target state="translated">{1}' projesindeki '{0}' öğesine yönelik çözümleyici başvurusu</target>
        <note />
      </trans-unit>
      <trans-unit id="Project_reference_to_0_in_project_1">
        <source>Project reference to '{0}' in project '{1}'</source>
        <target state="translated">{1}' adlı projedeki '{0}' öğesine yönelik proje başvurusu</target>
        <note />
      </trans-unit>
      <trans-unit id="AnalyzerDependencyConflict">
        <source>AnalyzerDependencyConflict</source>
        <target state="translated">AnalyzerDependencyConflict</target>
        <note />
      </trans-unit>
      <trans-unit id="Analyzer_assemblies_0_and_1_both_have_identity_2_but_different_contents_Only_one_will_be_loaded_and_analyzers_using_these_assemblies_may_not_run_correctly">
        <source>Analyzer assemblies '{0}' and '{1}' both have identity '{2}' but different contents. Only one will be loaded and analyzers using these assemblies may not run correctly.</source>
        <target state="translated">{0}' ve '{1}' çözümleyici bütünleştirilmiş kodlarının ikisi de '{2}' kimliğine sahip, ancak içerikleri farklı. Yalnızca biri yüklenecek; bu bütünleştirilmiş kodları kullanan çözümleyiciler düzgün şekilde çalışmayabilir.</target>
        <note />
      </trans-unit>
      <trans-unit id="_0_references">
        <source>{0} references</source>
        <target state="translated">{0} başvuru</target>
        <note />
      </trans-unit>
      <trans-unit id="_1_reference">
        <source>1 reference</source>
        <target state="translated">1 başvuru</target>
        <note />
      </trans-unit>
      <trans-unit id="_0_encountered_an_error_and_has_been_disabled">
        <source>'{0}' encountered an error and has been disabled.</source>
        <target state="translated">'{0}' bir hatayla karşılaştı ve devre dışı bırakıldı.</target>
        <note />
      </trans-unit>
      <trans-unit id="Enable">
        <source>Enable</source>
        <target state="translated">Etkinleştir</target>
        <note />
      </trans-unit>
      <trans-unit id="Enable_and_ignore_future_errors">
        <source>Enable and ignore future errors</source>
        <target state="translated">Etkinleştir ve gelecekteki hataları yoksay</target>
        <note />
      </trans-unit>
      <trans-unit id="No_Changes">
        <source>No Changes</source>
        <target state="translated">Değişiklik Yok</target>
        <note />
      </trans-unit>
      <trans-unit id="Current_block">
        <source>Current block</source>
        <target state="translated">Geçerli blok</target>
        <note />
      </trans-unit>
      <trans-unit id="Determining_current_block">
        <source>Determining current block.</source>
        <target state="translated">Geçerli blok belirleniyor.</target>
        <note />
      </trans-unit>
      <trans-unit id="IntelliSense">
        <source>IntelliSense</source>
        <target state="translated">IntelliSense</target>
        <note />
      </trans-unit>
      <trans-unit id="CSharp_VB_Build_Table_Data_Source">
        <source>C#/VB Build Table Data Source</source>
        <target state="translated">C#/VB Derleme Tablosu Veri Kaynağı</target>
        <note />
      </trans-unit>
      <trans-unit id="MissingAnalyzerReference">
        <source>MissingAnalyzerReference</source>
        <target state="translated">MissingAnalyzerReference</target>
        <note />
      </trans-unit>
      <trans-unit id="Analyzer_assembly_0_depends_on_1_but_it_was_not_found_Analyzers_may_not_run_correctly_unless_the_missing_assembly_is_added_as_an_analyzer_reference_as_well">
        <source>Analyzer assembly '{0}' depends on '{1}' but it was not found. Analyzers may not run correctly unless the missing assembly is added as an analyzer reference as well.</source>
        <target state="translated">Çözümleyici bütünleştirilmiş kodu '{0}', '{1}' öğesine bağımlı ancak bu öğe bulunamadı. Eksik bütünleştirilmiş kod da çözümleyici başvurusu olarak eklenmeden, çözümleyiciler düzgün şekilde çalışmayabilir.</target>
        <note />
      </trans-unit>
      <trans-unit id="Suppression_State">
        <source>Suppression State</source>
        <target state="translated">Gizleme Durumu</target>
        <note />
      </trans-unit>
      <trans-unit id="Active">
        <source>Active</source>
        <target state="translated">Etkin</target>
        <note />
      </trans-unit>
      <trans-unit id="Suppressed">
        <source>Suppressed</source>
        <target state="translated">Gizlendi</target>
        <note />
      </trans-unit>
      <trans-unit id="NotApplicable">
        <source>N/A</source>
        <target state="translated">Yok</target>
        <note />
      </trans-unit>
      <trans-unit id="SuppressionNotSupportedToolTip">
        <source>Suppression state is supported only for intellisense diagnostics, which are for the current solution snapshot. Switch to 'Intellisense' diagnostics for suppression.</source>
        <target state="translated">Gizleme durumu yalnızca, geçerli çözümün anlık görüntüsüne yönelik olan IntelliSense tanılaması için desteklenir. Gizleme için 'Intellisense' tanılamasına geçiş yapın.</target>
        <note />
      </trans-unit>
      <trans-unit id="Suppress_diagnostics">
        <source>Suppress diagnostics</source>
        <target state="translated">Tanılamayı gizle</target>
        <note />
      </trans-unit>
      <trans-unit id="Computing_suppressions_fix">
        <source>Computing suppressions fix...</source>
        <target state="translated">Gizlemeler düzeltmesi hesaplanıyor...</target>
        <note />
      </trans-unit>
      <trans-unit id="Applying_suppressions_fix">
        <source>Applying suppressions fix...</source>
        <target state="translated">Gizlemeler düzeltmesi uygulanıyor...</target>
        <note />
      </trans-unit>
      <trans-unit id="Remove_suppressions">
        <source>Remove suppressions</source>
        <target state="translated">Gizlemeleri kaldır</target>
        <note />
      </trans-unit>
      <trans-unit id="Computing_remove_suppressions_fix">
        <source>Computing remove suppressions fix...</source>
        <target state="translated">Gizlemeleri kaldırma düzeltmesi hesaplanıyor...</target>
        <note />
      </trans-unit>
      <trans-unit id="Applying_remove_suppressions_fix">
        <source>Applying remove suppressions fix...</source>
        <target state="translated">Gizlemeleri kaldırma düzeltmesi uygulanıyor...</target>
        <note />
      </trans-unit>
      <trans-unit id="This_workspace_only_supports_opening_documents_on_the_UI_thread">
        <source>This workspace only supports opening documents on the UI thread.</source>
        <target state="translated">Bu çalışma alanı, belgelerin yalnızca kullanıcı arabirimi iş parçacığında açılmasını destekler.</target>
        <note />
      </trans-unit>
      <trans-unit id="This_workspace_does_not_support_updating_Visual_Basic_parse_options">
        <source>This workspace does not support updating Visual Basic parse options.</source>
        <target state="translated">Bu çalışma alanı Visual Basic ayrıştırma seçeneklerinin güncelleştirilmesini desteklemiyor.</target>
        <note />
      </trans-unit>
      <trans-unit id="Synchronize_0">
        <source>Synchronize {0}</source>
        <target state="translated">{0} ile eşitle</target>
        <note />
      </trans-unit>
      <trans-unit id="Synchronizing_with_0">
        <source>Synchronizing with {0}...</source>
        <target state="translated">{0} ile eşitleniyor...</target>
        <note />
      </trans-unit>
      <trans-unit id="Visual_Studio_has_suspended_some_advanced_features_to_improve_performance">
        <source>Visual Studio has suspended some advanced features to improve performance.</source>
        <target state="translated">Visual Studio, performansı artırmak için bazı gelişmiş özellikleri askıya aldı.</target>
        <note />
      </trans-unit>
      <trans-unit id="Installing_0">
        <source>Installing '{0}'</source>
        <target state="translated">{0}' yükleniyor</target>
        <note />
      </trans-unit>
      <trans-unit id="Installing_0_completed">
        <source>Installing '{0}' completed</source>
        <target state="translated">{0}' yüklendi</target>
        <note />
      </trans-unit>
      <trans-unit id="Package_install_failed_colon_0">
        <source>Package install failed: {0}</source>
        <target state="translated">Paket yüklenemedi: {0}</target>
        <note />
      </trans-unit>
      <trans-unit id="Unknown2">
        <source>&lt;Unknown&gt;</source>
        <target state="translated">&lt;Bilinmiyor&gt;</target>
        <note />
      </trans-unit>
      <trans-unit id="No">
        <source>No</source>
        <target state="translated">Hayır</target>
        <note />
      </trans-unit>
      <trans-unit id="Yes">
        <source>Yes</source>
        <target state="translated">Evet</target>
        <note />
      </trans-unit>
      <trans-unit id="Choose_a_Symbol_Specification_and_a_Naming_Style">
        <source>Choose a Symbol Specification and a Naming Style.</source>
        <target state="translated">Sembol Belirtimi ve Adlandırma Stili seçin.</target>
        <note />
      </trans-unit>
      <trans-unit id="Enter_a_title_for_this_Naming_Rule">
        <source>Enter a title for this Naming Rule.</source>
        <target state="translated">Bu Adlandırma Kuralı için bir başlık girin.</target>
        <note />
      </trans-unit>
      <trans-unit id="Enter_a_title_for_this_Naming_Style">
        <source>Enter a title for this Naming Style.</source>
        <target state="translated">Bu Adlandırma Stili için bir başlık girin.</target>
        <note />
      </trans-unit>
      <trans-unit id="Enter_a_title_for_this_Symbol_Specification">
        <source>Enter a title for this Symbol Specification.</source>
        <target state="translated">Bu Sembol Belirtimi için bir başlık girin.</target>
        <note />
      </trans-unit>
      <trans-unit id="Accessibilities_can_match_any">
        <source>Accessibilities (can match any)</source>
        <target state="translated">Erişim düzeyleri (herhangi biriyle eşleşebilir)</target>
        <note />
      </trans-unit>
      <trans-unit id="Capitalization_colon">
        <source>Capitalization:</source>
        <target state="translated">Büyük Harfe Çevirme:</target>
        <note />
      </trans-unit>
      <trans-unit id="all_lower">
        <source>all lower</source>
        <target state="translated">tümü küçük harf</target>
        <note />
      </trans-unit>
      <trans-unit id="ALL_UPPER">
        <source>ALL UPPER</source>
        <target state="translated">TÜMÜ BÜYÜK HARF</target>
        <note />
      </trans-unit>
      <trans-unit id="camel_Case_Name">
        <source>camel Case Name</source>
        <target state="translated">orta Harfleri Büyük Ad</target>
        <note />
      </trans-unit>
      <trans-unit id="First_word_upper">
        <source>First word upper</source>
        <target state="translated">İlk sözcük büyük harfle</target>
        <note />
      </trans-unit>
      <trans-unit id="Pascal_Case_Name">
        <source>Pascal Case Name</source>
        <target state="translated">Baş Harfleri Büyük Ad</target>
        <note />
      </trans-unit>
      <trans-unit id="Severity_colon">
        <source>Severity:</source>
        <target state="translated">Önem Derecesi:</target>
        <note />
      </trans-unit>
      <trans-unit id="Modifiers_must_match_all">
        <source>Modifiers (must match all)</source>
        <target state="translated">Değiştiriciler (tümüyle eşleşmelidir)</target>
        <note />
      </trans-unit>
      <trans-unit id="Name_colon2">
        <source>Name:</source>
        <target state="translated">Ad:</target>
        <note />
      </trans-unit>
      <trans-unit id="Naming_Rule">
        <source>Naming Rule</source>
        <target state="translated">Adlandırma Kuralı</target>
        <note />
      </trans-unit>
      <trans-unit id="Naming_Style">
        <source>Naming Style</source>
        <target state="translated">Adlandırma Stili</target>
        <note />
      </trans-unit>
      <trans-unit id="Naming_Style_colon">
        <source>Naming Style:</source>
        <target state="translated">Adlandırma Stili:</target>
        <note />
      </trans-unit>
      <trans-unit id="Naming_Rules_allow_you_to_define_how_particular_sets_of_symbols_should_be_named_and_how_incorrectly_named_symbols_should_be_handled">
        <source>Naming Rules allow you to define how particular sets of symbols should be named and how incorrectly-named symbols should be handled.</source>
        <target state="translated">Adlandırma Kuralları, belirli sembol kümelerinin nasıl adlandırılması gerektiğini ve yanlış adlandırılan sembollerin nasıl işlenmesi gerektiğini tanımlamanızı sağlar.</target>
        <note />
      </trans-unit>
      <trans-unit id="The_first_matching_top_level_Naming_Rule_is_used_by_default_when_naming_a_symbol_while_any_special_cases_are_handled_by_a_matching_child_rule">
        <source>The first matching top-level Naming Rule is used by default when naming a symbol, while any special cases are handled by a matching child rule.</source>
        <target state="translated">Sembol adlandırılırken varsayılan olarak, eşleşen ilk üst düzey Adlandırma Kuralı kullanılır. Özel durumlar ise eşleşen bir alt kural tarafından işlenir.</target>
        <note />
      </trans-unit>
      <trans-unit id="Naming_Style_Title_colon">
        <source>Naming Style Title:</source>
        <target state="translated">Adlandırma Stili Başlığı:</target>
        <note />
      </trans-unit>
      <trans-unit id="Parent_Rule_colon">
        <source>Parent Rule:</source>
        <target state="translated">Üst Kural:</target>
        <note />
      </trans-unit>
      <trans-unit id="Required_Prefix_colon">
        <source>Required Prefix:</source>
        <target state="translated">Gerekli Ön Ek:</target>
        <note />
      </trans-unit>
      <trans-unit id="Required_Suffix_colon">
        <source>Required Suffix:</source>
        <target state="translated">Gerekli Sonek:</target>
        <note />
      </trans-unit>
      <trans-unit id="Sample_Identifier_colon">
        <source>Sample Identifier:</source>
        <target state="translated">Örnek Tanımlayıcı:</target>
        <note />
      </trans-unit>
      <trans-unit id="Symbol_Kinds_can_match_any">
        <source>Symbol Kinds (can match any)</source>
        <target state="translated">Sembol Türleri (tümüyle eşleşebilir)</target>
        <note />
      </trans-unit>
      <trans-unit id="Symbol_Specification">
        <source>Symbol Specification</source>
        <target state="translated">Sembol Belirtimi</target>
        <note />
      </trans-unit>
      <trans-unit id="Symbol_Specification_colon">
        <source>Symbol Specification:</source>
        <target state="translated">Sembol Belirtimi:</target>
        <note />
      </trans-unit>
      <trans-unit id="Symbol_Specification_Title_colon">
        <source>Symbol Specification Title:</source>
        <target state="translated">Sembol Belirtimi Başlığı:</target>
        <note />
      </trans-unit>
      <trans-unit id="Word_Separator_colon">
        <source>Word Separator:</source>
        <target state="translated">Sözcük Ayırıcı:</target>
        <note />
      </trans-unit>
      <trans-unit id="example">
        <source>example</source>
        <target state="translated">örnek</target>
        <note>IdentifierWord_Example and IdentifierWord_Identifier are combined (with prefixes, suffixes, and word separators) into an example identifier name in the NamingStyle UI.</note>
      </trans-unit>
      <trans-unit id="identifier">
        <source>identifier</source>
        <target state="translated">tanımlayıcı</target>
        <note>IdentifierWord_Example and IdentifierWord_Identifier are combined (with prefixes, suffixes, and word separators) into an example identifier name in the NamingStyle UI.</note>
      </trans-unit>
      <trans-unit id="Install_0">
        <source>Install '{0}'</source>
        <target state="translated">{0}' öğesini yükle</target>
        <note />
      </trans-unit>
      <trans-unit id="Uninstalling_0">
        <source>Uninstalling '{0}'</source>
        <target state="translated">{0}' kaldırılıyor</target>
        <note />
      </trans-unit>
      <trans-unit id="Uninstalling_0_completed">
        <source>Uninstalling '{0}' completed</source>
        <target state="translated">{0}' kaldırıldı</target>
        <note />
      </trans-unit>
      <trans-unit id="Uninstall_0">
        <source>Uninstall '{0}'</source>
        <target state="translated">{0}' öğesini kaldır</target>
        <note />
      </trans-unit>
      <trans-unit id="Package_uninstall_failed_colon_0">
        <source>Package uninstall failed: {0}</source>
        <target state="translated">Paket kaldırılamadı: {0}</target>
        <note />
      </trans-unit>
      <trans-unit id="Error_encountered_while_loading_the_project_Some_project_features_such_as_full_solution_analysis_for_the_failed_project_and_projects_that_depend_on_it_have_been_disabled">
        <source>Error encountered while loading the project. Some project features, such as full solution analysis for the failed project and projects that depend on it, have been disabled.</source>
        <target state="translated">Proje yüklenirken hatayla karşılaşıldı. Başarısız olan proje ve buna bağımlı projeler için, tam çözüm denetimi gibi bazı proje özellikleri devre dışı bırakıldı.</target>
        <note />
      </trans-unit>
      <trans-unit id="Project_loading_failed">
        <source>Project loading failed.</source>
        <target state="translated">Proje yüklenemedi.</target>
        <note />
      </trans-unit>
      <trans-unit id="To_see_what_caused_the_issue_please_try_below_1_Close_Visual_Studio_long_paragraph_follows">
        <source>To see what caused the issue, please try below.

1. Close Visual Studio
2. Open a Visual Studio Developer Command Prompt
3. Set environment variable “TraceDesignTime” to true (set TraceDesignTime=true)
4. Delete .vs directory/.suo file
5. Restart VS from the command prompt you set the environment variable (devenv)
6. Open the solution
7. Check '{0}' and look for the failed tasks (FAILED)</source>
        <target state="translated">Sorunun neden kaynaklandığını görmek için lütfen aşağıdaki çözümleri deneyin.

1. Visual Studio'yu kapatın
2. Visual Studio Geliştirici Komut İstemi'ni açın
3. “TraceDesignTime” ortam değişkenini true olarak ayarlayın (set TraceDesignTime=true)
4. .vs dizini/.suo dosyasını silin
5. Visual Studio'yu, ortam değişkenini ayarladığınız komut isteminden yeniden başlatın (devenv)
6. Çözümü açın
7. '{0}' konumuna giderek başarısız olan görevlere bakın (FAILED)</target>
        <note />
      </trans-unit>
      <trans-unit id="Additional_information_colon">
        <source>Additional information:</source>
        <target state="translated">Ek bilgi:</target>
        <note />
      </trans-unit>
      <trans-unit id="Installing_0_failed_Additional_information_colon_1">
        <source>Installing '{0}' failed.

Additional information: {1}</source>
        <target state="translated">{0}' yüklenemedi.

Ek bilgiler: {1}</target>
        <note />
      </trans-unit>
      <trans-unit id="Uninstalling_0_failed_Additional_information_colon_1">
        <source>Uninstalling '{0}' failed.

Additional information: {1}</source>
        <target state="translated">{0}' kaldırılamadı.

Ek bilgiler: {1}</target>
        <note />
      </trans-unit>
      <trans-unit id="Move_0_below_1">
        <source>Move {0} below {1}</source>
        <target state="translated">{0} öğesini {1} öğesinin altına taşı</target>
        <note>{0} and {1} are parameter descriptions</note>
      </trans-unit>
      <trans-unit id="Move_0_above_1">
        <source>Move {0} above {1}</source>
        <target state="translated">{0} öğesini {1} öğesinin üstüne taşı</target>
        <note>{0} and {1} are parameter descriptions</note>
      </trans-unit>
      <trans-unit id="Remove_0">
        <source>Remove {0}</source>
        <target state="translated">{0} öğesini kaldır</target>
        <note>{0} is a parameter description</note>
      </trans-unit>
      <trans-unit id="Restore_0">
        <source>Restore {0}</source>
        <target state="translated">{0} öğesini geri yükle</target>
        <note>{0} is a parameter description</note>
      </trans-unit>
      <trans-unit id="Re_enable">
        <source>Re-enable</source>
        <target state="translated">Yeniden etkinleştir</target>
        <note />
      </trans-unit>
      <trans-unit id="Learn_more">
        <source>Learn more</source>
        <target state="translated">Daha fazla bilgi</target>
        <note />
      </trans-unit>
      <trans-unit id="Prefer_framework_type">
        <source>Prefer framework type</source>
        <target state="translated">Çerçeve türünü tercih et</target>
        <note />
      </trans-unit>
      <trans-unit id="Prefer_predefined_type">
        <source>Prefer predefined type</source>
        <target state="translated">Önceden tanımlanmış türü tercih et</target>
        <note />
      </trans-unit>
      <trans-unit id="Copy_to_Clipboard">
        <source>Copy to Clipboard</source>
        <target state="translated">Panoya Kopyala</target>
        <note />
      </trans-unit>
      <trans-unit id="Close">
        <source>Close</source>
        <target state="translated">Kapat</target>
        <note />
      </trans-unit>
      <trans-unit id="Unknown_parameters">
        <source>&lt;Unknown Parameters&gt;</source>
        <target state="translated">&lt;Bilinmeyen Parametreler&gt;</target>
        <note />
      </trans-unit>
      <trans-unit id="End_of_inner_exception_stack">
        <source>--- End of inner exception stack trace ---</source>
        <target state="translated">--- İç özel durum yığın izlemesi sonu ---</target>
        <note />
      </trans-unit>
      <trans-unit id="For_locals_parameters_and_members">
        <source>For locals, parameters and members</source>
        <target state="translated">Yerel öğeler, parametreler ve üyeler için</target>
        <note />
      </trans-unit>
      <trans-unit id="For_member_access_expressions">
        <source>For member access expressions</source>
        <target state="translated">Üye erişimi ifadeleri için</target>
        <note />
      </trans-unit>
      <trans-unit id="Prefer_object_initializer">
        <source>Prefer object initializer</source>
        <target state="translated">Nesne başlatıcısını tercih et</target>
        <note />
      </trans-unit>
      <trans-unit id="Expression_preferences_colon">
        <source>Expression preferences:</source>
        <target state="translated">İfade tercihleri:</target>
        <note />
      </trans-unit>
      <trans-unit id="Block_Structure_Guides">
        <source>Block Structure Guides</source>
        <target state="translated">Blok Yapısı Kılavuzları</target>
        <note />
      </trans-unit>
      <trans-unit id="Outlining">
        <source>Outlining</source>
        <target state="translated">Ana Hat</target>
        <note />
      </trans-unit>
      <trans-unit id="Show_guides_for_code_level_constructs">
        <source>Show guides for code level constructs</source>
        <target state="translated">Kod düzeyinde yapılar için kılavuzları göster</target>
        <note />
      </trans-unit>
      <trans-unit id="Show_guides_for_comments_and_preprocessor_regions">
        <source>Show guides for comments and preprocessor regions</source>
        <target state="translated">Açıklamalar ve ön işlemci bölgeleri için kılavuzları göster</target>
        <note />
      </trans-unit>
      <trans-unit id="Show_guides_for_declaration_level_constructs">
        <source>Show guides for declaration level constructs</source>
        <target state="translated">Bildirim düzeyinde yapılar için kılavuzları göster</target>
        <note />
      </trans-unit>
      <trans-unit id="Show_outlining_for_code_level_constructs">
        <source>Show outlining for code level constructs</source>
        <target state="translated">Kod düzeyinde yapılar için ana hattı göster</target>
        <note />
      </trans-unit>
      <trans-unit id="Show_outlining_for_comments_and_preprocessor_regions">
        <source>Show outlining for comments and preprocessor regions</source>
        <target state="translated">Açıklamalar ve ön işlemci bölgeleri için ana hattı göster</target>
        <note />
      </trans-unit>
      <trans-unit id="Show_outlining_for_declaration_level_constructs">
        <source>Show outlining for declaration level constructs</source>
        <target state="translated">Bildirim düzeyinde yapılar için ana hattı göster</target>
        <note />
      </trans-unit>
      <trans-unit id="Variable_preferences_colon">
        <source>Variable preferences:</source>
        <target state="translated">Değişken tercihleri:</target>
        <note />
      </trans-unit>
      <trans-unit id="Prefer_inlined_variable_declaration">
        <source>Prefer inlined variable declaration</source>
        <target state="translated">Satır içi değişken bildirimini tercih et</target>
        <note />
      </trans-unit>
      <trans-unit id="Use_expression_body_for_methods">
        <source>Use expression body for methods</source>
        <target state="translated">Metotlar için ifade gövdesi kullan</target>
        <note />
      </trans-unit>
      <trans-unit id="Code_block_preferences_colon">
        <source>Code block preferences:</source>
        <target state="translated">Kod bloğu tercihleri:</target>
        <note />
      </trans-unit>
      <trans-unit id="Use_expression_body_for_accessors">
        <source>Use expression body for accessors</source>
        <target state="translated">Erişimciler için ifade gövdesi kullan</target>
        <note />
      </trans-unit>
      <trans-unit id="Use_expression_body_for_constructors">
        <source>Use expression body for constructors</source>
        <target state="translated">Oluşturucular için ifade gövdesi kullan</target>
        <note />
      </trans-unit>
      <trans-unit id="Use_expression_body_for_indexers">
        <source>Use expression body for indexers</source>
        <target state="translated">Dizin oluşturucular için ifade gövdesi kullan</target>
        <note />
      </trans-unit>
      <trans-unit id="Use_expression_body_for_operators">
        <source>Use expression body for operators</source>
        <target state="translated">İşleçler için ifade gövdesi kullan</target>
        <note />
      </trans-unit>
      <trans-unit id="Use_expression_body_for_properties">
        <source>Use expression body for properties</source>
        <target state="translated">Özellikler için ifade gövdesi kullan</target>
        <note />
      </trans-unit>
      <trans-unit id="Some_naming_rules_are_incomplete_Please_complete_or_remove_them">
        <source>Some naming rules are incomplete. Please complete or remove them.</source>
        <target state="translated">Bazı adlandırma kuralları eksik. Lütfen bunları tamamlayın veya kaldırın.</target>
        <note />
      </trans-unit>
      <trans-unit id="Manage_specifications">
        <source>Manage specifications</source>
        <target state="translated">Belirtimleri yönet</target>
        <note />
      </trans-unit>
      <trans-unit id="Reorder">
        <source>Reorder</source>
        <target state="translated">Yeniden sırala</target>
        <note />
      </trans-unit>
      <trans-unit id="Severity">
        <source>Severity</source>
        <target state="translated">Önem Derecesi</target>
        <note />
      </trans-unit>
      <trans-unit id="Specification">
        <source>Specification</source>
        <target state="translated">Belirtim</target>
        <note />
      </trans-unit>
      <trans-unit id="Required_Style">
        <source>Required Style</source>
        <target state="translated">Gerekli Stil</target>
        <note />
      </trans-unit>
      <trans-unit id="This_item_cannot_be_deleted_because_it_is_used_by_an_existing_Naming_Rule">
        <source>This item cannot be deleted because it is used by an existing Naming Rule.</source>
        <target state="translated">Öğe, mevcut bir Adlandırma Kuralı tarafından kullanıldığından silinemiyor.</target>
        <note />
      </trans-unit>
      <trans-unit id="Prefer_collection_initializer">
        <source>Prefer collection initializer</source>
        <target state="translated">Koleksiyon başlatıcısını tercih et</target>
        <note />
      </trans-unit>
      <trans-unit id="Prefer_coalesce_expression">
        <source>Prefer coalesce expression</source>
        <target state="translated">Birleştirme ifadesini tercih et</target>
        <note />
      </trans-unit>
      <trans-unit id="Collapse_regions_when_collapsing_to_definitions">
        <source>Collapse #regions when collapsing to definitions</source>
        <target state="translated">Tanımlara daraltırken #region öğelerini daralt</target>
        <note />
      </trans-unit>
      <trans-unit id="Prefer_null_propagation">
        <source>Prefer null propagation</source>
        <target state="translated">Null yaymayı tercih et</target>
        <note />
      </trans-unit>
      <trans-unit id="Prefer_explicit_tuple_name">
        <source>Prefer explicit tuple name</source>
        <target state="translated">Açık demet adını tercih et</target>
        <note />
      </trans-unit>
      <trans-unit id="Description">
        <source>Description</source>
        <target state="translated">Açıklama</target>
        <note />
      </trans-unit>
      <trans-unit id="Preference">
        <source>Preference</source>
        <target state="translated">Tercih</target>
        <note />
      </trans-unit>
      <trans-unit id="Implement_Interface_or_Abstract_Class">
        <source>Implement Interface or Abstract Class</source>
        <target state="translated">Interface veya Abstract Sınıfı Uygula</target>
        <note />
      </trans-unit>
      <trans-unit id="For_a_given_symbol_only_the_topmost_rule_with_a_matching_Specification_will_be_applied_Violation_of_that_rules_Required_Style_will_be_reported_at_the_chosen_Severity_level">
        <source>For a given symbol, only the topmost rule with a matching 'Specification' will be applied. Violation of that rule's 'Required Style' will be reported at the chosen 'Severity' level.</source>
        <target state="translated">Sağlanan bir sembolde yalnızca, eşleşen bir 'Belirtim' içeren kurallardan en üstte bulunanı uygulanır. Bu kural için 'Gerekli Stil' ihlal edilirse, bu durum seçilen 'Önem Derecesi' düzeyinde bildirilir.</target>
        <note />
      </trans-unit>
      <trans-unit id="at_the_end">
        <source>at the end</source>
        <target state="translated">sonda</target>
        <note />
      </trans-unit>
      <trans-unit id="When_inserting_properties_events_and_methods_place_them">
        <source>When inserting properties, events and methods, place them:</source>
        <target state="translated">Özellik, olay ve metot eklerken, bunları şuraya yerleştir:</target>
        <note />
      </trans-unit>
      <trans-unit id="with_other_members_of_the_same_kind">
        <source>with other members of the same kind</source>
        <target state="translated">aynı türden başka üyelerle birlikte</target>
        <note />
      </trans-unit>
      <trans-unit id="Prefer_braces">
        <source>Prefer braces</source>
        <target state="translated">Küme ayraçlarını tercih et</target>
        <note />
      </trans-unit>
      <trans-unit id="Over_colon">
        <source>Over:</source>
        <target state="translated">Bunun yerine:</target>
        <note />
      </trans-unit>
      <trans-unit id="Prefer_colon">
        <source>Prefer:</source>
        <target state="translated">Tercih edilen:</target>
        <note />
      </trans-unit>
      <trans-unit id="or">
        <source>or</source>
        <target state="translated">veya</target>
        <note />
      </trans-unit>
      <trans-unit id="built_in_types">
        <source>built-in types</source>
        <target state="translated">yerleşik türler</target>
        <note />
      </trans-unit>
      <trans-unit id="everywhere_else">
        <source>everywhere else</source>
        <target state="translated">diğer yerlerde</target>
        <note />
      </trans-unit>
      <trans-unit id="type_is_apparent_from_assignment_expression">
        <source>type is apparent from assignment expression</source>
        <target state="translated">tür, atama ifadesinden görünür</target>
        <note />
      </trans-unit>
      <trans-unit id="Get_help_for_0">
        <source>Get help for '{0}'</source>
        <target state="translated">{0}' için yardım alın</target>
        <note />
      </trans-unit>
      <trans-unit id="Get_help_for_0_from_Bing">
        <source>Get help for '{0}' from Bing</source>
        <target state="translated">{0}' için Bing'den yardım alın</target>
        <note />
      </trans-unit>
      <trans-unit id="Move_down">
        <source>Move down</source>
        <target state="translated">Aşağı taşı</target>
        <note />
      </trans-unit>
      <trans-unit id="Move_up">
        <source>Move up</source>
        <target state="translated">Yukarı taşı</target>
        <note />
      </trans-unit>
      <trans-unit id="Remove">
        <source>Remove</source>
        <target state="translated">Kaldır</target>
        <note />
      </trans-unit>
      <trans-unit id="Pick_members">
        <source>Pick members</source>
        <target state="translated">Üyeleri seçin</target>
        <note />
      </trans-unit>
      <trans-unit id="Unfortunately_a_process_used_by_Visual_Studio_has_encountered_an_unrecoverable_error_We_recommend_saving_your_work_and_then_closing_and_restarting_Visual_Studio">
        <source>Unfortunately, a process used by Visual Studio has encountered an unrecoverable error.  We recommend saving your work, and then closing and restarting Visual Studio.</source>
        <target state="translated">Visual Studio tarafından kullanılan bir işlemde, kurtarılamayan bir hatayla karşılaşıldı. Çalışmanızı kaydettikten sonra Visual Studio'yu kapatıp yeniden başlatmanız önerilir.</target>
        <note />
      </trans-unit>
      <trans-unit id="Add_a_symbol_specification">
        <source>Add a symbol specification</source>
        <target state="translated">Sembol belirtimi ekle</target>
        <note />
      </trans-unit>
      <trans-unit id="Remove_symbol_specification">
        <source>Remove symbol specification</source>
        <target state="translated">Sembol belirtimini kaldır</target>
        <note />
      </trans-unit>
      <trans-unit id="Add_item">
        <source>Add item</source>
        <target state="translated">Öğe ekle</target>
        <note />
      </trans-unit>
      <trans-unit id="Edit_item">
        <source>Edit item</source>
        <target state="translated">Öğeyi düzenle</target>
        <note />
      </trans-unit>
      <trans-unit id="Remove_item">
        <source>Remove item</source>
        <target state="translated">Öğeyi kaldır</target>
        <note />
      </trans-unit>
      <trans-unit id="Add_a_naming_rule">
        <source>Add a naming rule</source>
        <target state="translated">Adlandırma kuralı ekle</target>
        <note />
      </trans-unit>
      <trans-unit id="Remove_naming_rule">
        <source>Remove naming rule</source>
        <target state="translated">Adlandırma kuralını kaldır</target>
        <note />
      </trans-unit>
      <trans-unit id="VisualStudioWorkspace_TryApplyChanges_cannot_be_called_from_a_background_thread">
        <source>VisualStudioWorkspace.TryApplyChanges cannot be called from a background thread.</source>
        <target state="translated">VisualStudioWorkspace.TryApplyChanges bir arka plan iş parçacığından çağırılamaz.</target>
        <note />
      </trans-unit>
      <trans-unit id="prefer_throwing_properties">
        <source>prefer throwing properties</source>
        <target state="translated">özel durum oluşturan özellikleri tercih et</target>
        <note />
      </trans-unit>
      <trans-unit id="When_generating_properties">
        <source>When generating properties:</source>
        <target state="translated">Özellikler oluşturulurken:</target>
        <note />
      </trans-unit>
      <trans-unit id="Options">
        <source>Options</source>
        <target state="translated">Seçenekler</target>
        <note />
      </trans-unit>
      <trans-unit id="Try_the_preview_version_of_our_live_code_analysis_extension_which_provides_more_fixes_for_common_API_design_naming_performance_and_reliability_issues">
        <source>Try the preview version of our live code analysis extension, which provides more fixes for common API design, naming, performance, and reliability issues</source>
        <target state="translated">Sık karşılaşılan API tasarımı, adlandırma, performans ve güvenilirlik sorunlarıyla ilgili daha fazla düzeltme bilgisi sağlayan canlı kod analizi uzantımızın önizleme sürümünü deneyin</target>
        <note />
      </trans-unit>
      <trans-unit id="Never_show_this_again">
        <source>Never show this again</source>
        <target state="translated">Bunu bir daha gösterme</target>
        <note />
      </trans-unit>
      <trans-unit id="Prefer_simple_default_expression">
        <source>Prefer simple 'default' expression</source>
        <target state="translated">Basit 'default' ifadesini tercih et</target>
        <note />
      </trans-unit>
      <trans-unit id="Prefer_inferred_tuple_names">
        <source>Prefer inferred tuple element names</source>
        <target state="translated">Gösterilen demet öğesi adlarını tercih et</target>
        <note />
      </trans-unit>
      <trans-unit id="Prefer_inferred_anonymous_type_member_names">
        <source>Prefer inferred anonymous type member names</source>
        <target state="translated">Gösterilen anonim tip üye adlarını tercih et</target>
        <note />
      </trans-unit>
      <trans-unit id="Preview_pane">
        <source>Preview pane</source>
        <target state="translated">Önizleme bölmesi</target>
        <note />
      </trans-unit>
      <trans-unit id="Analysis">
        <source>Analysis</source>
        <target state="translated">Analiz</target>
        <note />
      </trans-unit>
      <trans-unit id="Enable_full_solution_analysis">
        <source>Enable full solution _analysis</source>
        <target state="translated">Tam çözüm _analizini etkinleştir</target>
        <note />
      </trans-unit>
      <trans-unit id="Perform_editor_feature_analysis_in_external_process">
        <source>Perform editor _feature analysis in external process (experimental)</source>
        <target state="translated">Dış işlemde düzenleyici ö_zellik analizi gerçekleştir (deneysel)</target>
        <note />
      </trans-unit>
      <trans-unit id="Fade_out_unreachable_code">
        <source>Fade out unreachable code</source>
        <target state="translated">Erişilemeyen kodu soluklaştır</target>
        <note />
      </trans-unit>
      <trans-unit id="Fading">
        <source>Fading</source>
        <target state="translated">Soluklaştırılıyor</target>
        <note />
      </trans-unit>
      <trans-unit id="ChangesNotAllowedIFAssemblyHasNotBeenLoaded">
        <source>Changes are not allowed if the assembly has not been loaded.</source>
        <target state="translated">Bütünleştirilmiş kod yüklenmediyse değişikliklere izin verilmez.</target>
        <note />
      </trans-unit>
      <trans-unit id="ChangesNotAllowedIfProjectWasntBuildWhenDebuggingStarted">
        <source>Changes are not allowed if the project wasn't built when debugging started.</source>
        <target state="translated">Hata ayıklama başlatıldığında proje derlenemişse değişikliklere izin verilmez.</target>
        <note />
      </trans-unit>
      <trans-unit id="ChangesNotAllowedIfProjectWasntLoadedWhileDebugging">
        <source>Changes are not allowed if the project wasn't loaded and built when debugging started.

'Lightweight solution load' is enabled for the current solution. Disable it to ensure that all projects are loaded when debugging starts.</source>
        <target state="translated">Hata ayıklama başlatıldığında proje yüklenmemiş ve derlenmemişse değişikliklere izin verilmez.

Geçerli durum için 'basit çözüm yükü' etkin. Hata ayıklama başlatıldığında tüm projelerin yüklenmiş olduğundan emin olmak için bunu devre dışı bırakın.</target>
        <note />
      </trans-unit>
      <trans-unit id="ChangesNotAllowedWhileCodeIsRunning">
        <source>Changes are not allowed while code is running.</source>
        <target state="translated">Kod çalışırken değişikliklere izin verilmez.</target>
        <note />
      </trans-unit>
      <trans-unit id="Prefer_local_function_over_anonymous_function">
        <source>Prefer local function over anonymous function</source>
        <target state="translated">Anonim işlevler yerine yerel işlevleri tercih et</target>
        <note />
      </trans-unit>
      <trans-unit id="Prefer_deconstructed_variable_declaration">
        <source>Prefer deconstructed variable declaration</source>
        <target state="translated">Ayrıştırılmış değişken bildirimini tercih et</target>
        <note />
      </trans-unit>
      <trans-unit id="External_reference_found">
        <source>External reference found</source>
        <target state="translated">Dış başvuru bulundu</target>
        <note />
      </trans-unit>
      <trans-unit id="No_references_found_to_0">
        <source>No references found to '{0}'</source>
        <target state="translated">{0}' için başvuru bulunamadı</target>
        <note />
      </trans-unit>
      <trans-unit id="Search_found_no_results">
        <source>Search found no results</source>
        <target state="translated">Aramada sonuç bulunamadı</target>
        <note />
      </trans-unit>
      <trans-unit id="analyzer_Prefer_auto_properties">
        <source>Prefer auto properties</source>
        <target state="translated">Otomatik özellikleri tercih et</target>
        <note />
      </trans-unit>
      <trans-unit id="codegen_prefer_auto_properties">
        <source>prefer auto properties</source>
        <target state="translated">otomatik özellikleri tercih et</target>
        <note />
      </trans-unit>
      <trans-unit id="ErrorReadingFile">
        <source>Error while reading file '{0}': {1}</source>
<<<<<<< HEAD
        <target state="needs-review-translation">Dosya okunurken hata oluştu</target>
=======
        <target state="translated">'{0}' dosyası okunurken hata: {1}</target>
>>>>>>> 1851814c
        <note />
      </trans-unit>
      <trans-unit id="ModuleHasBeenUnloaded">
        <source>Module has been unloaded.</source>
        <target state="translated">Modül kaldırıldı.</target>
        <note />
      </trans-unit>
      <trans-unit id="CantApplyChangesModuleHasBeenUnloaded">
        <source>Can't apply changes -- module '{0}' has been unloaded.</source>
        <target state="translated">Değişiklikler uygulanamıyor -- '{0}' modülü kaldırıldı.</target>
        <note />
      </trans-unit>
      <trans-unit id="Restore_Visual_Studio_keybindings">
        <source>Restore Visual Studio keybindings</source>
        <target state="translated">Visual Studio anahtar bağlamalarını geri yükleme</target>
        <note />
      </trans-unit>
      <trans-unit id="Use_Keybindings_for_extensions">
        <source>Use keybindings for ReSharper/IntelliJ/Vim/etc.</source>
        <target state="translated">ReSharper/IntelliJ/Vim/vb. için anahtar bağlamalarını kullanma</target>
        <note />
      </trans-unit>
      <trans-unit id="Enable_navigation_to_decompiled_sources">
        <source>Enable navigation to decompiled sources (experimental)</source>
        <target state="translated">Derlemesi ayrılan kaynaklar için gezintiyi etkinleştirme (deneysel)</target>
        <note />
      </trans-unit>
      <trans-unit id="Decompiler_Legal_Notice_Message">
        <source>IMPORTANT: Visual Studio includes decompiling functionality (“Decompiler”) that enables reproducing source code from binary code. By accessing and using the Decompiler, you agree to the Visual Studio license terms and the terms for the Decompiler below. If you do not agree with these combined terms, do not access or use the Decompiler.
 
You acknowledge that binary code and source code might be protected by copyright and trademark laws.  Before using the Decompiler on any binary code, you need to first:  
(i) confirm that the license terms governing your use of the binary code do not contain a provision which prohibits you from decompiling the software; or
(ii) obtain permission to decompile the binary code from the owner of the software.
 
Your use of the Decompiler is optional.  Microsoft is not responsible and disclaims all liability for your use of the Decompiler that violates any laws or any software license terms which prohibit decompiling of the software.

I agree to all of the foregoing:</source>
        <target state="translated">ÖNEMLİ: Visual Studio ikili koddan kaynak kodu yeniden üretmeyi sağlayan derleme ayırma (“Derleme Ayırıcı”) özelliğini içerir. Derleme Ayırıcı’ya erişerek ve kullanarak, Visual Studio lisans koşullarını ve aşağıdaki Derleme Ayırıcı koşullarını kabul etmiş olursunuz. Bu birleşik koşulları kabul etmiyorsanız, Derleme Ayırıcı’ya erişmeyin veya kullanmayın.
 
İkili kodun ve kaynak kodun telif hakkı ve ticari marka yasaları tarafından korunuyor olabileceğini kabul etmiş olursunuz. Derleme Ayırıcı’yı herhangi bir ikili kod üzerinde kullanmadan önce:  
(i) ikili kodu kullanımınızı yöneten yasaların yazılım derlemesini ayırmasını yasaklayan bir madde içermediğinden emin olmanız; veya
(ii) yazılım sahibinden ikili kodun derlemesini ayırmak için izin almanız gerekir.
 
Derleme Ayırıcı’yı kullanmak isteğe bağlıdır. Microsoft, yazılımın ayrılmasını yasaklayan herhangi bir yasayı veya yazılım lisansı koşulunu ihlal eden kullanımlardan sorumlu değildir ve tüm sorumluluğu reddeder.

Aşağıdakilerin tümünü onaylıyorum:</target>
        <note />
      </trans-unit>
      <trans-unit id="Decompiler_Legal_Notice_Title">
        <source>Decompiler Legal Notice</source>
        <target state="translated">Derleme Ayırıcı Yasal Bildirim</target>
        <note />
      </trans-unit>
      <trans-unit id="Disabling_the_extension_0_unbound_your_keyboard_bindings">
        <source>Disabling the extension '{0}' unbound your keyboard bindings.</source>
        <target state="translated">'{0}' uzantısının devre dışı bırakılması klavye bağlamalarınızı bozdu.</target>
        <note>0 is an extension name</note>
      </trans-unit>
      <trans-unit id="Code_style_header_use_editor_config">
        <source>The settings configured here only apply to your machine. To configure these settings to travel with your solution, use .editorconfig files.</source>
        <target state="translated">Burada yapılandırılan ayarlar yalnızca makineniz için geçerlidir. Bu ayarları çözümünüzle birlikte taşımak için .editorconfig dosyalarını kullanın.</target>
        <note />
      </trans-unit>
<<<<<<< HEAD
      <trans-unit id="Field_preferences_colon">
        <source>Field preferences:</source>
        <target state="translated">Alan tercihleri:</target>
        <note />
      </trans-unit>
      <trans-unit id="Prefer_readonly">
        <source>Prefer readonly</source>
        <target state="translated">Salt okunur özelliğini tercih et</target>
        <note />
      </trans-unit>
      <trans-unit id="Analyzing_0">
        <source>Analyzing '{0}'</source>
        <target state="translated">'{0}' Analiz Ediliyor</target>
        <note />
      </trans-unit>
      <trans-unit id="Manage_naming_styles">
        <source>Manage naming styles</source>
        <target state="new">Manage naming styles</target>
        <note />
      </trans-unit>
      <trans-unit id="CantApplyChangesUnexpectedError">
        <source>Can't apply changes -- unexpected error: '{0}'</source>
        <target state="new">Can't apply changes -- unexpected error: '{0}'</target>
        <note />
      </trans-unit>
      <trans-unit id="Sync_Class_View">
        <source>Sync Class View</source>
        <target state="new">Sync Class View</target>
        <note />
      </trans-unit>
      <trans-unit id="Live_code_analysis">
        <source>Live code analysis</source>
        <target state="new">Live code analysis</target>
=======
      <trans-unit id="Sync_Class_View">
        <source>Sync Class View</source>
        <target state="translated">Sınıf Görünümünü Eşitle</target>
        <note />
      </trans-unit>
      <trans-unit id="CantApplyChangesUnexpectedError">
        <source>Can't apply changes -- unexpected error: '{0}'</source>
        <target state="translated">Değişiklikler uygulanamıyor - beklenmeyen hata: '{0}'</target>
        <note />
      </trans-unit>
      <trans-unit id="Field_preferences_colon">
        <source>Field preferences:</source>
        <target state="translated">Alan tercihleri:</target>
        <note />
      </trans-unit>
      <trans-unit id="Prefer_readonly">
        <source>Prefer readonly</source>
        <target state="translated">Salt okunur özelliğini tercih et</target>
        <note />
      </trans-unit>
      <trans-unit id="Manage_naming_styles">
        <source>Manage naming styles</source>
        <target state="translated">Adlandırma stillerini yönetme</target>
>>>>>>> 1851814c
        <note />
      </trans-unit>
    </body>
  </file>
</xliff><|MERGE_RESOLUTION|>--- conflicted
+++ resolved
@@ -1424,11 +1424,7 @@
       </trans-unit>
       <trans-unit id="ErrorReadingFile">
         <source>Error while reading file '{0}': {1}</source>
-<<<<<<< HEAD
-        <target state="needs-review-translation">Dosya okunurken hata oluştu</target>
-=======
         <target state="translated">'{0}' dosyası okunurken hata: {1}</target>
->>>>>>> 1851814c
         <note />
       </trans-unit>
       <trans-unit id="ModuleHasBeenUnloaded">
@@ -1492,7 +1488,16 @@
         <target state="translated">Burada yapılandırılan ayarlar yalnızca makineniz için geçerlidir. Bu ayarları çözümünüzle birlikte taşımak için .editorconfig dosyalarını kullanın.</target>
         <note />
       </trans-unit>
-<<<<<<< HEAD
+      <trans-unit id="Sync_Class_View">
+        <source>Sync Class View</source>
+        <target state="translated">Sınıf Görünümünü Eşitle</target>
+        <note />
+      </trans-unit>
+      <trans-unit id="CantApplyChangesUnexpectedError">
+        <source>Can't apply changes -- unexpected error: '{0}'</source>
+        <target state="translated">Değişiklikler uygulanamıyor - beklenmeyen hata: '{0}'</target>
+        <note />
+      </trans-unit>
       <trans-unit id="Field_preferences_colon">
         <source>Field preferences:</source>
         <target state="translated">Alan tercihleri:</target>
@@ -1510,47 +1515,12 @@
       </trans-unit>
       <trans-unit id="Manage_naming_styles">
         <source>Manage naming styles</source>
-        <target state="new">Manage naming styles</target>
-        <note />
-      </trans-unit>
-      <trans-unit id="CantApplyChangesUnexpectedError">
-        <source>Can't apply changes -- unexpected error: '{0}'</source>
-        <target state="new">Can't apply changes -- unexpected error: '{0}'</target>
-        <note />
-      </trans-unit>
-      <trans-unit id="Sync_Class_View">
-        <source>Sync Class View</source>
-        <target state="new">Sync Class View</target>
+        <target state="translated">Adlandırma stillerini yönetme</target>
         <note />
       </trans-unit>
       <trans-unit id="Live_code_analysis">
         <source>Live code analysis</source>
         <target state="new">Live code analysis</target>
-=======
-      <trans-unit id="Sync_Class_View">
-        <source>Sync Class View</source>
-        <target state="translated">Sınıf Görünümünü Eşitle</target>
-        <note />
-      </trans-unit>
-      <trans-unit id="CantApplyChangesUnexpectedError">
-        <source>Can't apply changes -- unexpected error: '{0}'</source>
-        <target state="translated">Değişiklikler uygulanamıyor - beklenmeyen hata: '{0}'</target>
-        <note />
-      </trans-unit>
-      <trans-unit id="Field_preferences_colon">
-        <source>Field preferences:</source>
-        <target state="translated">Alan tercihleri:</target>
-        <note />
-      </trans-unit>
-      <trans-unit id="Prefer_readonly">
-        <source>Prefer readonly</source>
-        <target state="translated">Salt okunur özelliğini tercih et</target>
-        <note />
-      </trans-unit>
-      <trans-unit id="Manage_naming_styles">
-        <source>Manage naming styles</source>
-        <target state="translated">Adlandırma stillerini yönetme</target>
->>>>>>> 1851814c
         <note />
       </trans-unit>
     </body>
