﻿// Licensed to the .NET Foundation under one or more agreements.
// The .NET Foundation licenses this file to you under the MIT license.
// See the LICENSE file in the project root for more information.

using System;
using System.Collections.Generic;
using Microsoft.CodeAnalysis;
using Microsoft.CodeAnalysis.Diagnostics;
using Microsoft.CodeAnalysis.Text;
using Roslyn.Utilities;

namespace Microsoft.VisualStudio.LanguageServices.Implementation.TableDataSource
{
    internal sealed class DiagnosticTableItem : TableItem
    {
        public readonly DiagnosticData Data;

        private DiagnosticTableItem(
            Workspace workspace,
            DiagnosticData data,
            string? projectName,
            Guid projectGuid,
            string[] projectNames,
            Guid[] projectGuids)
            : base(workspace, projectName, projectGuid, projectNames, projectGuids)
        {
            Contract.ThrowIfNull(data);
            Data = data;
        }

        internal static DiagnosticTableItem Create(Workspace workspace, DiagnosticData data)
        {
            GetProjectNameAndGuid(workspace, data.ProjectId, out var projectName, out var projectGuid);
            return new DiagnosticTableItem(workspace, data, projectName, projectGuid, projectNames: Array.Empty<string>(), projectGuids: Array.Empty<Guid>());
        }

        public override TableItem WithAggregatedData(string[] projectNames, Guid[] projectGuids)
            => new DiagnosticTableItem(Workspace, Data, projectName: null, projectGuid: Guid.Empty, projectNames, projectGuids);

        public override DocumentId? DocumentId
            => Data.DocumentId;

        public override ProjectId? ProjectId
            => Data.ProjectId;

        public override LinePosition GetOriginalPosition()
<<<<<<< HEAD
            => Data.DataLocation?.OriginalFileSpan?.StartLinePosition ?? default;

        public override string? GetOriginalFilePath()
            => Data.DataLocation?.OriginalFileSpan?.Path;
=======
            => new(Data.DataLocation.OriginalStartLine, Data.DataLocation.OriginalStartColumn);

        public override string GetOriginalFilePath()
            => Data.DataLocation.OriginalFilePath;
>>>>>>> e1a5ec3a

        public override bool EqualsIgnoringLocation(TableItem other)
        {
            if (other is not DiagnosticTableItem otherDiagnosticItem)
            {
                return false;
            }

            var diagnostic = Data;
            var otherDiagnostic = otherDiagnosticItem.Data;

            // everything same except location
            return diagnostic.Id == otherDiagnostic.Id &&
                   diagnostic.ProjectId == otherDiagnostic.ProjectId &&
                   diagnostic.DocumentId == otherDiagnostic.DocumentId &&
                   diagnostic.Category == otherDiagnostic.Category &&
                   diagnostic.Severity == otherDiagnostic.Severity &&
                   diagnostic.WarningLevel == otherDiagnostic.WarningLevel &&
                   diagnostic.Message == otherDiagnostic.Message;
        }

        /// <summary>
        /// Used to group diagnostics that only differ in the project they come from.
        /// We want to avoid displaying diagnostic multuple times when it is reported from 
        /// multi-targeted projects and/or files linked to multiple projects.
        /// Note that a linked file is represented by unique <see cref="DocumentId"/> in each project it is linked to,
        /// so we don't include <see cref="DocumentId"/> in the comparison.
        /// </summary>
        internal sealed class GroupingComparer : IEqualityComparer<DiagnosticData>, IEqualityComparer<DiagnosticTableItem>
        {
            public static readonly GroupingComparer Instance = new();

            public bool Equals(DiagnosticData left, DiagnosticData right)
            {
                if (ReferenceEquals(left, right))
                {
                    return true;
                }

                if (left is null || right is null)
                {
                    return false;
                }

                var leftLocation = left.DataLocation;
                var rightLocation = right.DataLocation;

                // location-less or project level diagnostic:
<<<<<<< HEAD
                if (leftLocation == null ||
                    rightLocation == null ||
                    leftLocation?.OriginalFileSpan?.Path == null ||
                    rightLocation?.OriginalFileSpan?.Path == null ||
                    left.DocumentId == null ||
=======
                if (left.DocumentId == null ||
>>>>>>> e1a5ec3a
                    right.DocumentId == null)
                {
                    return left.Equals(right);
                }

                return
                    leftLocation?.OriginalFileSpan?.Span == rightLocation?.OriginalFileSpan?.Span &&
                    left.Severity == right.Severity &&
                    left.IsSuppressed == right.IsSuppressed &&
                    left.Id == right.Id &&
                    left.Message == right.Message &&
                    leftLocation?.OriginalFileSpan?.Path == rightLocation?.OriginalFileSpan?.Path;
            }

            public int GetHashCode(DiagnosticData data)
            {
                var location = data.DataLocation;

                // location-less or project level diagnostic:
<<<<<<< HEAD
                if (location == null ||
                    location?.OriginalFileSpan?.Path == null ||
                    data.DocumentId == null)
=======
                if (data.DocumentId == null)
>>>>>>> e1a5ec3a
                {
                    return data.GetHashCode();
                }

                return
                    Hash.Combine(location.OriginalFileSpan.Value.GetHashCode(),
                    Hash.Combine(data.IsSuppressed,
                    Hash.Combine(data.Id, data.Severity.GetHashCode())));
            }

            public bool Equals(DiagnosticTableItem left, DiagnosticTableItem right)
            {
                if (ReferenceEquals(left, right))
                {
                    return true;
                }

                if (left is null || right is null)
                {
                    return false;
                }

                return Equals(left.Data, right.Data);
            }

            public int GetHashCode(DiagnosticTableItem item)
                => GetHashCode(item.Data);
        }
    }
}<|MERGE_RESOLUTION|>--- conflicted
+++ resolved
@@ -44,17 +44,10 @@
             => Data.ProjectId;
 
         public override LinePosition GetOriginalPosition()
-<<<<<<< HEAD
-            => Data.DataLocation?.OriginalFileSpan?.StartLinePosition ?? default;
-
-        public override string? GetOriginalFilePath()
-            => Data.DataLocation?.OriginalFileSpan?.Path;
-=======
-            => new(Data.DataLocation.OriginalStartLine, Data.DataLocation.OriginalStartColumn);
+            => Data.DataLocation.OriginalFileSpan.StartLinePosition;
 
         public override string GetOriginalFilePath()
-            => Data.DataLocation.OriginalFilePath;
->>>>>>> e1a5ec3a
+            => Data.DataLocation.OriginalFileSpan.Path;
 
         public override bool EqualsIgnoringLocation(TableItem other)
         {
@@ -90,40 +83,24 @@
             public bool Equals(DiagnosticData left, DiagnosticData right)
             {
                 if (ReferenceEquals(left, right))
-                {
                     return true;
-                }
 
                 if (left is null || right is null)
-                {
                     return false;
-                }
 
                 var leftLocation = left.DataLocation;
                 var rightLocation = right.DataLocation;
 
                 // location-less or project level diagnostic:
-<<<<<<< HEAD
-                if (leftLocation == null ||
-                    rightLocation == null ||
-                    leftLocation?.OriginalFileSpan?.Path == null ||
-                    rightLocation?.OriginalFileSpan?.Path == null ||
-                    left.DocumentId == null ||
-=======
-                if (left.DocumentId == null ||
->>>>>>> e1a5ec3a
-                    right.DocumentId == null)
-                {
+                if (left.DocumentId == null || right.DocumentId == null)
                     return left.Equals(right);
-                }
 
                 return
-                    leftLocation?.OriginalFileSpan?.Span == rightLocation?.OriginalFileSpan?.Span &&
+                    leftLocation.OriginalFileSpan == rightLocation.OriginalFileSpan &&
                     left.Severity == right.Severity &&
                     left.IsSuppressed == right.IsSuppressed &&
                     left.Id == right.Id &&
-                    left.Message == right.Message &&
-                    leftLocation?.OriginalFileSpan?.Path == rightLocation?.OriginalFileSpan?.Path;
+                    left.Message == right.Message;
             }
 
             public int GetHashCode(DiagnosticData data)
@@ -131,19 +108,11 @@
                 var location = data.DataLocation;
 
                 // location-less or project level diagnostic:
-<<<<<<< HEAD
-                if (location == null ||
-                    location?.OriginalFileSpan?.Path == null ||
-                    data.DocumentId == null)
-=======
                 if (data.DocumentId == null)
->>>>>>> e1a5ec3a
-                {
                     return data.GetHashCode();
-                }
 
                 return
-                    Hash.Combine(location.OriginalFileSpan.Value.GetHashCode(),
+                    Hash.Combine(location.OriginalFileSpan.GetHashCode(),
                     Hash.Combine(data.IsSuppressed,
                     Hash.Combine(data.Id, data.Severity.GetHashCode())));
             }
