--- conflicted
+++ resolved
@@ -298,25 +298,6 @@
         },
         "runtime": {
           "lib/portable-net45+win8/System.Reflection.Metadata.dll": {}
-        }
-      },
-      "System.Reflection.TypeExtensions/4.0.0": {
-        "dependencies": {
-<<<<<<< HEAD
-          "System.Collections.Immutable": "1.1.37"
-=======
-          "System.Reflection": "4.0.0",
-          "System.Runtime": "4.0.0"
->>>>>>> f6d2d85d
-        },
-        "frameworkAssemblies": [
-          "mscorlib"
-        ],
-        "compile": {
-          "ref/net46/System.Reflection.TypeExtensions.dll": {}
-        },
-        "runtime": {
-          "lib/net46/System.Reflection.TypeExtensions.dll": {}
         }
       },
       "System.Reflection.TypeExtensions/4.0.0": {
@@ -839,25 +820,6 @@
         },
         "runtime": {
           "lib/portable-net45+win8/System.Reflection.Metadata.dll": {}
-        }
-      },
-      "System.Reflection.TypeExtensions/4.0.0": {
-        "dependencies": {
-<<<<<<< HEAD
-          "System.Collections.Immutable": "1.1.37"
-=======
-          "System.Reflection": "4.0.0",
-          "System.Runtime": "4.0.0"
->>>>>>> f6d2d85d
-        },
-        "frameworkAssemblies": [
-          "mscorlib"
-        ],
-        "compile": {
-          "ref/net46/System.Reflection.TypeExtensions.dll": {}
-        },
-        "runtime": {
-          "lib/net46/System.Reflection.TypeExtensions.dll": {}
         }
       },
       "System.Reflection.TypeExtensions/4.0.0": {
@@ -1883,19 +1845,11 @@
         "runtimes/win8-aot/lib/netcore50/System.Reflection.Extensions.dll"
       ]
     },
-<<<<<<< HEAD
-    "System.Reflection.Metadata/1.2.0-rc2-23826": {
-      "sha512": "iaq5zpluF7mUMd5hFyhmZGyCSzF6glZjvNI2VAhLFQEp8sGA/tROj6NoZL42q6HhoHxi1XyGeoIXPi5hyw0+5w==",
-      "type": "package",
-      "files": [
-        "System.Reflection.Metadata.1.2.0-rc2-23826.nupkg.sha512",
-=======
     "System.Reflection.Metadata/1.2.0": {
-      "sha512": "3LjvW/Gr3f3+O8adWT04bV1nvbgQ3X1NYZHgRC76L/VdJ78nUCkwIcHguEH85fHIQ1TGldRpMJ3nqlMqaRwReA==",
+      "sha512": "ubQKFCNYPwhqPXPLjRKCvTDR2UvL5L5+Tm181D/5kl/df7264AuXDi2j2Bf5DxplBxevq8eUH9LRomcFCXTQKw==",
       "type": "package",
       "files": [
         "System.Reflection.Metadata.1.2.0.nupkg.sha512",
->>>>>>> f6d2d85d
         "System.Reflection.Metadata.nuspec",
         "ThirdPartyNotices.txt",
         "dotnet_library_license.txt",
