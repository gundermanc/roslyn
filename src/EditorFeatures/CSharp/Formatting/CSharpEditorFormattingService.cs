﻿// Copyright (c) Microsoft.  All Rights Reserved.  Licensed under the Apache License, Version 2.0.  See License.txt in the project root for license information.

using System;
using System.Collections.Generic;
using System.Collections.Immutable;
using System.Composition;
using System.Linq;
using System.Threading;
using System.Threading.Tasks;
using Microsoft.CodeAnalysis.CSharp;
using Microsoft.CodeAnalysis.CSharp.Extensions;
using Microsoft.CodeAnalysis.CSharp.Indentation;
using Microsoft.CodeAnalysis.CSharp.Syntax;
using Microsoft.CodeAnalysis.CSharp.Utilities;
using Microsoft.CodeAnalysis.Editor.CSharp.Formatting.Indentation;
using Microsoft.CodeAnalysis.Editor.Implementation.Formatting.Indentation;
using Microsoft.CodeAnalysis.Editor.Shared.Options;
using Microsoft.CodeAnalysis.Editor.Shared.Utilities;
using Microsoft.CodeAnalysis.Formatting;
using Microsoft.CodeAnalysis.Formatting.Rules;
using Microsoft.CodeAnalysis.Host.Mef;
using Microsoft.CodeAnalysis.Indentation;
using Microsoft.CodeAnalysis.LanguageServices;
using Microsoft.CodeAnalysis.Options;
using Microsoft.CodeAnalysis.Shared.Extensions;
using Microsoft.CodeAnalysis.Text;
using Roslyn.Utilities;

namespace Microsoft.CodeAnalysis.Editor.CSharp.Formatting
{
    [ExportLanguageService(typeof(IEditorFormattingService), LanguageNames.CSharp), Shared]
    internal partial class CSharpEditorFormattingService : IEditorFormattingService
    {
        // All the characters that might potentially trigger formatting when typed
        private readonly char[] _supportedChars = ";{}#nte:)".ToCharArray();

        public CSharpEditorFormattingService()
        {
        }

        public bool SupportsFormatDocument => true;
        public bool SupportsFormatOnPaste => true;
        public bool SupportsFormatSelection => true;
        public bool SupportsFormatOnReturn => false;

        public bool SupportsFormattingOnTypedCharacter(Document document, char ch)
        {
            // Performance: This method checks several options to determine if we should do smart
            // indent, none of which are controlled by editorconfig. Instead of calling 
            // document.GetOptionsAsync we can use the Workspace's global options and thus save the
            // work of attempting to read in the editorconfig file.
            var options = document.Project.Solution.Workspace.Options;

            var smartIndentOn = options.GetOption(FormattingOptions.SmartIndent, LanguageNames.CSharp) == FormattingOptions.IndentStyle.Smart;

            // We consider the proper placement of a close curly or open curly when it is typed at
            // the start of the line to be a smart-indentation operation.  As such, even if "format
            // on typing" is off, if "smart indent" is on, we'll still format this.  (However, we
            // won't touch anything else in the block this close curly belongs to.).
            //
            // See extended comment in GetFormattingChangesAsync for more details on this.
            if (smartIndentOn)
            {
                if (ch == '{' || ch == '}')
                {
                    return true;
                }
            }

            // If format-on-typing is not on, then we don't support formatting on any other characters.
            var autoFormattingOnTyping = options.GetOption(FeatureOnOffOptions.AutoFormattingOnTyping, LanguageNames.CSharp);
            if (!autoFormattingOnTyping)
            {
                return false;
            }

            if (ch == '}' && !options.GetOption(FeatureOnOffOptions.AutoFormattingOnCloseBrace, LanguageNames.CSharp))
            {
                return false;
            }

            if (ch == ';' && !options.GetOption(FeatureOnOffOptions.AutoFormattingOnSemicolon, LanguageNames.CSharp))
            {
                return false;
            }

            // don't auto format after these keys if smart indenting is not on.
            if ((ch == '#' || ch == 'n') && !smartIndentOn)
            {
                return false;
            }

            return _supportedChars.Contains(ch);
        }

        public async Task<IList<TextChange>> GetFormattingChangesAsync(Document document, TextSpan? textSpan, CancellationToken cancellationToken)
        {
            var root = await document.GetSyntaxRootAsync(cancellationToken).ConfigureAwait(false);
            var options = await document.GetOptionsAsync(cancellationToken).ConfigureAwait(false);

            var span = textSpan ?? new TextSpan(0, root.FullSpan.Length);
            var formattingSpan = CommonFormattingHelpers.GetFormattingSpan(root, span);
            return Formatter.GetFormattedTextChanges(root,
                SpecializedCollections.SingletonEnumerable(formattingSpan),
                document.Project.Solution.Workspace, options, cancellationToken);
        }

        public async Task<IList<TextChange>> GetFormattingChangesOnPasteAsync(Document document, TextSpan textSpan, CancellationToken cancellationToken)
        {
            var root = await document.GetSyntaxRootAsync(cancellationToken).ConfigureAwait(false);
            var options = await document.GetOptionsAsync(cancellationToken).ConfigureAwait(false);

            var formattingSpan = CommonFormattingHelpers.GetFormattingSpan(root, textSpan);
            var service = document.GetLanguageService<ISyntaxFormattingService>();
            if (service == null)
            {
                return SpecializedCollections.EmptyList<TextChange>();
            }

            var rules = new List<AbstractFormattingRule>() { new PasteFormattingRule() };
            rules.AddRange(service.GetDefaultFormattingRules());

            return Formatter.GetFormattedTextChanges(root, SpecializedCollections.SingletonEnumerable(formattingSpan), document.Project.Solution.Workspace, options, rules, cancellationToken);
        }

        private IEnumerable<AbstractFormattingRule> GetFormattingRules(Document document, int position, SyntaxToken tokenBeforeCaret)
        {
            var workspace = document.Project.Solution.Workspace;
            var formattingRuleFactory = workspace.Services.GetService<IHostDependentFormattingRuleFactoryService>();
            return formattingRuleFactory.CreateRule(document, position).Concat(GetTypingRules(tokenBeforeCaret)).Concat(Formatter.GetDefaultFormattingRules(document));
        }

<<<<<<< HEAD
        public async Task<IList<TextChange>> GetFormattingChangesOnReturnAsync(Document document, int caretPosition, CancellationToken cancellationToken)
        {
            var options = await document.GetOptionsAsync(cancellationToken).ConfigureAwait(false);
            if (!options.GetOption(FormattingOptions.AutoFormattingOnReturn))
            {
                return null;
            }

            // first, find the token user just typed.
            SyntaxToken token = await GetTokenBeforeTheCaretAsync(document, caretPosition, cancellationToken).ConfigureAwait(false);
            if (token.IsMissing)
            {
                return null;
            }

            var formattingRules = this.GetFormattingRules(document, caretPosition, token);

            string text = null;
            if (IsInvalidToken(token, ref text))
            {
                return null;
            }

            // Check to see if the token is ')' and also the parent is a using statement. If not, bail
            if (TokenShouldNotFormatOnReturn(token))
            {
                return null;
            }

            // if formatting range fails, do format token one at least
            var changes = await FormatRangeAsync(document, token, formattingRules, cancellationToken).ConfigureAwait(false);
            if (changes.Count > 0)
            {
                return changes;
            }

            // if we can't, do normal smart indentation
            return await FormatTokenAsync(document, token, formattingRules, cancellationToken).ConfigureAwait(false);
        }

        private static bool TokenShouldNotFormatOnReturn(SyntaxToken token)
        {
            return !token.IsKind(SyntaxKind.CloseParenToken) || !token.Parent.IsKind(SyntaxKind.UsingStatement);
        }
=======
        Task<IList<TextChange>> IEditorFormattingService.GetFormattingChangesOnReturnAsync(Document document, int caretPosition, CancellationToken cancellationToken)
            => SpecializedTasks.Default<IList<TextChange>>();
>>>>>>> ead48848

        private static async Task<bool> TokenShouldNotFormatOnTypeCharAsync(
            SyntaxToken token, CancellationToken cancellationToken)
        {
            // If the token is a )  we only want to format if it's the close paren
            // of a using statement.  That way if we have nested usings, the inner
            // using will align with the outer one when the user types the close paren.
            if (token.IsKind(SyntaxKind.CloseParenToken) && !token.Parent.IsKind(SyntaxKind.UsingStatement))
            {
                return true;
            }

            // If the token is a :  we only want to format if it's a labeled statement
            // or case.  When the colon is typed we'll want ot immediately have those
            // statements snap to their appropriate indentation level.
            if (token.IsKind(SyntaxKind.ColonToken) && !(token.Parent.IsKind(SyntaxKind.LabeledStatement) || token.Parent is SwitchLabelSyntax))
            {
                return true;
            }

            // Only format an { if it is the first token on a line.  We don't want to 
            // mess with it if it's inside a line.
            if (token.IsKind(SyntaxKind.OpenBraceToken))
            {
                var text = await token.SyntaxTree.GetTextAsync(cancellationToken).ConfigureAwait(false);
                if (!token.IsFirstTokenOnLine(text))
                {
                    return true;
                }
            }

            return false;
        }

        public async Task<IList<TextChange>> GetFormattingChangesAsync(Document document, char typedChar, int caretPosition, CancellationToken cancellationToken)
        {
            // first, find the token user just typed.
            var token = await GetTokenBeforeTheCaretAsync(document, caretPosition, cancellationToken).ConfigureAwait(false);
            if (token.IsMissing ||
                !ValidSingleOrMultiCharactersTokenKind(typedChar, token.Kind()) ||
                token.IsKind(SyntaxKind.EndOfFileToken, SyntaxKind.None))
            {
                return null;
            }

            var root = await document.GetSyntaxRootAsync(cancellationToken).ConfigureAwait(false);
            var formattingRules = this.GetFormattingRules(document, caretPosition, token);

            var service = document.GetLanguageService<ISyntaxFactsService>();
            if (service != null && service.IsInNonUserCode(token.SyntaxTree, caretPosition, cancellationToken))
            {
                return null;
            }

            var shouldNotFormat = await TokenShouldNotFormatOnTypeCharAsync(token, cancellationToken).ConfigureAwait(false);
            if (shouldNotFormat)
            {
                return null;
            }

            // Do not attempt to format on open/close brace if autoformat on close brace feature is
            // off, instead just smart indent.
            //
            // We want this behavior because it's totally reasonable for a user to want to not have
            // on automatic formatting because they feel it is too aggressive.  However, by default,
            // if you have smart-indentation on and are just hitting enter, you'll common have the
            // caret placed one indent higher than your current construct.  For example, if you have:
            //
            //      if (true)
            //          $ <-- smart indent will have placed the caret here here.
            //
            // This is acceptable given that the user may want to just write a simple statement there.
            // However, if they start writing `{`, then things should snap over to be:
            //
            //      if (true)
            //      {
            //
            // Importantly, this is just an indentation change, no actual 'formatting' is done.  We do
            // the same with close brace.  If you have:
            //
            //      if (...)
            //      {
            //          bad . ly ( for (mmated+code) )  ;
            //          $ <-- smart indent will have placed the care here.
            //
            // If the user hits `}` then we will properly smart indent the `}` to match the `{`.
            // However, we won't touch any of the other code in that block, unlike if we were
            // formatting.
            var options = await document.GetOptionsAsync(cancellationToken).ConfigureAwait(false);

            var onlySmartIndent =
                (token.IsKind(SyntaxKind.CloseBraceToken) && OnlySmartIndentCloseBrace(options)) ||
                (token.IsKind(SyntaxKind.OpenBraceToken) && OnlySmartIndentOpenBrace(options));

            if (onlySmartIndent)
            {
                // if we're only doing smart indent, then ignore all edits to this token that occur before
                // the span of the token. They're irrelevant and may screw up other code the user doesn't 
                // want touched.
                var tokenEdits = await FormatTokenAsync(document, token, formattingRules, cancellationToken).ConfigureAwait(false);
                return tokenEdits.Where(t => t.Span.Start >= token.FullSpan.Start).ToList();
            }

            // if formatting range fails, do format token one at least
            var changes = await FormatRangeAsync(document, token, formattingRules, cancellationToken).ConfigureAwait(false);
            if (changes.Count > 0)
            {
                return changes;
            }

            return await FormatTokenAsync(document, token, formattingRules, cancellationToken).ConfigureAwait(false);
        }

        private bool OnlySmartIndentCloseBrace(DocumentOptionSet options)
        {
            // User does not want auto-formatting (either in general, or for close braces in
            // specific).  So we only smart indent close braces when typed.
            return !options.GetOption(FeatureOnOffOptions.AutoFormattingOnCloseBrace) ||
                   !options.GetOption(FeatureOnOffOptions.AutoFormattingOnTyping);
        }

        private bool OnlySmartIndentOpenBrace(DocumentOptionSet options)
        {
            // User does not want auto-formatting .  So we only smart indent open braces when typed.
            // Note: there is no specific option for controlling formatting on open brace.  So we
            // don't have the symmetry with OnlySmartIndentCloseBrace.
            return !options.GetOption(FeatureOnOffOptions.AutoFormattingOnTyping);
        }

        private static async Task<SyntaxToken> GetTokenBeforeTheCaretAsync(Document document, int caretPosition, CancellationToken cancellationToken)
        {
            var tree = await document.GetSyntaxTreeAsync(cancellationToken).ConfigureAwait(false);

            var position = Math.Max(0, caretPosition - 1);
            var root = await tree.GetRootAsync(cancellationToken).ConfigureAwait(false);
            var token = root.FindToken(position, findInsideTrivia: true);
            return token;
        }

        private async Task<IList<TextChange>> FormatTokenAsync(Document document, SyntaxToken token, IEnumerable<AbstractFormattingRule> formattingRules, CancellationToken cancellationToken)
        {
            var root = await document.GetSyntaxRootAsync(cancellationToken).ConfigureAwait(false);
            var options = await document.GetOptionsAsync(cancellationToken).ConfigureAwait(false);
            var formatter = CreateSmartTokenFormatter(options, formattingRules, root);
            var changes = await formatter.FormatTokenAsync(document.Project.Solution.Workspace, token, cancellationToken).ConfigureAwait(false);
            return changes;
        }

        private ISmartTokenFormatter CreateSmartTokenFormatter(OptionSet optionSet, IEnumerable<AbstractFormattingRule> formattingRules, SyntaxNode root)
        {
            return new CSharpSmartTokenFormatter(optionSet, formattingRules, (CompilationUnitSyntax)root);
        }

        private async Task<IList<TextChange>> FormatRangeAsync(
            Document document, SyntaxToken endToken, IEnumerable<AbstractFormattingRule> formattingRules,
            CancellationToken cancellationToken)
        {
            if (!IsEndToken(endToken))
            {
                return SpecializedCollections.EmptyList<TextChange>();
            }

            var tokenRange = FormattingRangeHelper.FindAppropriateRange(endToken);
            if (tokenRange == null || tokenRange.Value.Item1.Equals(tokenRange.Value.Item2))
            {
                return SpecializedCollections.EmptyList<TextChange>();
            }

            if (IsInvalidTokenKind(tokenRange.Value.Item1) || IsInvalidTokenKind(tokenRange.Value.Item2))
            {
                return SpecializedCollections.EmptyList<TextChange>();
            }

            var root = await document.GetSyntaxRootAsync(cancellationToken).ConfigureAwait(false);
            var options = await document.GetOptionsAsync(cancellationToken).ConfigureAwait(false);

            var formatter = new CSharpSmartTokenFormatter(options, formattingRules, (CompilationUnitSyntax)root);

            var changes = formatter.FormatRange(document.Project.Solution.Workspace, tokenRange.Value.Item1, tokenRange.Value.Item2, cancellationToken);
            return changes;
        }

        private IEnumerable<AbstractFormattingRule> GetTypingRules(SyntaxToken tokenBeforeCaret)
        {
            // Typing introduces several challenges around formatting.  
            // Historically we've shipped several triggers that cause formatting to happen directly while typing.
            // These include formatting of blocks when '}' is typed, formatting of statements when a ';' is typed, formatting of ```case```s when ':' typed, and many other cases.  
            // However, formatting during typing can potentially cause problems.  This is because the surrounding code may not be complete, 
            // or may otherwise have syntax errors, and thus edits could have unintended consequences.
            // 
            // Because of this, we introduce an extra rule into the set of formatting rules whose purpose is to actually make formatting *more* 
            // conservative and *less* willing willing to make edits to the tree. 
            // The primary effect this rule has is to assume that more code is on a single line (and thus should stay that way) 
            // despite what the tree actually looks like.
            // 
            // It's ok that this is only during formatting that is caused by an edit because that formatting happens 
            // implicitly and thus has to be more careful, whereas an explicit format-document call only happens on-demand 
            // and can be more aggressive about what it's doing.
            // 
            // 
            // For example, say you have the following code.
            // 
            // ```c#
            // class C
            // {
            //   int P { get {    return
            // }
            // ```
            // 
            // Hitting ';' after 'return' should ideally only affect the 'return statement' and change it to:
            // 
            // ```c#
            // class C
            // {
            //   int P { get { return;
            // }
            // ```
            // 
            // During a normal format-document call, this is not what would happen. 
            // Specifically, because the parser will consume the '}' into the accessor, 
            // it will think the accessor spans multiple lines, and thus should not stay on a single line.  This will produce:
            // 
            // ```c#
            // class C
            // {
            //   int P
            //   {
            //     get
            //     {
            //       return;
            //     }
            // ```
            // 
            // Because it's ok for this to format in that fashion if format-document is invoked, 
            // but should not happen during typing, we insert a specialized rule *only* during typing to try to control this.  
            // During normal formatting we add 'keep on single line' suppression rules for blocks we find that are on a single line.  
            // But that won't work since this span is not on a single line:
            // 
            // ```c#
            // class C
            // {
            //   int P { get [|{    return;
            // }|]
            // ```
            // 
            // So, during typing, if we see any parent block is incomplete, we'll assume that 
            // all our parent blocks are incomplete and we will place the suppression span like so:
            // 
            // ```c#
            // class C
            // {
            //   int P { get [|{     return;|]
            // }
            // ```
            // 
            // This will have the desired effect of keeping these tokens on the same line, but only during typing scenarios.  
            if (tokenBeforeCaret.Kind() == SyntaxKind.CloseBraceToken ||
                tokenBeforeCaret.Kind() == SyntaxKind.EndOfFileToken)
            {
                return SpecializedCollections.EmptyEnumerable<AbstractFormattingRule>();
            }

            return SpecializedCollections.SingletonEnumerable(TypingFormattingRule.Instance);
        }

        private bool IsEndToken(SyntaxToken endToken)
        {
            if (endToken.IsKind(SyntaxKind.OpenBraceToken))
            {
                return false;
            }

            return true;
        }

        private bool ValidSingleOrMultiCharactersTokenKind(char typedChar, SyntaxKind kind)
        {
            // We'll autoformat on n, t, e, only if they are the last character of the below
            // keywords.  
            switch (typedChar)
            {
                case ('n'):
                    return kind == SyntaxKind.RegionKeyword || kind == SyntaxKind.EndRegionKeyword;
                case ('t'):
                    return kind == SyntaxKind.SelectKeyword;
                case ('e'):
                    return kind == SyntaxKind.WhereKeyword;
                default:
                    return true;
            }
        }

        private bool IsInvalidTokenKind(SyntaxToken token)
        {
            // invalid token to be formatted
            return token.IsKind(SyntaxKind.None) ||
                   token.IsKind(SyntaxKind.EndOfDirectiveToken) ||
                   token.IsKind(SyntaxKind.EndOfFileToken);
        }
    }
}<|MERGE_RESOLUTION|>--- conflicted
+++ resolved
@@ -130,55 +130,8 @@
             return formattingRuleFactory.CreateRule(document, position).Concat(GetTypingRules(tokenBeforeCaret)).Concat(Formatter.GetDefaultFormattingRules(document));
         }
 
-<<<<<<< HEAD
-        public async Task<IList<TextChange>> GetFormattingChangesOnReturnAsync(Document document, int caretPosition, CancellationToken cancellationToken)
-        {
-            var options = await document.GetOptionsAsync(cancellationToken).ConfigureAwait(false);
-            if (!options.GetOption(FormattingOptions.AutoFormattingOnReturn))
-            {
-                return null;
-            }
-
-            // first, find the token user just typed.
-            SyntaxToken token = await GetTokenBeforeTheCaretAsync(document, caretPosition, cancellationToken).ConfigureAwait(false);
-            if (token.IsMissing)
-            {
-                return null;
-            }
-
-            var formattingRules = this.GetFormattingRules(document, caretPosition, token);
-
-            string text = null;
-            if (IsInvalidToken(token, ref text))
-            {
-                return null;
-            }
-
-            // Check to see if the token is ')' and also the parent is a using statement. If not, bail
-            if (TokenShouldNotFormatOnReturn(token))
-            {
-                return null;
-            }
-
-            // if formatting range fails, do format token one at least
-            var changes = await FormatRangeAsync(document, token, formattingRules, cancellationToken).ConfigureAwait(false);
-            if (changes.Count > 0)
-            {
-                return changes;
-            }
-
-            // if we can't, do normal smart indentation
-            return await FormatTokenAsync(document, token, formattingRules, cancellationToken).ConfigureAwait(false);
-        }
-
-        private static bool TokenShouldNotFormatOnReturn(SyntaxToken token)
-        {
-            return !token.IsKind(SyntaxKind.CloseParenToken) || !token.Parent.IsKind(SyntaxKind.UsingStatement);
-        }
-=======
         Task<IList<TextChange>> IEditorFormattingService.GetFormattingChangesOnReturnAsync(Document document, int caretPosition, CancellationToken cancellationToken)
             => SpecializedTasks.Default<IList<TextChange>>();
->>>>>>> ead48848
 
         private static async Task<bool> TokenShouldNotFormatOnTypeCharAsync(
             SyntaxToken token, CancellationToken cancellationToken)
