--- conflicted
+++ resolved
@@ -63,11 +63,7 @@
             var project = workspace.CurrentSolution.Projects.Single().AddAnalyzerReference(reference);
             var document = project.Documents.Single();
             var unused = await fixService.GetMostSevereFixAsync(
-<<<<<<< HEAD
-                document, TextSpan.FromBounds(0, 0), CodeActionRequestPriorityProvider.Default, CodeActionOptions.DefaultProvider, isBlocking: false, CancellationToken.None);
-=======
-                document, TextSpan.FromBounds(0, 0), CodeActionRequestPriority.None, CodeActionOptions.DefaultProvider, CancellationToken.None);
->>>>>>> ce79f22f
+                document, TextSpan.FromBounds(0, 0), CodeActionRequestPriorityProvider.Default, CodeActionOptions.DefaultProvider, CancellationToken.None);
 
             var fixer1 = (MockFixer)fixers.Single().Value;
             var fixer2 = (MockFixer)reference.Fixers.Single();
@@ -152,22 +148,14 @@
 
             // Verify only analyzerWithFix is executed when GetFixesAsync is invoked with 'CodeActionRequestPriority.Normal'.
             _ = await tuple.codeFixService.GetFixesAsync(document, TextSpan.FromBounds(0, 0),
-<<<<<<< HEAD
-                priorityProvider: CodeActionRequestPriorityProvider.Default, CodeActionOptions.DefaultProvider, isBlocking: false,
-=======
-                priority: CodeActionRequestPriority.Normal, CodeActionOptions.DefaultProvider,
->>>>>>> ce79f22f
+                priorityProvider: CodeActionRequestPriorityProvider.Default, CodeActionOptions.DefaultProvider,
                 addOperationScope: _ => null, cancellationToken: CancellationToken.None);
             Assert.True(analyzerWithFix.ReceivedCallback);
             Assert.False(analyzerWithoutFix.ReceivedCallback);
 
             // Verify both analyzerWithFix and analyzerWithoutFix are executed when GetFixesAsync is invoked with 'CodeActionRequestPriority.Lowest'.
             _ = await tuple.codeFixService.GetFixesAsync(document, TextSpan.FromBounds(0, 0),
-<<<<<<< HEAD
-                priorityProvider: CodeActionRequestPriorityProvider.Default, CodeActionOptions.DefaultProvider, isBlocking: false,
-=======
-                priority: CodeActionRequestPriority.Lowest, CodeActionOptions.DefaultProvider,
->>>>>>> ce79f22f
+                priorityProvider: CodeActionRequestPriorityProvider.Default, CodeActionOptions.DefaultProvider,
                 addOperationScope: _ => null, cancellationToken: CancellationToken.None);
             Assert.True(analyzerWithFix.ReceivedCallback);
             Assert.True(analyzerWithoutFix.ReceivedCallback);
@@ -196,11 +184,7 @@
 
             // Verify both analyzers are executed when GetFixesAsync is invoked with 'CodeActionRequestPriority.Normal'.
             _ = await tuple.codeFixService.GetFixesAsync(document, TextSpan.FromBounds(0, 0),
-<<<<<<< HEAD
-                priorityProvider: CodeActionRequestPriorityProvider.Default, CodeActionOptions.DefaultProvider, isBlocking: false,
-=======
-                priority: CodeActionRequestPriority.Normal, CodeActionOptions.DefaultProvider,
->>>>>>> ce79f22f
+                priorityProvider: CodeActionRequestPriorityProvider.Default, CodeActionOptions.DefaultProvider,
                 addOperationScope: _ => null, cancellationToken: CancellationToken.None);
             Assert.True(documentDiagnosticAnalyzer.ReceivedCallback);
         }
@@ -309,11 +293,7 @@
 
             GetDocumentAndExtensionManager(tuple.analyzerService, workspace, out var document, out var extensionManager);
             var unused = await tuple.codeFixService.GetMostSevereFixAsync(
-<<<<<<< HEAD
-                document, TextSpan.FromBounds(0, 0), CodeActionRequestPriorityProvider.Default, CodeActionOptions.DefaultProvider, isBlocking: false, CancellationToken.None);
-=======
-                document, TextSpan.FromBounds(0, 0), CodeActionRequestPriority.None, CodeActionOptions.DefaultProvider, CancellationToken.None);
->>>>>>> ce79f22f
+                document, TextSpan.FromBounds(0, 0), CodeActionRequestPriorityProvider.Default, CodeActionOptions.DefaultProvider, CancellationToken.None);
             Assert.True(extensionManager.IsDisabled(codefix));
             Assert.False(extensionManager.IsIgnored(codefix));
             Assert.True(errorReported);
