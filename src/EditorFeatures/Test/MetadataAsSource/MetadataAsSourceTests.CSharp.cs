--- conflicted
+++ resolved
@@ -556,13 +556,6 @@
                 await GenerateAndVerifySourceAsync(metadataSource, symbolName, LanguageNames.CSharp, expected: expected, signaturesOnly: signaturesOnly);
             }
 
-<<<<<<< HEAD
-            [Theory, CombinatorialData, Trait(Traits.Feature, Traits.Features.MetadataAsSource)]
-            public async Task UnsignedRightShift(bool signaturesOnly)
-            {
-                var metadataSource = "public class C { public static C operator >>>(C x, int y) => x; }";
-                var symbolName = "C.op_UnsignedRightShift";
-=======
             /// <summary>
             /// This test must be updated when we switch to a new version of the decompiler that supports checked ops.
             /// </summary>
@@ -586,7 +579,6 @@
     public static C operator checked +(C x, C y) => throw new System.Exception();
 }";
                 var symbolName = "C";
->>>>>>> dbc30912
 
                 var expected = signaturesOnly switch
                 {
@@ -594,13 +586,6 @@
 // {CodeAnalysisResources.InMemoryAssembly}
 #endregion
 
-<<<<<<< HEAD
-public class C
-{{
-    public C();
-
-    public static C operator [|>>>|](C x, int y);
-=======
 public class [|C|]
 {{
     public C();
@@ -612,23 +597,12 @@
 
     public static explicit operator string(C x);
     public static explicit operator checked string(C x);
->>>>>>> dbc30912
 }}",
                     false => $@"#region {FeaturesResources.Assembly} ReferencedAssembly, Version=0.0.0.0, Culture=neutral, PublicKeyToken=null
 // {CodeAnalysisResources.InMemoryAssembly}
 // Decompiled with ICSharpCode.Decompiler {ICSharpCodeDecompilerVersion}
 #endregion
 
-<<<<<<< HEAD
-using System.Runtime.CompilerServices;
-
-public class C
-{{
-    [SpecialName]
-    public static C [|op_UnsignedRightShift|](C x, int y)
-    {{
-        return x;
-=======
 using System;
 using System.Runtime.CompilerServices;
 
@@ -665,7 +639,6 @@
     public static C op_CheckedAddition(C x, C y)
     {{
         throw new Exception();
->>>>>>> dbc30912
     }}
 }}
 #if false // {CSharpEditorResources.Decompilation_log}
@@ -677,9 +650,6 @@
 #endif",
                 };
 
-<<<<<<< HEAD
-                await GenerateAndVerifySourceAsync(metadataSource, symbolName, LanguageNames.CSharp, expected: expected, signaturesOnly: signaturesOnly, languageVersion: "Preview", metadataLanguageVersion: "Preview");
-=======
                 await GenerateAndVerifySourceAsync(metadataSource, symbolName, LanguageNames.CSharp, languageVersion: "Preview", metadataLanguageVersion: "Preview", expected: expected, signaturesOnly: signaturesOnly);
             }
 
@@ -726,7 +696,51 @@
 }}";
 
                 await GenerateAndVerifySourceAsync(metadataSource, symbolName, LanguageNames.CSharp, languageVersion: "Preview", metadataLanguageVersion: "Preview", expected: expected, signaturesOnly: true, metadataCommonReferences: "CommonReferencesNet6");
->>>>>>> dbc30912
+            }
+
+            [Theory, CombinatorialData, Trait(Traits.Feature, Traits.Features.MetadataAsSource)]
+            public async Task UnsignedRightShift(bool signaturesOnly)
+            {
+                var metadataSource = "public class C { public static C operator >>>(C x, int y) => x; }";
+                var symbolName = "C.op_UnsignedRightShift";
+
+                var expected = signaturesOnly switch
+                {
+                    true => $@"#region {FeaturesResources.Assembly} ReferencedAssembly, Version=0.0.0.0, Culture=neutral, PublicKeyToken=null
+// {CodeAnalysisResources.InMemoryAssembly}
+#endregion
+
+public class C
+{{
+    public C();
+
+    public static C operator [|>>>|](C x, int y);
+}}",
+                    false => $@"#region {FeaturesResources.Assembly} ReferencedAssembly, Version=0.0.0.0, Culture=neutral, PublicKeyToken=null
+// {CodeAnalysisResources.InMemoryAssembly}
+// Decompiled with ICSharpCode.Decompiler {ICSharpCodeDecompilerVersion}
+#endregion
+
+using System.Runtime.CompilerServices;
+
+public class C
+{{
+    [SpecialName]
+    public static C [|op_UnsignedRightShift|](C x, int y)
+    {{
+        return x;
+    }}
+}}
+#if false // {CSharpEditorResources.Decompilation_log}
+{string.Format(CSharpEditorResources._0_items_in_cache, 6)}
+------------------
+{string.Format(CSharpEditorResources.Resolve_0, "mscorlib, Version=4.0.0.0, Culture=neutral, PublicKeyToken=b77a5c561934e089")}
+{string.Format(CSharpEditorResources.Found_single_assembly_0, "mscorlib, Version=4.0.0.0, Culture=neutral, PublicKeyToken=b77a5c561934e089")}
+{string.Format(CSharpEditorResources.Load_from_0, "mscorlib.v4_6_1038_0.dll")}
+#endif",
+                };
+
+                await GenerateAndVerifySourceAsync(metadataSource, symbolName, LanguageNames.CSharp, expected: expected, signaturesOnly: signaturesOnly, languageVersion: "Preview", metadataLanguageVersion: "Preview");
             }
         }
     }
