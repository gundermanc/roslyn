// Copyright (c) Microsoft.  All Rights Reserved.  Licensed under the Apache License, Version 2.0.  See License.txt in the project root for license information.

using System;
using System.Collections.Immutable;
using System.Linq;
using System.Security;
using System.Threading;
using System.Threading.Tasks;
using Microsoft.CodeAnalysis;
using Microsoft.CodeAnalysis.Completion;
using Microsoft.CodeAnalysis.Editor.Implementation.IntelliSense.Completion;
using Microsoft.CodeAnalysis.Editor.UnitTests.Workspaces;
using Microsoft.CodeAnalysis.LanguageServices;
using Microsoft.CodeAnalysis.Options;
using Microsoft.CodeAnalysis.Text;
using Microsoft.VisualStudio.Language.Intellisense;
using Microsoft.VisualStudio.Text;
using Microsoft.VisualStudio.Text.Editor;
using Moq;
using Roslyn.Test.Utilities;
using Roslyn.Utilities;
using Xunit;

namespace Microsoft.CodeAnalysis.Editor.UnitTests.Completion
{
    public abstract class AbstractCompletionProviderTests<TWorkspaceFixture> : TestBase, IClassFixture<TWorkspaceFixture>
        where TWorkspaceFixture : TestWorkspaceFixture, new()
    {
        protected readonly Mock<ICompletionSession> MockCompletionSession;
        protected TWorkspaceFixture WorkspaceFixture;

        protected AbstractCompletionProviderTests(TWorkspaceFixture workspaceFixture)
        {
            MockCompletionSession = new Mock<ICompletionSession>(MockBehavior.Strict);

            this.WorkspaceFixture = workspaceFixture;
        }

        public override void Dispose()
        {
            this.WorkspaceFixture.CloseTextViewAsync().Wait();
            base.Dispose();
        }

        protected static async Task<bool> CanUseSpeculativeSemanticModelAsync(Document document, int position)
        {
            var service = document.Project.LanguageServices.GetService<ISyntaxFactsService>();
            var node = (await document.GetSyntaxRootAsync()).FindToken(position).Parent;

            return !service.GetMemberBodySpanForSpeculativeBinding(node).IsEmpty;
        }

        internal CompletionServiceWithProviders GetCompletionService(Workspace workspace)
        {
            return CreateCompletionService(workspace, ImmutableArray.Create(CreateCompletionProvider()));
        }

        internal abstract CompletionServiceWithProviders CreateCompletionService(
            Workspace workspace, ImmutableArray<CompletionProvider> exclusiveProviders);

<<<<<<< HEAD
        protected abstract string ItemPartiallyWritten(string expectedItemOrNull);

        protected abstract Task<TestWorkspace> CreateWorkspaceAsync(string fileContents);

        protected abstract Task BaseVerifyWorkerAsync(string code, int position, string expectedItemOrNull, string expectedDescriptionOrNull, SourceCodeKind sourceCodeKind, bool usePreviousCharAsTrigger, bool checkForAbsence, int? glyph);

        internal static CompletionHelper GetCompletionHelper(Document document, CompletionService service)
=======
        internal static CompletionHelper GetCompletionHelper(Document document)
>>>>>>> 19086fb4
        {
            return CompletionHelper.GetHelper(document);
        }

        internal static async Task<CompletionContext> GetCompletionListContextAsync(
            CompletionProvider provider,
            Document document,
            int position,
            CompletionTrigger triggerInfo,
            OptionSet options = null)
        {
            options = options ?? document.Options;
            var service = document.Project.LanguageServices.GetService<CompletionService>();
            var text = await document.GetTextAsync();
            var span = service.GetDefaultItemSpan(text, position);
            var context = new CompletionContext(provider, document, position, span, triggerInfo, options, CancellationToken.None);
            await provider.ProvideCompletionsAsync(context);
            return context;
        }

        internal Task<CompletionList> GetCompletionListAsync(
            CompletionService service,
            Document document, int position, CompletionTrigger triggerInfo, OptionSet options = null)
        {
            return service.GetCompletionsAsync(document, position, triggerInfo, options: options);
        }

        private async Task CheckResultsAsync(
            Document document, int position, string expectedItemOrNull, string expectedDescriptionOrNull, bool usePreviousCharAsTrigger, bool checkForAbsence, Glyph? glyph)
        {
            var code = (await document.GetTextAsync()).ToString();

            CompletionTrigger trigger = CompletionTrigger.Default;

            if (usePreviousCharAsTrigger)
            {
                trigger = CompletionTrigger.CreateInsertionTrigger(insertedCharacter: code.ElementAt(position - 1));
            }

            var completionService = GetCompletionService(document.Project.Solution.Workspace);
            var completionList = await GetCompletionListAsync(completionService, document, position, trigger);
            var items = completionList == null ? default(ImmutableArray<CompletionItem>) : completionList.Items;

            if (checkForAbsence)
            {
                if (items == null)
                {
                    return;
                }

                if (expectedItemOrNull == null)
                {
                    Assert.Empty(items);
                }
                else
                {
                    AssertEx.None(
                        items,
                        c => CompareItems(c.DisplayText, expectedItemOrNull) &&
                            (expectedDescriptionOrNull != null ? completionService.GetDescriptionAsync(document, c).Result.Text == expectedDescriptionOrNull : true));
                }
            }
            else
            {
                if (expectedItemOrNull == null)
                {
                    Assert.NotEmpty(items);
                }
                else
                {
                    AssertEx.Any(items, c => CompareItems(c.DisplayText, expectedItemOrNull)
                        && (expectedDescriptionOrNull != null ? completionService.GetDescriptionAsync(document, c).Result.Text == expectedDescriptionOrNull : true)
                        && (glyph.HasValue ? CompletionHelper.TagsEqual(c.Tags, GlyphTags.GetTags(glyph.Value)) : true));
                }
            }
        }

        private Task VerifyAsync(string markup, string expectedItemOrNull, string expectedDescriptionOrNull, SourceCodeKind sourceCodeKind, bool usePreviousCharAsTrigger, bool checkForAbsence, int? glyph)
        {
            string code;
            int position;
            MarkupTestFile.GetPosition(markup.NormalizeLineEndings(), out code, out position);

            return VerifyWorkerAsync(code, position, expectedItemOrNull, expectedDescriptionOrNull, sourceCodeKind, usePreviousCharAsTrigger, checkForAbsence, glyph);
        }

        protected async Task VerifyCustomCommitProviderAsync(string markupBeforeCommit, string itemToCommit, string expectedCodeAfterCommit, SourceCodeKind? sourceCodeKind = null, char? commitChar = null)
        {
            string code;
            int position;
            MarkupTestFile.GetPosition(markupBeforeCommit.NormalizeLineEndings(), out code, out position);

            if (sourceCodeKind.HasValue)
            {
                await VerifyCustomCommitProviderWorkerAsync(code, position, itemToCommit, expectedCodeAfterCommit, sourceCodeKind.Value, commitChar);
            }
            else
            {
                await VerifyCustomCommitProviderWorkerAsync(code, position, itemToCommit, expectedCodeAfterCommit, SourceCodeKind.Regular, commitChar);
                await VerifyCustomCommitProviderWorkerAsync(code, position, itemToCommit, expectedCodeAfterCommit, SourceCodeKind.Script, commitChar);
            }
        }

        protected async Task VerifyProviderCommitAsync(string markupBeforeCommit, string itemToCommit, string expectedCodeAfterCommit,
            char? commitChar, string textTypedSoFar, SourceCodeKind? sourceCodeKind = null)
        {
            string code;
            int position;
            MarkupTestFile.GetPosition(markupBeforeCommit.NormalizeLineEndings(), out code, out position);

            expectedCodeAfterCommit = expectedCodeAfterCommit.NormalizeLineEndings();
            if (sourceCodeKind.HasValue)
            {
                await VerifyProviderCommitWorkerAsync(code, position, itemToCommit, expectedCodeAfterCommit, commitChar, textTypedSoFar, sourceCodeKind.Value);
            }
            else
            {
                await VerifyProviderCommitWorkerAsync(code, position, itemToCommit, expectedCodeAfterCommit, commitChar, textTypedSoFar, SourceCodeKind.Regular);
                await VerifyProviderCommitWorkerAsync(code, position, itemToCommit, expectedCodeAfterCommit, commitChar, textTypedSoFar, SourceCodeKind.Script);
            }
        }

        protected virtual bool CompareItems(string actualItem, string expectedItem)
        {
            return actualItem.Equals(expectedItem);
        }

        protected async Task VerifyItemExistsAsync(string markup, string expectedItem, string expectedDescriptionOrNull = null, SourceCodeKind? sourceCodeKind = null, bool usePreviousCharAsTrigger = false, int? glyph = null)
        {
            if (sourceCodeKind.HasValue)
            {
                await VerifyAsync(markup, expectedItem, expectedDescriptionOrNull, sourceCodeKind.Value, usePreviousCharAsTrigger, checkForAbsence: false, glyph: glyph);
            }
            else
            {
                await VerifyAsync(markup, expectedItem, expectedDescriptionOrNull, SourceCodeKind.Regular, usePreviousCharAsTrigger, checkForAbsence: false, glyph: glyph);
                await VerifyAsync(markup, expectedItem, expectedDescriptionOrNull, SourceCodeKind.Script, usePreviousCharAsTrigger, checkForAbsence: false, glyph: glyph);
            }
        }

        protected async Task VerifyItemIsAbsentAsync(string markup, string expectedItem, string expectedDescriptionOrNull = null, SourceCodeKind? sourceCodeKind = null, bool usePreviousCharAsTrigger = false)
        {
            if (sourceCodeKind.HasValue)
            {
                await VerifyAsync(markup, expectedItem, expectedDescriptionOrNull, sourceCodeKind.Value, usePreviousCharAsTrigger, checkForAbsence: true, glyph: null);
            }
            else
            {
                await VerifyAsync(markup, expectedItem, expectedDescriptionOrNull, SourceCodeKind.Regular, usePreviousCharAsTrigger, checkForAbsence: true, glyph: null);
                await VerifyAsync(markup, expectedItem, expectedDescriptionOrNull, SourceCodeKind.Script, usePreviousCharAsTrigger, checkForAbsence: true, glyph: null);
            }
        }

        protected async Task VerifyAnyItemExistsAsync(string markup, SourceCodeKind? sourceCodeKind = null, bool usePreviousCharAsTrigger = false)
        {
            if (sourceCodeKind.HasValue)
            {
                await VerifyAsync(markup, expectedItemOrNull: null, expectedDescriptionOrNull: null, sourceCodeKind: sourceCodeKind.Value, usePreviousCharAsTrigger: usePreviousCharAsTrigger, checkForAbsence: false, glyph: null);
            }
            else
            {
                await VerifyAsync(markup, expectedItemOrNull: null, expectedDescriptionOrNull: null, sourceCodeKind: SourceCodeKind.Regular, usePreviousCharAsTrigger: usePreviousCharAsTrigger, checkForAbsence: false, glyph: null);
                await VerifyAsync(markup, expectedItemOrNull: null, expectedDescriptionOrNull: null, sourceCodeKind: SourceCodeKind.Script, usePreviousCharAsTrigger: usePreviousCharAsTrigger, checkForAbsence: false, glyph: null);
            }
        }

        protected async Task VerifyNoItemsExistAsync(string markup, SourceCodeKind? sourceCodeKind = null, bool usePreviousCharAsTrigger = false)
        {
            if (sourceCodeKind.HasValue)
            {
                await VerifyAsync(markup, expectedItemOrNull: null, expectedDescriptionOrNull: null, sourceCodeKind: sourceCodeKind.Value, usePreviousCharAsTrigger: usePreviousCharAsTrigger, checkForAbsence: true, glyph: null);
            }
            else
            {
                await VerifyAsync(markup, expectedItemOrNull: null, expectedDescriptionOrNull: null, sourceCodeKind: SourceCodeKind.Regular, usePreviousCharAsTrigger: usePreviousCharAsTrigger, checkForAbsence: true, glyph: null);
                await VerifyAsync(markup, expectedItemOrNull: null, expectedDescriptionOrNull: null, sourceCodeKind: SourceCodeKind.Script, usePreviousCharAsTrigger: usePreviousCharAsTrigger, checkForAbsence: true, glyph: null);
            }
        }

        internal abstract CompletionProvider CreateCompletionProvider();

        /// <summary>
        /// Override this to change parameters or return without verifying anything, e.g. for script sources. Or to test in other code contexts.
        /// </summary>
        /// <param name="code">The source code (not markup).</param>
        /// <param name="expectedItemOrNull">The expected item. If this is null, verifies that *any* item shows up for this CompletionProvider (or no items show up if checkForAbsence is true).</param>
        /// <param name="expectedDescriptionOrNull">If this is null, the Description for the item is ignored.</param>
        /// <param name="usePreviousCharAsTrigger">Whether or not the previous character in markup should be used to trigger IntelliSense for this provider. If false, invokes it through the invoke IntelliSense command.</param>
        /// <param name="checkForAbsence">If true, checks for absence of a specific item (or that no items are returned from this CompletionProvider)</param>
        protected virtual async Task VerifyWorkerAsync(
            string code, int position,
            string expectedItemOrNull, string expectedDescriptionOrNull,
            SourceCodeKind sourceCodeKind,
            bool usePreviousCharAsTrigger, bool checkForAbsence, int? glyph)
        {
            Glyph? expectedGlyph = null;
            if (glyph.HasValue)
            {
                expectedGlyph = (Glyph)glyph.Value;
            }

            var document1 = await WorkspaceFixture.UpdateDocumentAsync(code, sourceCodeKind);
            await CheckResultsAsync(document1, position, expectedItemOrNull, expectedDescriptionOrNull, usePreviousCharAsTrigger, checkForAbsence, expectedGlyph);

            if (await CanUseSpeculativeSemanticModelAsync(document1, position))
            {
                var document2 = await WorkspaceFixture.UpdateDocumentAsync(code, sourceCodeKind, cleanBeforeUpdate: false);
                await CheckResultsAsync(document2, position, expectedItemOrNull, expectedDescriptionOrNull, usePreviousCharAsTrigger, checkForAbsence, expectedGlyph);
            }
        }

        /// <summary>
        /// Override this to change parameters or return without verifying anything, e.g. for script sources. Or to test in other code contexts.
        /// </summary>
        /// <param name="codeBeforeCommit">The source code (not markup).</param>
        /// <param name="position">Position where intellisense is invoked.</param>
        /// <param name="itemToCommit">The item to commit from the completion provider.</param>
        /// <param name="expectedCodeAfterCommit">The expected code after commit.</param>
        protected virtual async Task VerifyCustomCommitProviderWorkerAsync(string codeBeforeCommit, int position, string itemToCommit, string expectedCodeAfterCommit, SourceCodeKind sourceCodeKind, char? commitChar = null)
        {
            var document1 = await WorkspaceFixture.UpdateDocumentAsync(codeBeforeCommit, sourceCodeKind);
            await VerifyCustomCommitProviderCheckResultsAsync(document1, codeBeforeCommit, position, itemToCommit, expectedCodeAfterCommit, commitChar);

            if (await CanUseSpeculativeSemanticModelAsync(document1, position))
            {
                var document2 = await WorkspaceFixture.UpdateDocumentAsync(codeBeforeCommit, sourceCodeKind, cleanBeforeUpdate: false);
                await VerifyCustomCommitProviderCheckResultsAsync(document2, codeBeforeCommit, position, itemToCommit, expectedCodeAfterCommit, commitChar);
            }
        }

        private async Task VerifyCustomCommitProviderCheckResultsAsync(Document document, string codeBeforeCommit, int position, string itemToCommit, string expectedCodeAfterCommit, char? commitChar)
        {
            var workspace = await WorkspaceFixture.GetWorkspaceAsync();
            var textBuffer = workspace.Documents.Single().TextBuffer;

            var service = GetCompletionService(workspace);
            var items = (await GetCompletionListAsync(service, document, position, CompletionTrigger.Default)).Items;
            var firstItem = items.First(i => CompareItems(i.DisplayText, itemToCommit));

            var customCommitCompletionProvider = service.ExclusiveProviders?[0] as ICustomCommitCompletionProvider;
            if (customCommitCompletionProvider != null)
            {
                var completionRules = GetCompletionHelper(document);
                var textView = (await WorkspaceFixture.GetWorkspaceAsync()).Documents.Single().GetTextView();
                VerifyCustomCommitWorker(service, customCommitCompletionProvider, firstItem, completionRules, textView, textBuffer, codeBeforeCommit, expectedCodeAfterCommit, commitChar);
            }
            else
            {
                await VerifyCustomCommitWorkerAsync(service, document, firstItem, codeBeforeCommit, expectedCodeAfterCommit, commitChar);
            }
        }

        internal async Task VerifyCustomCommitWorkerAsync(
            CompletionServiceWithProviders service,
            Document document,
            CompletionItem completionItem,
            string codeBeforeCommit,
            string expectedCodeAfterCommit,
            char? commitChar = null)
        {
            int expectedCaretPosition;
            string actualExpectedCode = null;
            MarkupTestFile.GetPosition(expectedCodeAfterCommit, out actualExpectedCode, out expectedCaretPosition);

            if (commitChar.HasValue && !Controller.IsCommitCharacter(service.GetRules(), completionItem, commitChar.Value, string.Empty))
            {
                Assert.Equal(codeBeforeCommit, actualExpectedCode);
                return;
            }

            var commit = await service.GetChangeAsync(document, completionItem, commitChar, CancellationToken.None);

            var text = await document.GetTextAsync();
            var newText = text.WithChanges(commit.TextChanges);
            var newDoc = document.WithText(newText);
            document.Project.Solution.Workspace.TryApplyChanges(newDoc.Project.Solution);

            var textBuffer = (await WorkspaceFixture.GetWorkspaceAsync()).Documents.Single().TextBuffer;
            var textView = (await WorkspaceFixture.GetWorkspaceAsync()).Documents.Single().GetTextView();

            string actualCodeAfterCommit = textBuffer.CurrentSnapshot.AsText().ToString();
            var caretPosition = commit.NewPosition != null ? commit.NewPosition.Value : textView.Caret.Position.BufferPosition.Position;

            Assert.Equal(actualExpectedCode, actualCodeAfterCommit);
            Assert.Equal(expectedCaretPosition, caretPosition);
        }

        internal virtual void VerifyCustomCommitWorker(
            CompletionService service,
            ICustomCommitCompletionProvider customCommitCompletionProvider,
            CompletionItem completionItem,
            CompletionHelper completionRules,
            ITextView textView,
            ITextBuffer textBuffer,
            string codeBeforeCommit,
            string expectedCodeAfterCommit,
            char? commitChar = null)
        {
            int expectedCaretPosition;
            string actualExpectedCode = null;
            MarkupTestFile.GetPosition(expectedCodeAfterCommit, out actualExpectedCode, out expectedCaretPosition);

            if (commitChar.HasValue && !Controller.IsCommitCharacter(service.GetRules(), completionItem, commitChar.Value, string.Empty))
            {
                Assert.Equal(codeBeforeCommit, actualExpectedCode);
                return;
            }

            customCommitCompletionProvider.Commit(completionItem, textView, textBuffer, textView.TextSnapshot, commitChar);

            string actualCodeAfterCommit = textBuffer.CurrentSnapshot.AsText().ToString();
            var caretPosition = textView.Caret.Position.BufferPosition.Position;

            Assert.Equal(actualExpectedCode, actualCodeAfterCommit);
            Assert.Equal(expectedCaretPosition, caretPosition);
        }

        /// <summary>
        /// Override this to change parameters or return without verifying anything, e.g. for script sources. Or to test in other code contexts.
        /// </summary>
        /// <param name="codeBeforeCommit">The source code (not markup).</param>
        /// <param name="position">Position where intellisense is invoked.</param>
        /// <param name="itemToCommit">The item to commit from the completion provider.</param>
        /// <param name="expectedCodeAfterCommit">The expected code after commit.</param>
        protected virtual async Task VerifyProviderCommitWorkerAsync(string codeBeforeCommit, int position, string itemToCommit, string expectedCodeAfterCommit,
            char? commitChar, string textTypedSoFar, SourceCodeKind sourceCodeKind)
        {
            var document1 = await WorkspaceFixture.UpdateDocumentAsync(codeBeforeCommit, sourceCodeKind);
            await VerifyProviderCommitCheckResultsAsync(document1, position, itemToCommit, expectedCodeAfterCommit, commitChar, textTypedSoFar);

            if (await CanUseSpeculativeSemanticModelAsync(document1, position))
            {
                var document2 = await WorkspaceFixture.UpdateDocumentAsync(codeBeforeCommit, sourceCodeKind, cleanBeforeUpdate: false);
                await VerifyProviderCommitCheckResultsAsync(document2, position, itemToCommit, expectedCodeAfterCommit, commitChar, textTypedSoFar);
            }
        }

        private async Task VerifyProviderCommitCheckResultsAsync(
            Document document, int position, string itemToCommit, string expectedCodeAfterCommit, char? commitCharOpt, string textTypedSoFar)
        {
            var workspace = await WorkspaceFixture.GetWorkspaceAsync();
            var textBuffer = workspace.Documents.Single().TextBuffer;
            var textSnapshot = textBuffer.CurrentSnapshot.AsText();

            var service = GetCompletionService(workspace);
            var items = (await GetCompletionListAsync(service, document, position, CompletionTrigger.Default)).Items;
            var firstItem = items.First(i => CompareItems(i.DisplayText, itemToCommit));

            var completionRules = GetCompletionHelper(document);
            var commitChar = commitCharOpt ?? '\t';

            var text = await document.GetTextAsync();

            if (commitChar == '\t' || Controller.IsCommitCharacter(service.GetRules(), firstItem, commitChar, textTypedSoFar))
            {
                var textChange = await DescriptionModifyingPresentationItem.GetTextChangeAsync(
                    service, document, firstItem, commitChar);

                // Adjust TextChange to include commit character, so long as it isn't TAB.
                if (commitChar != '\t')
                {
                    textChange = new TextChange(textChange.Span, textChange.NewText.TrimEnd(commitChar) + commitChar);
                }

                text = text.WithChanges(textChange);
            }
            else
            {
                // nothing was committed, but we should insert the commit character.
                var textChange = new TextChange(new TextSpan(firstItem.Span.End, 0), commitChar.ToString());
                text = text.WithChanges(textChange);
            }

            Assert.Equal(expectedCodeAfterCommit, text.ToString());
        }

        protected async Task VerifyItemInEditorBrowsableContextsAsync(
            string markup, string referencedCode, string item, int expectedSymbolsSameSolution, int expectedSymbolsMetadataReference,
            string sourceLanguage, string referencedLanguage, bool hideAdvancedMembers = false)
        {
            await VerifyItemWithMetadataReferenceAsync(markup, referencedCode, item, expectedSymbolsMetadataReference, sourceLanguage, referencedLanguage, hideAdvancedMembers);
            await VerifyItemWithProjectReferenceAsync(markup, referencedCode, item, expectedSymbolsSameSolution, sourceLanguage, referencedLanguage, hideAdvancedMembers);

            // If the source and referenced languages are different, then they cannot be in the same project
            if (sourceLanguage == referencedLanguage)
            {
                await VerifyItemInSameProjectAsync(markup, referencedCode, item, expectedSymbolsSameSolution, sourceLanguage, hideAdvancedMembers);
            }
        }

        private Task VerifyItemWithMetadataReferenceAsync(string markup, string metadataReferenceCode, string expectedItem, int expectedSymbols,
                                                           string sourceLanguage, string referencedLanguage, bool hideAdvancedMembers)
        {
            var xmlString = string.Format(@"
<Workspace>
    <Project Language=""{0}"" CommonReferences=""true"">
        <Document FilePath=""SourceDocument"">
{1}
        </Document>
        <MetadataReferenceFromSource Language=""{2}"" CommonReferences=""true"" IncludeXmlDocComments=""true"" DocumentationMode=""Diagnose"">
            <Document FilePath=""ReferencedDocument"">
{3}
            </Document>
        </MetadataReferenceFromSource>
    </Project>
</Workspace>", sourceLanguage, SecurityElement.Escape(markup), referencedLanguage, SecurityElement.Escape(metadataReferenceCode));

            return VerifyItemWithReferenceWorkerAsync(xmlString, expectedItem, expectedSymbols, hideAdvancedMembers);
        }

        protected Task VerifyItemWithAliasedMetadataReferencesAsync(string markup, string metadataAlias, string expectedItem, int expectedSymbols,
                                                   string sourceLanguage, string referencedLanguage, bool hideAdvancedMembers)
        {
            var xmlString = string.Format(@"
<Workspace>
    <Project Language=""{0}"" CommonReferences=""true"">
        <Document FilePath=""SourceDocument"">
{1}
        </Document>
        <MetadataReferenceFromSource Language=""{2}"" CommonReferences=""true"" Aliases=""{3}, global"" IncludeXmlDocComments=""true"" DocumentationMode=""Diagnose"">
            <Document FilePath=""ReferencedDocument"">
            </Document>
        </MetadataReferenceFromSource>
    </Project>
</Workspace>", sourceLanguage, SecurityElement.Escape(markup), referencedLanguage, SecurityElement.Escape(metadataAlias));

            return VerifyItemWithReferenceWorkerAsync(xmlString, expectedItem, expectedSymbols, hideAdvancedMembers);
        }

        protected Task VerifyItemWithProjectReferenceAsync(string markup, string referencedCode, string expectedItem, int expectedSymbols, string sourceLanguage, string referencedLanguage, bool hideAdvancedMembers)
        {
            var xmlString = string.Format(@"
<Workspace>
    <Project Language=""{0}"" CommonReferences=""true"">
        <ProjectReference>ReferencedProject</ProjectReference>
        <Document FilePath=""SourceDocument"">
{1}
        </Document>
    </Project>
    <Project Language=""{2}"" CommonReferences=""true"" AssemblyName=""ReferencedProject"" IncludeXmlDocComments=""true"" DocumentationMode=""Diagnose"">
        <Document FilePath=""ReferencedDocument"">
{3}
        </Document>
    </Project>
    
</Workspace>", sourceLanguage, SecurityElement.Escape(markup), referencedLanguage, SecurityElement.Escape(referencedCode));

            return VerifyItemWithReferenceWorkerAsync(xmlString, expectedItem, expectedSymbols, hideAdvancedMembers);
        }

        private Task VerifyItemInSameProjectAsync(string markup, string referencedCode, string expectedItem, int expectedSymbols, string sourceLanguage, bool hideAdvancedMembers)
        {
            var xmlString = string.Format(@"
<Workspace>
    <Project Language=""{0}"" CommonReferences=""true"">
        <Document FilePath=""SourceDocument"">
{1}
        </Document>
        <Document FilePath=""ReferencedDocument"">
{2}
        </Document>
    </Project>
    
</Workspace>", sourceLanguage, SecurityElement.Escape(markup), SecurityElement.Escape(referencedCode));

            return VerifyItemWithReferenceWorkerAsync(xmlString, expectedItem, expectedSymbols, hideAdvancedMembers);
        }

        private async Task VerifyItemWithReferenceWorkerAsync(
            string xmlString, string expectedItem, int expectedSymbols, bool hideAdvancedMembers)
        {
            using (var testWorkspace = await TestWorkspace.CreateAsync(xmlString))
            {
                var position = testWorkspace.Documents.Single(d => d.Name == "SourceDocument").CursorPosition.Value;
                var solution = testWorkspace.CurrentSolution;
                var documentId = testWorkspace.Documents.Single(d => d.Name == "SourceDocument").Id;
                var document = solution.GetDocument(documentId);

                testWorkspace.Options = testWorkspace.Options.WithChangedOption(CompletionOptions.HideAdvancedMembers, document.Project.Language, hideAdvancedMembers);

                var triggerInfo = CompletionTrigger.Default;

                var completionService = GetCompletionService(testWorkspace);
                var completionList = await GetCompletionListAsync(completionService, document, position, triggerInfo);

                if (expectedSymbols >= 1)
                {
                    AssertEx.Any(completionList.Items, c => CompareItems(c.DisplayText, expectedItem));

                    // Throw if multiple to indicate a bad test case
                    var item = completionList.Items.Single(c => CompareItems(c.DisplayText, expectedItem));
                    var description = await completionService.GetDescriptionAsync(document, item);

                    if (expectedSymbols == 1)
                    {
                        Assert.DoesNotContain("+", description.Text, StringComparison.Ordinal);
                    }
                    else
                    {
                        Assert.Contains(GetExpectedOverloadSubstring(expectedSymbols), description.Text, StringComparison.Ordinal);
                    }
                }
                else
                {
                    if (completionList != null)
                    {
                        AssertEx.None(completionList.Items, c => CompareItems(c.DisplayText, expectedItem));
                    }
                }
            }
        }

        protected Task VerifyItemWithMscorlib45Async(string markup, string expectedItem, string expectedDescription, string sourceLanguage)
        {
            var xmlString = string.Format(@"
<Workspace>
    <Project Language=""{0}"" CommonReferencesNet45=""true""> 
        <Document FilePath=""SourceDocument"">
{1}
        </Document>
    </Project>
</Workspace>", sourceLanguage, SecurityElement.Escape(markup));

            return VerifyItemWithMscorlib45WorkerAsync(xmlString, expectedItem, expectedDescription);
        }

        private async Task VerifyItemWithMscorlib45WorkerAsync(
            string xmlString, string expectedItem, string expectedDescription)
        {
            using (var testWorkspace = await TestWorkspace.CreateAsync(xmlString))
            {
                var position = testWorkspace.Documents.Single(d => d.Name == "SourceDocument").CursorPosition.Value;
                var solution = testWorkspace.CurrentSolution;
                var documentId = testWorkspace.Documents.Single(d => d.Name == "SourceDocument").Id;
                var document = solution.GetDocument(documentId);

                var triggerInfo = CompletionTrigger.Default;
                var completionService = GetCompletionService(testWorkspace);
                var completionList = await GetCompletionListAsync(completionService, document, position, triggerInfo);

                var item = completionList.Items.FirstOrDefault(i => i.DisplayText == expectedItem);
                Assert.Equal(expectedDescription, (await completionService.GetDescriptionAsync(document, item)).Text);
            }
        }

        private const char NonBreakingSpace = (char)0x00A0;

        private string GetExpectedOverloadSubstring(int expectedSymbols)
        {
            if (expectedSymbols <= 1)
            {
                throw new ArgumentOutOfRangeException(nameof(expectedSymbols));
            }

            return "+" + NonBreakingSpace + (expectedSymbols - 1) + NonBreakingSpace + FeaturesResources.Overload;
        }

        protected async Task VerifyItemInLinkedFilesAsync(string xmlString, string expectedItem, string expectedDescription)
        {
            using (var testWorkspace = await TestWorkspace.CreateAsync(xmlString))
            {
                var position = testWorkspace.Documents.First().CursorPosition.Value;
                var solution = testWorkspace.CurrentSolution;
                var textContainer = testWorkspace.Documents.First().TextBuffer.AsTextContainer();
                var currentContextDocumentId = testWorkspace.GetDocumentIdInCurrentContext(textContainer);
                var document = solution.GetDocument(currentContextDocumentId);

                var triggerInfo = CompletionTrigger.Default;
                var completionService = GetCompletionService(testWorkspace);
                var completionList = await GetCompletionListAsync(completionService, document, position, triggerInfo);

                var item = completionList.Items.Single(c => c.DisplayText == expectedItem);
                Assert.NotNull(item);
                if (expectedDescription != null)
                {
                    var actualDescription = (await completionService.GetDescriptionAsync(document, item)).Text;
                    Assert.Equal(expectedDescription, actualDescription);
                }
            }
        }

        protected Task VerifyAtPositionAsync(string code, int position, string insertText, bool usePreviousCharAsTrigger, string expectedItemOrNull, string expectedDescriptionOrNull, SourceCodeKind sourceCodeKind, bool checkForAbsence, int? glyph)
        {
            code = code.Substring(0, position) + insertText + code.Substring(position);
            position += insertText.Length;

            return BaseVerifyWorkerAsync(code, position, expectedItemOrNull, expectedDescriptionOrNull, sourceCodeKind, usePreviousCharAsTrigger, checkForAbsence, glyph: glyph);
        }

        protected Task VerifyAtPositionAsync(string code, int position, bool usePreviousCharAsTrigger, string expectedItemOrNull, string expectedDescriptionOrNull, SourceCodeKind sourceCodeKind, bool checkForAbsence, int? glyph)
        {
            return VerifyAtPositionAsync(code, position, string.Empty, usePreviousCharAsTrigger, expectedItemOrNull, expectedDescriptionOrNull, sourceCodeKind, checkForAbsence, glyph);
        }

        protected async Task VerifyAtEndOfFileAsync(string code, int position, string insertText, bool usePreviousCharAsTrigger, string expectedItemOrNull, string expectedDescriptionOrNull, SourceCodeKind sourceCodeKind, bool checkForAbsence, int? glyph)
        {
            // only do this if the placeholder was at the end of the text.
            if (code.Length != position)
            {
                return;
            }

            code = code.Substring(startIndex: 0, length: position) + insertText;
            position += insertText.Length;

            await BaseVerifyWorkerAsync(code, position, expectedItemOrNull, expectedDescriptionOrNull, sourceCodeKind, usePreviousCharAsTrigger, checkForAbsence, glyph);
        }

        protected Task VerifyAtPosition_ItemPartiallyWrittenAsync(string code, int position, bool usePreviousCharAsTrigger, string expectedItemOrNull, string expectedDescriptionOrNull, SourceCodeKind sourceCodeKind, bool checkForAbsence, int? glyph)
        {
            return VerifyAtPositionAsync(code, position, ItemPartiallyWritten(expectedItemOrNull), usePreviousCharAsTrigger, expectedItemOrNull, expectedDescriptionOrNull, sourceCodeKind, checkForAbsence, glyph);
        }

        protected Task VerifyAtEndOfFileAsync(string code, int position, bool usePreviousCharAsTrigger, string expectedItemOrNull, string expectedDescriptionOrNull, SourceCodeKind sourceCodeKind, bool checkForAbsence, int? glyph)
        {
            return VerifyAtEndOfFileAsync(code, position, string.Empty, usePreviousCharAsTrigger, expectedItemOrNull, expectedDescriptionOrNull, sourceCodeKind, checkForAbsence, glyph);
        }

        protected Task VerifyAtEndOfFile_ItemPartiallyWrittenAsync(string code, int position, bool usePreviousCharAsTrigger, string expectedItemOrNull, string expectedDescriptionOrNull, SourceCodeKind sourceCodeKind, bool checkForAbsence, int? glyph)
        {
            return VerifyAtEndOfFileAsync(code, position, ItemPartiallyWritten(expectedItemOrNull), usePreviousCharAsTrigger, expectedItemOrNull, expectedDescriptionOrNull, sourceCodeKind, checkForAbsence, glyph);
        }

        protected async Task VerifyTextualTriggerCharacterAsync(
            string markup, bool shouldTriggerWithTriggerOnLettersEnabled, bool shouldTriggerWithTriggerOnLettersDisabled)
        {
            await VerifyTextualTriggerCharacterWorkerAsync(markup, expectedTriggerCharacter: shouldTriggerWithTriggerOnLettersEnabled, triggerOnLetter: true);
            await VerifyTextualTriggerCharacterWorkerAsync(markup, expectedTriggerCharacter: shouldTriggerWithTriggerOnLettersDisabled, triggerOnLetter: false);
        }

        private async Task VerifyTextualTriggerCharacterWorkerAsync(
            string markup, bool expectedTriggerCharacter, bool triggerOnLetter)
        {
            using (var workspace = await CreateWorkspaceAsync(markup))
            {
                var document = workspace.Documents.Single();
                var position = document.CursorPosition.Value;
                var text = document.TextBuffer.CurrentSnapshot.AsText();
                var options = workspace.Options.WithChangedOption(
                    CompletionOptions.TriggerOnTypingLetters, document.Project.Language, triggerOnLetter);
                var trigger = CompletionTrigger.CreateInsertionTrigger(text[position]);

                var service = GetCompletionService(workspace);
                var isTextualTriggerCharacterResult = service.ShouldTriggerCompletion(text, position + 1, trigger, options: options);

                if (expectedTriggerCharacter)
                {
                    var assertText = "'" + text.ToString(new TextSpan(position, 1)) + "' expected to be textual trigger character";
                    Assert.True(isTextualTriggerCharacterResult, assertText);
                }
                else
                {
                    var assertText = "'" + text.ToString(new TextSpan(position, 1)) + "' expected to NOT be textual trigger character";
                    Assert.False(isTextualTriggerCharacterResult, assertText);
                }
            }
        }

        protected async Task VerifyCommonCommitCharactersAsync(string initialMarkup, string textTypedSoFar)
        {
            var commitCharacters = new[]
            {
                ' ', '{', '}', '[', ']', '(', ')', '.', ',', ':',
                ';', '+', '-', '*', '/', '%', '&', '|', '^', '!',
                '~', '=', '<', '>', '?', '@', '#', '\'', '\"', '\\'
            };

            await VerifyCommitCharactersAsync(initialMarkup, textTypedSoFar, commitCharacters);
        }

        protected async Task VerifyCommitCharactersAsync(string initialMarkup, string textTypedSoFar, char[] validChars, char[] invalidChars = null)
        {
            Assert.NotNull(validChars);
            invalidChars = invalidChars ?? new[] { 'x' };

            using (var workspace = await CreateWorkspaceAsync(initialMarkup))
            {
                var hostDocument = workspace.DocumentWithCursor;
                var documentId = workspace.GetDocumentId(hostDocument);
                var document = workspace.CurrentSolution.GetDocument(documentId);
                var position = hostDocument.CursorPosition.Value;

                var service = GetCompletionService(workspace);
                var completionList = await GetCompletionListAsync(service, document, position, CompletionTrigger.Default);
                var item = completionList.Items.First(i => i.DisplayText.StartsWith(textTypedSoFar));

                foreach (var ch in validChars)
                {
                    Assert.True(Controller.IsCommitCharacter(service.GetRules(), item, ch, textTypedSoFar), $"Expected '{ch}' to be a commit character");
                }

                foreach (var ch in invalidChars)
                {
                    Assert.False(Controller.IsCommitCharacter(service.GetRules(), item, ch, textTypedSoFar), $"Expected '{ch}' NOT to be a commit character");
                }
            }
        }
    }
}<|MERGE_RESOLUTION|>--- conflicted
+++ resolved
@@ -58,17 +58,13 @@
         internal abstract CompletionServiceWithProviders CreateCompletionService(
             Workspace workspace, ImmutableArray<CompletionProvider> exclusiveProviders);
 
-<<<<<<< HEAD
         protected abstract string ItemPartiallyWritten(string expectedItemOrNull);
 
         protected abstract Task<TestWorkspace> CreateWorkspaceAsync(string fileContents);
 
         protected abstract Task BaseVerifyWorkerAsync(string code, int position, string expectedItemOrNull, string expectedDescriptionOrNull, SourceCodeKind sourceCodeKind, bool usePreviousCharAsTrigger, bool checkForAbsence, int? glyph);
 
-        internal static CompletionHelper GetCompletionHelper(Document document, CompletionService service)
-=======
         internal static CompletionHelper GetCompletionHelper(Document document)
->>>>>>> 19086fb4
         {
             return CompletionHelper.GetHelper(document);
         }
