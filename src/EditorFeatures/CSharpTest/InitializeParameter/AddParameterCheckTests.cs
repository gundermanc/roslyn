﻿// Licensed to the .NET Foundation under one or more agreements.
// The .NET Foundation licenses this file to you under the MIT license.
// See the LICENSE file in the project root for more information.

using System.Threading.Tasks;
using Microsoft.CodeAnalysis.CodeStyle;
using Microsoft.CodeAnalysis.CSharp;
using Microsoft.CodeAnalysis.CSharp.CodeStyle;
using Microsoft.CodeAnalysis.CSharp.InitializeParameter;
using Microsoft.CodeAnalysis.CSharp.Shared.Extensions;
using Microsoft.CodeAnalysis.Editor.UnitTests.CodeActions;
using Microsoft.CodeAnalysis.Test.Utilities;
using Microsoft.CodeAnalysis.Testing;
using Roslyn.Test.Utilities;
using Xunit;

namespace Microsoft.CodeAnalysis.Editor.CSharp.UnitTests.InitializeParameter
{
    using VerifyCS = CSharpCodeRefactoringVerifier<CSharpAddParameterCheckCodeRefactoringProvider>;

    [Trait(Traits.Feature, Traits.Features.CodeActionsInitializeParameter)]
    public class AddParameterCheckTests
    {
        [Fact]
        public async Task TestEmptyFile()
        {
            var code = @"[||]";

            await VerifyCS.VerifyRefactoringAsync(code, code);
        }

        [Fact]
        public async Task TestSimpleReferenceType_AlreadyNullChecked()
        {
            var testCode = @"
using System;

class C
{
    public C([||]string s)
    {
        if (s is null)
        {
            throw new ArgumentNullException(nameof(s));
        }
    }
}";
            await new VerifyCS.Test
            {
                LanguageVersion = LanguageVersion.CSharp11,
                TestCode = testCode,
                FixedCode = testCode
            }.RunAsync();
        }

        [Fact]
        public async Task TestSimpleReferenceType()
        {
            await VerifyCS.VerifyRefactoringAsync(
@"
using System;

class C
{
    public C([||]string s)
    {
    }
}",
@"
using System;

class C
{
    public C(string s)
    {
        if (s is null)
        {
            throw new ArgumentNullException(nameof(s));
        }
    }
}");
        }

        [Fact]
        public async Task TestSimpleReferenceType_CSharp6()
        {
            await new VerifyCS.Test
            {
                LanguageVersion = LanguageVersion.CSharp6,
                TestCode = @"
using System;

class C
{
    public C([||]string s)
    {
    }
}",
                FixedCode = @"
using System;

class C
{
    public C(string s)
    {
        if (s == null)
        {
            throw new ArgumentNullException(nameof(s));
        }
    }
}"
            }.RunAsync();
        }

        [Fact]
        public async Task TestNullable()
        {
            await VerifyCS.VerifyRefactoringAsync(
@"
using System;

class C
{
    public C([||]int? i)
    {
    }
}",
@"
using System;

class C
{
    public C(int? i)
    {
        if (i is null)
        {
            throw new ArgumentNullException(nameof(i));
        }
    }
}");
        }

        [Fact, WorkItem(47030, "https://github.com/dotnet/roslyn/issues/47030")]
        public async Task TestNotOnOutParameter()
        {
            var code = @"
class C
{
    public C([||]out string s)
    {
        s = """";
    }
}";
            await VerifyCS.VerifyRefactoringAsync(code, code);
        }

        [Fact]
        public async Task TestNotOnValueType()
        {
            var code = @"
using System;

class C
{
    public C([||]int i)
    {
    }
}";

            await VerifyCS.VerifyRefactoringAsync(code, code);
        }

        [Fact]
        public async Task TestNotOnInterfaceParameter()
        {
            var code = @"
using System;

interface I
{
    void M([||]string s);
}";

            await VerifyCS.VerifyRefactoringAsync(code, code);
        }

        [Fact]
        public async Task TestNotOnNullableParameter()
        {
            var code = @"
#nullable enable

using System;

class C
{
    void M([||]string? s)
    {
    }
}";

            await VerifyCS.VerifyRefactoringAsync(code, code);
        }

        [Fact]
        public async Task TestNotOnAbstractParameter()
        {
            var code = @"
using System;

abstract class C
{
    public abstract void M([||]string s);
}";
            await VerifyCS.VerifyRefactoringAsync(code, code);
        }

        [Fact]
        public async Task TestNotOnExternParameter()
        {
            var code = @"
using System;

class C
{
    extern void M([||]string s);
}";
            await VerifyCS.VerifyRefactoringAsync(code, code);
        }

        [Theory]
        [InlineData(LanguageVersion.CSharp11)]
        [InlineData(LanguageVersion.CSharp8)]
        public async Task TestNotOnPartialMethodDefinition1(LanguageVersion languageVersion)
        {
            var code = @"
using System;

partial class C
{
    partial void M([||]string s);

    partial void M(string s)
    {
    }
}";
            await new VerifyCS.Test
            {
                LanguageVersion = languageVersion,
                TestCode = code,
                FixedCode = code
            }.RunAsync();
        }

        [Fact]
        public async Task TestNotOnExtendedPartialMethodDefinition1()
        {
            var code = @"
using System;

partial class C
{
    public partial void M([||]string s);

    public partial void M(string s)
    {
    }
}";
            await new VerifyCS.Test
            {
                LanguageVersion = LanguageVersion.CSharp9,
                TestCode = code,
                FixedCode = code
            }.RunAsync();
        }

        [Theory]
        [InlineData(LanguageVersion.CSharp11)]
        [InlineData(LanguageVersion.CSharp8)]
        public async Task TestNotOnPartialMethodDefinition2(LanguageVersion languageVersion)
        {
            var code = @"
using System;

partial class C
{
    partial void M(string s)
    {
    }

    partial void M([||]string s);
}";
            await new VerifyCS.Test
            {
                LanguageVersion = languageVersion,
                TestCode = code,
                FixedCode = code
            }.RunAsync();
        }

        [Fact]
        public async Task TestNotOnExtendedPartialMethodDefinition2()
        {
            var code = @"
using System;

partial class C
{
    public partial void M(string s)
    {
    }

    public partial void M([||]string s);
}";
            await new VerifyCS.Test
            {
                LanguageVersion = LanguageVersion.CSharp9,
                TestCode = code,
                FixedCode = code
            }.RunAsync();
        }

        [Fact]
        public async Task TestOnPartialMethodImplementation1()
        {
            await VerifyCS.VerifyRefactoringAsync(
@"
using System;

partial class C
{
    partial void M(string s);

    partial void M([||]string s)
    {
    }
}",
@"
using System;

partial class C
{
    partial void M(string s);

    partial void M(string s)
    {
        if (s is null)
        {
            throw new ArgumentNullException(nameof(s));
        }
    }
}");
        }

        [Fact]
        public async Task TestOnExtendedPartialMethodImplementation1()
        {
            await new VerifyCS.Test
            {
                LanguageVersion = LanguageVersion.CSharp9,
                TestCode = @"
using System;

partial class C
{
    public partial void M(string s);

    public partial void M([||]string s)
    {
    }
}",
                FixedCode = @"
using System;

partial class C
{
    public partial void M(string s);

    public partial void M(string s)
    {
        if (s is null)
        {
            throw new ArgumentNullException(nameof(s));
        }
    }
}"
            }.RunAsync();
        }

        [Fact]
        public async Task TestOnPartialMethodImplementation2()
        {
            await VerifyCS.VerifyRefactoringAsync(
@"
using System;

partial class C
{
    partial void M([||]string s)
    {
    }

    partial void M(string s);
}",
@"
using System;

partial class C
{
    partial void M(string s)
    {
        if (s is null)
        {
            throw new ArgumentNullException(nameof(s));
        }
    }

    partial void M(string s);
}");
        }

        [Fact]
        public async Task TestOnExtendedPartialMethodImplementation2()
        {
            await new VerifyCS.Test
            {
                LanguageVersion = LanguageVersion.CSharp9,
                TestCode = @"
using System;

partial class C
{
    public partial void M([||]string s)
    {
    }

    public partial void M(string s);
}",
                FixedCode = @"
using System;

partial class C
{
    public partial void M(string s)
    {
        if (s is null)
        {
            throw new ArgumentNullException(nameof(s));
        }
    }

    public partial void M(string s);
}"
            }.RunAsync();
        }

        [Fact]
        public async Task TestUpdateExistingFieldAssignment()
        {
            await VerifyCS.VerifyRefactoringAsync(
@"
using System;

class C
{
    private string _s;

    public C([||]string s)
    {
        _s = s;
    }
}",
@"
using System;

class C
{
    private string _s;

    public C(string s)
    {
        _s = s ?? throw new ArgumentNullException(nameof(s));
    }
}");
        }

        [Fact]
        public async Task TestMultiNullableParameters()
        {
            await new VerifyCS.Test
            {
                TestCode = @"
using System;

class C
{
    public C([||]string a, string b, string c)
    {
    }
}",
                FixedCode = @$"
using System;

class C
{{
    public C(string a, string b, string c)
    {{
        if (string.IsNullOrEmpty(a))
        {{
            throw new ArgumentException($""{string.Format(FeaturesResources._0_cannot_be_null_or_empty, "{nameof(a)}").Replace("\"", "\\\"")}"", nameof(a));
        }}

        if (string.IsNullOrEmpty(b))
        {{
            throw new ArgumentException($""{string.Format(FeaturesResources._0_cannot_be_null_or_empty, "{nameof(b)}").Replace("\"", "\\\"")}"", nameof(b));
        }}

        if (string.IsNullOrEmpty(c))
        {{
            throw new ArgumentException($""{string.Format(FeaturesResources._0_cannot_be_null_or_empty, "{nameof(c)}").Replace("\"", "\\\"")}"", nameof(c));
        }}
    }}
}}",
                CodeActionIndex = 3,
                CodeActionEquivalenceKey = nameof(FeaturesResources.Add_null_checks_for_all_parameters)
            }.RunAsync();
        }

        [Fact]
        public async Task TestMultiNullableParametersSomeNullableReferenceTypes()
        {
            await new VerifyCS.Test
            {
                TestCode = @"
#nullable enable

using System;

class C
{
    public C([||]string a, string b, string? c)
    {
    }
}",
                FixedCode = @$"
#nullable enable

using System;

class C
{{
    public C(string a, string b, string? c)
    {{
        if (string.IsNullOrEmpty(a))
        {{
            throw new ArgumentException($""{string.Format(FeaturesResources._0_cannot_be_null_or_empty, "{nameof(a)}").Replace("\"", "\\\"")}"", nameof(a));
        }}

        if (string.IsNullOrEmpty(b))
        {{
            throw new ArgumentException($""{string.Format(FeaturesResources._0_cannot_be_null_or_empty, "{nameof(b)}").Replace("\"", "\\\"")}"", nameof(b));
        }}
    }}
}}",
                CodeActionIndex = 3,
                CodeActionEquivalenceKey = nameof(FeaturesResources.Add_null_checks_for_all_parameters)
            }.RunAsync();
        }

        [Fact]
        public async Task TestCursorNotOnParameters()
        {
            var code = @"
using System;

class C
{
    public C(string a[|,|] string b, string c)
    {
    }
}";
            await VerifyCS.VerifyRefactoringAsync(code, code);
        }

        [Fact]
        public async Task TestMultiNullableWithCursorOnNonNullable()
        {
            await new VerifyCS.Test
            {
                TestCode = @"
using System;

class C
{
    public C(string a, [||]bool b, string c)
    {
    }
}",
                FixedCode = @$"
using System;

class C
{{
    public C(string a, bool b, string c)
    {{
        if (string.IsNullOrEmpty(a))
        {{
            throw new ArgumentException($""{string.Format(FeaturesResources._0_cannot_be_null_or_empty, "{nameof(a)}").Replace("\"", "\\\"")}"", nameof(a));
        }}

        if (string.IsNullOrEmpty(c))
        {{
            throw new ArgumentException($""{string.Format(FeaturesResources._0_cannot_be_null_or_empty, "{nameof(c)}").Replace("\"", "\\\"")}"", nameof(c));
        }}
    }}
}}",
                CodeActionIndex = 0,
                CodeActionEquivalenceKey = nameof(FeaturesResources.Add_null_checks_for_all_parameters)
            }.RunAsync();
        }

        [Fact]
        public async Task TestMultiNullableNonNullable()
        {
            await new VerifyCS.Test
            {
                TestCode = @"
using System;

class C
{
    public C([||]string a, bool b, string c)
    {
    }
}",
                FixedCode = @$"
using System;

class C
{{
    public C(string a, bool b, string c)
    {{
        if (string.IsNullOrEmpty(a))
        {{
            throw new ArgumentException($""{string.Format(FeaturesResources._0_cannot_be_null_or_empty, "{nameof(a)}").Replace("\"", "\\\"")}"", nameof(a));
        }}

        if (string.IsNullOrEmpty(c))
        {{
            throw new ArgumentException($""{string.Format(FeaturesResources._0_cannot_be_null_or_empty, "{nameof(c)}").Replace("\"", "\\\"")}"", nameof(c));
        }}
    }}
}}",
                CodeActionIndex = 3,
                CodeActionEquivalenceKey = nameof(FeaturesResources.Add_null_checks_for_all_parameters)
            }.RunAsync();
        }

        [Fact]
        public async Task TestMultiNullableStringsAndObjects()
        {
            await new VerifyCS.Test
            {
                TestCode = @"
using System;

class C
{
    public C([||]string a, object b, string c)
    {
    }
}",
                FixedCode = @$"
using System;

class C
{{
    public C(string a, object b, string c)
    {{
        if (string.IsNullOrEmpty(a))
        {{
            throw new ArgumentException($""{string.Format(FeaturesResources._0_cannot_be_null_or_empty, "{nameof(a)}").Replace("\"", "\\\"")}"", nameof(a));
        }}

        if (b is null)
        {{
            throw new ArgumentNullException(nameof(b));
        }}

        if (string.IsNullOrEmpty(c))
        {{
            throw new ArgumentException($""{string.Format(FeaturesResources._0_cannot_be_null_or_empty, "{nameof(c)}").Replace("\"", "\\\"")}"", nameof(c));
        }}
    }}
}}",
                CodeActionIndex = 3,
                CodeActionEquivalenceKey = nameof(FeaturesResources.Add_null_checks_for_all_parameters)
            }.RunAsync();
        }

        [Fact]
        public async Task TestMultiNullableObjects()
        {
            await new VerifyCS.Test
            {
                TestCode = @"
using System;

class C
{
    public C([||]object a, object b, object c)
    {
    }
}",
                FixedCode = @"
using System;

class C
{
    public C(object a, object b, object c)
    {
        if (a is null)
        {
            throw new ArgumentNullException(nameof(a));
        }

        if (b is null)
        {
            throw new ArgumentNullException(nameof(b));
        }

        if (c is null)
        {
            throw new ArgumentNullException(nameof(c));
        }
    }
}",
                CodeActionIndex = 1,
                CodeActionEquivalenceKey = nameof(FeaturesResources.Add_null_checks_for_all_parameters)
            }.RunAsync();
        }

        [Fact]
        public async Task TestMultiNullableStructs()
        {
            await new VerifyCS.Test
            {
                TestCode = @"
using System;

class C
{
    public C([||]int ? a, bool ? b, double ? c)
    {
    }
}",
                FixedCode = @"
using System;

class C
{
    public C(int ? a, bool ? b, double ? c)
    {
        if (a is null)
        {
            throw new ArgumentNullException(nameof(a));
        }

        if (b is null)
        {
            throw new ArgumentNullException(nameof(b));
        }

        if (c is null)
        {
            throw new ArgumentNullException(nameof(c));
        }
    }
}",
                CodeActionIndex = 1,
                CodeActionEquivalenceKey = nameof(FeaturesResources.Add_null_checks_for_all_parameters)
            }.RunAsync();
        }

        [Fact]
        public async Task TestUpdateExistingPropertyAssignment()
        {
            await VerifyCS.VerifyRefactoringAsync(
@"
using System;

class C
{
    private string S;

    public C([||]string s)
    {
        S = s;
    }
}",
@"
using System;

class C
{
    private string S;

    public C(string s)
    {
        S = s ?? throw new ArgumentNullException(nameof(s));
    }
}");
        }

        [Fact]
        public async Task DoNotUseThrowExpressionBeforeCSharp7()
        {
            await new VerifyCS.Test
            {
                LanguageVersion = LanguageVersion.CSharp6,
                TestCode = @"
using System;

class C
{
    private string S;

    public C([||]string s)
    {
        S = s;
    }
}",
                FixedCode = @"
using System;

class C
{
    private string S;

    public C(string s)
    {
        if (s == null)
        {
            throw new ArgumentNullException(nameof(s));
        }

        S = s;
    }
}"
            }.RunAsync();
        }

        [Fact]
        public async Task RespectUseThrowExpressionOption()
        {
            await new VerifyCS.Test
            {
                TestCode = @"
using System;

class C
{
    private string S;

    public C([||]string s)
    {
        S = s;
    }
}",
                FixedCode = @"
using System;

class C
{
    private string S;

    public C(string s)
    {
        if (s is null)
        {
            throw new ArgumentNullException(nameof(s));
        }

        S = s;
    }
}",
                Options =
                {
                    { CSharpCodeStyleOptions.PreferThrowExpression, false, NotificationOption2.Silent }
                }
            }.RunAsync();
        }

        [Fact]
        public async Task TestUpdateExpressionBody1()
        {
            await VerifyCS.VerifyRefactoringAsync(
@"
using System;

class C
{
    private string S;

    public C([||]string s)
        => S = s;
}",
@"
using System;

class C
{
    private string S;

    public C(string s)
        => S = s ?? throw new ArgumentNullException(nameof(s));
}");
        }

        [Fact]
        public async Task TestUpdateExpressionBody2()
        {
            await VerifyCS.VerifyRefactoringAsync(
@"
using System;

class C
{
    public C([||]string s)
        => Init();

    private void Init()
    {
    }
}",
@"
using System;

class C
{
    public C(string s)
    {
        if (s is null)
        {
            throw new ArgumentNullException(nameof(s));
        }

        Init();
    }

    private void Init()
    {
    }
}");
        }

        [Fact]
        public async Task TestUpdateExpressionBody3()
        {
            await new VerifyCS.Test
            {
                TestCode = @"
using System;

class C
{
    public C([||]string s)
        => Init();

    private void Init()
    {
    }
}",
                FixedCode = @"
using System;

class C
{
    public C(string s)
    {
        if (s is null)
        {
            throw new ArgumentNullException(nameof(s));
        }

        Init();
    }

    private void Init()
    {
    }
}",
                Options =
                {
                    { CSharpCodeStyleOptions.PreferExpressionBodiedConstructors, CSharpCodeStyleOptions.WhenPossibleWithSuggestionEnforcement }
                }
            }.RunAsync();
        }

        [Fact, WorkItem(20983, "https://github.com/dotnet/roslyn/issues/20983")]
        public async Task TestUpdateLocalFunctionExpressionBody_NonVoid()
        {
            await VerifyCS.VerifyRefactoringAsync(
@"
using System;

class C
{
    void M()
    {
        int F([||]string s) => Init();
    }

    private int Init() => 1;
}",
@"
using System;

class C
{
    void M()
    {
        int F(string s)
        {
            if (s is null)
            {
                throw new ArgumentNullException(nameof(s));
            }

            return Init();
        }
    }

    private int Init() => 1;
}");
        }

        [Fact, WorkItem(20983, "https://github.com/dotnet/roslyn/issues/20983")]
        public async Task TestUpdateLocalFunctionExpressionBody_Void()
        {
            await VerifyCS.VerifyRefactoringAsync(
@"
using System;

class C
{
    void M()
    {
        void F([||]string s) => Init();
    }

    private int Init() => 1;
}",
@"
using System;

class C
{
    void M()
    {
        void F(string s)
        {
            if (s is null)
            {
                throw new ArgumentNullException(nameof(s));
            }

            Init();
        }
    }

    private int Init() => 1;
}");
        }

        [Fact, WorkItem(20983, "https://github.com/dotnet/roslyn/issues/20983")]
        public async Task TestUpdateLambdaExpressionBody_NonVoid()
        {
            await VerifyCS.VerifyRefactoringAsync(
@"
using System;

class C
{
    void M()
    {
        Func<string, int> f = [||]s => GetValue();

        int GetValue() => 0;
    }
}",
@"
using System;

class C
{
    void M()
    {
        Func<string, int> f = s =>
        {
            if (s is null)
            {
                throw new ArgumentNullException(nameof(s));
            }

            return GetValue();
        };

        int GetValue() => 0;
    }
}");
        }

        [Fact, WorkItem(20983, "https://github.com/dotnet/roslyn/issues/20983")]
        public async Task TestUpdateLambdaExpressionBody_Void()
        {
            await VerifyCS.VerifyRefactoringAsync(
@"
using System;

class C
{
    void M()
    {
        Action<string> f = [||]s => NoValue();

        void NoValue() { }
    }
}",
@"
using System;

class C
{
    void M()
    {
        Action<string> f = s =>
        {
            if (s is null)
            {
                throw new ArgumentNullException(nameof(s));
            }

            NoValue();
        };

        void NoValue() { }
    }
}");
        }

        [Fact]
        public async Task TestInsertAfterExistingNullCheck1()
        {
            await VerifyCS.VerifyRefactoringAsync(
@"
using System;

class C
{
    public C(string a, [||]string s)
    {
        if (a == null)
        {
        }
    }
}",
@"
using System;

class C
{
    public C(string a, string s)
    {
        if (a == null)
        {
        }

        if (s is null)
        {
            throw new ArgumentNullException(nameof(s));
        }
    }
}");
        }

        [Fact]
        public async Task TestInsertBeforeExistingNullCheck1()
        {
            await VerifyCS.VerifyRefactoringAsync(
@"
using System;

class C
{
    public C(string [||]a, string s)
    {
        if (s == null)
        {
        }
    }
}",
@"
using System;

class C
{
    public C(string a, string s)
    {
        if (a is null)
        {
            throw new ArgumentNullException(nameof(a));
        }

        if (s == null)
        {
        }
    }
}");
        }

        [Fact]
        public async Task TestMissingWithExistingNullCheck1()
        {
            var code = @"
using System;

class C
{
    public C([||]string s)
    {
        if (s == null)
        {
            throw new ArgumentNullException();
        }
    }
}";
            await VerifyCS.VerifyRefactoringAsync(code, code);
        }

        [Fact]
        public async Task TestMissingWithExistingNullCheck2()
        {
            var code = @"
using System;

class C
{
    private string _s;

    public C([||]string s)
    {
        _s = s ?? throw new ArgumentNullException();
    }
}";
            await VerifyCS.VerifyRefactoringAsync(code, code);
        }

        [Fact]
        public async Task TestMissingWithExistingNullCheck3()
        {
            var code = @"
using System;

class C
{
    public C([||]string s)
    {
        if (string.IsNullOrEmpty(s))
        {
        }
    }
}";
            await VerifyCS.VerifyRefactoringAsync(code, code);
        }

        [Fact]
        public async Task TestMissingWithExistingNullCheck4()
        {
            var code = @"
using System;

class C
{
    public C([||]string s)
    {
        if (string.IsNullOrWhiteSpace(s))
        {
        }
    }
}";
            await VerifyCS.VerifyRefactoringAsync(code, code);
        }

        [Fact]
        public async Task TestMissingWithExistingNullCheck5()
        {
            var code = @"
using System;

class C
{
    public C([||]string s)
    {
        if (null == s)
        {
            throw new ArgumentNullException();
        }
    }
}";
            await VerifyCS.VerifyRefactoringAsync(code, code);
        }

        [Fact]
        public async Task TestMissingWithExistingNullCheck6()
        {
            var code = @"
using System;

class C
{
    public C([||]string s)
    {
        if (s is null)
        {
            throw new ArgumentNullException();
        }
    }
}";
            await VerifyCS.VerifyRefactoringAsync(code, code);
        }

        [Fact, WorkItem(20983, "https://github.com/dotnet/roslyn/issues/20983")]
        public async Task TestMissingWithExistingNullCheckInLocalFunction()
        {
            var code = @"
using System;

class C
{
    public C()
    {
        void F([||]string s)
        {
            if (s == null)
            {
                throw new ArgumentNullException();
            }
        }
    }
}";
            await VerifyCS.VerifyRefactoringAsync(code, code);
        }

        [Fact, WorkItem(20983, "https://github.com/dotnet/roslyn/issues/20983")]
        public async Task TestMissingWithExistingNullCheckInLambda()
        {
            var code = @"
using System;

class C
{
    public C()
    {
        Action<string> f = ([||]string s) => { if (s == null) { throw new ArgumentNullException(nameof(s)); } };
    }
}";
            await VerifyCS.VerifyRefactoringAsync(code, code);
        }

        [Fact]
        public async Task TestMissingWithoutParameterName()
        {
            var code = @"
using System;

class C
{
    public C([||]string{|CS1001:)|}
    {
    }
}";
            await VerifyCS.VerifyRefactoringAsync(code, code);
        }

        [Fact]
        public async Task TestInMethod()
        {
            await VerifyCS.VerifyRefactoringAsync(
@"
using System;

class C
{
    void F([||]string s)
    {
    }
}",
@"
using System;

class C
{
    void F(string s)
    {
        if (s is null)
        {
            throw new ArgumentNullException(nameof(s));
        }
    }
}");
        }

        [Fact]
        public async Task TestInOperator()
        {
            await VerifyCS.VerifyRefactoringAsync(
@"
using System;

class C
{
    public static C operator +(C c1, [||]string s)
    {
        return null;
    }
}",
@"
using System;

class C
{
    public static C operator +(C c1, [||]string s)
    {
        if (s is null)
        {
            throw new ArgumentNullException(nameof(s));
        }

        return null;
    }
}");
        }

        [Fact, WorkItem(20983, "https://github.com/dotnet/roslyn/issues/20983")]
        public async Task TestOnSimpleLambdaParameter()
        {
            await VerifyCS.VerifyRefactoringAsync(
@"
using System;

class C
{
    public C()
    {
        Func<string, int> f = [||]s => { return 0; };
    }
}",
@"
using System;

class C
{
    public C()
    {
        Func<string, int> f = s =>
        {
            if (s is null)
            {
                throw new ArgumentNullException(nameof(s));
            }

            return 0;
        };
    }
}");
        }

        [Fact, WorkItem(20983, "https://github.com/dotnet/roslyn/issues/20983")]
        public async Task TestOnSimpleLambdaParameter_EmptyBlock()
        {
            await VerifyCS.VerifyRefactoringAsync(
@"
using System;

class C
{
    public C()
    {
        Action<string> f = [||]s => { };
    }
}",
@"
using System;

class C
{
    public C()
    {
        Action<string> f = s =>
        {
            if (s is null)
            {
                throw new ArgumentNullException(nameof(s));
            }
        };
    }
}");
        }

        [Fact, WorkItem(20983, "https://github.com/dotnet/roslyn/issues/20983")]
        public async Task TestOnParenthesizedLambdaParameter()
        {
            await VerifyCS.VerifyRefactoringAsync(
@"
using System;

class C
{
    public C()
    {
        Func<string, int> f = ([||]string s) => { return 0; };
    }
}",
@"
using System;

class C
{
    public C()
    {
        Func<string, int> f = (string s) =>
        {
            if (s is null)
            {
                throw new ArgumentNullException(nameof(s));
            }

            return 0;
        };
    }
}");
        }

        [Fact, WorkItem(20983, "https://github.com/dotnet/roslyn/issues/20983")]
        public async Task TestOnDiscardLambdaParameter1()
        {
            await new VerifyCS.Test
            {
                LanguageVersion = LanguageVersion.CSharp11,
                TestCode = @"
using System;

class C
{
    public C()
    {
        Func<string, int> f = ([||]_) => { return 0; };
    }
}",
                FixedCode = @"
using System;

class C
{
    public C()
    {
        Func<string, int> f = (_) =>
        {
            if (_ is null)
            {
                throw new ArgumentNullException(nameof(_));
            }

            return 0;
        };
    }
}"
            }.RunAsync();
        }

        [Fact, WorkItem(20983, "https://github.com/dotnet/roslyn/issues/20983")]
        public async Task TestOnDiscardLambdaParameter2()
        {
            var testCode = @"
using System;

class C
{
    public C()
    {
        Func<string, string, int> f = ([||]_, _) => { return 0; };
    }
}";
            await new VerifyCS.Test
            {
                LanguageVersion = LanguageVersion.CSharp11,
                TestCode = testCode,
                FixedCode = testCode
            }.RunAsync();
        }

        [Fact, WorkItem(20983, "https://github.com/dotnet/roslyn/issues/20983")]
        public async Task TestOnAnonymousMethodParameter()
        {
            await VerifyCS.VerifyRefactoringAsync(
@"
using System;

class C
{
    public C()
    {
        Func<string, int> f = delegate ([||]string s) { return 0; };
    }
}",
@"
using System;

class C
{
    public C()
    {
        Func<string, int> f = delegate (string s)
        {
            if (s is null)
            {
                throw new ArgumentNullException(nameof(s));
            }

            return 0;
        };
    }
}");
        }

        [Fact, WorkItem(20983, "https://github.com/dotnet/roslyn/issues/20983")]
        public async Task TestOnLocalFunctionParameter()
        {
            await VerifyCS.VerifyRefactoringAsync(
@"
using System;

class C
{
    public C()
    {
        void F([||]string s)
        {
        }
    }
}",
@"
using System;

class C
{
    public C()
    {
        void F(string s)
        {
            if (s is null)
            {
                throw new ArgumentNullException(nameof(s));
            }
        }
    }
}");
        }

        [Fact]
        public async Task TestNotOnIndexerParameter()
        {
            var code = @"
class C
{
    int this[[||]string s]
    {
        get
        {
            return 0;
        }
    }
}";

            await VerifyCS.VerifyRefactoringAsync(code, code);
        }

        [Fact]
        [WorkItem(63307, "https://github.com/dotnet/roslyn/issues/63307")]
        public async Task TestNotOnIndexerParameterInRecordWithParameter()
        {
            var code = @"
record R(string S)
{
    int this[[||]string s]
    {
        get
        {
            return 0;
        }
    }
}";
            await new VerifyCS.Test
            {
                TestCode = code,
                FixedCode = code,
                LanguageVersion = LanguageVersion.CSharp11,
                ReferenceAssemblies = ReferenceAssemblies.Net.Net50,
            }.RunAsync();
        }

        [Fact]
        public async Task TestNotOnIndexerParameters()
        {
            var code = @"
class C
{
    int this[[|object a|], object b, object c]
    {
        get
        {
            return 0;
        }
    }
}";

            await VerifyCS.VerifyRefactoringAsync(code, code);
        }

        [Fact]
        public async Task TestSpecialStringCheck1()
        {
            await new VerifyCS.Test
            {
                TestCode = @"
using System;

class C
{
    public C([||]string s)
    {
    }
}",
                FixedCode = $@"
using System;

class C
{{
    public C(string s)
    {{
        if (string.IsNullOrEmpty(s))
        {{
            throw new ArgumentException($""{string.Format(FeaturesResources._0_cannot_be_null_or_empty, "{nameof(s)}").Replace("\"", "\\\"")}"", nameof(s));
        }}
    }}
}}",
                CodeActionIndex = 1,
                CodeActionEquivalenceKey = nameof(FeaturesResources.Add_string_IsNullOrEmpty_check)
            }.RunAsync();
        }

        [Fact]
        public async Task TestSpecialStringCheck2()
        {
            await new VerifyCS.Test
            {
                TestCode = @"
using System;

class C
{
    public C([||]string s)
    {
    }
}",
                FixedCode = $@"
using System;

class C
{{
    public C(string s)
    {{
        if (string.IsNullOrWhiteSpace(s))
        {{
            throw new ArgumentException($""{string.Format(FeaturesResources._0_cannot_be_null_or_whitespace, "{nameof(s)}").Replace("\"", "\\\"")}"", nameof(s));
        }}
    }}
}}",
                CodeActionIndex = 2,
                CodeActionEquivalenceKey = nameof(FeaturesResources.Add_string_IsNullOrWhiteSpace_check)
            }.RunAsync();
        }

        [Fact, WorkItem(51338, "https://github.com/dotnet/roslyn/issues/51338")]
        [UseCulture("de-DE", "de-DE")]
        public async Task TestSpecialStringCheck3()
        {
            await new VerifyCS.Test
            {
                TestCode = @"
using System;

class C
{
    public C([||]string s)
    {
    }
}",
                FixedCode = $@"
using System;

class C
{{
    public C(string s)
    {{
        if (string.IsNullOrEmpty(s))
        {{
            throw new ArgumentException($""{string.Format(FeaturesResources._0_cannot_be_null_or_empty, "{nameof(s)}").Replace("\"", "\\\"")}"", nameof(s));
        }}
    }}
}}",
                CodeActionIndex = 1,
                CodeActionEquivalenceKey = nameof(FeaturesResources.Add_string_IsNullOrEmpty_check)
            }.RunAsync();
        }

        [Fact, WorkItem(19173, "https://github.com/dotnet/roslyn/issues/19173")]
        public async Task TestMissingOnUnboundTypeWithExistingNullCheck()
        {
            var code = @"
class C
{
    public C(string [||]s)
    {
        if (s == null)
        {
            throw new System.Exception();
        }
    }
}";
            await VerifyCS.VerifyRefactoringAsync(code, code);
        }

        [Fact, WorkItem(19174, "https://github.com/dotnet/roslyn/issues/19174")]
        public async Task TestRespectPredefinedTypePreferences()
        {
            await new VerifyCS.Test
            {
                TestCode = @"
using System;

class Program
{
    static void Main([||]String bar)
    {
    }
}",
                FixedCode = @$"
using System;

class Program
{{
    static void Main(String bar)
    {{
        if (String.IsNullOrEmpty(bar))
        {{
            throw new ArgumentException($""{string.Format(FeaturesResources._0_cannot_be_null_or_empty, "{nameof(bar)}").Replace("\"", "\\\"")}"", nameof(bar));
        }}
    }}
}}",
                CodeActionIndex = 1,
                CodeActionEquivalenceKey = nameof(FeaturesResources.Add_string_IsNullOrEmpty_check),
                Options =
                {
                    { CodeStyleOptions2.PreferIntrinsicPredefinedTypeKeywordInMemberAccess, CodeStyleOption2.FalseWithSuggestionEnforcement }
                }
            }.RunAsync();
        }

        [Theory, WorkItem(19172, "https://github.com/dotnet/roslyn/issues/19172")]
        [InlineData((int)PreferBracesPreference.None)]
        [InlineData((int)PreferBracesPreference.WhenMultiline)]
        public async Task TestPreferNoBlock(int preferBraces)
        {
            await new VerifyCS.Test
            {
                TestCode = @"
using System;

class C
{
    public C([||]string s)
    {
    }
}",
                FixedCode = @"
using System;

class C
{
    public C(string s)
    {
        if (s is null) throw new ArgumentNullException(nameof(s));
    }
}",
                Options =
                {
                    { CSharpCodeStyleOptions.PreferBraces, new CodeStyleOption2<PreferBracesPreference>((PreferBracesPreference)preferBraces, NotificationOption2.Silent) },
                }
            }.RunAsync();
        }

        [Fact, WorkItem(19956, "https://github.com/dotnet/roslyn/issues/19956")]
        public async Task TestNoBlock()
        {
            await new VerifyCS.Test
            {
                TestCode = @"
using System;

class C
{
    public C(string s[||])
}",
                ExpectedDiagnostics = {
                    // /0/Test0.cs(6,12): error CS0501: 'C.C(string)' must declare a body because it is not marked abstract, extern, or partial
                    DiagnosticResult.CompilerError("CS0501").WithLocation(6, 12).WithArguments("C.C(string)"),
                    // /0/Test0.cs(6,23): error CS1002: ; expected
                    DiagnosticResult.CompilerError("CS1002").WithLocation(6, 23),
                },
                FixedState =
                {
                    Sources = { @"
using System;

class C
{
    public C(string s)
    {
        if (s is null)
        {
            throw new ArgumentNullException(nameof(s));
        }
    }
}" },
                    InheritanceMode = StateInheritanceMode.Explicit
                }
            }.RunAsync();
        }

        [Fact, WorkItem(21501, "https://github.com/dotnet/roslyn/issues/21501")]
        public async Task TestInArrowExpression1()
        {
            await VerifyCS.VerifyRefactoringAsync(
@"
using System;
using System.Linq;

class C
{
    public int Foo(int[] array[||]) =>
        array.Where(x => x > 3)
            .OrderBy(x => x)
            .Count();
}",
@"
using System;
using System.Linq;

class C
{
    public int Foo(int[] array)
    {
        if (array is null)
        {
            throw new ArgumentNullException(nameof(array));
        }

        return array.Where(x => x > 3)
            .OrderBy(x => x)
            .Count();
    }
}");
        }

        [Fact, WorkItem(21501, "https://github.com/dotnet/roslyn/issues/21501")]
        public async Task TestInArrowExpression2()
        {
            await VerifyCS.VerifyRefactoringAsync(
@"
using System;
using System.Linq;

class C
{
    public int Foo(int[] array[||]) /* Bar */ => /* Bar */
        array.Where(x => x > 3)
            .OrderBy(x => x)
            .Count(); /* Bar */
}",
@"
using System;
using System.Linq;

class C
{
    public int Foo(int[] array) /* Bar */
    {
        if (array is null)
        {
            throw new ArgumentNullException(nameof(array));
        }
        /* Bar */
        return array.Where(x => x > 3)
            .OrderBy(x => x)
            .Count(); /* Bar */
    }
}");
        }

        [Fact, WorkItem(21501, "https://github.com/dotnet/roslyn/issues/21501")]
        public async Task TestMissingInArrowExpression1()
        {
            var code = @"
using System;
using System.Linq;

class C
{
    public void Foo(string bar[||]) =>
#if DEBUG
        Console.WriteLine(""debug"" + bar);
#else
        Console.WriteLine(""release"" + bar);
#endif
}";
            await VerifyCS.VerifyRefactoringAsync(code, code);
        }

        [Fact, WorkItem(21501, "https://github.com/dotnet/roslyn/issues/21501")]
        public async Task TestMissingInArrowExpression2()
        {
            var code = @"
using System;
using System.Linq;

class C
{
    public int Foo(int[] array[||]) =>
#if DEBUG
        array.Where(x => x > 3)
            .OrderBy(x => x)
            .Count();
#else
        array.Where(x => x > 3)
            .OrderBy(x => x)
            .Count();
#endif
}";
            await VerifyCS.VerifyRefactoringAsync(code, code);
        }

        [Fact, WorkItem(21501, "https://github.com/dotnet/roslyn/issues/21501")]
        public async Task TestInArrowExpression3()
        {
            await VerifyCS.VerifyRefactoringAsync(
@"
using System;
using System.Linq;

class C
{
    public void Foo(int[] array[||]) =>
        array.Where(x => x > 3)
            .OrderBy(x => x)
            .Count();
}",
@"
using System;
using System.Linq;

class C
{
    public void Foo(int[] array)
    {
        if (array is null)
        {
            throw new ArgumentNullException(nameof(array));
        }

        array.Where(x => x > 3)
            .OrderBy(x => x)
            .Count();
    }
}");
        }

        [Fact, WorkItem(29190, "https://github.com/dotnet/roslyn/issues/29190")]
        public async Task TestSimpleReferenceTypeWithParameterNameSelected1()
        {
            await VerifyCS.VerifyRefactoringAsync(
@"
using System;

class C
{
    public C(string [|s|])
    {
    }
}",
@"
using System;

class C
{
    public C(string s)
    {
        if (s is null)
        {
            throw new ArgumentNullException(nameof(s));
        }
    }
}");
        }

        [Fact, WorkItem(29333, "https://github.com/dotnet/roslyn/issues/29333")]
        public async Task TestLambdaWithIncorrectNumberOfParameters()
        {
            var code = @"
using System;

class C
{
    void M(Action<int, int> a)
    {
        M((x[||]
    }
}";
            await VerifyCS.VerifyRefactoringAsync(code,
                new[]
                {
                    // /0/Test0.cs(8,12): error CS0103: The name 'x' does not exist in the current context
                    DiagnosticResult.CompilerError("CS0103").WithLocation(8, 12).WithArguments("x"),
                    // /0/Test0.cs(8,13): error CS1002: ; expected
                    DiagnosticResult.CompilerError("CS1002").WithLocation(8, 13),
                    // /0/Test0.cs(8,13): error CS1026: ) expected
                    DiagnosticResult.CompilerError("CS1026").WithLocation(8, 13),
                    // /0/Test0.cs(8,13): error CS1026: ) expected
                    DiagnosticResult.CompilerError("CS1026").WithLocation(8, 13),
                }, code);
        }

        [Fact, WorkItem(41824, "https://github.com/dotnet/roslyn/issues/41824")]
        public async Task TestMissingInArgList()
        {
            var code = @"
class C
{
    private static void M()
    {
        M2(__arglist(1, 2, 3, 5, 6));
    }

    public static void M2([||]__arglist)
    {
    }
}";
            await VerifyCS.VerifyRefactoringAsync(code, code);
        }

        [Fact, WorkItem(52383, "https://github.com/dotnet/roslyn/issues/52383")]
        public async Task TestImportSystem()
        {
            await VerifyCS.VerifyRefactoringAsync(
@"
class C
{
    public C([||]string s)
    {
    }
}",
@"
using System;

class C
{
    public C(string s)
    {
        if (s is null)
        {
            throw new ArgumentNullException(nameof(s));
        }
    }
}");
        }

        [Fact, WorkItem(52385, "https://github.com/dotnet/roslyn/issues/52385")]
        public async Task SingleLineStatement_NullCheck_BracesNone_SameLineFalse()
        {
            await new VerifyCS.Test
            {
                TestCode = @"
using System;

class C
{
    public C($$object o)
    {
    }
}",
                FixedCode = @"
using System;

class C
{
    public C(object o)
    {
        if (o is null)
            throw new ArgumentNullException(nameof(o));
    }
}",
                Options =
                {
                    { CSharpCodeStyleOptions.PreferThrowExpression, false },
                    { CSharpCodeStyleOptions.PreferBraces, PreferBracesPreference.None },
                    { CSharpCodeStyleOptions.AllowEmbeddedStatementsOnSameLine, false },
                }
            }.RunAsync();
        }

        [Fact, WorkItem(52385, "https://github.com/dotnet/roslyn/issues/52385")]
        public async Task SingleLineStatement_NullCheck_BracesWhenMultiline_SameLineFalse()
        {
            await new VerifyCS.Test
            {
                TestCode = @"
using System;

class C
{
    public C($$object o)
    {
    }
}",
                FixedCode = @"
using System;

class C
{
    public C(object o)
    {
        if (o is null)
            throw new ArgumentNullException(nameof(o));
    }
}",
                Options =
                {
                    { CSharpCodeStyleOptions.PreferThrowExpression, false },
                    { CSharpCodeStyleOptions.PreferBraces, PreferBracesPreference.WhenMultiline },
                    { CSharpCodeStyleOptions.AllowEmbeddedStatementsOnSameLine, false },
                }
            }.RunAsync();
        }

        [Fact, WorkItem(52385, "https://github.com/dotnet/roslyn/issues/52385")]
        public async Task SingleLineStatement_NullCheck_BracesAlways_SameLineFalse()
        {
            await new VerifyCS.Test
            {
                TestCode = @"
using System;

class C
{
    public C($$object o)
    {
    }
}",
                FixedCode = @"
using System;

class C
{
    public C(object o)
    {
        if (o is null)
        {
            throw new ArgumentNullException(nameof(o));
        }
    }
}",
                Options =
                {
                    { CSharpCodeStyleOptions.PreferThrowExpression, false },
                    { CSharpCodeStyleOptions.PreferBraces, PreferBracesPreference.Always },
                    { CSharpCodeStyleOptions.AllowEmbeddedStatementsOnSameLine, false },
                }
            }.RunAsync();
        }

        [Fact, WorkItem(52385, "https://github.com/dotnet/roslyn/issues/52385")]
        public async Task SingleLineStatement_NullCheck_BracesNone_SameLineTrue()
        {
            await new VerifyCS.Test
            {
                TestCode = @"
using System;

class C
{
    public C($$object o)
    {
    }
}",
                FixedCode = @"
using System;

class C
{
    public C(object o)
    {
        if (o is null) throw new ArgumentNullException(nameof(o));
    }
}",
                Options =
                {
                    { CSharpCodeStyleOptions.PreferThrowExpression, false },
                    { CSharpCodeStyleOptions.PreferBraces, PreferBracesPreference.None },
                    { CSharpCodeStyleOptions.AllowEmbeddedStatementsOnSameLine, true },
                }
            }.RunAsync();
        }

        [Fact, WorkItem(52385, "https://github.com/dotnet/roslyn/issues/52385")]
        public async Task SingleLineStatement_NullCheck_BracesWhenMultiline_SameLineTrue()
        {
            await new VerifyCS.Test
            {
                TestCode = @"
using System;

class C
{
    public C($$object o)
    {
    }
}",
                FixedCode = @"
using System;

class C
{
    public C(object o)
    {
        if (o is null) throw new ArgumentNullException(nameof(o));
    }
}",
                Options =
                {
                    { CSharpCodeStyleOptions.PreferThrowExpression, false },
                    { CSharpCodeStyleOptions.PreferBraces, PreferBracesPreference.WhenMultiline },
                    { CSharpCodeStyleOptions.AllowEmbeddedStatementsOnSameLine, true },
                }
            }.RunAsync();
        }

        [Fact, WorkItem(52385, "https://github.com/dotnet/roslyn/issues/52385")]
        public async Task SingleLineStatement_NullCheck_BracesAlways_SameLineTrue()
        {
            await new VerifyCS.Test
            {
                TestCode = @"
using System;

class C
{
    public C($$object o)
    {
    }
}",
                FixedCode = @"
using System;

class C
{
    public C(object o)
    {
        if (o is null)
        {
            throw new ArgumentNullException(nameof(o));
        }
    }
}",
                Options =
                {
                    { CSharpCodeStyleOptions.PreferThrowExpression, false },
                    { CSharpCodeStyleOptions.PreferBraces, PreferBracesPreference.Always },
                    { CSharpCodeStyleOptions.AllowEmbeddedStatementsOnSameLine, true },
                }
            }.RunAsync();
        }

        [Fact, WorkItem(52385, "https://github.com/dotnet/roslyn/issues/52385")]
        public async Task SingleLineStatement_StringIsNullOrEmpty_BracesNone_SameLineFalse()
        {
            await new VerifyCS.Test
            {
                TestCode = @"
using System;

class C
{
    public C($$string s)
    {
    }
}",
                FixedCode = $@"
using System;

class C
{{
    public C(string s)
    {{
        if (string.IsNullOrEmpty(s))
            throw new ArgumentException($""{string.Format(FeaturesResources._0_cannot_be_null_or_empty, "{nameof(s)}").Replace("\"", "\\\"")}"", nameof(s));
    }}
}}",
                Options =
                {
                    { CSharpCodeStyleOptions.PreferThrowExpression, false },
                    { CSharpCodeStyleOptions.PreferBraces, PreferBracesPreference.None },
                    { CSharpCodeStyleOptions.AllowEmbeddedStatementsOnSameLine, false },
                },
                CodeActionIndex = 1,
                CodeActionEquivalenceKey = nameof(FeaturesResources.Add_string_IsNullOrEmpty_check)
            }.RunAsync();
        }

        [Fact, WorkItem(52385, "https://github.com/dotnet/roslyn/issues/52385")]
        public async Task SingleLineStatement_StringIsNullOrEmpty_BracesWhenMultiline_SameLineFalse()
        {
            await new VerifyCS.Test
            {
                TestCode = @"
using System;

class C
{
    public C($$string s)
    {
    }
}",
                FixedCode = @$"
using System;

class C
{{
    public C(string s)
    {{
        if (string.IsNullOrEmpty(s))
            throw new ArgumentException($""{string.Format(FeaturesResources._0_cannot_be_null_or_empty, "{nameof(s)}").Replace("\"", "\\\"")}"", nameof(s));
    }}
}}",
                Options =
                {
                    { CSharpCodeStyleOptions.PreferThrowExpression, false },
                    { CSharpCodeStyleOptions.PreferBraces, PreferBracesPreference.WhenMultiline},
                    { CSharpCodeStyleOptions.AllowEmbeddedStatementsOnSameLine, false },
                },
                CodeActionIndex = 1,
                CodeActionEquivalenceKey = nameof(FeaturesResources.Add_string_IsNullOrEmpty_check)
            }.RunAsync();
        }

        [Fact, WorkItem(52385, "https://github.com/dotnet/roslyn/issues/52385")]
        public async Task SingleLineStatement_StringIsNullOrEmpty_BracesAlways_SameLineFalse()
        {
            await new VerifyCS.Test
            {
                TestCode = @"
using System;

class C
{
    public C($$string s)
    {
    }
}",
                FixedCode = @$"
using System;

class C
{{
    public C(string s)
    {{
        if (string.IsNullOrEmpty(s))
        {{
            throw new ArgumentException($""{string.Format(FeaturesResources._0_cannot_be_null_or_empty, "{nameof(s)}").Replace("\"", "\\\"")}"", nameof(s));
        }}
    }}
}}",
                Options =
                {
                    { CSharpCodeStyleOptions.PreferThrowExpression, false },
                    { CSharpCodeStyleOptions.PreferBraces, PreferBracesPreference.Always },
                    { CSharpCodeStyleOptions.AllowEmbeddedStatementsOnSameLine, false },
                },
                CodeActionIndex = 1,
                CodeActionEquivalenceKey = nameof(FeaturesResources.Add_string_IsNullOrEmpty_check)
            }.RunAsync();
        }

        [Fact, WorkItem(52385, "https://github.com/dotnet/roslyn/issues/52385")]
        public async Task SingleLineStatement_StringIsNullOrEmpty_BracesNone_SameLineTrue()
        {
            await new VerifyCS.Test
            {
                TestCode = @"
using System;

class C
{
    public C($$string s)
    {
    }
}",
                FixedCode = @$"
using System;

class C
{{
    public C(string s)
    {{
        if (string.IsNullOrEmpty(s)) throw new ArgumentException($""{string.Format(FeaturesResources._0_cannot_be_null_or_empty, "{nameof(s)}").Replace("\"", "\\\"")}"", nameof(s));
    }}
}}",
                Options =
                {
                    { CSharpCodeStyleOptions.PreferThrowExpression, false },
                    { CSharpCodeStyleOptions.PreferBraces, PreferBracesPreference.None },
                    { CSharpCodeStyleOptions.AllowEmbeddedStatementsOnSameLine, true },
                },
                CodeActionIndex = 1,
                CodeActionEquivalenceKey = nameof(FeaturesResources.Add_string_IsNullOrEmpty_check)
            }.RunAsync();
        }

        [Fact, WorkItem(52385, "https://github.com/dotnet/roslyn/issues/52385")]
        public async Task SingleLineStatement_StringIsNullOrEmpty_BracesWhenMultiline_SameLineTrue()
        {
            await new VerifyCS.Test
            {
                TestCode = @"
using System;

class C
{
    public C($$string s)
    {
    }
}",
                FixedCode = @$"
using System;

class C
{{
    public C(string s)
    {{
        if (string.IsNullOrEmpty(s)) throw new ArgumentException($""{string.Format(FeaturesResources._0_cannot_be_null_or_empty, "{nameof(s)}").Replace("\"", "\\\"")}"", nameof(s));
    }}
}}",
                Options =
                {
                    { CSharpCodeStyleOptions.PreferThrowExpression, false },
                    { CSharpCodeStyleOptions.PreferBraces, PreferBracesPreference.WhenMultiline },
                    { CSharpCodeStyleOptions.AllowEmbeddedStatementsOnSameLine, true },
                },
                CodeActionIndex = 1,
                CodeActionEquivalenceKey = nameof(FeaturesResources.Add_string_IsNullOrEmpty_check)
            }.RunAsync();
        }

        [Fact, WorkItem(52385, "https://github.com/dotnet/roslyn/issues/52385")]
        public async Task SingleLineStatement_StringIsNullOrEmpty_BracesAlways_SameLineTrue()
        {
            await new VerifyCS.Test
            {
                TestCode = @"
using System;

class C
{
    public C($$string s)
    {
    }
}",
                FixedCode = @$"
using System;

class C
{{
    public C(string s)
    {{
        if (string.IsNullOrEmpty(s))
        {{
            throw new ArgumentException($""{string.Format(FeaturesResources._0_cannot_be_null_or_empty, "{nameof(s)}").Replace("\"", "\\\"")}"", nameof(s));
        }}
    }}
}}",
                Options =
                {
                    { CSharpCodeStyleOptions.PreferThrowExpression, false },
                    { CSharpCodeStyleOptions.PreferBraces, PreferBracesPreference.Always },
                    { CSharpCodeStyleOptions.AllowEmbeddedStatementsOnSameLine, true },
                },
                CodeActionIndex = 1,
                CodeActionEquivalenceKey = nameof(FeaturesResources.Add_string_IsNullOrEmpty_check)
            }.RunAsync();
        }

        [Fact, WorkItem(52385, "https://github.com/dotnet/roslyn/issues/52385")]
        public async Task SingleLineStatement_NullCheck_AllParameters()
        {
            await new VerifyCS.Test
            {
                TestCode = @"
using System;

class C
{
    public C([||]object a, object b, object c)
    {
    }
}",
                FixedCode = @"
using System;

class C
{
    public C(object a, object b, object c)
    {
        if (a is null) throw new ArgumentNullException(nameof(a));
        if (b is null) throw new ArgumentNullException(nameof(b));
        if (c is null) throw new ArgumentNullException(nameof(c));
    }
}",
                Options =
                {
                    { CSharpCodeStyleOptions.PreferThrowExpression, false },
                    { CSharpCodeStyleOptions.PreferBraces, PreferBracesPreference.None },
                    { CSharpCodeStyleOptions.AllowEmbeddedStatementsOnSameLine, true },
                },
                CodeActionIndex = 1,
                CodeActionEquivalenceKey = nameof(FeaturesResources.Add_null_checks_for_all_parameters)
            }.RunAsync();
        }

        [Fact, WorkItem(58811, "https://github.com/dotnet/roslyn/issues/58811")]
        public async Task TestMissingParameter1()
        {
            var source = @"
using System;

class C
{
    public C(string s,[||]{|CS1031:{|CS1001:)|}|}
    {
    }
}";
            await VerifyCS.VerifyRefactoringAsync(source, source);
        }

        [Fact, WorkItem(58811, "https://github.com/dotnet/roslyn/issues/58811")]
        public async Task TestMissingParameter2()
        {
            var source = @"
using System;

class C
{
    public C(string s,[||] {|CS1031:{|CS1001:)|}|}
    {
    }
}";
            await VerifyCS.VerifyRefactoringAsync(source, source);
        }

        [Fact, WorkItem(58811, "https://github.com/dotnet/roslyn/issues/58811")]
        public async Task TestMissingParameter3()
        {
            var source = @"
using System;

class C
{
    public C(string s, [||]{|CS1031:{|CS1001:)|}|}
    {
    }
}";
            await VerifyCS.VerifyRefactoringAsync(source, source);
        }

        [Fact, WorkItem(58811, "https://github.com/dotnet/roslyn/issues/58811")]
        public async Task TestMissingParameter4()
        {
            var source = @"
using System;

class C
{
    public C(string s, [||] {|CS1031:{|CS1001:)|}|}
    {
    }
}";
            await VerifyCS.VerifyRefactoringAsync(source, source);
        }

        [Theory]
        [WorkItem(58779, "https://github.com/dotnet/roslyn/issues/58779")]
        [InlineData(LanguageVersion.CSharp10)]
        [InlineData(LanguageVersion.CSharp11)]
        public async Task TestNotInRecord(LanguageVersion version)
        {
            var code = @"
record C([||]string s) { public string s; }";
            await new VerifyCS.Test
            {
                LanguageVersion = version,
                TestCode = code,
                FixedCode = code,
            }.RunAsync();
        }

<<<<<<< HEAD
        [Fact]
        public async Task TestNotInClass()
        {
            var code = @"
class C([||]string s) { public string s; }";
            await new VerifyCS.Test
            {
                LanguageVersion = LanguageVersion.Preview,
                TestCode = code,
                FixedCode = code,
            }.RunAsync();
        }

        [Fact]
        public async Task TestNotInStruct()
        {
            var code = @"
struct C([||]string s) { public string s; }";
            await new VerifyCS.Test
            {
                LanguageVersion = LanguageVersion.Preview,
                TestCode = code,
                FixedCode = code,
            }.RunAsync();
=======
        [Fact, WorkItem(38093, "https://github.com/dotnet/roslyn/issues/38093")]
        public async Task TestReadBeforeAssignment()
        {
            await VerifyCS.VerifyRefactoringAsync("""
                using System;
                using System.IO;

                class Program
                {
                    public Program([||]Stream output)
                    {
                        if (!output.CanWrite) throw new ArgumentException();
                        OutStream = output;
                    }

                    public Stream OutStream { get; }
                }
                """, """
                using System;
                using System.IO;

                class Program
                {
                    public Program([||]Stream output)
                    {
                        if (output is null)
                        {
                            throw new ArgumentNullException(nameof(output));
                        }

                        if (!output.CanWrite) throw new ArgumentException();
                        OutStream = output;
                    }

                    public Stream OutStream { get; }
                }
                """);
        }

        [Fact, WorkItem(41140, "https://github.com/dotnet/roslyn/issues/41140")]
        public async Task TestAfterComma1()
        {
            await VerifyCS.VerifyRefactoringAsync("""
                using System;

                class C
                {
                    // should generate for 'b'
                    void M(string a,$$ string b, string c)
                    {

                    }
                }
                """, """
                using System;

                class C
                {
                    // should generate for 'b'
                    void M(string a, string b, string c)
                    {
                        if (b is null)
                        {
                            throw new ArgumentNullException(nameof(b));
                        }
                    }
                }
                """);
        }

        [Fact, WorkItem(41140, "https://github.com/dotnet/roslyn/issues/41140")]
        public async Task TestAfterComma2()
        {
            await VerifyCS.VerifyRefactoringAsync("""
                using System;

                class C
                {
                    // should generate for 'a'
                    void M(string a,$$
                        string b, string c)
                    {

                    }
                }
                """, """
                using System;

                class C
                {
                    // should generate for 'a'
                    void M(string a,
                        string b, string c)
                    {
                        if (a is null)
                        {
                            throw new ArgumentNullException(nameof(a));
                        }
                    }
                }
                """);
>>>>>>> 1a642d9d
        }
    }
}<|MERGE_RESOLUTION|>--- conflicted
+++ resolved
@@ -2732,7 +2732,6 @@
             }.RunAsync();
         }
 
-<<<<<<< HEAD
         [Fact]
         public async Task TestNotInClass()
         {
@@ -2757,7 +2756,8 @@
                 TestCode = code,
                 FixedCode = code,
             }.RunAsync();
-=======
+        }
+
         [Fact, WorkItem(38093, "https://github.com/dotnet/roslyn/issues/38093")]
         public async Task TestReadBeforeAssignment()
         {
@@ -2859,7 +2859,6 @@
                     }
                 }
                 """);
->>>>>>> 1a642d9d
         }
     }
 }