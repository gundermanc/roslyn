--- conflicted
+++ resolved
@@ -1208,7 +1208,6 @@
 }");
         }
 
-<<<<<<< HEAD
         [WpfFact, Trait(Traits.Feature, Traits.Features.ExtractInterface)]
         public async Task TestNotNullConstraint_Type()
         {
@@ -1239,7 +1238,8 @@
 {
     void M<T>() where T : notnull;
 }");
-=======
+        }
+
         [WorkItem(23855, "https://github.com/dotnet/roslyn/issues/23855")]
         [WpfFact, Trait(Traits.Feature, Traits.Features.ExtractInterface)]
         public async Task TestExtractInterface_WithCopyright1()
@@ -1322,7 +1322,6 @@
                 expectedSuccess: true,
                 expectedUpdatedOriginalDocumentCode: updatedMarkup,
                 expectedInterfaceCode: expectedInterfaceCode);
->>>>>>> 6520cbc7
         }
     }
 }