--- conflicted
+++ resolved
@@ -73,13 +73,8 @@
                 if (verifyUndo)
                 {
                     // Ensure that after undo we go back to where we were to begin with.
-<<<<<<< HEAD
-                    var history = undoHistoryRegistry.GetHistory(document.TextBuffer);
+                    var history = undoHistoryRegistry.GetHistory(document.GetTextBuffer());
                     history.Undo(count: originalSelections.Count);
-=======
-                    var history = undoHistoryRegistry.GetHistory(document.GetTextBuffer());
-                    history.Undo(count: 1);
->>>>>>> 73bdf202
 
                     var currentSnapshot = document.GetTextBuffer().CurrentSnapshot;
                     Assert.Equal(originalSnapshot.GetText(), currentSnapshot.GetText());
