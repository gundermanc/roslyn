﻿// Licensed to the .NET Foundation under one or more agreements.
// The .NET Foundation licenses this file to you under the MIT license.
// See the LICENSE file in the project root for more information.

using System.Threading.Tasks;
using System.Xml.Linq;
using Microsoft.CodeAnalysis.CodeRefactorings;
using Microsoft.CodeAnalysis.CodeRefactorings.ExtractMethod;
using Microsoft.CodeAnalysis.CodeStyle;
using Microsoft.CodeAnalysis.CSharp;
using Microsoft.CodeAnalysis.CSharp.CodeStyle;
using Microsoft.CodeAnalysis.CSharp.Test.Utilities;
using Microsoft.CodeAnalysis.Test.Utilities;
using Microsoft.CodeAnalysis.Testing;
using Roslyn.Test.Utilities;
using Xunit;
using VerifyCS = Microsoft.CodeAnalysis.Editor.UnitTests.CodeActions.CSharpCodeRefactoringVerifier<
    Microsoft.CodeAnalysis.CodeRefactorings.ExtractMethod.ExtractMethodCodeRefactoringProvider>;

namespace Microsoft.CodeAnalysis.Editor.CSharp.UnitTests.CodeRefactorings.ExtractMethod
{
    public class ExtractMethodTests : AbstractCSharpCodeActionTest
    {
        protected override CodeRefactoringProvider CreateCodeRefactoringProvider(Workspace workspace, TestParameters parameters)
            => new ExtractMethodCodeRefactoringProvider();

        private const string EditorConfigNaming_LocalFunctions_CamelCase = @"[*]
# Naming rules

dotnet_naming_rule.local_functions_should_be_camel_case.severity = suggestion
dotnet_naming_rule.local_functions_should_be_camel_case.symbols = local_functions
dotnet_naming_rule.local_functions_should_be_camel_case.style = camel_case

# Symbol specifications

dotnet_naming_symbols.local_functions.applicable_kinds = local_function
dotnet_naming_symbols.local_functions.applicable_accessibilities = *
dotnet_naming_symbols.local_functions.required_modifiers = 

# Naming styles

dotnet_naming_style.camel_case.capitalization = camel_case";

        [Fact]
        [WorkItem(39946, "https://github.com/dotnet/roslyn/issues/39946")]
        public async Task LocalFuncExtract()
        {
            await TestInRegularAndScript1Async(@"
class C
{
    int Testing;

    void M()
    {
        local();

        [|NewMethod();|]
        
        Testing = 5;

        void local()
        { }
    }

    void NewMethod()
    {
    }
}", @"
class C
{
    int Testing;

    void M()
    {
        local();
        {|Rename:NewMethod1|}();

        Testing = 5;

        void local()
        { }
    }

    private void NewMethod1()
    {
        NewMethod();
    }

    void NewMethod()
    {
    }
}");
        }

        [WorkItem(540799, "http://vstfdevdiv:8080/DevDiv2/DevDiv/_workitems/edit/540799")]
        [Fact, Trait(Traits.Feature, Traits.Features.CodeActionsExtractMethod)]
        public async Task TestPartialSelection()
        {
            await TestInRegularAndScript1Async(
@"class Program
{
    static void Main(string[] args)
    {
        bool b = true;
        System.Console.WriteLine([|b != true|] ? b = true : b = false);
    }
}",
@"class Program
{
    static void Main(string[] args)
    {
        bool b = true;
        System.Console.WriteLine({|Rename:NewMethod|}(b) ? b = true : b = false);
    }

    private static bool NewMethod(bool b)
    {
        return b != true;
    }
}");
        }

        [Fact, Trait(Traits.Feature, Traits.Features.CodeActionsExtractMethod)]
        public async Task TestSelectionOfSwitchExpressionArm()
        {
            await TestInRegularAndScript1Async(
@"class Program
{
    int Foo(int x) => x switch
    {
        1 => 1,
        _ => [|1 + x|]
    };
}",
@"class Program
{
    int Foo(int x) => x switch
    {
        1 => 1,
        _ => {|Rename:NewMethod|}(x)
    };
    private static int NewMethod(int x) => 1 + x;
}",
new TestParameters(options: Option(CSharpCodeStyleOptions.PreferExpressionBodiedMethods, CSharpCodeStyleOptions.WhenPossibleWithSilentEnforcement)));
        }

        [Fact, Trait(Traits.Feature, Traits.Features.CodeActionsExtractMethod)]
        public async Task TestSelectionOfSwitchExpressionArmContainingVariables()
        {
            await TestInRegularAndScript1Async(
@"using System;
using System.Collections.Generic;

class TestClass
{
    public static T RecursiveExample<T>(IEnumerable<T> sequence) =>
    sequence switch
    {
        Array { Length: 0 } => default(T),
        Array { Length: 1 } array => [|(T)array.GetValue(0)|],
        Array { Length: 2 } array => (T)array.GetValue(1),
        Array array => (T)array.GetValue(2),
        _ => throw new NotImplementedException(),
    };
}",
@"using System;
using System.Collections.Generic;

class TestClass
{
    public static T RecursiveExample<T>(IEnumerable<T> sequence) =>
    sequence switch
    {
        Array { Length: 0 } => default(T),
        Array { Length: 1 } array => {|Rename:NewMethod|}<T>(array),
        Array { Length: 2 } array => (T)array.GetValue(1),
        Array array => (T)array.GetValue(2),
        _ => throw new NotImplementedException(),
    };
    private static T NewMethod<T>(Array array) => (T)array.GetValue(0);
}",
new TestParameters(options: Option(CSharpCodeStyleOptions.PreferExpressionBodiedMethods, CSharpCodeStyleOptions.WhenPossibleWithSilentEnforcement)));
        }

        [Fact, Trait(Traits.Feature, Traits.Features.CodeActionsExtractMethod)]
        public async Task TestUseExpressionBodyWhenPossible()
        {
            await TestInRegularAndScript1Async(
@"class Program
{
    static void Main(string[] args)
    {
        bool b = true;
        System.Console.WriteLine([|b != true|] ? b = true : b = false);
    }
}",
@"class Program
{
    static void Main(string[] args)
    {
        bool b = true;
        System.Console.WriteLine({|Rename:NewMethod|}(b) ? b = true : b = false);
    }

    private static bool NewMethod(bool b) => b != true;
}",
new TestParameters(options: Option(CSharpCodeStyleOptions.PreferExpressionBodiedMethods, CSharpCodeStyleOptions.WhenPossibleWithSilentEnforcement)));
        }

        [Fact, Trait(Traits.Feature, Traits.Features.CodeActionsExtractMethod)]
        public async Task TestUseExpressionWhenOnSingleLine_AndIsOnSingleLine()
        {
            await TestInRegularAndScript1Async(
@"class Program
{
    static void Main(string[] args)
    {
        bool b = true;
        System.Console.WriteLine([|b != true|] ? b = true : b = false);
    }
}",
@"class Program
{
    static void Main(string[] args)
    {
        bool b = true;
        System.Console.WriteLine({|Rename:NewMethod|}(b) ? b = true : b = false);
    }

    private static bool NewMethod(bool b) => b != true;
}",
new TestParameters(options: Option(CSharpCodeStyleOptions.PreferExpressionBodiedMethods, CSharpCodeStyleOptions.WhenOnSingleLineWithSilentEnforcement)));
        }

        [Fact, Trait(Traits.Feature, Traits.Features.CodeActionsExtractMethod)]
        public async Task TestUseExpressionWhenOnSingleLine_AndIsOnSingleLine2()
        {
            await TestInRegularAndScript1Async(
@"class Program
{
    static void Main(string[] args)
    {
        bool b = true;
        System.Console.WriteLine(

            [|b != true|]
                ? b = true : b = false);
    }
}",
@"class Program
{
    static void Main(string[] args)
    {
        bool b = true;
        System.Console.WriteLine(

            {|Rename:NewMethod|}(b)
                ? b = true : b = false);
    }

    private static bool NewMethod(bool b) => b != true;
}",
new TestParameters(options: Option(CSharpCodeStyleOptions.PreferExpressionBodiedMethods, CSharpCodeStyleOptions.WhenOnSingleLineWithSilentEnforcement)));
        }

        [Fact, Trait(Traits.Feature, Traits.Features.CodeActionsExtractMethod)]
        public async Task TestUseExpressionWhenOnSingleLine_AndNotIsOnSingleLine()
        {
            await TestInRegularAndScript1Async(
@"class Program
{
    static void Main(string[] args)
    {
        bool b = true;
        System.Console.WriteLine([|b != 
            true|] ? b = true : b = false);
    }
}",
@"class Program
{
    static void Main(string[] args)
    {
        bool b = true;
        System.Console.WriteLine({|Rename:NewMethod|}(b) ? b = true : b = false);
    }

    private static bool NewMethod(bool b)
    {
        return b !=
                    true;
    }
}",
new TestParameters(options: Option(CSharpCodeStyleOptions.PreferExpressionBodiedMethods, CSharpCodeStyleOptions.WhenOnSingleLineWithSilentEnforcement)));
        }

        [Fact, Trait(Traits.Feature, Traits.Features.CodeActionsExtractMethod)]
        public async Task TestUseExpressionWhenOnSingleLine_AndNotIsOnSingleLine2()
        {
            await TestInRegularAndScript1Async(
@"class Program
{
    static void Main(string[] args)
    {
        bool b = true;
        System.Console.WriteLine([|b !=/*
*/true|] ? b = true : b = false);
    }
}",
@"class Program
{
    static void Main(string[] args)
    {
        bool b = true;
        System.Console.WriteLine({|Rename:NewMethod|}(b) ? b = true : b = false);
    }

    private static bool NewMethod(bool b)
    {
        return b !=/*
*/true;
    }
}",
new TestParameters(options: Option(CSharpCodeStyleOptions.PreferExpressionBodiedMethods, CSharpCodeStyleOptions.WhenOnSingleLineWithSilentEnforcement)));
        }

        [Fact, Trait(Traits.Feature, Traits.Features.CodeActionsExtractMethod)]
        public async Task TestExtractMethodInCtorInit()
        {
            await TestInRegularAndScript1Async(
@"
class Foo
{
    public Foo(int a, int b){}
    public Foo(int i) : this([|i * 10 + 2|], 2)
    {}
}",
@"
class Foo
{
    public Foo(int a, int b){}
    public Foo(int i) : this({|Rename:NewMethod|}(i), 2)
    { }

    private static int NewMethod(int i) => i * 10 + 2;
}",
new TestParameters(options: Option(CSharpCodeStyleOptions.PreferExpressionBodiedMethods, CSharpCodeStyleOptions.WhenOnSingleLineWithSilentEnforcement)));
        }

        [Fact, Trait(Traits.Feature, Traits.Features.CodeActionsExtractMethod)]
        public async Task TestExtractMethodInCtorInitWithOutVar()
        {
            await TestInRegularAndScript1Async(
@"
class Foo
{
    public Foo(int a, int b){}
    public Foo(int i, out int q) : this([|i * 10 + (q = 2)|], 2)
    {}
}",
@"
class Foo
{
    public Foo(int a, int b){}
    public Foo(int i, out int q) : this({|Rename:NewMethod|}(i, out q), 2)
    { }

    private static int NewMethod(int i, out int q) => i * 10 + (q = 2);
}",
new TestParameters(options: Option(CSharpCodeStyleOptions.PreferExpressionBodiedMethods, CSharpCodeStyleOptions.WhenOnSingleLineWithSilentEnforcement)));
        }

        [Fact, Trait(Traits.Feature, Traits.Features.CodeActionsExtractMethod)]
        public async Task TestExtractMethodInCtorInitWithByRefVar()
        {
            await TestInRegularAndScript1Async(
@"
using System;
using System.Collections.Generic;
using System.Linq;
using System;

namespace Test
{
    public class BaseX
    {
        public BaseX(out int s, int sx, ref int r, in int inRef)
        {
            Console.WriteLine(""begin base ctor"");

            s = 42;
            Console.WriteLine(sx);
            Console.WriteLine(r);
            Console.WriteLine(inRef);

            r = 777;
            Console.WriteLine(inRef);
            Console.WriteLine(r);

            Console.WriteLine(""end base ctor"");
        }
    }

    public class X : BaseX
    {
        static int PrintX(int i)
        {
            Console.WriteLine(i);
            return i;
        }


        public X(out int x, ref int r) :
            base(out x, x = PrintX(x = 12), ref r, [|r++|])
        {
            Console.WriteLine($""in ctor {x}"");
        }

        static void Main()
        {
            int val = 33;
            var x = new X(out var f, ref val);
            Console.WriteLine(val);
        }
    }
}
",
@"
using System;
using System.Collections.Generic;
using System.Linq;
using System;

namespace Test
{
    public class BaseX
    {
        public BaseX(out int s, int sx, ref int r, in int inRef)
        {
            Console.WriteLine(""begin base ctor"");

            s = 42;
            Console.WriteLine(sx);
            Console.WriteLine(r);
            Console.WriteLine(inRef);

            r = 777;
            Console.WriteLine(inRef);
            Console.WriteLine(r);

            Console.WriteLine(""end base ctor"");
        }
    }

    public class X : BaseX
    {
        static int PrintX(int i)
        {
            Console.WriteLine(i);
            return i;
        }


        public X(out int x, ref int r) :
            base(out x, x = PrintX(x = 12), ref r, {|Rename:NewMethod|}(ref r))
        {
            Console.WriteLine($""in ctor {x}"");
        }

        private static int NewMethod(ref int r) => r++;

        static void Main()
        {
            int val = 33;
            var x = new X(out var f, ref val);
            Console.WriteLine(val);
        }
    }
}
",
new TestParameters(options: Option(CSharpCodeStyleOptions.PreferExpressionBodiedMethods, CSharpCodeStyleOptions.WhenOnSingleLineWithSilentEnforcement)));
        }

        [Fact, Trait(Traits.Feature, Traits.Features.CodeActionsExtractMethod)]
        public async Task TestUseExpressionWhenOnSingleLine_AndNotIsOnSingleLine3()
        {
            await TestInRegularAndScript1Async(
@"class Program
{
    static void Main(string[] args)
    {
        bool b = true;
        System.Console.WriteLine([|"""" != @""
""|] ? b = true : b = false);
    }
}",
@"class Program
{
    static void Main(string[] args)
    {
        bool b = true;
        System.Console.WriteLine({|Rename:NewMethod|}() ? b = true : b = false);
    }

    private static bool NewMethod()
    {
        return """" != @""
"";
    }
}",
new TestParameters(options: Option(CSharpCodeStyleOptions.PreferExpressionBodiedMethods, CSharpCodeStyleOptions.WhenOnSingleLineWithSilentEnforcement)));
        }

        [WorkItem(540796, "http://vstfdevdiv:8080/DevDiv2/DevDiv/_workitems/edit/540796")]
        [Fact, Trait(Traits.Feature, Traits.Features.CodeActionsExtractMethod)]
        public async Task TestReadOfDataThatDoesNotFlowIn()
        {
            await TestInRegularAndScript1Async(
@"class Program
{
    static void Main(string[] args)
    {
        int x = 1;
        object y = 0;
        [|int s = true ? fun(x) : fun(y);|]
    }

    private static T fun<T>(T t)
    {
        return t;
    }
}",
@"class Program
{
    static void Main(string[] args)
    {
        int x = 1;
        object y = 0;
        {|Rename:NewMethod|}(x, y);
    }

    private static void NewMethod(int x, object y)
    {
        int s = true ? fun(x) : fun(y);
    }

    private static T fun<T>(T t)
    {
        return t;
    }
}");
        }

        [WorkItem(540819, "http://vstfdevdiv:8080/DevDiv2/DevDiv/_workitems/edit/540819")]
        [Fact, Trait(Traits.Feature, Traits.Features.CodeActionsExtractMethod)]
        public async Task TestMissingOnGoto()
        {
            await TestMissingInRegularAndScriptAsync(
@"delegate int del(int i);

class C
{
    static void Main(string[] args)
    {
        del q = x => {
            [|goto label2;
            return x * x;|]
        };
    label2:
        return;
    }
}");
        }

        [WorkItem(540819, "http://vstfdevdiv:8080/DevDiv2/DevDiv/_workitems/edit/540819")]
        [Fact, Trait(Traits.Feature, Traits.Features.CodeActionsExtractMethod)]
        public async Task TestOnStatementAfterUnconditionalGoto()
        {
            await TestInRegularAndScript1Async(
@"delegate int del(int i);

class C
{
    static void Main(string[] args)
    {
        del q = x => {
            goto label2;
            [|return x * x;|]
        };
    label2:
        return;
    }
}",
@"delegate int del(int i);

class C
{
    static void Main(string[] args)
    {
        del q = x =>
        {
            goto label2;
            return {|Rename:NewMethod|}(x);
        };
    label2:
        return;
    }

    private static int NewMethod(int x)
    {
        return x * x;
    }
}");
        }

        [Fact, Trait(Traits.Feature, Traits.Features.CodeActionsExtractMethod)]
        public async Task TestMissingOnNamespace()
        {
            await TestInRegularAndScript1Async(
@"class Program
{
    void Main()
    {
        [|System|].Console.WriteLine(4);
    }
}",
@"class Program
{
    void Main()
    {
        {|Rename:NewMethod|}();
    }

    private static void NewMethod()
    {
        System.Console.WriteLine(4);
    }
}");
        }

        [Fact, Trait(Traits.Feature, Traits.Features.CodeActionsExtractMethod)]
        public async Task TestMissingOnType()
        {
            await TestInRegularAndScript1Async(
@"class Program
{
    void Main()
    {
        [|System.Console|].WriteLine(4);
    }
}",
@"class Program
{
    void Main()
    {
        {|Rename:NewMethod|}();
    }

    private static void NewMethod()
    {
        System.Console.WriteLine(4);
    }
}");
        }

        [Fact, Trait(Traits.Feature, Traits.Features.CodeActionsExtractMethod)]
        public async Task TestMissingOnBase()
        {
            await TestInRegularAndScript1Async(
@"class Program
{
    void Main()
    {
        [|base|].ToString();
    }
}",
@"class Program
{
    void Main()
    {
        {|Rename:NewMethod|}();
    }

    private void NewMethod()
    {
        base.ToString();
    }
}");
        }

        [WorkItem(545623, "http://vstfdevdiv:8080/DevDiv2/DevDiv/_workitems/edit/545623")]
        [Fact, Trait(Traits.Feature, Traits.Features.CodeActionsExtractMethod)]
        public async Task TestOnActionInvocation()
        {
            await TestInRegularAndScript1Async(
@"using System;

class C
{
    public static Action X { get; set; }
}

class Program
{
    void Main()
    {
        [|C.X|]();
    }
}",
@"using System;

class C
{
    public static Action X { get; set; }
}

class Program
{
    void Main()
    {
        {|Rename:GetX|}()();
    }

    private static Action GetX()
    {
        return C.X;
    }
}");
        }

        [WorkItem(529841, "http://vstfdevdiv:8080/DevDiv2/DevDiv/_workitems/edit/529841"), WorkItem(714632, "http://vstfdevdiv:8080/DevDiv2/DevDiv/_workitems/edit/714632")]
        [Fact, Trait(Traits.Feature, Traits.Features.CodeActionsExtractMethod)]
        public async Task DisambiguateCallSiteIfNecessary1()
        {
            await TestInRegularAndScript1Async(
@"using System;

class Program
{
    static void Main()
    {
        byte z = 0;
        Goo([|x => 0|], y => 0, z, z);
    }

    static void Goo<T, S>(Func<S, T> p, Func<T, S> q, T r, S s) { Console.WriteLine(1); }
    static void Goo(Func<byte, byte> p, Func<byte, byte> q, int r, int s) { Console.WriteLine(2); }
}",

@"using System;

class Program
{
    static void Main()
    {
        byte z = 0;
        Goo({|Rename:NewMethod|}(), y => (byte)0, z, z);
    }

    private static Func<byte, byte> NewMethod()
    {
        return x => 0;
    }

    static void Goo<T, S>(Func<S, T> p, Func<T, S> q, T r, S s) { Console.WriteLine(1); }
    static void Goo(Func<byte, byte> p, Func<byte, byte> q, int r, int s) { Console.WriteLine(2); }
}");
        }

        [WorkItem(529841, "http://vstfdevdiv:8080/DevDiv2/DevDiv/_workitems/edit/529841"), WorkItem(714632, "http://vstfdevdiv:8080/DevDiv2/DevDiv/_workitems/edit/714632")]
        [Fact, Trait(Traits.Feature, Traits.Features.CodeActionsExtractMethod)]
        public async Task DisambiguateCallSiteIfNecessary2()
        {
            await TestInRegularAndScript1Async(
@"using System;

class Program
{
    static void Main()
    {
        byte z = 0;
        Goo([|x => 0|], y => { return 0; }, z, z);
    }

    static void Goo<T, S>(Func<S, T> p, Func<T, S> q, T r, S s) { Console.WriteLine(1); }
    static void Goo(Func<byte, byte> p, Func<byte, byte> q, int r, int s) { Console.WriteLine(2); }
}",

@"using System;

class Program
{
    static void Main()
    {
        byte z = 0;
        Goo({|Rename:NewMethod|}(), y => { return (byte)0; }, z, z);
    }

    private static Func<byte, byte> NewMethod()
    {
        return x => 0;
    }

    static void Goo<T, S>(Func<S, T> p, Func<T, S> q, T r, S s) { Console.WriteLine(1); }
    static void Goo(Func<byte, byte> p, Func<byte, byte> q, int r, int s) { Console.WriteLine(2); }
}");
        }

        [WorkItem(530709, "http://vstfdevdiv:8080/DevDiv2/DevDiv/_workitems/edit/530709")]
        [WorkItem(632182, "http://vstfdevdiv:8080/DevDiv2/DevDiv/_workitems/edit/632182")]
        [Fact, Trait(Traits.Feature, Traits.Features.CodeActionsExtractMethod)]
        public async Task DontOverparenthesize()
        {
            await TestAsync(
@"using System;

static class C
{
    static void Ex(this string x)
    {
    }

    static void Inner(Action<string> x, string y)
    {
    }

    static void Inner(Action<string> x, int y)
    {
    }

    static void Inner(Action<int> x, int y)
    {
    }

    static void Outer(Action<string> x, object y)
    {
        Console.WriteLine(1);
    }

    static void Outer(Action<int> x, int y)
    {
        Console.WriteLine(2);
    }

    static void Main()
    {
        Outer(y => Inner(x => [|x|].Ex(), y), - -1);
    }
}

static class E
{
    public static void Ex(this int x)
    {
    }
}",

@"using System;

static class C
{
    static void Ex(this string x)
    {
    }

    static void Inner(Action<string> x, string y)
    {
    }

    static void Inner(Action<string> x, int y)
    {
    }

    static void Inner(Action<int> x, int y)
    {
    }

    static void Outer(Action<string> x, object y)
    {
        Console.WriteLine(1);
    }

    static void Outer(Action<int> x, int y)
    {
        Console.WriteLine(2);
    }

    static void Main()
    {
        Outer(y => Inner(x => {|Rename:GetX|}(x).Ex(), y), (object)- -1);
    }

    private static string GetX(string x)
    {
        return x;
    }
}

static class E
{
    public static void Ex(this int x)
    {
    }
}",

parseOptions: Options.Regular);
        }

        [WorkItem(632182, "http://vstfdevdiv:8080/DevDiv2/DevDiv/_workitems/edit/632182")]
        [Fact, Trait(Traits.Feature, Traits.Features.CodeActionsExtractMethod)]
        public async Task DontOverparenthesizeGenerics()
        {
            await TestAsync(
@"using System;

static class C
{
    static void Ex<T>(this string x)
    {
    }

    static void Inner(Action<string> x, string y)
    {
    }

    static void Inner(Action<string> x, int y)
    {
    }

    static void Inner(Action<int> x, int y)
    {
    }

    static void Outer(Action<string> x, object y)
    {
        Console.WriteLine(1);
    }

    static void Outer(Action<int> x, int y)
    {
        Console.WriteLine(2);
    }

    static void Main()
    {
        Outer(y => Inner(x => [|x|].Ex<int>(), y), - -1);
    }
}

static class E
{
    public static void Ex<T>(this int x)
    {
    }
}",

@"using System;

static class C
{
    static void Ex<T>(this string x)
    {
    }

    static void Inner(Action<string> x, string y)
    {
    }

    static void Inner(Action<string> x, int y)
    {
    }

    static void Inner(Action<int> x, int y)
    {
    }

    static void Outer(Action<string> x, object y)
    {
        Console.WriteLine(1);
    }

    static void Outer(Action<int> x, int y)
    {
        Console.WriteLine(2);
    }

    static void Main()
    {
        Outer(y => Inner(x => {|Rename:GetX|}(x).Ex<int>(), y), (object)- -1);
    }

    private static string GetX(string x)
    {
        return x;
    }
}

static class E
{
    public static void Ex<T>(this int x)
    {
    }
}",

parseOptions: Options.Regular);
        }

        [WorkItem(984831, "http://vstfdevdiv:8080/DevDiv2/DevDiv/_workitems/edit/984831")]
        [Fact, Trait(Traits.Feature, Traits.Features.CodeActionsExtractMethod)]
        public async Task PreserveCommentsBeforeDeclaration_1()
        {
            await TestInRegularAndScript1Async(
@"class Construct
{
    public void Do() { }
    static void Main(string[] args)
    {
        [|Construct obj1 = new Construct();
        obj1.Do();
        /* Interesting comment. */
        Construct obj2 = new Construct();
        obj2.Do();|]
        obj1.Do();
        obj2.Do();
    }
}",

@"class Construct
{
    public void Do() { }
    static void Main(string[] args)
    {
        Construct obj1, obj2;
        {|Rename:NewMethod|}(out obj1, out obj2);
        obj1.Do();
        obj2.Do();
    }

    private static void NewMethod(out Construct obj1, out Construct obj2)
    {
        obj1 = new Construct();
        obj1.Do();
        /* Interesting comment. */
        obj2 = new Construct();
        obj2.Do();
    }
}");
        }

        [WorkItem(984831, "http://vstfdevdiv:8080/DevDiv2/DevDiv/_workitems/edit/984831")]
        [Fact, Trait(Traits.Feature, Traits.Features.CodeActionsExtractMethod)]
        public async Task PreserveCommentsBeforeDeclaration_2()
        {
            await TestInRegularAndScript1Async(
@"class Construct
{
    public void Do() { }
    static void Main(string[] args)
    {
        [|Construct obj1 = new Construct();
        obj1.Do();
        /* Interesting comment. */
        Construct obj2 = new Construct();
        obj2.Do();
        /* Second Interesting comment. */
        Construct obj3 = new Construct();
        obj3.Do();|]
        obj1.Do();
        obj2.Do();
        obj3.Do();
    }
}",

@"class Construct
{
    public void Do() { }
    static void Main(string[] args)
    {
        Construct obj1, obj2, obj3;
        {|Rename:NewMethod|}(out obj1, out obj2, out obj3);
        obj1.Do();
        obj2.Do();
        obj3.Do();
    }

    private static void NewMethod(out Construct obj1, out Construct obj2, out Construct obj3)
    {
        obj1 = new Construct();
        obj1.Do();
        /* Interesting comment. */
        obj2 = new Construct();
        obj2.Do();
        /* Second Interesting comment. */
        obj3 = new Construct();
        obj3.Do();
    }
}");
        }

        [WorkItem(984831, "http://vstfdevdiv:8080/DevDiv2/DevDiv/_workitems/edit/984831")]
        [Fact, Trait(Traits.Feature, Traits.Features.CodeActionsExtractMethod)]
        public async Task PreserveCommentsBeforeDeclaration_3()
        {
            await TestInRegularAndScript1Async(
@"class Construct
{
    public void Do() { }
    static void Main(string[] args)
    {
        [|Construct obj1 = new Construct();
        obj1.Do();
        /* Interesting comment. */
        Construct obj2 = new Construct(), obj3 = new Construct();
        obj2.Do();
        obj3.Do();|]
        obj1.Do();
        obj2.Do();
        obj3.Do();
    }
}",

@"class Construct
{
    public void Do() { }
    static void Main(string[] args)
    {
        Construct obj1, obj2, obj3;
        {|Rename:NewMethod|}(out obj1, out obj2, out obj3);
        obj1.Do();
        obj2.Do();
        obj3.Do();
    }

    private static void NewMethod(out Construct obj1, out Construct obj2, out Construct obj3)
    {
        obj1 = new Construct();
        obj1.Do();
        /* Interesting comment. */
        obj2 = new Construct();
        obj3 = new Construct();
        obj2.Do();
        obj3.Do();
    }
}");
        }

        [Fact, Trait(Traits.Feature, Traits.Features.CodeActionsExtractMethod), CompilerTrait(CompilerFeature.Tuples)]
        [WorkItem(11196, "https://github.com/dotnet/roslyn/issues/11196")]
        public async Task TestTuple()
        {
            await TestInRegularAndScript1Async(
@"class Program
{
    static void Main(string[] args)
    {
        [|(int, int) x = (1, 2);|]
        System.Console.WriteLine(x.Item1);
    }
}" + TestResources.NetFX.ValueTuple.tuplelib_cs,
@"class Program
{
    static void Main(string[] args)
    {
        (int, int) x = {|Rename:NewMethod|}();
        System.Console.WriteLine(x.Item1);
    }

    private static (int, int) NewMethod()
    {
        return (1, 2);
    }
}" + TestResources.NetFX.ValueTuple.tuplelib_cs);
        }

        [Fact, Trait(Traits.Feature, Traits.Features.CodeActionsExtractMethod), CompilerTrait(CompilerFeature.Tuples)]
        [WorkItem(11196, "https://github.com/dotnet/roslyn/issues/11196")]
        public async Task TestTupleDeclarationWithNames()
        {
            await TestInRegularAndScript1Async(
@"class Program
{
    static void Main(string[] args)
    {
        [|(int a, int b) x = (1, 2);|]
        System.Console.WriteLine(x.a);
    }
}" + TestResources.NetFX.ValueTuple.tuplelib_cs,
@"class Program
{
    static void Main(string[] args)
    {
        (int a, int b) x = {|Rename:NewMethod|}();
        System.Console.WriteLine(x.a);
    }

    private static (int a, int b) NewMethod()
    {
        return (1, 2);
    }
}" + TestResources.NetFX.ValueTuple.tuplelib_cs);
        }

        [Fact, Trait(Traits.Feature, Traits.Features.CodeActionsExtractMethod), CompilerTrait(CompilerFeature.Tuples)]
        [WorkItem(11196, "https://github.com/dotnet/roslyn/issues/11196")]
        public async Task TestTupleDeclarationWithSomeNames()
        {
            await TestInRegularAndScript1Async(
@"class Program
{
    static void Main(string[] args)
    {
        [|(int a, int) x = (1, 2);|]
        System.Console.WriteLine(x.a);
    }
}" + TestResources.NetFX.ValueTuple.tuplelib_cs,
@"class Program
{
    static void Main(string[] args)
    {
        (int a, int) x = {|Rename:NewMethod|}();
        System.Console.WriteLine(x.a);
    }

    private static (int a, int) NewMethod()
    {
        return (1, 2);
    }
}" + TestResources.NetFX.ValueTuple.tuplelib_cs);
        }

        [Fact, Trait(Traits.Feature, Traits.Features.CodeActionsExtractMethod), CompilerTrait(CompilerFeature.Tuples)]
        [WorkItem(18311, "https://github.com/dotnet/roslyn/issues/18311")]
        public async Task TestTupleWith1Arity()
        {
            await TestInRegularAndScript1Async(
@"using System;
class Program
{
    static void Main(string[] args)
    {
        ValueTuple<int> y = ValueTuple.Create(1);
        [|y.Item1.ToString();|]
    }
}" + TestResources.NetFX.ValueTuple.tuplelib_cs,
@"using System;
class Program
{
    static void Main(string[] args)
    {
        ValueTuple<int> y = ValueTuple.Create(1);
        {|Rename:NewMethod|}(y);
    }

    private static void NewMethod(ValueTuple<int> y)
    {
        y.Item1.ToString();
    }
}" + TestResources.NetFX.ValueTuple.tuplelib_cs);
        }

        [Fact, Trait(Traits.Feature, Traits.Features.CodeActionsExtractMethod), CompilerTrait(CompilerFeature.Tuples)]
        [WorkItem(11196, "https://github.com/dotnet/roslyn/issues/11196")]
        public async Task TestTupleLiteralWithNames()
        {
            await TestInRegularAndScript1Async(
@"class Program
{
    static void Main(string[] args)
    {
        [|(int, int) x = (a: 1, b: 2);|]
        System.Console.WriteLine(x.Item1);
    }
}" + TestResources.NetFX.ValueTuple.tuplelib_cs,
@"class Program
{
    static void Main(string[] args)
    {
        (int, int) x = {|Rename:NewMethod|}();
        System.Console.WriteLine(x.Item1);
    }

    private static (int, int) NewMethod()
    {
        return (a: 1, b: 2);
    }
}" + TestResources.NetFX.ValueTuple.tuplelib_cs);
        }

        [Fact, Trait(Traits.Feature, Traits.Features.CodeActionsExtractMethod), CompilerTrait(CompilerFeature.Tuples)]
        [WorkItem(11196, "https://github.com/dotnet/roslyn/issues/11196")]
        public async Task TestTupleDeclarationAndLiteralWithNames()
        {
            await TestInRegularAndScript1Async(
@"class Program
{
    static void Main(string[] args)
    {
        [|(int a, int b) x = (c: 1, d: 2);|]
        System.Console.WriteLine(x.a);
    }
}" + TestResources.NetFX.ValueTuple.tuplelib_cs,
@"class Program
{
    static void Main(string[] args)
    {
        (int a, int b) x = {|Rename:NewMethod|}();
        System.Console.WriteLine(x.a);
    }

    private static (int a, int b) NewMethod()
    {
        return (c: 1, d: 2);
    }
}" + TestResources.NetFX.ValueTuple.tuplelib_cs);
        }

        [Fact, Trait(Traits.Feature, Traits.Features.CodeActionsExtractMethod), CompilerTrait(CompilerFeature.Tuples)]
        [WorkItem(11196, "https://github.com/dotnet/roslyn/issues/11196")]
        public async Task TestTupleIntoVar()
        {
            await TestInRegularAndScript1Async(
@"class Program
{
    static void Main(string[] args)
    {
        [|var x = (c: 1, d: 2);|]
        System.Console.WriteLine(x.c);
    }
}" + TestResources.NetFX.ValueTuple.tuplelib_cs,
@"class Program
{
    static void Main(string[] args)
    {
        (int c, int d) x = {|Rename:NewMethod|}();
        System.Console.WriteLine(x.c);
    }

    private static (int c, int d) NewMethod()
    {
        return (c: 1, d: 2);
    }
}" + TestResources.NetFX.ValueTuple.tuplelib_cs);
        }

        [Fact, Trait(Traits.Feature, Traits.Features.CodeActionsExtractMethod), CompilerTrait(CompilerFeature.Tuples)]
        [WorkItem(11196, "https://github.com/dotnet/roslyn/issues/11196")]
        public async Task RefactorWithoutSystemValueTuple()
        {
            await TestInRegularAndScript1Async(
@"class Program
{
    static void Main(string[] args)
    {
        [|var x = (c: 1, d: 2);|]
        System.Console.WriteLine(x.c);
    }
}",
@"class Program
{
    static void Main(string[] args)
    {
        (int c, int d) x = {|Rename:NewMethod|}();
        System.Console.WriteLine(x.c);
    }

    private static (int c, int d) NewMethod()
    {
        return (c: 1, d: 2);
    }
}");
        }

        [Fact, Trait(Traits.Feature, Traits.Features.CodeActionsExtractMethod), CompilerTrait(CompilerFeature.Tuples)]
        [WorkItem(11196, "https://github.com/dotnet/roslyn/issues/11196")]
        public async Task TestTupleWithNestedNamedTuple()
        {
            // This is not the best refactoring, but this is an edge case
            await TestInRegularAndScript1Async(
@"class Program
{
    static void Main(string[] args)
    {
        [|var x = new System.ValueTuple<int, int, int, int, int, int, int, (string a, string b)>(1, 2, 3, 4, 5, 6, 7, (a: ""hello"", b: ""world""));|]
        System.Console.WriteLine(x.c);
    }
}" + TestResources.NetFX.ValueTuple.tuplelib_cs,
@"class Program
{
    static void Main(string[] args)
    {
        (int, int, int, int, int, int, int, string, string) x = {|Rename:NewMethod|}();
        System.Console.WriteLine(x.c);
    }

    private static (int, int, int, int, int, int, int, string, string) NewMethod()
    {
        return new System.ValueTuple<int, int, int, int, int, int, int, (string a, string b)>(1, 2, 3, 4, 5, 6, 7, (a: ""hello"", b: ""world""));
    }
}" + TestResources.NetFX.ValueTuple.tuplelib_cs);
        }

        [Fact, Trait(Traits.Feature, Traits.Features.CodeActionsExtractMethod), CompilerTrait(CompilerFeature.Tuples)]
        public async Task TestDeconstruction()
        {
            await TestInRegularAndScript1Async(
@"class Program
{
    static void Main(string[] args)
    {
        var (x, y) = [|(1, 2)|];
        System.Console.WriteLine(x);
    }
}" + TestResources.NetFX.ValueTuple.tuplelib_cs,
@"class Program
{
    static void Main(string[] args)
    {
        var (x, y) = {|Rename:NewMethod|}();
        System.Console.WriteLine(x);
    }

    private static (int, int) NewMethod()
    {
        return (1, 2);
    }
}" + TestResources.NetFX.ValueTuple.tuplelib_cs);
        }

        [Fact, Trait(Traits.Feature, Traits.Features.CodeActionsExtractMethod), CompilerTrait(CompilerFeature.Tuples)]
        public async Task TestDeconstruction2()
        {
            await TestInRegularAndScript1Async(
@"class Program
{
    static void Main(string[] args)
    {
        var (x, y) = (1, 2);
        var z = [|3;|]
        System.Console.WriteLine(z);
    }
}" + TestResources.NetFX.ValueTuple.tuplelib_cs,
@"class Program
{
    static void Main(string[] args)
    {
        var (x, y) = (1, 2);
        int z = {|Rename:NewMethod|}();
        System.Console.WriteLine(z);
    }

    private static int NewMethod()
    {
        return 3;
    }
}" + TestResources.NetFX.ValueTuple.tuplelib_cs);
        }

        [Fact, Trait(Traits.Feature, Traits.Features.CodeActionsExtractMethod)]
        [CompilerTrait(CompilerFeature.OutVar)]
        public async Task TestOutVar()
        {
            await TestInRegularAndScript1Async(
@"class C
{
    static void M(int i)
    {
        int r;
        [|r = M1(out int y, i);|]
        System.Console.WriteLine(r + y);
    }
}",
@"class C
{
    static void M(int i)
    {
        int r;
        int y;
        {|Rename:NewMethod|}(i, out r, out y);
        System.Console.WriteLine(r + y);
    }

    private static void NewMethod(int i, out int r, out int y)
    {
        r = M1(out y, i);
    }
}");
        }

        [Fact, Trait(Traits.Feature, Traits.Features.CodeActionsExtractMethod)]
        [CompilerTrait(CompilerFeature.Patterns)]
        public async Task TestIsPattern()
        {
            await TestInRegularAndScript1Async(
@"class C
{
    static void M(int i)
    {
        int r;
        [|r = M1(3 is int y, i);|]
        System.Console.WriteLine(r + y);
    }
}",
@"class C
{
    static void M(int i)
    {
        int r;
        int y;
        {|Rename:NewMethod|}(i, out r, out y);
        System.Console.WriteLine(r + y);
    }

    private static void NewMethod(int i, out int r, out int y)
    {
        r = M1(3 is int {|Conflict:y|}, i);
    }
}");
        }

        [Fact, Trait(Traits.Feature, Traits.Features.CodeActionsExtractMethod)]
        [CompilerTrait(CompilerFeature.Patterns)]
        public async Task TestOutVarAndIsPattern()
        {
            await TestInRegularAndScript1Async(
@"class C
{
    static void M()
    {
        int r;
        [|r = M1(out /*out*/ int /*int*/ y /*y*/) + M2(3 is int z);|]
        System.Console.WriteLine(r + y + z);
    }
} ",
@"class C
{
    static void M()
    {
        int r;
        int y, z;
        {|Rename:NewMethod|}(out r, out y, out z);
        System.Console.WriteLine(r + y + z);
    }

    private static void NewMethod(out int r, out int y, out int z)
    {
        r = M1(out /*out*/  /*int*/ y /*y*/) + M2(3 is int {|Conflict:z|});
    }
} ");
        }

        [Fact, Trait(Traits.Feature, Traits.Features.CodeActionsExtractMethod)]
        [CompilerTrait(CompilerFeature.Patterns)]
        public async Task ConflictingOutVarLocals()
        {
            await TestInRegularAndScript1Async(
@"class C
{
    static void M()
    {
        int r;
        [|r = M1(out int y);
        {
            M2(out int y);
            System.Console.Write(y);
        }|]

        System.Console.WriteLine(r + y);
    }
}",
@"class C
{
    static void M()
    {
        int r;
        int y;
        {|Rename:NewMethod|}(out r, out y);

        System.Console.WriteLine(r + y);
    }

    private static void NewMethod(out int r, out int y)
    {
        r = M1(out y);
        {
            M2(out int y);
            System.Console.Write(y);
        }
    }
}");
        }

        [Fact, Trait(Traits.Feature, Traits.Features.CodeActionsExtractMethod)]
        [CompilerTrait(CompilerFeature.Patterns)]
        public async Task ConflictingPatternLocals()
        {
            await TestInRegularAndScript1Async(
@"class C
{
    static void M()
    {
        int r;
        [|r = M1(1 is int y);
        {
            M2(2 is int y);
            System.Console.Write(y);
        }|]

        System.Console.WriteLine(r + y);
    }
}",
@"class C
{
    static void M()
    {
        int r;
        int y;
        {|Rename:NewMethod|}(out r, out y);

        System.Console.WriteLine(r + y);
    }

    private static void NewMethod(out int r, out int y)
    {
        r = M1(1 is int {|Conflict:y|});
        {
            M2(2 is int y);
            System.Console.Write(y);
        }
    }
}");
        }

        [WorkItem(15218, "https://github.com/dotnet/roslyn/issues/15218")]
        [Fact, Trait(Traits.Feature, Traits.Features.CodeActionsExtractMethod)]
        public async Task TestCancellationTokenGoesLast()
        {
            await TestInRegularAndScript1Async(
@"using System;
using System.Threading;

class C
{
    void M(CancellationToken ct)
    {
        var v = 0;

        [|if (true)
        {
            ct.ThrowIfCancellationRequested();
            Console.WriteLine(v);
        }|]
    }
}",
@"using System;
using System.Threading;

class C
{
    void M(CancellationToken ct)
    {
        var v = 0;
        {|Rename:NewMethod|}(v, ct);
    }

    private static void NewMethod(int v, CancellationToken ct)
    {
        if (true)
        {
            ct.ThrowIfCancellationRequested();
            Console.WriteLine(v);
        }
    }
}");
        }

        [WorkItem(15219, "https://github.com/dotnet/roslyn/issues/15219")]
        [Fact, Trait(Traits.Feature, Traits.Features.CodeActionsExtractMethod)]
        public async Task TestUseVar1()
        {
            await TestInRegularAndScript1Async(
@"using System;

class C
{
    void Goo(int i)
    {
        [|var v = (string)null;

        switch (i)
        {
            case 0: v = ""0""; break;
            case 1: v = ""1""; break;
        }|]

        Console.WriteLine(v);
    }
}",
@"using System;

class C
{
    void Goo(int i)
    {
        var v = {|Rename:NewMethod|}(i);

        Console.WriteLine(v);
    }

    private static string NewMethod(int i)
    {
        var v = (string)null;

        switch (i)
        {
            case 0: v = ""0""; break;
            case 1: v = ""1""; break;
        }

        return v;
    }
}", new TestParameters(options: Option(CSharpCodeStyleOptions.VarForBuiltInTypes, CodeStyleOptions2.TrueWithSuggestionEnforcement)));
        }

        [WorkItem(15219, "https://github.com/dotnet/roslyn/issues/15219")]
        [Fact, Trait(Traits.Feature, Traits.Features.CodeActionsExtractMethod)]
        public async Task TestUseVar2()
        {
            await TestInRegularAndScript1Async(
@"using System;

class C
{
    void Goo(int i)
    {
        [|var v = (string)null;

        switch (i)
        {
            case 0: v = ""0""; break;
            case 1: v = ""1""; break;
        }|]

        Console.WriteLine(v);
    }
}",
@"using System;

class C
{
    void Goo(int i)
    {
        string v = {|Rename:NewMethod|}(i);

        Console.WriteLine(v);
    }

    private static string NewMethod(int i)
    {
        var v = (string)null;

        switch (i)
        {
            case 0: v = ""0""; break;
            case 1: v = ""1""; break;
        }

        return v;
    }
}", new TestParameters(options: Option(CSharpCodeStyleOptions.VarWhenTypeIsApparent, CodeStyleOptions2.TrueWithSuggestionEnforcement)));
        }

        [Fact]
        [WorkItem(15532, "https://github.com/dotnet/roslyn/issues/15532")]
        public async Task ExtractLocalFunctionCall()
        {
            var code = @"
class C
{
    public static void Main()
    {
        void Local() { }
        [|Local();|]
    }
}";
            await TestExactActionSetOfferedAsync(code, new[] { FeaturesResources.Extract_local_function });
        }

        [Fact]
        public async Task ExtractLocalFunctionCall_2()
        {
            await TestInRegularAndScript1Async(@"
class C
{
    public static void Main()
    {
        [|void Local() { }
        Local();|]
    }
}", @"
class C
{
    public static void Main()
    {
        {|Rename:NewMethod|}();
    }

    private static void NewMethod()
    {
        void Local() { }
        Local();
    }
}");
        }

        [Fact]
        [WorkItem(15532, "https://github.com/dotnet/roslyn/issues/15532")]
        public async Task ExtractLocalFunctionCallWithCapture()
        {
            var code = @"
class C
{
    public static void Main(string[] args)
    {
        bool Local() => args == null;
        [|Local();|]
    }
}";
            await TestExactActionSetOfferedAsync(code, new[] { FeaturesResources.Extract_local_function });
        }

        [Fact]
        [WorkItem(15532, "https://github.com/dotnet/roslyn/issues/15532")]
        public async Task ExtractLocalFunctionDeclaration()
        {
            await TestMissingInRegularAndScriptAsync(@"
class C
{
    public static void Main()
    {
        [|bool Local() => args == null;|]
        Local();
    }
}");
        }

        [Fact]
        [WorkItem(15532, "https://github.com/dotnet/roslyn/issues/15532")]
        public async Task ExtractLocalFunctionInterior()
        {
            await TestInRegularAndScript1Async(@"
class C
{
    public static void Main()
    {
        void Local()
        {
            [|int x = 0;
            x++;|]
        }
        Local();
    }
}", @"
class C
{
    public static void Main()
    {
        void Local()
        {
            {|Rename:NewMethod|}();
        }
        Local();
    }

    private static void NewMethod()
    {
        int x = 0;
        x++;
    }
}");
        }

        [WorkItem(538229, "http://vstfdevdiv:8080/DevDiv2/DevDiv/_workitems/edit/538229")]
        [Fact, Trait(Traits.Feature, Traits.Features.CodeActionsExtractMethod)]
        public async Task Bug3790()
        {
            await TestInRegularAndScript1Async(@"
class Test
{
    void method()
    {
        static void Main(string[] args)
        {
            int v = 0;
            for(int i=0 ; i<5; i++)
            {
                [|v = v + i;|]
            }
        }
    }
}", @"
class Test
{
    void method()
    {
        static void Main(string[] args)
        {
            int v = 0;
            for(int i=0 ; i<5; i++)
            {
                v = {|Rename:NewMethod|}(v, i);
            }
        }
    }

    private static int NewMethod(int v, int i)
    {
        v = v + i;
        return v;
    }
}");
        }

        [WorkItem(538229, "http://vstfdevdiv:8080/DevDiv2/DevDiv/_workitems/edit/538229")]
        [Fact, Trait(Traits.Feature, Traits.Features.CodeActionsExtractMethod)]
        public async Task Bug3790_1()
        {
            await TestInRegularAndScript1Async(@"
class Test
{
    void method()
    {
        static void Main(string[] args)
        {
            int v = 0;
            for(int i=0 ; i<5; i++)
            {
                [|v = v + i|];
            }
        }
    }
}", @"
class Test
{
    void method()
    {
        static void Main(string[] args)
        {
            int v = 0;
            for(int i=0 ; i<5; i++)
            {
                v = {|Rename:NewMethod|}(v, i);
            }
        }
    }

    private static int NewMethod(int v, int i)
    {
        return v + i;
    }
}");
        }

        [WorkItem(538229, "http://vstfdevdiv:8080/DevDiv2/DevDiv/_workitems/edit/538229")]
        [Fact, Trait(Traits.Feature, Traits.Features.CodeActionsExtractMethod)]
        public async Task Bug3790_2()
        {
            await TestInRegularAndScript1Async(@"
class Test
{
    void method()
    {
        static void Main(string[] args)
        {
            int v = 0;
            for(int i=0 ; i<5; i++)
            {
                [|i = v = v + i|];
            }
        }
    }
}", @"
class Test
{
    void method()
    {
        static void Main(string[] args)
        {
            int v = 0;
            for(int i=0 ; i<5; i++)
            {
                i = {|Rename:NewMethod|}(ref v, i);
            }
        }
    }

    private static int NewMethod(ref int v, int i)
    {
        return v = v + i;
    }
}");
        }

        [WorkItem(392560, "https://devdiv.visualstudio.com/DevDiv/_workitems?id=392560")]
        [Fact, Trait(Traits.Feature, Traits.Features.CodeActionsExtractMethod)]
        public async Task TestExpressionBodyProperty()
        {
            await TestInRegularAndScript1Async(@"
class Program
{
    int field;

    public int Blah => [|this.field|];
}",
@"
class Program
{
    int field;

    public int Blah => {|Rename:GetField|}();

    private int GetField()
    {
        return this.field;
    }
}");
        }

        [WorkItem(392560, "https://devdiv.visualstudio.com/DevDiv/_workitems?id=392560")]
        [Fact, Trait(Traits.Feature, Traits.Features.CodeActionsExtractMethod)]
        public async Task TestExpressionBodyIndexer()
        {
            await TestInRegularAndScript1Async(@"
class Program
{
    int field;

    public int this[int i] => [|this.field|];
}",
@"
class Program
{
    int field;

    public int this[int i] => {|Rename:GetField|}();

    private int GetField()
    {
        return this.field;
    }
}");
        }

        [WorkItem(392560, "https://devdiv.visualstudio.com/DevDiv/_workitems?id=392560")]
        [Fact, Trait(Traits.Feature, Traits.Features.CodeActionsExtractMethod)]
        public async Task TestExpressionBodyPropertyGetAccessor()
        {
            await TestInRegularAndScript1Async(@"
class Program
{
    int field;

    public int Blah
    {
        get => [|this.field|];
        set => field = value;
    }
}",
@"
class Program
{
    int field;

    public int Blah
    {
        get => {|Rename:GetField|}();
        set => field = value;
    }

    private int GetField()
    {
        return this.field;
    }
}");
        }

        [WorkItem(392560, "https://devdiv.visualstudio.com/DevDiv/_workitems?id=392560")]
        [Fact, Trait(Traits.Feature, Traits.Features.CodeActionsExtractMethod)]
        public async Task TestExpressionBodyPropertySetAccessor()
        {
            await TestInRegularAndScript1Async(@"
class Program
{
    int field;

    public int Blah
    {
        get => this.field;
        set => field = [|value|];
    }
}",
@"
class Program
{
    int field;

    public int Blah
    {
        get => this.field;
        set => field = {|Rename:GetValue|}(value);
    }

    private static int GetValue(int value)
    {
        return value;
    }
}");
        }

        [WorkItem(392560, "https://devdiv.visualstudio.com/DevDiv/_workitems?id=392560")]
        [Fact, Trait(Traits.Feature, Traits.Features.CodeActionsExtractMethod)]
        public async Task TestExpressionBodyIndexerGetAccessor()
        {
            await TestInRegularAndScript1Async(@"
class Program
{
    int field;

    public int this[int i]
    {
        get => [|this.field|];
        set => field = value;
    }
}",
@"
class Program
{
    int field;

    public int this[int i]
    {
        get => {|Rename:GetField|}();
        set => field = value;
    }

    private int GetField()
    {
        return this.field;
    }
}");
        }

        [WorkItem(392560, "https://devdiv.visualstudio.com/DevDiv/_workitems?id=392560")]
        [Fact, Trait(Traits.Feature, Traits.Features.CodeActionsExtractMethod)]
        public async Task TestExpressionBodyIndexerSetAccessor()
        {
            await TestInRegularAndScript1Async(@"
class Program
{
    int field;

    public int this[int i]
    {
        get => this.field;
        set => field = [|value|];
    }
}",
@"
class Program
{
    int field;

    public int this[int i]
    {
        get => this.field;
        set => field = {|Rename:GetValue|}(value);
    }

    private static int GetValue(int value)
    {
        return value;
    }
}");
        }

        [Fact, Trait(Traits.Feature, Traits.Features.CodeActionsExtractMethod)]
        public async Task TestTupleWithInferredNames()
        {
            await TestAsync(@"
class Program
{
    void M()
    {
        int a = 1;
        var t = [|(a, b: 2)|];
        System.Console.Write(t.a);
    }
}",
@"
class Program
{
    void M()
    {
        int a = 1;
        var t = {|Rename:GetT|}(a);
        System.Console.Write(t.a);
    }

    private static (int a, int b) GetT(int a)
    {
        return (a, b: 2);
    }
}", TestOptions.Regular7_1);
        }

        [Fact, Trait(Traits.Feature, Traits.Features.CodeActionsExtractMethod)]
        public async Task TestDeconstruction4()
        {
            await TestAsync(@"
class Program
{
    void M()
    {
        [|var (x, y) = (1, 2);|]
        System.Console.Write(x + y);
    }
}",
@"
class Program
{
    void M()
    {
        int x, y;
        {|Rename:NewMethod|}(out x, out y);
        System.Console.Write(x + y);
    }

    private static void NewMethod(out int x, out int y)
    {
        var (x, y) = (1, 2);
    }
}", TestOptions.Regular7_1);
        }

        [Fact, Trait(Traits.Feature, Traits.Features.CodeActionsExtractMethod)]
        public async Task TestDeconstruction5()
        {
            await TestAsync(@"
class Program
{
    void M()
    {
        [|(var x, var y) = (1, 2);|]
        System.Console.Write(x + y);
    }
}",
@"
class Program
{
    void M()
    {
        int x, y;
        {|Rename:NewMethod|}(out x, out y);
        System.Console.Write(x + y);
    }

    private static void NewMethod(out int x, out int y)
    {
        (x, y) = (1, 2);
    }
}", TestOptions.Regular7_1);
        }

        [Fact, Trait(Traits.Feature, Traits.Features.CodeActionsExtractMethod)]
        public async Task TestIndexExpression()
        {
            await TestInRegularAndScript1Async(TestSources.Index + @"
class Program
{
    static void Main(string[] args)
    {
        System.Console.WriteLine([|^1|]);
    }
}",
TestSources.Index +
@"
class Program
{
    static void Main(string[] args)
    {
        System.Console.WriteLine({|Rename:NewMethod|}());
    }

    private static System.Index NewMethod()
    {
        return ^1;
    }
}");
        }

        [Fact, Trait(Traits.Feature, Traits.Features.CodeActionsExtractMethod)]
        public async Task TestRangeExpression_Empty()
        {
            await TestInRegularAndScript1Async(TestSources.Index + TestSources.Range + @"
class Program
{
    static void Main(string[] args)
    {
        System.Console.WriteLine([|..|]);
    }
}",
TestSources.Index +
TestSources.Range + @"
class Program
{
    static void Main(string[] args)
    {
        System.Console.WriteLine({|Rename:NewMethod|}());
    }

    private static System.Range NewMethod()
    {
        return ..;
    }
}");
        }

        [Fact, Trait(Traits.Feature, Traits.Features.CodeActionsExtractMethod)]
        public async Task TestRangeExpression_Left()
        {
            await TestInRegularAndScript1Async(TestSources.Index + TestSources.Range + @"
class Program
{
    static void Main(string[] args)
    {
        System.Console.WriteLine([|..1|]);
    }
}",
TestSources.Index +
TestSources.Range + @"
class Program
{
    static void Main(string[] args)
    {
        System.Console.WriteLine({|Rename:NewMethod|}());
    }

    private static System.Range NewMethod()
    {
        return ..1;
    }
}");
        }

        [Fact, Trait(Traits.Feature, Traits.Features.CodeActionsExtractMethod)]
        public async Task TestRangeExpression_Right()
        {
            await TestInRegularAndScript1Async(TestSources.Index + TestSources.Range + @"
class Program
{
    static void Main(string[] args)
    {
        System.Console.WriteLine([|1..|]);
    }
}",
TestSources.Index +
TestSources.Range + @"
class Program
{
    static void Main(string[] args)
    {
        System.Console.WriteLine({|Rename:NewMethod|}());
    }

    private static System.Range NewMethod()
    {
        return 1..;
    }
}");
        }

        [Fact, Trait(Traits.Feature, Traits.Features.CodeActionsExtractMethod)]
        public async Task TestRangeExpression_Both()
        {
            await TestInRegularAndScript1Async(TestSources.Index + TestSources.Range + @"
class Program
{
    static void Main(string[] args)
    {
        System.Console.WriteLine([|1..2|]);
    }
}",
TestSources.Index +
TestSources.Range + @"
class Program
{
    static void Main(string[] args)
    {
        System.Console.WriteLine({|Rename:NewMethod|}());
    }

    private static System.Range NewMethod()
    {
        return 1..2;
    }
}");
        }

        [Fact, Trait(Traits.Feature, Traits.Features.CodeActionsExtractMethod)]
        public Task TestAnnotatedNullableReturn()
            => TestInRegularAndScript1Async(
@"#nullable enable

class C
{
    public string? M()
    {
        [|string? x = null;
        x?.ToString();|]

        return x;
    }
}",
@"#nullable enable

class C
{
    public string? M()
    {
        string? x = {|Rename:NewMethod|}();

        return x;
    }

    private static string? NewMethod()
    {
        string? x = null;
        x?.ToString();
        return x;
    }
}");

        [Fact, Trait(Traits.Feature, Traits.Features.CodeActionsExtractMethod)]
        public Task TestAnnotatedNullableParameters1()
            => TestInRegularAndScript1Async(
@"#nullable enable

class C
{
    public string? M()
    {
        string? a = null;
        string? b = null;
        [|string? x = a?.Contains(b).ToString();|]

        return x;
    }
}",
@"#nullable enable

class C
{
    public string? M()
    {
        string? a = null;
        string? b = null;
        string? x = {|Rename:NewMethod|}(a, b);

        return x;
    }

    private static string? NewMethod(string? a, string? b)
    {
        return a?.Contains(b).ToString();
    }
}");

        [Fact, Trait(Traits.Feature, Traits.Features.CodeActionsExtractMethod)]
        public Task TestAnnotatedNullableParameters2()
            => TestInRegularAndScript1Async(
@"#nullable enable

class C
{
    public string M()
    {
        string? a = null;
        string? b = null;
        int c = 0;
        [|string x = (a + b + c).ToString();|]

        return x;
    }
}",
@"#nullable enable

class C
{
    public string M()
    {
        string? a = null;
        string? b = null;
        int c = 0;
        string x = {|Rename:NewMethod|}(a, b, c);

        return x;
    }

    private static string NewMethod(string? a, string? b, int c)
    {
        return (a + b + c).ToString();
    }
}");

        [Fact, Trait(Traits.Feature, Traits.Features.CodeActionsExtractMethod)]
        public Task TestAnnotatedNullableParameters3()
            => TestInRegularAndScript1Async(
@"#nullable enable

class C
{
    public string M()
    {
        string? a = null;
        string? b = null;
        int c = 0;
        return [|(a + b + c).ToString()|];
    }
}",
@"#nullable enable

class C
{
    public string M()
    {
        string? a = null;
        string? b = null;
        int c = 0;
        return {|Rename:NewMethod|}(a, b, c);
    }

    private static string NewMethod(string? a, string? b, int c)
    {
        return (a + b + c).ToString();
    }
}");

        [Fact, Trait(Traits.Feature, Traits.Features.CodeActionsExtractMethod)]
        public Task TestAnnotatedNullableParameters4()
            => TestInRegularAndScript1Async(
@"#nullable enable

class C
{
    public string? M()
    {
        string? a = null;
        string? b = null;
        return [|a?.Contains(b).ToString()|];
    }
}",
@"#nullable enable

class C
{
    public string? M()
    {
        string? a = null;
        string? b = null;
        return {|Rename:NewMethod|}(a, b);
    }

    private static string? NewMethod(string? a, string? b)
    {
        return a?.Contains(b).ToString();
    }
}");

        [Fact, Trait(Traits.Feature, Traits.Features.CodeActionsExtractMethod)]
        public Task TestFlowStateNullableParameters1()
            => TestInRegularAndScript1Async(
@"#nullable enable

class C
{
    public string M()
    {
        string? a = string.Empty;
        string? b = string.Empty;
        return [|(a + b + a).ToString()|];
    }
}",
@"#nullable enable

class C
{
    public string M()
    {
        string? a = string.Empty;
        string? b = string.Empty;
        return {|Rename:NewMethod|}(a, b);
    }

    private static string NewMethod(string a, string b)
    {
        return (a + b + a).ToString();
    }
}");

        [Fact, Trait(Traits.Feature, Traits.Features.CodeActionsExtractMethod)]
        public Task TestFlowStateNullableParameters2()
            => TestInRegularAndScript1Async(
@"#nullable enable

class C
{
    public string? M()
    {
        string? a = string.Empty;
        string? b = string.Empty;
        return [|(a + b + a).ToString()|];
    }
}",
@"#nullable enable

class C
{
    public string? M()
    {
        string? a = string.Empty;
        string? b = string.Empty;
        return {|Rename:NewMethod|}(a, b);
    }

    private static string NewMethod(string a, string b)
    {
        return (a + b + a).ToString();
    }
}");

        [Fact, Trait(Traits.Feature, Traits.Features.CodeActionsExtractMethod)]
        public Task TestFlowStateNullableParameters3()
            => TestInRegularAndScript1Async(
@"#nullable enable

class C
{
    public string M()
    {
        string? a = null;
        string? b = null;
        return [|(a + b + a)?.ToString()|] ?? string.Empty;
    }
}",
@"#nullable enable

class C
{
    public string M()
    {
        string? a = null;
        string? b = null;
        return {|Rename:NewMethod|}(a, b) ?? string.Empty;
    }

    private static string? NewMethod(string? a, string? b)
    {
        return (a + b + a)?.ToString();
    }
}");

        [Fact, Trait(Traits.Feature, Traits.Features.CodeActionsExtractMethod)]
        public Task TestFlowStateNullableParameters_MultipleStates()
            => TestInRegularAndScript1Async(
@"#nullable enable

class C
{
    public string M()
    {
        string? a = string.Empty;
        string? b = string.Empty;
        [|string? c = a + b;
        a = string.Empty;
        c += a;
        a = null;
        b = null;
        b = ""test"";
        c = a?.ToString();|]
        return c ?? string.Empty;
    }
}",
@"#nullable enable

class C
{
    public string M()
    {
        string? a = string.Empty;
        string? b = string.Empty;
        string? c = {|Rename:NewMethod|}(ref a, ref b);
        return c ?? string.Empty;
    }

    private static string? NewMethod(ref string? a, ref string? b)
    {
        string? c = a + b;
        a = string.Empty;
        c += a;
        a = null;
        b = null;
        b = ""test"";
        c = a?.ToString();
        return c;
    }
}");

        [Fact, Trait(Traits.Feature, Traits.Features.CodeActionsExtractMethod)]
        public Task TestFlowStateNullableParameters_MultipleStatesNonNullReturn()
            => TestInRegularAndScript1Async(
@"#nullable enable

class C
{
    public string M()
    {
        string? a = string.Empty;
        string? b = string.Empty;
        [|string? c = a + b;
        a = string.Empty;
        b = string.Empty;
        a = null;
        b = null;
        c = null;
        c = a + b;|]
        return c ?? string.Empty;
    }
}",
@"#nullable enable

class C
{
    public string M()
    {
        string? a = string.Empty;
        string? b = string.Empty;
        string? c = {|Rename:NewMethod|}(ref a, ref b);
        return c ?? string.Empty;
    }

    private static string NewMethod(ref string? a, ref string? b)
    {
        string? c = a + b;
        a = string.Empty;
        b = string.Empty;
        a = null;
        b = null;
        c = null;
        c = a + b;
        return c;
    }
}");

        [Fact, Trait(Traits.Feature, Traits.Features.CodeActionsExtractMethod)]
        public Task TestFlowStateNullableParameters_MultipleStatesNullReturn()
            => TestInRegularAndScript1Async(
@"#nullable enable

class C
{
    public string M()
    {
        string? a = string.Empty;
        string? b = string.Empty;
        [|string? c = a + b;
        a = string.Empty;
        b = string.Empty;
        a = null;
        b = null;
        c = a?.ToString();|]
        return c ?? string.Empty;
    }
}",
@"#nullable enable

class C
{
    public string M()
    {
        string? a = string.Empty;
        string? b = string.Empty;
        string? c = {|Rename:NewMethod|}(ref a, ref b);
        return c ?? string.Empty;
    }

    private static string? NewMethod(ref string? a, ref string? b)
    {
        string? c = a + b;
        a = string.Empty;
        b = string.Empty;
        a = null;
        b = null;
        c = a?.ToString();
        return c;
    }
}");

        [Fact, Trait(Traits.Feature, Traits.Features.CodeActionsExtractMethod)]
        public Task TestFlowStateNullableParameters_RefNotNull()
            => TestInRegularAndScript1Async(
@"#nullable enable

class C
{
    public string M()
    {
        string? a = string.Empty;
        string? b = string.Empty;
        [|var c = a + b;
        a = string.Empty;
        c += a;
        b = ""test"";
        c = a + b +c;|]
        return c;
    }
}",
@"#nullable enable

class C
{
    public string M()
    {
        string? a = string.Empty;
        string? b = string.Empty;
        string c = {|Rename:NewMethod|}(ref a, ref b);
        return c;
    }

    private static string NewMethod(ref string a, ref string b)
    {
        var c = a + b;
        a = string.Empty;
        c += a;
        b = ""test"";
        c = a + b + c;
        return c;
    }
}");

        // There's a case below where flow state correctly asseses that the variable
        // 'x' is non-null when returned. It's wasn't obvious when writing, but that's 
        // due to the fact the line above it being executed as 'x.ToString()' would throw
        // an exception and the return statement would never be hit. The only way the return
        // statement gets executed is if the `x.ToString()` call succeeds, thus suggesting 
        // that the value is indeed not null.
        [Fact, Trait(Traits.Feature, Traits.Features.CodeActionsExtractMethod)]
        public Task TestFlowNullableReturn_NotNull1()
            => TestInRegularAndScript1Async(
@"#nullable enable

class C
{
    public string? M()
    {
        [|string? x = null;
        x.ToString();|]

        return x;
    }
}",
@"#nullable enable

class C
{
    public string? M()
    {
        string? x = {|Rename:NewMethod|}();

        return x;
    }

    private static string NewMethod()
    {
        string? x = null;
        x.ToString();
        return x;
    }
}");

        [Fact, Trait(Traits.Feature, Traits.Features.CodeActionsExtractMethod)]
        public Task TestFlowNullableReturn_NotNull2()
            => TestInRegularAndScript1Async(
@"#nullable enable

class C
{
    public string? M()
    {
        [|string? x = null;
        x?.ToString();
        x = string.Empty;|]

        return x;
    }
}",
@"#nullable enable

class C
{
    public string? M()
    {
        string? x = {|Rename:NewMethod|}();

        return x;
    }

    private static string NewMethod()
    {
        string? x = null;
        x?.ToString();
        x = string.Empty;
        return x;
    }
}");
        [Fact, Trait(Traits.Feature, Traits.Features.CodeActionsExtractMethod)]
        public Task TestFlowNullable_Lambda()
            => TestInRegularAndScript1Async(
@"#nullable enable

using System;

class C
{
    public string? M()
    {
        [|string? x = null;
        Action modifyXToNonNull = () =>
        {
            x += x;
        };

        modifyXToNonNull();|]

        return x;
    }
}",
@"#nullable enable

using System;

class C
{
    public string? M()
    {
        string? x = {|Rename:NewMethod|}();

        return x;
    }

    private static string? NewMethod()
    {
        string? x = null;
        Action modifyXToNonNull = () =>
        {
            x += x;
        };

        modifyXToNonNull();
        return x;
    }
}");

        [Fact, Trait(Traits.Feature, Traits.Features.CodeActionsExtractMethod)]
        public Task TestFlowNullable_LambdaWithReturn()
            => TestInRegularAndScript1Async(
@"#nullable enable

using System;

class C
{
    public string? M()
    {
        [|string? x = null;
        Func<string?> returnNull = () =>
        {
            return null;
        };

        x = returnNull() ?? string.Empty;|]

        return x;
    }
}",
@"#nullable enable

using System;

class C
{
    public string? M()
    {
        string? x = {|Rename:NewMethod|}();

        return x;
    }

    private static string NewMethod()
    {
        string? x = null;
        Func<string?> returnNull = () =>
        {
            return null;
        };

        x = returnNull() ?? string.Empty;
        return x;
    }
}");

        [Fact, Trait(Traits.Feature, Traits.Features.CodeActionsExtractMethod)]
        public async Task TestExtractReadOnlyMethod()
        {
            await TestInRegularAndScript1Async(
@"struct S1
{
    readonly int M1() => 42;
    void Main()
    {
        [|int i = M1() + M1()|];
    }
}",
@"struct S1
{
    readonly int M1() => 42;
    void Main()
    {
        {|Rename:NewMethod|}();
    }

    private readonly void NewMethod()
    {
        int i = M1() + M1();
    }
}");
        }

        [Fact, Trait(Traits.Feature, Traits.Features.CodeActionsExtractMethod)]
        public async Task TestExtractReadOnlyMethodInReadOnlyStruct()
        {
            await TestInRegularAndScript1Async(
@"readonly struct S1
{
    int M1() => 42;
    void Main()
    {
        [|int i = M1() + M1()|];
    }
}",
@"readonly struct S1
{
    int M1() => 42;
    void Main()
    {
        {|Rename:NewMethod|}();
    }

    private void NewMethod()
    {
        int i = M1() + M1();
    }
}");
        }

        [Fact, Trait(Traits.Feature, Traits.Features.CodeActionsExtractMethod)]
        public async Task TestExtractNonReadOnlyMethodInReadOnlyMethod()
        {
            await TestInRegularAndScript1Async(
@"struct S1
{
    int M1() => 42;
    readonly void Main()
    {
        [|int i = M1() + M1()|];
    }
}",
@"struct S1
{
    int M1() => 42;
    readonly void Main()
    {
        {|Rename:NewMethod|}();
    }

    private void NewMethod()
    {
        int i = M1() + M1();
    }
}");
        }

        [Fact, Trait(Traits.Feature, Traits.Features.CodeActionsExtractMethod)]
        public Task TestExtractNullableObjectWithExplicitCast()
        => TestInRegularAndScript1Async(
@"#nullable enable

using System;

class C
{
    void M()
    {
        object? o = null;
        var s = (string?)[|o|];
        Console.WriteLine(s);
    }
}",
@"#nullable enable

using System;

class C
{
    void M()
    {
        object? o = null;
        var s = (string?){|Rename:GetO|}(o);
        Console.WriteLine(s);
    }

    private static object? GetO(object? o)
    {
        return o;
    }
}");

        [Fact, Trait(Traits.Feature, Traits.Features.CodeActionsExtractMethod)]
        public Task TestExtractNotNullableObjectWithExplicitCast()
        => TestInRegularAndScript1Async(
@"#nullable enable

using System;

class C
{
    void M()
    {
        object? o = new object();
        var s = (string)[|o|];
        Console.WriteLine(s);
    }
}",
@"#nullable enable

using System;

class C
{
    void M()
    {
        object? o = new object();
        var s = (string){|Rename:GetO|}(o);
        Console.WriteLine(s);
    }

    private static object GetO(object o)
    {
        return o;
    }
}");

        [Fact, Trait(Traits.Feature, Traits.Features.CodeActionsExtractMethod)]
        public Task TestExtractNotNullableWithExplicitCast()
        => TestInRegularAndScript1Async(
@"#nullable enable

using System;

class A
{
}

class B : A 
{
}

class C
{
    void M()
    {
        B? b = new B();
        var s = (A)[|b|];
    }
}",
@"#nullable enable

using System;

class A
{
}

class B : A 
{
}

class C
{
    void M()
    {
        B? b = new B();
        var s = (A){|Rename:GetB|}(b);
    }

    private static B GetB(B b)
    {
        return b;
    }
}");

        [Fact, Trait(Traits.Feature, Traits.Features.CodeActionsExtractMethod)]
        public Task TestExtractNullableWithExplicitCast()
        => TestInRegularAndScript1Async(
@"#nullable enable

using System;

class A
{
}

class B : A 
{
}

class C
{
    void M()
    {
        B? b = null;
        var s = (A)[|b|];
    }
}",
@"#nullable enable

using System;

class A
{
}

class B : A 
{
}

class C
{
    void M()
    {
        B? b = null;
        var s = (A){|Rename:GetB|}(b);
    }

    private static B? GetB(B? b)
    {
        return b;
    }
}");

        [Fact, Trait(Traits.Feature, Traits.Features.CodeActionsExtractMethod)]
        public Task TestExtractNotNullableWithExplicitCastSelected()
        => TestInRegularAndScript1Async(
@"#nullable enable

using System;

class C
{
    void M()
    {
        object? o = new object();
        var s = [|(string)o|];
        Console.WriteLine(s);
    }
}",
@"#nullable enable

using System;

class C
{
    void M()
    {
        object? o = new object();
        var s = {|Rename:GetS|}(o);
        Console.WriteLine(s);
    }

    private static string GetS(object o)
    {
        return (string)o;
    }
}");

        [Fact, Trait(Traits.Feature, Traits.Features.CodeActionsExtractMethod)]
        public Task TestExtractNullableWithExplicitCastSelected()
        => TestInRegularAndScript1Async(
@"#nullable enable

using System;

class C
{
    void M()
    {
        object? o = null;
        var s = [|(string?)o|];
        Console.WriteLine(s);
    }
}",
@"#nullable enable

using System;

class C
{
    void M()
    {
        object? o = null;
        var s = {|Rename:GetS|}(o);
        Console.WriteLine(s);
    }

    private static string? GetS(object? o)
    {
        return (string?)o;
    }
}");
        [Fact, Trait(Traits.Feature, Traits.Features.CodeActionsExtractMethod)]
        public Task TestExtractNullableNonNullFlowWithExplicitCastSelected()
        => TestInRegularAndScript1Async(
@"#nullable enable

using System;

class C
{
    void M()
    {
        object? o = new object();
        var s = [|(string?)o|];
        Console.WriteLine(s);
    }
}",
@"#nullable enable

using System;

class C
{
    void M()
    {
        object? o = new object();
        var s = {|Rename:GetS|}(o);
        Console.WriteLine(s);
    }

    private static string? GetS(object o)
    {
        return (string?)o;
    }
}");

        [Fact, Trait(Traits.Feature, Traits.Features.CodeActionsExtractMethod)]
        public Task TestExtractNullableToNonNullableWithExplicitCastSelected()
        => TestInRegularAndScript1Async(
@"#nullable enable

using System;

class C
{
    void M()
    {
        object? o = null;
        var s = [|(string)o|];
        Console.WriteLine(s);
    }
}",
@"#nullable enable

using System;

class C
{
    void M()
    {
        object? o = null;
        var s = {|Rename:GetS|}(o);
        Console.WriteLine(s);
    }

    private static string? GetS(object? o)
    {
        return (string)o;
    }
}");

        [Fact, Trait(Traits.Feature, Traits.Features.CodeActionsExtractMethod)]
        public async Task EnsureStaticLocalFunctionOptionHasNoEffect()
        {
            await TestInRegularAndScript1Async(
    @"class Program
{
    static void Main(string[] args)
    {
        bool b = true;
        System.Console.WriteLine([|b != true|] ? b = true : b = false);
    }
}",
    @"class Program
{
    static void Main(string[] args)
    {
        bool b = true;
        System.Console.WriteLine({|Rename:NewMethod|}(b) ? b = true : b = false);
    }

    private static bool NewMethod(bool b)
    {
        return b != true;
    }
}", new TestParameters(options: Option(CSharpCodeStyleOptions.PreferStaticLocalFunction, CodeStyleOptions2.FalseWithSuggestionEnforcement)));
        }

        [Fact, WorkItem(39946, "https://github.com/dotnet/roslyn/issues/39946"), Trait(Traits.Feature, Traits.Features.CodeActionsExtractMethod)]
        public async Task ExtractLocalFunctionCallAndDeclaration()
        {
            await TestInRegularAndScript1Async(@"
class C
{
    public static void Main()
    {
        static void LocalParent()
        {
            [|void Local() { }
            Local();|]
        }
    }
}", @"
class C
{
    public static void Main()
    {
        static void LocalParent()
        {
            {|Rename:NewMethod|}();
        }
    }

    private static void NewMethod()
    {
        void Local() { }
        Local();
    }
}");
        }

        [Fact, Trait(Traits.Feature, Traits.Features.CodeActionsExtractMethod)]
        public async Task TestMissingWhenOnlyLocalFunctionCallSelected()
        {
            var code = @"
class Program
{
    static void Main(string[] args)
    {
        [|Local();|]
        static void Local()
        {
        }
    }
}";
            await TestExactActionSetOfferedAsync(code, new[] { FeaturesResources.Extract_local_function });
        }

        [Fact, Trait(Traits.Feature, Traits.Features.CodeActionsExtractMethod)]
        public async Task TestOfferedWhenBothLocalFunctionCallAndDeclarationSelected()
        {
            await TestInRegularAndScript1Async(@"
class Program
{
    static void Main(string[] args)
    {
        [|Local();
        var test = 5;
        static void Local()
        {
        }|]
    }
}", @"
class Program
{
    static void Main(string[] args)
    {
        {|Rename:NewMethod|}();
    }

    private static void NewMethod()
    {
        Local();
        var test = 5;
        static void Local()
        {
        }
    }
}");
        }

        [Fact, WorkItem(38529, "https://github.com/dotnet/roslyn/issues/38529"), Trait(Traits.Feature, Traits.Features.CodeActionsExtractMethod)]
        public async Task TestExtractNonAsyncMethodWithAsyncLocalFunction()
        {
            await TestInRegularAndScript1Async(
@"class C
{
    void M() 
    {
        [|F();
        async void F() => await Task.Delay(0);|]
    }
}",
@"class C
{
    void M()
    {
        {|Rename:NewMethod|}();
    }

    private static void NewMethod()
    {
        F();
        async void F() => await Task.Delay(0);
    }
}");
        }

        [Fact, WorkItem(38529, "https://github.com/dotnet/roslyn/issues/38529"), Trait(Traits.Feature, Traits.Features.CodeActionsExtractMethod)]
        public async Task TestExtractAsyncMethodWithConfigureAwaitFalse()
        {
            await TestInRegularAndScript1Async(
@"class C
{
    async Task MyDelay(TimeSpan duration) 
    {
        [|await Task.Delay(duration).ConfigureAwait(false)|];
    }
}",
@"class C
{
    async Task MyDelay(TimeSpan duration)
    {
        await {|Rename:NewMethod|}(duration).ConfigureAwait(false);
    }

    private static async System.Threading.Tasks.Task<object> NewMethod(TimeSpan duration)
    {
        return await Task.Delay(duration).ConfigureAwait(false);
    }
}");
        }

        [Fact, WorkItem(38529, "https://github.com/dotnet/roslyn/issues/38529"), Trait(Traits.Feature, Traits.Features.CodeActionsExtractMethod)]
        public async Task TestExtractAsyncMethodWithConfigureAwaitFalseNamedParameter()
        {
            await TestInRegularAndScript1Async(
@"class C
{
    async Task MyDelay(TimeSpan duration) 
    {
        [|await Task.Delay(duration).ConfigureAwait(continueOnCapturedContext: false)|];
    }
}",
@"class C
{
    async Task MyDelay(TimeSpan duration)
    {
        await {|Rename:NewMethod|}(duration).ConfigureAwait(false);
    }

    private static async System.Threading.Tasks.Task<object> NewMethod(TimeSpan duration)
    {
        return await Task.Delay(duration).ConfigureAwait(continueOnCapturedContext: false);
    }
}");
        }

        [Fact, WorkItem(38529, "https://github.com/dotnet/roslyn/issues/38529"), Trait(Traits.Feature, Traits.Features.CodeActionsExtractMethod)]
        public async Task TestExtractAsyncMethodWithConfigureAwaitFalseOnNonTask()
        {
            await TestInRegularAndScript1Async(
@"using System.Threading.Tasks

class C
{
    async Task MyDelay() 
    {
        [|await new ValueTask<int>(0).ConfigureAwait(false)|];
    }
}",
@"using System.Threading.Tasks

class C
{
    async Task MyDelay()
    {
        await {|Rename:NewMethod|}().ConfigureAwait(false);
    }

    private static async Task<object> NewMethod()
    {
        return await new ValueTask<int>(0).ConfigureAwait(false);
    }
}");
        }

        [Fact, WorkItem(38529, "https://github.com/dotnet/roslyn/issues/38529"), Trait(Traits.Feature, Traits.Features.CodeActionsExtractMethod)]
        public async Task TestExtractAsyncMethodWithConfigureAwaitTrue()
        {
            await TestInRegularAndScript1Async(
@"class C
{
    async Task MyDelay(TimeSpan duration) 
    {
        [|await Task.Delay(duration).ConfigureAwait(true)|];
    }
}",
@"class C
{
    async Task MyDelay(TimeSpan duration)
    {
        await {|Rename:NewMethod|}(duration);
    }

    private static async System.Threading.Tasks.Task<object> NewMethod(TimeSpan duration)
    {
        return await Task.Delay(duration).ConfigureAwait(true);
    }
}");
        }

        [Fact, WorkItem(38529, "https://github.com/dotnet/roslyn/issues/38529"), Trait(Traits.Feature, Traits.Features.CodeActionsExtractMethod)]
        public async Task TestExtractAsyncMethodWithConfigureAwaitNonLiteral()
        {
            await TestInRegularAndScript1Async(
@"class C
{
    async Task MyDelay(TimeSpan duration) 
    {
        [|await Task.Delay(duration).ConfigureAwait(M())|];
    }
}",
@"class C
{
    async Task MyDelay(TimeSpan duration)
    {
        await {|Rename:NewMethod|}(duration);
    }

    private static async System.Threading.Tasks.Task<object> NewMethod(TimeSpan duration)
    {
        return await Task.Delay(duration).ConfigureAwait(M());
    }
}");
        }

        [Fact, WorkItem(38529, "https://github.com/dotnet/roslyn/issues/38529"), Trait(Traits.Feature, Traits.Features.CodeActionsExtractMethod)]
        public async Task TestExtractAsyncMethodWithNoConfigureAwait()
        {
            await TestInRegularAndScript1Async(
@"class C
{
    async Task MyDelay(TimeSpan duration) 
    {
        [|await Task.Delay(duration)|];
    }
}",
@"class C
{
    async Task MyDelay(TimeSpan duration)
    {
        await {|Rename:NewMethod|}(duration);
    }

    private static async System.Threading.Tasks.Task<object> NewMethod(TimeSpan duration)
    {
        return await Task.Delay(duration);
    }
}");
        }

        [Fact, WorkItem(38529, "https://github.com/dotnet/roslyn/issues/38529"), Trait(Traits.Feature, Traits.Features.CodeActionsExtractMethod)]
        public async Task TestExtractAsyncMethodWithConfigureAwaitFalseInLambda()
        {
            await TestInRegularAndScript1Async(
@"class C
{
    async Task MyDelay(TimeSpan duration) 
    {
        [|await Task.Run(async () => await Task.Delay(duration).ConfigureAwait(false))|];
    }
}",
@"class C
{
    async Task MyDelay(TimeSpan duration)
    {
        await {|Rename:NewMethod|}(duration);
    }

    private static async System.Threading.Tasks.Task<object> NewMethod(TimeSpan duration)
    {
        return await Task.Run(async () => await Task.Delay(duration).ConfigureAwait(false));
    }
}");
        }

        [Fact, WorkItem(38529, "https://github.com/dotnet/roslyn/issues/38529"), Trait(Traits.Feature, Traits.Features.CodeActionsExtractMethod)]
        public async Task TestExtractAsyncMethodWithConfigureAwaitFalseInLocalMethod()
        {
            await TestInRegularAndScript1Async(
@"class C
{
    async Task MyDelay(TimeSpan duration) 
    {
        [|await Task.Run(F());
        async Task F() => await Task.Delay(duration).ConfigureAwait(false);|]
    }
}",
@"using System.Threading.Tasks;

class C
{
    async Task MyDelay(TimeSpan duration)
    {
        await {|Rename:NewMethod|}(duration);
    }

    private static async Task NewMethod(TimeSpan duration)
    {
        await Task.Run(F());
        async Task F() => await Task.Delay(duration).ConfigureAwait(false);
    }
}");
        }

        [Fact, WorkItem(38529, "https://github.com/dotnet/roslyn/issues/38529"), Trait(Traits.Feature, Traits.Features.CodeActionsExtractMethod)]
        public async Task TestExtractAsyncMethodWithConfigureAwaitMixture1()
        {
            await TestInRegularAndScript1Async(
@"class C
{
    async Task MyDelay(TimeSpan duration) 
    {
        [|await Task.Delay(duration).ConfigureAwait(false);
        await Task.Delay(duration).ConfigureAwait(true);|]
    }
}",
@"using System.Threading.Tasks;

class C
{
    async Task MyDelay(TimeSpan duration)
    {
        await {|Rename:NewMethod|}(duration).ConfigureAwait(false);
    }

    private static async Task NewMethod(TimeSpan duration)
    {
        await Task.Delay(duration).ConfigureAwait(false);
        await Task.Delay(duration).ConfigureAwait(true);
    }
}");
        }

        [Fact, WorkItem(38529, "https://github.com/dotnet/roslyn/issues/38529"), Trait(Traits.Feature, Traits.Features.CodeActionsExtractMethod)]
        public async Task TestExtractAsyncMethodWithConfigureAwaitMixture2()
        {
            await TestInRegularAndScript1Async(
@"class C
{
    async Task MyDelay(TimeSpan duration) 
    {
        [|await Task.Delay(duration).ConfigureAwait(true);
        await Task.Delay(duration).ConfigureAwait(false);|]
    }
}",
@"using System.Threading.Tasks;

class C
{
    async Task MyDelay(TimeSpan duration)
    {
        await {|Rename:NewMethod|}(duration).ConfigureAwait(false);
    }

    private static async Task NewMethod(TimeSpan duration)
    {
        await Task.Delay(duration).ConfigureAwait(true);
        await Task.Delay(duration).ConfigureAwait(false);
    }
}");
        }

        [Fact, WorkItem(38529, "https://github.com/dotnet/roslyn/issues/38529"), Trait(Traits.Feature, Traits.Features.CodeActionsExtractMethod)]
        public async Task TestExtractAsyncMethodWithConfigureAwaitMixture3()
        {
            await TestInRegularAndScript1Async(
@"class C
{
    async Task MyDelay(TimeSpan duration) 
    {
        [|await Task.Delay(duration).ConfigureAwait(M());
        await Task.Delay(duration).ConfigureAwait(false);|]
    }
}",
@"using System.Threading.Tasks;

class C
{
    async Task MyDelay(TimeSpan duration)
    {
        await {|Rename:NewMethod|}(duration).ConfigureAwait(false);
    }

    private static async Task NewMethod(TimeSpan duration)
    {
        await Task.Delay(duration).ConfigureAwait(M());
        await Task.Delay(duration).ConfigureAwait(false);
    }
}");
        }

        [Fact, WorkItem(38529, "https://github.com/dotnet/roslyn/issues/38529"), Trait(Traits.Feature, Traits.Features.CodeActionsExtractMethod)]
        public async Task TestExtractAsyncMethodWithConfigureAwaitFalseOutsideSelection()
        {
            await TestInRegularAndScript1Async(
@"class C
{
    async Task MyDelay(TimeSpan duration) 
    {
        await Task.Delay(duration).ConfigureAwait(false);
        [|await Task.Delay(duration).ConfigureAwait(true);|]
    }
}",
@"using System.Threading.Tasks;

class C
{
    async Task MyDelay(TimeSpan duration)
    {
        await Task.Delay(duration).ConfigureAwait(false);
        await {|Rename:NewMethod|}(duration);
    }

    private static async Task NewMethod(TimeSpan duration)
    {
        await Task.Delay(duration).ConfigureAwait(true);
    }
}");
        }

        [Fact, WorkItem(40188, "https://github.com/dotnet/roslyn/issues/40188"), Trait(Traits.Feature, Traits.Features.CodeActionsExtractMethod)]
        public async Task TestEditorconfigSetting_ExpressionBodiedLocalFunction_True()
        {
            var input = @"
<Workspace>
    <Project Language = ""C#"" AssemblyName=""Assembly1"" CommonReferences=""true"">
        <Document FilePath = ""z:\\file.cs"">
class Program1
{
    static void Main()
    {
        [|bool b = true;|]
        System.Console.WriteLine(b != true ? b = true : b = false);
    }
}
        </Document>
        <AnalyzerConfigDocument FilePath = ""z:\\.editorconfig"">[*.cs]
csharp_style_expression_bodied_methods = true:silent
</AnalyzerConfigDocument>
    </Project>
</Workspace>";

            var expected = @"
<Workspace>
    <Project Language=""C#"" AssemblyName=""Assembly1"" CommonReferences=""true"">
         <Document FilePath=""z:\\file.cs"">
class Program1
{
    static void Main()
    {
        bool b = {|Rename:NewMethod|}();
        System.Console.WriteLine(b != true ? b = true : b = false);
    }

    private static bool NewMethod() => true;
}
        </Document>
        <AnalyzerConfigDocument FilePath = ""z:\\.editorconfig"">[*.cs]
csharp_style_expression_bodied_methods = true:silent
</AnalyzerConfigDocument>
    </Project>
</Workspace>";

            await TestInRegularAndScript1Async(input, expected);
        }

        [Fact, WorkItem(40188, "https://github.com/dotnet/roslyn/issues/40188"), Trait(Traits.Feature, Traits.Features.CodeActionsExtractMethod)]
        public async Task TestEditorconfigSetting_ExpressionBodiedLocalFunction_False()
        {
            var input = @"
<Workspace>
    <Project Language = ""C#"" AssemblyName=""Assembly1"" CommonReferences=""true"">
        <Document FilePath = ""z:\\file.cs"">
class Program1
{
    static void Main()
    {
        [|bool b = true;|]
        System.Console.WriteLine(b != true ? b = true : b = false);
    }
}
        </Document>
        <AnalyzerConfigDocument FilePath = ""z:\\.editorconfig"">[*.cs]
csharp_style_expression_bodied_methods = false:silent
</AnalyzerConfigDocument>
    </Project>
</Workspace>";

            var expected = @"
<Workspace>
    <Project Language=""C#"" AssemblyName=""Assembly1"" CommonReferences=""true"">
         <Document FilePath=""z:\\file.cs"">
class Program1
{
    static void Main()
    {
        bool b = {|Rename:NewMethod|}();
        System.Console.WriteLine(b != true ? b = true : b = false);
    }

    private static bool NewMethod()
    {
        return true;
    }
}
        </Document>
        <AnalyzerConfigDocument FilePath = ""z:\\.editorconfig"">[*.cs]
csharp_style_expression_bodied_methods = false:silent
</AnalyzerConfigDocument>
    </Project>
</Workspace>";

            await TestInRegularAndScript1Async(input, expected);
        }

        [Fact, WorkItem(40209, "https://github.com/dotnet/roslyn/issues/40209"), Trait(Traits.Feature, Traits.Features.CodeActionsExtractMethod)]
        public async Task TestNaming_CamelCase_VerifyLocalFunctionSettingsDontApply()
        {
            var input = @"
<Workspace>
    <Project Language = ""C#"" AssemblyName=""Assembly1"" CommonReferences=""true"">
        <Document FilePath = ""z:\\file.cs"">
class Program1
{
    static void Main()
    {
        [|bool b = true;|]
        System.Console.WriteLine(b != true ? b = true : b = false);
    }
}
        </Document>
        <AnalyzerConfigDocument FilePath = ""z:\\.editorconfig"">" + EditorConfigNaming_LocalFunctions_CamelCase + @"
</AnalyzerConfigDocument>
    </Project>
</Workspace>";

            var expected = @"
<Workspace>
    <Project Language=""C#"" AssemblyName=""Assembly1"" CommonReferences=""true"">
         <Document FilePath=""z:\\file.cs"">
class Program1
{
    static void Main()
    {
        bool b = {|Rename:NewMethod|}();
        System.Console.WriteLine(b != true ? b = true : b = false);
    }

    private static bool NewMethod()
    {
        return true;
    }
}
        </Document>
        <AnalyzerConfigDocument FilePath = ""z:\\.editorconfig"">" + EditorConfigNaming_LocalFunctions_CamelCase + @"
</AnalyzerConfigDocument>
    </Project>
</Workspace>";

            await TestInRegularAndScript1Async(input, expected);
        }

        [Fact, WorkItem(40209, "https://github.com/dotnet/roslyn/issues/40209"), Trait(Traits.Feature, Traits.Features.CodeActionsExtractMethod)]
        public async Task TestNaming_CamelCase_VerifyLocalFunctionSettingsDontApply_GetName()
        {
            var input = @"
<Workspace>
    <Project Language = ""C#"" AssemblyName=""Assembly1"" CommonReferences=""true"">
        <Document FilePath = ""z:\\file.cs"">
class MethodExtraction
{
    void TestMethod()
    {
        int a = [|1 + 1|];
    }
}
        </Document>
        <AnalyzerConfigDocument FilePath = ""z:\\.editorconfig"">" + EditorConfigNaming_LocalFunctions_CamelCase + @"
</AnalyzerConfigDocument>
    </Project>
</Workspace>";

            var expected = @"
<Workspace>
    <Project Language=""C#"" AssemblyName=""Assembly1"" CommonReferences=""true"">
         <Document FilePath=""z:\\file.cs"">
class MethodExtraction
{
    void TestMethod()
    {
        int a = {|Rename:GetA|}();
    }

    private static int GetA()
    {
        return 1 + 1;
    }
}
        </Document>
        <AnalyzerConfigDocument FilePath = ""z:\\.editorconfig"">" + EditorConfigNaming_LocalFunctions_CamelCase + @"
</AnalyzerConfigDocument>
    </Project>
</Workspace>";

            await TestInRegularAndScript1Async(input, expected);
        }

        [WorkItem(40654, "https://github.com/dotnet/roslyn/issues/40654")]
        [Fact, Trait(Traits.Feature, Traits.Features.CodeActionsExtractMethod)]
        public async Task TestOnInvalidUsingStatement_MultipleStatements()
        {
            var input = @"
class C
{
    void M()
    {
        [|var v = 0;
        using System;|]
    }
}";
            var expected = @"
class C
{
    void M()
    {
        {|Rename:NewMethod|}();
    }

    private static void NewMethod()
    {
        var v = 0;
        using System;
    }
}";
            await TestInRegularAndScript1Async(input, expected);
        }

        [WorkItem(40654, "https://github.com/dotnet/roslyn/issues/40654")]
        [Fact, Trait(Traits.Feature, Traits.Features.CodeActionsExtractMethod)]
        public async Task TestMissingOnInvalidUsingStatement()
        {
            await TestMissingInRegularAndScriptAsync(
@"class C
{
    void M()
    {
        [|using System;|]
    }
}");
        }

        [Fact, WorkItem(19461, "https://github.com/dotnet/roslyn/issues/19461")]
        public async Task TestLocalFunction()
        {
            await TestInRegularAndScript1Async(@"
using System;

class Program
{
    void M()
    {
        int y = 0;
        [|var x = local();
        
        int local()
        {
            return y;
        }|]
    }
}", @"
using System;

class Program
{
    void M()
    {
        int y = 0;
        {|Rename:NewMethod|}(y);
    }

    private static void NewMethod(int y)
    {
        var x = local();

        int local()
        {
            return y;
        }
    }
}");
        }

        [Fact, WorkItem(43834, "https://github.com/dotnet/roslyn/issues/43834")]
        public async Task TestRecursivePatternRewrite()
        {
            await TestInRegularAndScript1Async(@"
using System;
namespace N
{
    class Context
    {
    }
    class C
    {
        public void DoAction(Action<Context> action)
        {
        }
        private void Recursive(object context)
        {
            DoAction(context =>
            {
                if (context is Context { })
                {
                    DoAction(
                        [|context =>|] context.ToString());
                }
            });
        }
    }
}", @"
using System;
namespace N
{
    class Context
    {
    }
    class C
    {
        public void DoAction(Action<Context> action)
        {
        }
        private void Recursive(object context)
        {
            DoAction(context =>
            {
                if (context is Context { })
                {
                    DoAction(
                        {|Rename:NewMethod|}());
                }
            });
        }

        private static Action<Context> NewMethod()
        {
            return context => context.ToString();
        }
    }
}");
        }

        [Fact, WorkItem(41895, "https://github.com/dotnet/roslyn/issues/41895")]
        public async Task TestConditionalAccess1()
        {
            await TestInRegularAndScript1Async(@"
using System;
using System.Collections.Generic;
class C
{
    void Test()
    {
        List<int> b = null;
        b?.Clear();
        _ = b?.[|ToString|]();
    }
}", @"
using System;
using System.Collections.Generic;
class C
{
    void Test()
    {
        List<int> b = null;
        b?.Clear();
        _ = {|Rename:NewMethod|}(b);
    }

    private static string NewMethod(List<int> b)
    {
        return b?.ToString();
    }
}");
        }

        [Fact, WorkItem(41895, "https://github.com/dotnet/roslyn/issues/41895")]
        public async Task TestConditionalAccess2()
        {
            await TestInRegularAndScript1Async(@"
using System;
using System.Collections.Generic;
class C
{
    void Test()
    {
        List<int> b = null;
        b?.Clear();
        _ = b?.[|ToString|]().Length;
    }
}", @"
using System;
using System.Collections.Generic;
class C
{
    void Test()
    {
        List<int> b = null;
        b?.Clear();
        _ = {|Rename:NewMethod|}(b);
    }

    private static int? NewMethod(List<int> b)
    {
        return b?.ToString().Length;
    }
}");
        }

        [Fact, WorkItem(41895, "https://github.com/dotnet/roslyn/issues/41895")]
        public async Task TestConditionalAccess3()
        {
            await TestInRegularAndScript1Async(@"
using System;
using System.Collections.Generic;
class C
{
    void Test()
    {
        List<int> b = null;
        b?.Clear();
        _ = b?.Count.[|ToString|]();
    }
}", @"
using System;
using System.Collections.Generic;
class C
{
    void Test()
    {
        List<int> b = null;
        b?.Clear();
        _ = {|Rename:NewMethod|}(b);
    }

    private static string NewMethod(List<int> b)
    {
        return b?.Count.ToString();
    }
}");
        }

        [Fact, WorkItem(41895, "https://github.com/dotnet/roslyn/issues/41895")]
        public async Task TestConditionalAccess4()
        {
            await TestInRegularAndScript1Async(@"
using System;
using System.Collections.Generic;
class C
{
    void Test()
    {
        List<int> b = null;
        b?.Clear();
        _ = b?.[|Count|].ToString();
    }
}", @"
using System;
using System.Collections.Generic;
class C
{
    void Test()
    {
        List<int> b = null;
        b?.Clear();
        _ = {|Rename:NewMethod|}(b);
    }

    private static string NewMethod(List<int> b)
    {
        return b?.Count.ToString();
    }
}");
        }

        [Fact, WorkItem(41895, "https://github.com/dotnet/roslyn/issues/41895")]
        public async Task TestConditionalAccess5()
        {
            await TestInRegularAndScript1Async(@"
using System;
using System.Collections.Generic;
class C
{
    void Test()
    {
        List<int> b = null;
        b?.Clear();
        _ = b?.[|ToString|]()?.ToString();
    }
}", @"
using System;
using System.Collections.Generic;
class C
{
    void Test()
    {
        List<int> b = null;
        b?.Clear();
        _ = {|Rename:NewMethod|}(b);
    }

    private static string NewMethod(List<int> b)
    {
        return b?.ToString()?.ToString();
    }
}");
        }

        [Fact, WorkItem(41895, "https://github.com/dotnet/roslyn/issues/41895")]
        public async Task TestConditionalAccess6()
        {
            await TestInRegularAndScript1Async(@"
using System;
using System.Collections.Generic;
class C
{
    void Test()
    {
        List<int> b = null;
        b?.Clear();
        _ = b?.ToString()?.[|ToString|]();
    }
}", @"
using System;
using System.Collections.Generic;
class C
{
    void Test()
    {
        List<int> b = null;
        b?.Clear();
        _ = {|Rename:NewMethod|}(b);
    }

    private static string NewMethod(List<int> b)
    {
        return b?.ToString()?.ToString();
    }
}");
        }

        [Fact, WorkItem(41895, "https://github.com/dotnet/roslyn/issues/41895")]
        public async Task TestConditionalAccess7()
        {
            await TestInRegularAndScript1Async(@"
using System;
using System.Collections.Generic;
class C
{
    void Test()
    {
        List<int> b = null;
        b?.Clear();
        _ = b?[|[0]|];
    }
}", @"
using System;
using System.Collections.Generic;
class C
{
    void Test()
    {
        List<int> b = null;
        b?.Clear();
        _ = {|Rename:NewMethod|}(b);
    }

    private static int? NewMethod(List<int> b)
    {
        return b?[0];
    }
}");
        }

        [WorkItem(48453, "https://github.com/dotnet/roslyn/issues/48453")]
        [Theory, Trait(Traits.Feature, Traits.Features.CodeActionsExtractMethod)]
        [InlineData("record")]
        [InlineData("record class")]
        public async Task TestInRecord(string record)
        {
            await TestInRegularAndScript1Async($@"
{record} Program
{{
    int field;

    public int this[int i] => [|this.field|];
}}",
$@"
{record} Program
{{
    int field;

    public int this[int i] => {{|Rename:GetField|}}();

    private int GetField()
    {{
        return this.field;
    }}
}}");
        }

        [Fact, Trait(Traits.Feature, Traits.Features.CodeActionsExtractMethod)]
        public async Task TestInRecordStruct()
        {
            await TestInRegularAndScript1Async(@"
record struct Program
{
    int field;

    public int this[int i] => [|this.field|];
}",
@"
record struct Program
{
    int field;

    public int this[int i] => {|Rename:GetField|}();

    private readonly int GetField()
    {
        return this.field;
    }
}");
        }

        [WorkItem(53031, "https://github.com/dotnet/roslyn/issues/53031")]
        [Fact, Trait(Traits.Feature, Traits.Features.CodeActionsExtractMethod)]
        public async Task TestMethodInNamespace()
        {
            await TestMissingInRegularAndScriptAsync(@"
namespace TestNamespace
{
    private bool TestMethod() => [|false|];
}");
        }

        [WorkItem(53031, "https://github.com/dotnet/roslyn/issues/53031")]
        [Fact, Trait(Traits.Feature, Traits.Features.CodeActionsExtractMethod)]
        public async Task TestMethodInInterface()
        {
            await TestInRegularAndScript1Async(@"
interface TestInterface
{
    bool TestMethod() => [|false|];
}",
@"
interface TestInterface
{
    bool TestMethod() => {|Rename:NewMethod|}();

    bool NewMethod()
    {
        return false;
    }
}");
        }
<<<<<<< HEAD
=======

        [WorkItem(56969, "https://github.com/dotnet/roslyn/issues/56969")]
        [Fact, Trait(Traits.Feature, Traits.Features.CodeActionsExtractLocalFunction)]
        public async Task TopLevelStatement_FullStatement()
        {
            var code = @"
[|System.Console.WriteLine(""string"");|]
";

            await new VerifyCS.Test
            {
                TestState =
                {
                    Sources = { code },
                    OutputKind = OutputKind.ConsoleApplication,
                },
                FixedCode = code,
                LanguageVersion = LanguageVersion.CSharp9,
                CodeActionEquivalenceKey = nameof(FeaturesResources.Extract_method),
            }.RunAsync();
        }

        [WorkItem(56969, "https://github.com/dotnet/roslyn/issues/56969")]
        [Fact, Trait(Traits.Feature, Traits.Features.CodeActionsExtractLocalFunction)]
        public async Task TopLevelStatement_MultipleStatements()
        {
            var code = @"
System.Console.WriteLine(""string"");

[|int x = int.Parse(""0"");
System.Console.WriteLine(x);|]

System.Console.WriteLine(x);
";

            await new VerifyCS.Test
            {
                TestState =
                {
                    Sources = { code },
                    OutputKind = OutputKind.ConsoleApplication,
                },
                FixedCode = code,
                LanguageVersion = LanguageVersion.CSharp9,
                CodeActionEquivalenceKey = nameof(FeaturesResources.Extract_method),
            }.RunAsync();
        }

        [WorkItem(56969, "https://github.com/dotnet/roslyn/issues/56969")]
        [Fact, Trait(Traits.Feature, Traits.Features.CodeActionsExtractLocalFunction)]
        public async Task TopLevelStatement_MultipleStatementsWithUsingAndClass()
        {
            var code = @"
using System;

Console.WriteLine(""string"");

[|int x = int.Parse(""0"");
Console.WriteLine(x);|]

Console.WriteLine(x);

class Ignored { }
";

            await new VerifyCS.Test
            {
                TestState =
                {
                    Sources = { code },
                    OutputKind = OutputKind.ConsoleApplication,
                },
                FixedCode = code,
                LanguageVersion = LanguageVersion.CSharp9,
                CodeActionEquivalenceKey = nameof(FeaturesResources.Extract_method),
            }.RunAsync();
        }

        [WorkItem(56969, "https://github.com/dotnet/roslyn/issues/56969")]
        [Fact, Trait(Traits.Feature, Traits.Features.CodeActionsExtractLocalFunction)]
        public async Task TopLevelStatement_MultipleStatementsWithInvalidOrdering()
        {
            var code = @"
using System;

Console.WriteLine(""string"");

class Ignored { }

[|{|CS8803:int x = int.Parse(""0"");|}
Console.WriteLine(x);|]

Console.WriteLine(x);

class Ignored2 { }
";

            await new VerifyCS.Test
            {
                TestState =
                {
                    Sources = { code },
                    OutputKind = OutputKind.ConsoleApplication,
                },
                FixedCode = code,
                LanguageVersion = LanguageVersion.CSharp9,
                CodeActionEquivalenceKey = nameof(FeaturesResources.Extract_method),
            }.RunAsync();
        }
>>>>>>> 67d940c4
    }
}<|MERGE_RESOLUTION|>--- conflicted
+++ resolved
@@ -3,7 +3,6 @@
 // See the LICENSE file in the project root for more information.
 
 using System.Threading.Tasks;
-using System.Xml.Linq;
 using Microsoft.CodeAnalysis.CodeRefactorings;
 using Microsoft.CodeAnalysis.CodeRefactorings.ExtractMethod;
 using Microsoft.CodeAnalysis.CodeStyle;
@@ -4509,8 +4508,6 @@
     }
 }");
         }
-<<<<<<< HEAD
-=======
 
         [WorkItem(56969, "https://github.com/dotnet/roslyn/issues/56969")]
         [Fact, Trait(Traits.Feature, Traits.Features.CodeActionsExtractLocalFunction)]
@@ -4620,6 +4617,5 @@
                 CodeActionEquivalenceKey = nameof(FeaturesResources.Extract_method),
             }.RunAsync();
         }
->>>>>>> 67d940c4
     }
 }