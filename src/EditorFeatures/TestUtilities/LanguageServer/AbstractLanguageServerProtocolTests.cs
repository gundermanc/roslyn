--- conflicted
+++ resolved
@@ -247,15 +247,6 @@
                     DisplayText = insertText,
                     TextDocument = requestParameters.TextDocument,
                     Position = requestParameters.Position,
-<<<<<<< HEAD
-                    CompletionTrigger = new CompletionTrigger(ProtocolConversions.LSPToRoslynCompletionTriggerKind(requestParameters.Context.TriggerKind), char.Parse(requestParameters.Context.TriggerCharacter))
-                },
-                Preselect = preselect,
-            };
-
-            if (tags != null)
-                item.Icon = new ImageElement(tags.ToImmutableArray().GetFirstGlyph().GetImageId());
-=======
                     CompletionTrigger = ProtocolConversions.LSPToRoslynCompletionTrigger(requestParameters.Context)
                 }),
                 Preselect = preselect
@@ -263,7 +254,6 @@
 
             if (tags != null)
                 item.Icon = tags.ToImmutableArray().GetFirstGlyph().GetImageElement();
->>>>>>> 38ec7d85
 
             if (commitCharacters != null)
                 item.CommitCharacters = commitCharacters.Value.Select(c => c.ToString()).ToArray();
