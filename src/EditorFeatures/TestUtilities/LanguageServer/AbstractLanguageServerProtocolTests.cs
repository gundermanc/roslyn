--- conflicted
+++ resolved
@@ -404,12 +404,8 @@
             var registrationService = workspace.GetService<LspWorkspaceRegistrationService>();
             var globalOptions = workspace.GetService<IGlobalOptionService>();
             var lspMiscFilesWorkspace = new LspMiscellaneousFilesWorkspace(NoOpLspLogger.Instance);
-<<<<<<< HEAD
-            return new RequestExecutionQueue(NoOpLspLogger.Instance, registrationService, lspMiscFilesWorkspace, globalOptions, ProtocolConstants.RoslynLspLanguages, WellKnownLspServerKinds.AlwaysActiveLspServer);
-=======
             var listenerProvider = workspace.ExportProvider.GetExportedValue<IAsynchronousOperationListenerProvider>();
-            return new RequestExecutionQueue(NoOpLspLogger.Instance, registrationService, lspMiscFilesWorkspace, globalOptions, listenerProvider, ProtocolConstants.RoslynLspLanguages, serverName: "Tests", "TestClient");
->>>>>>> f685f4c7
+            return new RequestExecutionQueue(NoOpLspLogger.Instance, registrationService, lspMiscFilesWorkspace, globalOptions, listenerProvider, ProtocolConstants.RoslynLspLanguages, WellKnownLspServerKinds.AlwaysActiveLspServer);
         }
 
         private static string GetDocumentFilePathFromName(string documentName)
