--- conflicted
+++ resolved
@@ -12,7 +12,6 @@
 Imports Microsoft.CodeAnalysis.Text
 Imports Microsoft.CodeAnalysis.Text.Shared.Extensions
 Imports Microsoft.VisualStudio.Composition
-Imports Microsoft.VisualStudio.Language.Intellisense
 Imports Microsoft.VisualStudio.Text
 Imports Microsoft.VisualStudio.Language.Intellisense
 
@@ -52,11 +51,7 @@
             Dim spans As IDictionary(Of String, ImmutableArray(Of TextSpan)) = Nothing
             MarkupTestFile.GetPositionAndSpans(markup, text, position, spans)
 
-<<<<<<< HEAD
-            Using workspace = TestWorkspace.CreateCSharp(text, exportProvider:=s_exportProvider)
-=======
             Using workspace = TestWorkspace.CreateCSharp(text, exportProvider:=s_exportProviderFactory.CreateExportProvider())
->>>>>>> 85fc0807
                 Await TestNotNavigated(workspace, position.Value, spans)
             End Using
         End Function
@@ -69,11 +64,7 @@
             Dim spans As IDictionary(Of String, ImmutableArray(Of TextSpan)) = Nothing
             MarkupTestFile.GetPositionAndSpans(markup, text, position, spans)
 
-<<<<<<< HEAD
-            Using workspace = TestWorkspace.CreateCSharp(text, exportProvider:=s_exportProvider)
-=======
             Using workspace = TestWorkspace.CreateCSharp(text, exportProvider:=s_exportProviderFactory.CreateExportProvider())
->>>>>>> 85fc0807
                 Await TestNotNavigated(workspace, position.Value, spans)
             End Using
         End Function
@@ -103,11 +94,7 @@
             Dim spans As IDictionary(Of String, ImmutableArray(Of TextSpan)) = Nothing
             MarkupTestFile.GetPositionAndSpans(markup, text, position, spans)
 
-<<<<<<< HEAD
-            Using workspace = TestWorkspace.CreateVisualBasic(text, exportProvider:=s_exportProvider)
-=======
             Using workspace = TestWorkspace.CreateVisualBasic(text, exportProvider:=s_exportProviderFactory.CreateExportProvider())
->>>>>>> 85fc0807
                 Await TestNotNavigated(workspace, position.Value, spans)
             End Using
         End Function
@@ -121,11 +108,7 @@
             Dim spans As IDictionary(Of String, ImmutableArray(Of TextSpan)) = Nothing
             MarkupTestFile.GetPositionAndSpans(markup, text, position, spans)
 
-<<<<<<< HEAD
-            Using workspace = TestWorkspace.CreateVisualBasic(text, exportProvider:=s_exportProvider)
-=======
             Using workspace = TestWorkspace.CreateVisualBasic(text, exportProvider:=s_exportProviderFactory.CreateExportProvider())
->>>>>>> 85fc0807
                 Await TestNotNavigated(workspace, position.Value, spans)
             End Using
         End Function
