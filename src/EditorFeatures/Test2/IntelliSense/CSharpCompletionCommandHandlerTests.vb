--- conflicted
+++ resolved
@@ -5870,7 +5870,6 @@
                 state.AssertCompletionItemsContainAll({"Length"})
             End Using
         End Function
-<<<<<<< HEAD
 
         <WorkItem(35163, "https://github.com/dotnet/roslyn/issues/35163")>
         <MemberData(NameOf(AllCompletionImplementations))>
@@ -6064,8 +6063,6 @@
             End Using
         End Function
 
-=======
->>>>>>> c96ffb1e
         Private Class MultipleChangeCompletionProvider
             Inherits CompletionProvider
 
