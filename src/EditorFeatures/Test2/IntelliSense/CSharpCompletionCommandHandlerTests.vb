﻿' Licensed to the .NET Foundation under one or more agreements.
' The .NET Foundation licenses this file to you under the MIT license.
' See the LICENSE file in the project root for more information.

Imports System.Collections.Immutable
Imports System.Composition
Imports System.Globalization
Imports System.Threading
Imports Microsoft.CodeAnalysis.Completion
Imports Microsoft.CodeAnalysis.Completion.Providers
Imports Microsoft.CodeAnalysis.CSharp
Imports Microsoft.CodeAnalysis.CSharp.ExternalAccess.Pythia.Api
Imports Microsoft.CodeAnalysis.CSharp.Formatting
Imports Microsoft.CodeAnalysis.Editor.Implementation.IntelliSense.AsyncCompletion
Imports Microsoft.CodeAnalysis.Editor.[Shared].Utilities
Imports Microsoft.CodeAnalysis.Editor.UnitTests.Extensions
Imports Microsoft.CodeAnalysis.Host.Mef
Imports Microsoft.CodeAnalysis.Options
Imports Microsoft.CodeAnalysis.PooledObjects
Imports Microsoft.CodeAnalysis.Tags
Imports Microsoft.CodeAnalysis.Text
Imports Microsoft.VisualStudio.Language.Intellisense.AsyncCompletion
Imports Microsoft.VisualStudio.Text
Imports Microsoft.VisualStudio.Text.Editor
Imports Microsoft.VisualStudio.Text.Operations
Imports Microsoft.VisualStudio.Text.Projection

Namespace Microsoft.CodeAnalysis.Editor.UnitTests.IntelliSense
    <UseExportProvider>
    <Trait(Traits.Feature, Traits.Features.Completion)>
    Public Class CSharpCompletionCommandHandlerTests
        <WpfTheory, CombinatorialData>
        Public Async Function CompletionOnFileType_SameFile_NonQualified(showCompletionInArgumentLists As Boolean) As Task
            Using state = TestStateFactory.CreateCSharpTestState(
                <Document>
namespace NS
{
    file class FC { }

    class C
    {
        public static void M()
        {
            var x = new $$
        }
    }
}
                </Document>,
                showCompletionInArgumentLists:=showCompletionInArgumentLists, languageVersion:=LanguageVersion.Preview)

                state.SendTypeChars("F")
                Await state.AssertSelectedCompletionItem(displayText:="FC", isHardSelected:=True)

                state.SendTab()
                Await state.AssertNoCompletionSession()
                Assert.Contains("var x = new FC", state.GetLineTextFromCaretPosition(), StringComparison.Ordinal)
            End Using
        End Function

        <WpfTheory, CombinatorialData>
        Public Async Function CompletionOnFileType_SameFile_NamespaceQualified(showCompletionInArgumentLists As Boolean) As Task
            Using state = TestStateFactory.CreateCSharpTestState(
                <Document>
namespace NS
{
    file class FC { }

    class C
    {
        public static void M()
        {
            var x = new NS.$$
        }
    }
}
                </Document>,
                showCompletionInArgumentLists:=showCompletionInArgumentLists, languageVersion:=LanguageVersion.Preview)

                state.SendTypeChars("F")
                Await state.AssertSelectedCompletionItem(displayText:="FC", isHardSelected:=True)

                state.SendTab()
                Await state.AssertNoCompletionSession()
                Assert.Contains("var x = new NS.FC", state.GetLineTextFromCaretPosition(), StringComparison.Ordinal)
            End Using
        End Function

        <WpfTheory, CombinatorialData>
        Public Async Function CompletionOnFileType_DifferentFile_NonQualified(showCompletionInArgumentLists As Boolean) As Task
            Using State = New TestState(<Workspace>
                                            <Project Language="C#" CommonReferences="true" LanguageVersion=<%= LanguageVersion.Preview.ToDisplayString() %>>
                                                <Document FilePath="a.cs">
namespace NS
{
    file class FC { }
}
                                                </Document>
                                                <Document FilePath="b.cs">
namespace NS
{
    class C
    {
        public static void M()
        {
            var x = new $$
        }
    }
}
                                                </Document>
                                            </Project>
                                        </Workspace>,
                                 excludedTypes:=Nothing, extraExportedTypes:=Nothing,
                                 includeFormatCommandHandler:=False, workspaceKind:=Nothing)

                State.Workspace.GlobalOptions.SetGlobalOption(
                    New OptionKey(CompletionOptionsStorage.TriggerInArgumentLists, LanguageNames.CSharp), showCompletionInArgumentLists)

                State.SendTypeChars("F")
                Await State.AssertCompletionItemsDoNotContainAny("FC")
            End Using
        End Function

        <WpfTheory, CombinatorialData>
        Public Async Function CompletionOnFileType_DifferentFile_NamespaceQualified(showCompletionInArgumentLists As Boolean) As Task
            Using State = New TestState(<Workspace>
                                            <Project Language="C#" CommonReferences="true" LanguageVersion=<%= LanguageVersion.Preview.ToDisplayString() %>>
                                                <Document FilePath="a.cs">
namespace NS
{
    file class FC { }
}
                                                </Document>
                                                <Document FilePath="b.cs">
namespace NS
{
    class C
    {
        public static void M()
        {
            var x = new NS.$$
        }
    }
}
                                                </Document>
                                            </Project>
                                        </Workspace>,
                                 excludedTypes:=Nothing, extraExportedTypes:=Nothing,
                                 includeFormatCommandHandler:=False, workspaceKind:=Nothing)

                State.Workspace.GlobalOptions.SetGlobalOption(
                    New OptionKey(CompletionOptionsStorage.TriggerInArgumentLists, LanguageNames.CSharp), showCompletionInArgumentLists)

                State.SendTypeChars("F")
                Await State.AssertCompletionItemsDoNotContainAny("FC")
            End Using
        End Function

        <WpfTheory, CombinatorialData>
        Public Async Function CompletionOnExtendedPropertyPattern_FirstNested(showCompletionInArgumentLists As Boolean) As Task
            Using state = TestStateFactory.CreateCSharpTestState(
                <Document>
public class C
{
    public C2 CProperty { get; set; }
}
public class C2
{
    public int IntProperty { get; set; }
    void M(C c)
    {
        _ = c is { CProperty$$
    }
}
                </Document>,
                showCompletionInArgumentLists:=showCompletionInArgumentLists, languageVersion:=LanguageVersion.Preview)

                state.SendTypeChars(".")
                Await state.AssertSelectedCompletionItem(displayText:="IntProperty", isHardSelected:=False)

                state.SendTypeChars("IP")
                Await state.AssertSelectedCompletionItem(displayText:="IntProperty", isHardSelected:=True)

                state.SendTab()
                state.SendTypeChars(": 2 }")
                Await state.AssertNoCompletionSession()
                Assert.Contains("c is { CProperty.IntProperty: 2 }", state.GetLineTextFromCaretPosition(), StringComparison.Ordinal)
            End Using
        End Function

        <WpfTheory, CombinatorialData>
        Public Async Function CompletionOnListPattern_FirstNested(showCompletionInArgumentLists As Boolean) As Task
            Using state = TestStateFactory.CreateCSharpTestState(
                <Document>
public class C
{
}
public class C2
{
    public C2 CProperty { get; set; }
    public int IntProperty { get; set; }
    void M(C c)
    {
        _ = c is { $$
    }
}
                </Document>,
                showCompletionInArgumentLists:=showCompletionInArgumentLists, languageVersion:=LanguageVersion.Preview)

                ' This is the expected behavior until we implement support for list-patterns.
                state.SendTypeChars("CP")
                Await state.AssertNoCompletionSession()
            End Using
        End Function

        <WpfTheory, CombinatorialData>
        Public Async Function CompletionOnExtendedPropertyPattern_Hidden(showCompletionInArgumentLists As Boolean) As Task

            Using state = TestStateFactory.CreateTestStateFromWorkspace(
                <Workspace>
                    <Project Language="C#" LanguageVersion="Preview" CommonReferences="true">
                        <ProjectReference>VBAssembly1</ProjectReference>
                        <Document FilePath="C.cs">
public class C3
{
    void M(C c)
    {
        _ = c is { CProperty$$
    }
}
                        </Document>
                    </Project>
                    <Project Language="Visual Basic" AssemblyName="VBAssembly1" CommonReferences="true">
                        <Document><![CDATA[
Public Class C
    <System.ComponentModel.EditorBrowsable(System.ComponentModel.EditorBrowsableState.Never)>
    Public Property CProperty As C2
End Class

Public Class C2
    Public Property IntProperty As Integer
End Class
                        ]]></Document>
                    </Project>
                </Workspace>, showCompletionInArgumentLists:=showCompletionInArgumentLists)

                state.SendTypeChars(".")
                Await state.AssertSelectedCompletionItem(displayText:="IntProperty", isHardSelected:=False)

                state.SendTypeChars("IP")
                Await state.AssertSelectedCompletionItem(displayText:="IntProperty", isHardSelected:=True)

                state.SendTab()
                state.SendTypeChars(": 2 }")
                Await state.AssertNoCompletionSession()
                Assert.Contains("c is { CProperty.IntProperty: 2 }", state.GetLineTextFromCaretPosition(), StringComparison.Ordinal)
            End Using
        End Function

        <WpfTheory, CombinatorialData>
        Public Async Function CompletionOnExtendedPropertyPattern_SecondNested(showCompletionInArgumentLists As Boolean) As Task
            Using state = TestStateFactory.CreateCSharpTestState(
                <Document>
public class C
{
    public C2 C2Property { get; set; }
}
public class C2
{
    public C3 C3Property { get; set; }
}
public class C3
{
    public int IntProperty { get; set; }
    void M(C c)
    {
        _ = c is { C2Property.C3Property$$
    }
}
                </Document>,
                showCompletionInArgumentLists:=showCompletionInArgumentLists, languageVersion:=LanguageVersion.Preview)

                state.SendTypeChars(".")
                Await state.AssertSelectedCompletionItem(displayText:="IntProperty", isHardSelected:=False)

                state.SendTypeChars("IP")
                Await state.AssertSelectedCompletionItem(displayText:="IntProperty", isHardSelected:=True)

                state.SendTab()
                state.SendTypeChars(": 2 }")
                Await state.AssertNoCompletionSession()
                Assert.Contains("c is { C2Property.C3Property.IntProperty: 2 }", state.GetLineTextFromCaretPosition(), StringComparison.Ordinal)
            End Using
        End Function

        <WpfTheory, CombinatorialData>
        Public Async Function CompletionOnExtendedPropertyPattern_SecondNested_Fields(showCompletionInArgumentLists As Boolean) As Task
            Using state = TestStateFactory.CreateCSharpTestState(
                <Document>
public class C
{
    public C2 C2Field;
}
public class C2
{
    public C3 C3Field;
}
public class C3
{
    public int IntField;
    void M(C c)
    {
        _ = c is { C2Field$$
    }
}
                </Document>,
                showCompletionInArgumentLists:=showCompletionInArgumentLists, languageVersion:=LanguageVersion.Preview)

                state.SendTypeChars(".")
                Await state.AssertSelectedCompletionItem(displayText:="C3Field", isHardSelected:=False)

                state.SendTypeChars("CF")
                Await state.AssertSelectedCompletionItem(displayText:="C3Field", isHardSelected:=True)

                state.SendTypeChars(".")
                Await state.AssertSelectedCompletionItem(displayText:="IntField", isHardSelected:=False)

                state.SendTypeChars("IF")
                Await state.AssertSelectedCompletionItem(displayText:="IntField", isHardSelected:=True)

                state.SendTab()
                state.SendTypeChars(": 2 }")
                Await state.AssertNoCompletionSession()
                Assert.Contains("c is { C2Field.C3Field.IntField: 2 }", state.GetLineTextFromCaretPosition(), StringComparison.Ordinal)
            End Using
        End Function

        <WpfTheory, CombinatorialData>
        Public Async Function CompletionOnExtendedPropertyPattern_ErrorProperty(showCompletionInArgumentLists As Boolean) As Task
            Using state = TestStateFactory.CreateCSharpTestState(
                <Document>
public class C
{
    public int IntProperty { get; set; }
    void M(C c)
    {
        _ = c is { Error$$
    }
}
                </Document>,
                showCompletionInArgumentLists:=showCompletionInArgumentLists, languageVersion:=LanguageVersion.Preview)

                state.SendTypeChars(".")
                Await state.AssertNoCompletionSession()

                state.SendTypeChars("IP")
                Await state.AssertNoCompletionSession()
            End Using
        End Function

        <WpfTheory, CombinatorialData>
        Public Async Function CompletionOnExtendedPropertyPattern(showCompletionInArgumentLists As Boolean) As Task
            Using state = TestStateFactory.CreateCSharpTestState(
                <Document>
public class C
{
    public C2 CProperty { get; set; }
}
public class C2
{
    public int IntProperty { get; set; }
    void M(C c)
    {
        _ = c is $$
    }
}
                </Document>,
                showCompletionInArgumentLists:=showCompletionInArgumentLists, languageVersion:=LanguageVersion.Preview)

                state.SendTypeChars("{ ")
                Await state.AssertSelectedCompletionItem(displayText:="CProperty", isHardSelected:=False)

                state.SendTypeChars("CP")
                Await state.AssertSelectedCompletionItem(displayText:="CProperty", isHardSelected:=True)

                state.SendTypeChars(".")
                Assert.Contains("c is { CProperty.", state.GetLineTextFromCaretPosition(), StringComparison.Ordinal)
                Await state.AssertSelectedCompletionItem(displayText:="IntProperty", isHardSelected:=False)

                state.SendTypeChars("IP")
                Await state.AssertSelectedCompletionItem(displayText:="IntProperty", isHardSelected:=True)

                state.SendTab()
                state.SendTypeChars(": 2 }")
                Await state.AssertNoCompletionSession()
                Assert.Contains("c is { CProperty.IntProperty: 2 }", state.GetLineTextFromCaretPosition(), StringComparison.Ordinal)
            End Using
        End Function

        <WpfTheory, CombinatorialData>
        Public Async Function CompletionOnExtendedPropertyPattern_AlreadyTestedBySimplePattern(showCompletionInArgumentLists As Boolean) As Task
            Using state = TestStateFactory.CreateCSharpTestState(
                <Document>
public class C
{
    public C2 CProperty { get; set; }
}
public class C2
{
    public int IntProperty { get; set; }
    void M(C c)
    {
        _ = c is { CProperty: 2$$
    }
}
                </Document>,
                showCompletionInArgumentLists:=showCompletionInArgumentLists, languageVersion:=LanguageVersion.Preview)

                ' No second completion since already tested at top-level
                state.SendTypeChars(", ")
                Await state.AssertNoCompletionSession()

                state.SendTypeChars("CP")
                Await state.AssertNoCompletionSession()
            End Using
        End Function

        <WpfTheory, CombinatorialData>
        Public Async Function CompletionOnExtendedPropertyPattern_AlreadyTestedByExtendedPattern(showCompletionInArgumentLists As Boolean) As Task
            Using state = TestStateFactory.CreateCSharpTestState(
                <Document>
public class C
{
    public C2 CProperty { get; set; }
}
public class C2
{
    public int IntProperty { get; set; }
    public short ShortProperty { get; set; }
    void M(C c)
    {
        _ = c is { CProperty.IntProperty: 2$$
    }
}
                </Document>,
                showCompletionInArgumentLists:=showCompletionInArgumentLists, languageVersion:=LanguageVersion.Preview)

                state.SendTypeChars(", ")
                Await state.AssertSelectedCompletionItem(displayText:="CProperty", isHardSelected:=False)

                state.SendTypeChars("CP")
                Await state.AssertSelectedCompletionItem(displayText:="CProperty", isHardSelected:=True)

                state.SendTypeChars(".")
                Assert.Contains("is { CProperty.IntProperty: 2, CProperty.", state.GetLineTextFromCaretPosition(), StringComparison.Ordinal)
                ' Note: same completion is offered a second time
                Await state.AssertSelectedCompletionItem(displayText:="IntProperty", isHardSelected:=False)

                state.SendTypeChars("SP")
                Await state.AssertSelectedCompletionItem(displayText:="ShortProperty", isHardSelected:=True)

                state.SendTab()
                state.SendTypeChars(": 3")
                Await state.AssertNoCompletionSession()
                Assert.Contains("is { CProperty.IntProperty: 2, CProperty.ShortProperty: 3", state.GetLineTextFromCaretPosition(), StringComparison.Ordinal)
            End Using
        End Function

        <WpfTheory, CombinatorialData>
        Public Async Function CompletionOnExtendedPropertyPattern_AlreadyTestedByNestedPattern(showCompletionInArgumentLists As Boolean) As Task
            Using state = TestStateFactory.CreateCSharpTestState(
                <Document>
public class C
{
    public C2 CProperty { get; set; }
}
public class C2
{
    public int IntProperty { get; set; }
    public short ShortProperty { get; set; }
    void M(C c)
    {
        _ = c is { CProperty: { IntProperty: 2 }$$
    }
}
                </Document>,
                showCompletionInArgumentLists:=showCompletionInArgumentLists, languageVersion:=LanguageVersion.Preview)

                state.SendTypeChars(", ")
                Await state.AssertNoCompletionSession()

                state.SendTypeChars("CProperty")
                Await state.AssertNoCompletionSession()

                state.SendTypeChars(".")
                Assert.Contains("is { CProperty: { IntProperty: 2 }, CProperty.", state.GetLineTextFromCaretPosition(), StringComparison.Ordinal)
                ' Note: same completion is offered a second time
                Await state.AssertSelectedCompletionItem(displayText:="IntProperty", isHardSelected:=False)

                state.SendTypeChars("SP")
                Await state.AssertSelectedCompletionItem(displayText:="ShortProperty", isHardSelected:=True)

                state.SendTab()
                state.SendTypeChars(": 3")
                Await state.AssertNoCompletionSession()
                Assert.Contains("is { CProperty: { IntProperty: 2 }, CProperty.ShortProperty: 3", state.GetLineTextFromCaretPosition(), StringComparison.Ordinal)
            End Using
        End Function

        <WpfTheory, CombinatorialData>
        Public Async Function CompletionOnExtendedPropertyPattern_BeforeAnotherPattern(showCompletionInArgumentLists As Boolean) As Task
            Using state = TestStateFactory.CreateCSharpTestState(
                <Document>
public class C
{
    public C2 CProperty { get; set; }
}
public class C2
{
    public int IntProperty { get; set; }
    public short ShortProperty { get; set; }
    void M(C c)
    {
        _ = c is {$$ CProperty.IntProperty: 2 }
    }
}
                </Document>,
                showCompletionInArgumentLists:=showCompletionInArgumentLists, languageVersion:=LanguageVersion.Preview)

                state.SendTypeChars(" ")
                Await state.AssertSelectedCompletionItem(displayText:="CProperty", isHardSelected:=False)

                state.SendTypeChars("CP")
                Await state.AssertSelectedCompletionItem(displayText:="CProperty", isHardSelected:=True)

                state.SendTypeChars(".")
                Assert.Contains("is { CProperty. CProperty.IntProperty: 2 }", state.GetLineTextFromCaretPosition(), StringComparison.Ordinal)
                Await state.AssertSelectedCompletionItem(displayText:="Equals", isHardSelected:=False)

                state.SendTypeChars("SP")
                Await state.AssertSelectedCompletionItem(displayText:="ShortProperty", isHardSelected:=True)

                state.SendTab()
                state.SendTypeChars(": 3,")
                Await state.AssertNoCompletionSession()
                Assert.Contains("is { CProperty.ShortProperty: 3, CProperty.IntProperty: 2 }", state.GetLineTextFromCaretPosition(), StringComparison.Ordinal)
            End Using
        End Function

        <WpfTheory, CombinatorialData>
        Public Async Function CompletionOnPropertyPattern_BeforeAnotherPattern(showCompletionInArgumentLists As Boolean) As Task
            Using state = TestStateFactory.CreateCSharpTestState(
                <Document>
public class C
{
    public int IntProperty { get; set; }
    public short ShortProperty { get; set; }
}
public class C2
{
    void M(C c)
    {
        _ = c is {$$ IntProperty: 2 }
    }
}
                </Document>,
                showCompletionInArgumentLists:=showCompletionInArgumentLists, languageVersion:=LanguageVersion.Preview)

                state.SendTypeChars(" ")
                Await state.AssertSelectedCompletionItem(displayText:="ShortProperty", isHardSelected:=False)

                state.SendTypeChars("SP")
                Await state.AssertSelectedCompletionItem(displayText:="ShortProperty", isHardSelected:=True)

                state.SendTab()
                state.SendTypeChars(": 3,")
                Await state.AssertNoCompletionSession()
                Assert.Contains("is { ShortProperty: 3, IntProperty: 2 }", state.GetLineTextFromCaretPosition(), StringComparison.Ordinal)
            End Using
        End Function

        <WpfTheory, CombinatorialData>
        Public Async Function CompletionOnRecordBaseType(showCompletionInArgumentLists As Boolean) As Task
            Using state = TestStateFactory.CreateCSharpTestState(
                <Document>
record Base(int Alice, int Bob);
record Derived(int Other) : [|Base$$|]
                </Document>,
                showCompletionInArgumentLists:=showCompletionInArgumentLists, languageVersion:=LanguageVersion.CSharp9)

                state.SendTypeChars("(")
                If showCompletionInArgumentLists Then
                    Await state.AssertSelectedCompletionItem(displayText:="Alice:", isHardSelected:=False)
                End If

                state.SendTypeChars("A")

                If showCompletionInArgumentLists Then
                    Await state.AssertSelectedCompletionItem(displayText:="Alice:", isHardSelected:=True)
                End If

                state.SendTypeChars(": 1, B")

                If showCompletionInArgumentLists Then
                    Await state.AssertSelectedCompletionItem(displayText:="Bob:", isHardSelected:=True)
                End If

                state.SendTab()
                state.SendTypeChars(": 2)")

                Await state.AssertNoCompletionSession()
                Assert.Contains(": Base(Alice: 1, Bob: 2)", state.GetLineTextFromCaretPosition(), StringComparison.Ordinal)
            End Using
        End Function

        <WorkItem(46397, "https://github.com/dotnet/roslyn/issues/46397")>
        <WpfTheory, CombinatorialData>
        Public Async Function CompletionOnImplicitObjectCreationExpressionInitializer(showCompletionInArgumentLists As Boolean) As Task
            Using state = TestStateFactory.CreateCSharpTestState(
                <Document>
class C
{
    public int Alice;
    public int Bob;

    void M(int value)
    {
        C c = new() $$
    }
}
                              </Document>,
                showCompletionInArgumentLists:=showCompletionInArgumentLists, languageVersion:=LanguageVersion.CSharp9)

                state.SendTypeChars("{ ")
                Await state.AssertSelectedCompletionItem(displayText:="Alice", isHardSelected:=False)
                state.SendTab()
                Await state.AssertNoCompletionSession()
                Assert.Contains("new() { Alice", state.GetLineTextFromCaretPosition(), StringComparison.Ordinal)
                state.SendTypeChars(" = va")
                Await state.AssertSelectedCompletionItem(displayText:="value", isHardSelected:=True)
                state.SendTab()
                Await state.AssertNoCompletionSession()
                Assert.Contains("new() { Alice = value", state.GetLineTextFromCaretPosition(), StringComparison.Ordinal)
            End Using
        End Function

        <WorkItem(44921, "https://github.com/dotnet/roslyn/issues/44921")>
        <WpfTheory, CombinatorialData>
        Public Async Function CompletionOnWithExpressionInitializer(showCompletionInArgumentLists As Boolean) As Task
            Using state = TestStateFactory.CreateCSharpTestState(
                              <Document>
record Base(int Alice, int Bob)
{
    void M(int value)
    {
        _ = this with $$
    }
}
                              </Document>,
                              showCompletionInArgumentLists:=showCompletionInArgumentLists, languageVersion:=LanguageVersion.CSharp9)

                state.SendTypeChars("{ ")
                Await state.AssertSelectedCompletionItem(displayText:="Alice", isHardSelected:=False)
                state.SendTab()
                Await state.AssertNoCompletionSession()
                Assert.Contains("with { Alice", state.GetLineTextFromCaretPosition(), StringComparison.Ordinal)
                state.SendTypeChars(" = va")
                Await state.AssertSelectedCompletionItem(displayText:="value", isHardSelected:=True)
                state.SendTab()
                Await state.AssertNoCompletionSession()
                Assert.Contains("with { Alice = value", state.GetLineTextFromCaretPosition(), StringComparison.Ordinal)
            End Using
        End Function

        <WorkItem(44921, "https://github.com/dotnet/roslyn/issues/44921")>
        <WpfTheory, CombinatorialData>
        Public Async Function CompletionOnWithExpressionInitializer_AfterComma(showCompletionInArgumentLists As Boolean) As Task
            Using state = TestStateFactory.CreateCSharpTestState(
                              <Document>
record Base(int Alice, int Bob)
{
    void M(int value)
    {
        _ = this with { Alice = value$$
    }
}
                              </Document>,
                              showCompletionInArgumentLists:=showCompletionInArgumentLists, languageVersion:=LanguageVersion.CSharp9)

                state.SendTypeChars(", ")
                Await state.AssertSelectedCompletionItem(displayText:="Bob", isHardSelected:=False)
                state.SendTab()
                Await state.AssertNoCompletionSession()
                state.SendTypeChars(" = va")
                Await state.AssertSelectedCompletionItem(displayText:="value", isHardSelected:=True)
                state.SendTab()
                Await state.AssertNoCompletionSession()
                Assert.Contains("with { Alice = value, Bob = value", state.GetLineTextFromCaretPosition(), StringComparison.Ordinal)
            End Using
        End Function

        <WorkItem(47430, "https://github.com/dotnet/roslyn/issues/47430")>
        <WpfTheory, CombinatorialData>
        Public Async Function CompletionOnWithExpressionForTypeParameter(showCompletionInArgumentLists As Boolean) As Task
            Using state = TestStateFactory.CreateCSharpTestState(
                              <Document>
public abstract record MyRecord
{
    public string Name { get; init; }
}

public static class Test
{
    public static TRecord WithNameSuffix&lt;TRecord&gt;(this TRecord record, string nameSuffix)
        where TRecord : MyRecord
        => record with
        {
            $$
        };
}
                              </Document>,
                              showCompletionInArgumentLists:=showCompletionInArgumentLists, languageVersion:=LanguageVersion.CSharp9)

                state.SendTypeChars("N")
                Await state.AssertSelectedCompletionItem(displayText:="Name", isHardSelected:=True)
                state.SendTab()
                Await state.AssertNoCompletionSession()
                Assert.Contains("Name", state.GetLineTextFromCaretPosition(), StringComparison.Ordinal)
            End Using
        End Function

        <WpfTheory, CombinatorialData>
        Public Async Function CompletionOnWithExpressionInitializer_AnonymousType(showCompletionInArgumentLists As Boolean) As Task
            Using state = TestStateFactory.CreateCSharpTestState(
                              <Document>
class C
{
    void M()
    {
        var a = new { Property = 1 };
        _ = a $$
    }
}
                              </Document>,
                              showCompletionInArgumentLists:=showCompletionInArgumentLists, languageVersion:=LanguageVersion.Preview)

                state.SendTypeChars("w")
                Await state.AssertSelectedCompletionItem(displayText:="with", isHardSelected:=True)
                state.SendTab()
                state.SendTypeChars(" { ")
                Await state.AssertSelectedCompletionItem(displayText:="Property", isHardSelected:=False)
                state.SendTypeChars("P")
                Await state.AssertSelectedCompletionItem(displayText:="Property", isHardSelected:=True)
                state.SendTypeChars(" = 2")
                Await state.AssertNoCompletionSession()
                Assert.Contains("with { Property = 2", state.GetLineTextFromCaretPosition(), StringComparison.Ordinal)
            End Using
        End Function

        <WorkItem(44921, "https://github.com/dotnet/roslyn/issues/44921")>
        <WpfTheory, CombinatorialData>
        Public Async Function CompletionOnObjectCreation(showCompletionInArgumentLists As Boolean) As Task
            Using state = TestStateFactory.CreateCSharpTestState(
                              <Document>
class C
{
    int Alice { get; set; }
    void M()
    {
        _ = new C() $$
    }
}
                              </Document>,
                              showCompletionInArgumentLists:=showCompletionInArgumentLists)

                state.SendTypeChars("{ ")
                Await state.AssertSelectedCompletionItem(displayText:="Alice", isHardSelected:=False)
                state.SendTab()
                Await state.AssertNoCompletionSession()
                Assert.Contains("new C() { Alice", state.GetLineTextFromCaretPosition(), StringComparison.Ordinal)
            End Using
        End Function

        <WorkItem(541201, "http://vstfdevdiv:8080/DevDiv2/DevDiv/_workitems/edit/541201")>
        <WpfTheory, CombinatorialData>
        Public Async Function TabCommitsWithoutAUniqueMatch(showCompletionInArgumentLists As Boolean) As Task
            Using state = TestStateFactory.CreateCSharpTestState(
                              <Document>
                                  $$
                              </Document>,
                              showCompletionInArgumentLists:=showCompletionInArgumentLists)

                state.SendTypeChars("using System.Ne")
                Await state.AssertSelectedCompletionItem(displayText:="Net", isHardSelected:=True)
                state.SendTypeChars("x")
                Await state.AssertSelectedCompletionItem(displayText:="Net", isSoftSelected:=True)
                state.SendTab()
                Await state.AssertNoCompletionSession()
                Assert.Contains("using System.Net", state.GetLineTextFromCaretPosition(), StringComparison.Ordinal)
            End Using
        End Function

        <WorkItem(35236, "https://github.com/dotnet/roslyn/issues/35236")>
        <WpfTheory, CombinatorialData, Trait(Traits.Feature, Traits.Features.Completion)>
        Public Async Function TestBetweenTwoDotsInNamespaceName(showCompletionInArgumentLists As Boolean) As Task
            Using state = TestStateFactory.CreateCSharpTestState(
                              <Document>
namespace N.O.P
{
}

namespace N$$.P
{
}
                              </Document>,
                              showCompletionInArgumentLists:=showCompletionInArgumentLists)

                state.SendTypeChars(".")
                Await state.AssertCompletionSession()
                Await state.AssertSelectedCompletionItem(displayText:="O", isHardSelected:=False)
            End Using
        End Function

        <WpfTheory, CombinatorialData>
        Public Async Function TestAtEndOfFile(showCompletionInArgumentLists As Boolean) As Task
            Using state = TestStateFactory.CreateCSharpTestState(
                                <Document>$$</Document>,
                                showCompletionInArgumentLists:=showCompletionInArgumentLists)

                state.SendTypeChars("usi")
                state.SendTab()
                Await state.AssertNoCompletionSession()
                Assert.Contains("using", state.GetLineTextFromCaretPosition(), StringComparison.Ordinal)
            End Using
        End Function

        <WorkItem(44459, "https://github.com/dotnet/roslyn/issues/44459")>
        <WpfTheory, CombinatorialData>
        Public Async Function TestSelectUsingOverUshort(showCompletionInArgumentLists As Boolean) As Task
            Using state = TestStateFactory.CreateCSharpTestState(
                              <Document>
$$
                              </Document>,
                              showCompletionInArgumentLists:=showCompletionInArgumentLists)

                ' 'us' should select 'using' instead of 'ushort' (even though 'ushort' sorts higher in the list textually).
                state.SendTypeChars("us")
                Await state.AssertSelectedCompletionItem(displayText:="using", isHardSelected:=True)
                Await state.AssertCompletionItemsContain("ushort", "")

                ' even after 'ushort' is selected, deleting the 'h' should still take us back to 'using'.
                state.SendTypeChars("h")
                Await state.AssertSelectedCompletionItem(displayText:="ushort", isHardSelected:=True)
                state.SendBackspace()
                Await state.AssertSelectedCompletionItem(displayText:="using", isHardSelected:=True)
            End Using
        End Function

        <WorkItem(44459, "https://github.com/dotnet/roslyn/issues/44459")>
        <WpfTheory, CombinatorialData>
        Public Async Function TestSelectUshortOverUsingOnceInMRU(showCompletionInArgumentLists As Boolean) As Task
            Using state = TestStateFactory.CreateCSharpTestState(
                              <Document>
$$
                              </Document>,
                              showCompletionInArgumentLists:=showCompletionInArgumentLists)

                state.SendTypeChars("ush")
                Await state.AssertCompletionItemsContain("ushort", "")
                state.SendTab()
                Assert.Contains("ushort", state.GetLineTextFromCaretPosition(), StringComparison.Ordinal)

                state.SendDeleteWordToLeft()

                ' 'ushort' should be in the MRU now. so typing 'us' should select it instead of 'using'.
                state.SendTypeChars("us")
                Await state.AssertSelectedCompletionItem(displayText:="ushort", isHardSelected:=True)
            End Using
        End Function

        <WpfTheory, CombinatorialData>
        Public Async Function TestDeletingWholeWordResetCompletionToTheDefaultItem(showCompletionInArgumentLists As Boolean) As Task
            Using state = TestStateFactory.CreateCSharpTestState(
                              <Document>
                                  using System;

class C
{
    void M()
    {
        var replyUri = new Uri("");
        $$
    }
}

                              </Document>,
                              showCompletionInArgumentLists:=showCompletionInArgumentLists)

                state.Workspace.GlobalOptions.SetGlobalOption(
                    New OptionKey(CompletionOptionsStorage.TriggerOnDeletion, LanguageNames.CSharp), True)

                state.SendTypeChars("repl")
                state.SendTab()
                For i = 1 To 7
                    state.SendBackspace()
                    Await state.WaitForAsynchronousOperationsAsync()
                Next

                Await state.AssertCompletionSession()

                state.SendBackspace()
                Await state.AssertSelectedCompletionItem("AccessViolationException")
            End Using
        End Function

        <WpfTheory, CombinatorialData>
        Public Sub TestTabsDoNotTriggerCompletion(showCompletionInArgumentLists As Boolean)
            Using state = TestStateFactory.CreateCSharpTestState(
                              <Document>
                                  using System;

class C
{
    void M()
    {
        var replyUri = new Uri("");
        replyUri$$
    }
}

                              </Document>,
                              showCompletionInArgumentLists:=showCompletionInArgumentLists)

                state.SendTab()
                state.SendTab()
                Assert.Equal("        replyUri" & vbTab & vbTab, state.GetLineTextFromCaretPosition())
            End Using
        End Sub

        <WpfTheory, CombinatorialData>
        Public Async Function TestEnterDoesNotTriggerCompletion(showCompletionInArgumentLists As Boolean) As Task
            Using state = TestStateFactory.CreateCSharpTestState(
                              <Document>
using System;

class C
{
    void M()
    {
        String.Equals("foo", "bar", $$StringComparison.CurrentCulture)
    }
}

                              </Document>,
                              showCompletionInArgumentLists:=showCompletionInArgumentLists)

                state.SendReturn()
                Await state.AssertNoCompletionSession()
            End Using
        End Function

        <WpfTheory, CombinatorialData>
        Public Async Function TestNotAtStartOfExistingWord(showCompletionInArgumentLists As Boolean) As Task
            Using state = TestStateFactory.CreateCSharpTestState(
                              <Document>$$using</Document>,
                              showCompletionInArgumentLists:=showCompletionInArgumentLists)

                state.SendTypeChars("u")
                Await state.AssertNoCompletionSession()
                Assert.Contains("using", state.GetLineTextFromCaretPosition(), StringComparison.Ordinal)
            End Using
        End Function

        <WpfTheory, CombinatorialData>
        Public Async Function TestMSCorLibTypes(showCompletionInArgumentLists As Boolean) As Task
            Using state = TestStateFactory.CreateCSharpTestState(
                              <Document>
using System;

class c : $$
                              </Document>,
                              showCompletionInArgumentLists:=showCompletionInArgumentLists)

                state.SendTypeChars("A")
                Await state.AssertCompletionItemsContainAll("Attribute", "Exception", "IDisposable")
            End Using
        End Function

        <WpfTheory, CombinatorialData>
        Public Async Function TestFiltering1(showCompletionInArgumentLists As Boolean) As Task
            Using state = TestStateFactory.CreateCSharpTestState(
                              <Document>
using System;

class c { $$
                              </Document>,
                              showCompletionInArgumentLists:=showCompletionInArgumentLists)

                state.SendTypeChars("Sy")
                Await state.AssertCompletionItemsContainAll("OperatingSystem", "System", "SystemException")
                Await state.AssertCompletionItemsDoNotContainAny("Exception", "Activator")
            End Using
        End Function

        ' NOTE(cyrusn): This should just be a unit test for SymbolCompletionProvider.  However, I'm
        ' just porting the integration tests to here for now.
        <WpfTheory, CombinatorialData>
        Public Async Function TestMultipleTypes(showCompletionInArgumentLists As Boolean) As Task
            Using state = TestStateFactory.CreateCSharpTestState(
                              <Document>
class C { $$ } struct S { } enum E { } interface I { } delegate void D();
                              </Document>,
                              showCompletionInArgumentLists:=showCompletionInArgumentLists)

                state.SendTypeChars("C")
                Await state.AssertCompletionItemsContainAll("C", "S", "E", "I", "D")
            End Using
        End Function

        ' NOTE(cyrusn): This should just be a unit test for KeywordCompletionProvider.  However, I'm
        ' just porting the integration tests to here for now.
        <WpfTheory, CombinatorialData>
        Public Async Function TestInEmptyFile(showCompletionInArgumentLists As Boolean) As Task
            Using state = TestStateFactory.CreateCSharpTestState(
                              <Document>
$$
                              </Document>,
                              showCompletionInArgumentLists:=showCompletionInArgumentLists)

                state.SendInvokeCompletionList()
                Await state.AssertCompletionItemsContainAll("abstract", "class", "namespace")
            End Using
        End Function

        <WpfTheory, CombinatorialData>
        Public Async Function TestNotAfterTypingDotAfterIntegerLiteral(showCompletionInArgumentLists As Boolean) As Task
            Using state = TestStateFactory.CreateCSharpTestState(
                              <Document>
class c { void M() { 3$$ } }
                              </Document>,
                              showCompletionInArgumentLists:=showCompletionInArgumentLists)

                state.SendTypeChars(".")
                Await state.AssertNoCompletionSession()
            End Using
        End Function

        <WpfTheory, CombinatorialData>
        Public Async Function TestAfterExplicitInvokeAfterDotAfterIntegerLiteral(showCompletionInArgumentLists As Boolean) As Task
            Using state = TestStateFactory.CreateCSharpTestState(
                              <Document>
class c { void M() { 3.$$ } }
                              </Document>,
                              showCompletionInArgumentLists:=showCompletionInArgumentLists)

                state.SendInvokeCompletionList()
                Await state.AssertCompletionItemsContainAll("ToString")
            End Using
        End Function

        <WpfTheory, CombinatorialData>
        <Trait(Traits.Feature, Traits.Features.Completion), Trait(Traits.Feature, Traits.Features.CodeActionsUseRangeOperator)>
        Public Async Function TestTypingDotBeforeExistingDot(showCompletionInArgumentLists As Boolean) As Task
            ' Starting C# 8.0 two dots are considered as a DotDotToken of a Range expression.
            ' However, typing dot before a single dot (and adding the second one) should lead to a completion
            ' in the context of the previous token if this completion exists.
            Using state = TestStateFactory.CreateCSharpTestState(
                              <Document>
class c { void M() { this$$.ToString() } }
                              </Document>,
                              showCompletionInArgumentLists:=showCompletionInArgumentLists)

                state.SendTypeChars(".")
                Await state.AssertCompletionItemsContainAll("ToString")
            End Using
        End Function

        <WpfTheory, CombinatorialData>
        Public Async Function TestTypingDotAfterExistingDot(showCompletionInArgumentLists As Boolean) As Task
            ' Starting C# 8.0 two dots are considered as a DotDotToken of a Range expression.
            ' A test above (TestTypingDotBeforeExistingDot) verifies that the completion happens
            ' if we type dot before a single dot.
            ' However, we should not have a completion if typing dot after a dot.
            Using state = TestStateFactory.CreateCSharpTestState(
                              <Document>
class c { void M() { this.$$ToString() } }
                              </Document>,
                              showCompletionInArgumentLists:=showCompletionInArgumentLists)

                state.SendTypeChars(".")
                Await state.AssertNoCompletionSession()
            End Using
        End Function

        <WpfTheory, CombinatorialData>
        <Trait(Traits.Feature, Traits.Features.Completion), Trait(Traits.Feature, Traits.Features.CodeActionsUseRangeOperator)>
        Public Async Function TestInvokingCompletionBetweenTwoDots(showCompletionInArgumentLists As Boolean) As Task
            ' Starting C# 8.0 two dots are considered as a DotDotToken of a Range expression.
            ' However, we may want to have a completion when invoking it aqfter the first dot.
            Using state = TestStateFactory.CreateCSharpTestState(
                              <Document>
class c { void M() { this.$$.ToString() } }
                              </Document>,
                              showCompletionInArgumentLists:=showCompletionInArgumentLists)

                state.SendInvokeCompletionList()
                Await state.AssertCompletionItemsContainAll("ToString")
            End Using
        End Function

        <WpfTheory, CombinatorialData>
        Public Sub TestEnterIsConsumed(showCompletionInArgumentLists As Boolean)
            Using state = TestStateFactory.CreateCSharpTestState(
                  <Document>
class Class1
{
    void Main(string[] args)
    {
        $$
    }
}</Document>,
                  showCompletionInArgumentLists:=showCompletionInArgumentLists)

                state.SendTypeChars("System.TimeSpan.FromMin")
                state.SendReturn()
                Assert.Equal(<text>
class Class1
{
    void Main(string[] args)
    {
        System.TimeSpan.FromMinutes
    }
}</text>.NormalizedValue, state.GetDocumentText())
            End Using
        End Sub

        <WpfTheory, CombinatorialData>
        Public Sub TestEnterIsConsumedWithAfterFullyTypedWordOption_NotFullyTyped(showCompletionInArgumentLists As Boolean)
            Using state = TestStateFactory.CreateCSharpTestState(
                  <Document>
class Class1
{
    void Main(string[] args)
    {
        $$
    }
}</Document>,
                  showCompletionInArgumentLists:=showCompletionInArgumentLists)

                state.Workspace.GlobalOptions.SetGlobalOption(New OptionKey(CompletionOptionsStorage.EnterKeyBehavior, LanguageNames.CSharp), EnterKeyRule.AfterFullyTypedWord)

                state.SendTypeChars("System.TimeSpan.FromMin")
                state.SendReturn()
                Assert.Equal(<text>
class Class1
{
    void Main(string[] args)
    {
        System.TimeSpan.FromMinutes
    }
}</text>.NormalizedValue, state.GetDocumentText())
            End Using
        End Sub

        <WpfTheory, CombinatorialData>
        Public Sub TestEnterIsConsumedWithAfterFullyTypedWordOption_FullyTyped(showCompletionInArgumentLists As Boolean)
            Using state = TestStateFactory.CreateCSharpTestState(
                  <Document>
class Class1
{
    void Main(string[] args)
    {
        $$
    }
}</Document>,
                  showCompletionInArgumentLists:=showCompletionInArgumentLists)

                state.Workspace.GlobalOptions.SetGlobalOption(
                    New OptionKey(CompletionOptionsStorage.EnterKeyBehavior, LanguageNames.CSharp), EnterKeyRule.AfterFullyTypedWord)

                state.SendTypeChars("System.TimeSpan.FromMinutes")
                state.SendReturn()
                Assert.Equal(<text>
class Class1
{
    void Main(string[] args)
    {
        System.TimeSpan.FromMinutes

    }
}</text>.NormalizedValue, state.GetDocumentText())
            End Using
        End Sub

        <WpfTheory, CombinatorialData>
        Public Async Function TestDescription1(showCompletionInArgumentLists As Boolean) As Task
            Using state = TestStateFactory.CreateCSharpTestState(
                  <Document><![CDATA[
using System;

/// <summary>
/// TestDocComment
/// </summary>
class TestException : Exception { }

class MyException : $$]]></Document>,
                  showCompletionInArgumentLists:=showCompletionInArgumentLists)

                state.SendTypeChars("Test")
                Await state.AssertSelectedCompletionItem(description:="class TestException" & vbCrLf & "TestDocComment")
            End Using
        End Function

        <WpfTheory, CombinatorialData>
        Public Async Function TestObjectCreationPreselection1(showCompletionInArgumentLists As Boolean) As Task
            Using state = TestStateFactory.CreateCSharpTestState(
                  <Document><![CDATA[
using System.Collections.Generic;

class C
{
    public void Goo()
    {
        List<int> list = new$$
    }
}]]></Document>,
                  showCompletionInArgumentLists:=showCompletionInArgumentLists)

                state.SendTypeChars(" ")
                Await state.AssertSelectedCompletionItem(displayText:="List<int>", isHardSelected:=True)
                Await state.AssertCompletionItemsContainAll("LinkedList", "List", "System")
                state.SendTypeChars("Li")
                Await state.AssertSelectedCompletionItem(displayText:="List<int>", isHardSelected:=True)
                Await state.AssertCompletionItemsContainAll("LinkedList", "List")
                Await state.AssertCompletionItemsDoNotContainAny("System")
                state.SendTypeChars("n")
                Await state.AssertSelectedCompletionItem(displayText:="LinkedList", displayTextSuffix:="<>", isHardSelected:=True)
                state.SendBackspace()
                Await state.AssertSelectedCompletionItem(displayText:="List<int>", isHardSelected:=True)
                state.SendTab()
                Assert.Contains("new List<int>", state.GetLineTextFromCaretPosition(), StringComparison.Ordinal)
            End Using
        End Function

        <WpfTheory, CombinatorialData>
        Public Async Function TestDeconstructionDeclaration(showCompletionInArgumentLists As Boolean) As Task
            Using state = TestStateFactory.CreateCSharpTestState(
                  <Document><![CDATA[
class C
{
    public void Goo()
    {
       var ($$
    }
}]]></Document>,
                  showCompletionInArgumentLists:=showCompletionInArgumentLists)

                state.SendTypeChars("i")
                Await state.AssertNoCompletionSession()
            End Using
        End Function

        <WpfTheory, CombinatorialData>
        Public Async Function TestDeconstructionDeclaration2(showCompletionInArgumentLists As Boolean) As Task
            Using state = TestStateFactory.CreateCSharpTestState(
                  <Document><![CDATA[
class C
{
    public void Goo()
    {
       var (a, $$
    }
}]]></Document>,
                  showCompletionInArgumentLists:=showCompletionInArgumentLists)

                state.SendTypeChars("i")
                Await state.AssertNoCompletionSession()
            End Using
        End Function

        <WpfTheory, CombinatorialData>
        Public Async Function TestDeconstructionDeclaration3(showCompletionInArgumentLists As Boolean) As Task
            Using state = TestStateFactory.CreateCSharpTestState(
                  <Document><![CDATA[
class C
{
    public void Goo()
    {
       var ($$) = (1, 2);
    }
}]]></Document>,
                  showCompletionInArgumentLists:=showCompletionInArgumentLists)

                state.SendTypeChars("i")
                Await state.AssertNoCompletionSession()
            End Using
        End Function

        <WpfTheory, CombinatorialData>
        Public Async Function TestParenthesizedDeconstructionDeclarationWithVar(showCompletionInArgumentLists As Boolean) As Task
            Using state = TestStateFactory.CreateCSharpTestState(
                  <Document><![CDATA[
class Variable
{
    public void Goo()
    {
       (var a$$) = (1, 2);
    }
}]]></Document>,
                  showCompletionInArgumentLists:=showCompletionInArgumentLists)

                state.SendInvokeCompletionList()
                Await state.AssertSelectedCompletionItem(displayText:="as", isHardSelected:=False)
            End Using
        End Function

        <WpfTheory, CombinatorialData>
        Public Async Function TestParenthesizedDeconstructionDeclarationWithVarAfterComma(showCompletionInArgumentLists As Boolean) As Task
            Using state = TestStateFactory.CreateCSharpTestState(
                  <Document><![CDATA[
class Variable
{
    public void Goo()
    {
       (var a, var a$$) = (1, 2);
    }
}]]></Document>,
                  showCompletionInArgumentLists:=showCompletionInArgumentLists)

                state.SendInvokeCompletionList()
                Await state.AssertSelectedCompletionItem(displayText:="as", isHardSelected:=False)
            End Using
        End Function

        <WpfTheory, CombinatorialData>
        Public Async Function TestParenthesizedVarDeconstructionDeclarationWithVar(showCompletionInArgumentLists As Boolean) As Task
            Using state = TestStateFactory.CreateCSharpTestState(
                  <Document><![CDATA[
class Variable
{
    public void Goo()
    {
       (var a, var ($$)) = (1, 2);
    }
}]]></Document>,
                  showCompletionInArgumentLists:=showCompletionInArgumentLists)

                state.SendTypeChars("a")
                Await state.AssertNoCompletionSession()

                state.SendTypeChars(", a")
                Await state.AssertNoCompletionSession()
                Assert.Contains("(var a, var (a, a)) = ", state.GetLineTextFromCaretPosition(), StringComparison.Ordinal)
            End Using
        End Function

        <WpfTheory, CombinatorialData>
        Public Async Function TestVarDeconstructionDeclarationWithVar(showCompletionInArgumentLists As Boolean) As Task
            Using state = TestStateFactory.CreateCSharpTestState(
                  <Document><![CDATA[
class Variable
{
    public void Goo()
    {
        $$
    }
}]]></Document>,
                  showCompletionInArgumentLists:=showCompletionInArgumentLists)

                state.SendTypeChars("va")
                Await state.AssertSelectedCompletionItem(displayText:="var", isHardSelected:=True)

                state.SendTypeChars(" (a")
                Await state.AssertNoCompletionSession()

                state.SendTypeChars(", a")
                Await state.AssertNoCompletionSession()
                Assert.Contains("var (a, a", state.GetLineTextFromCaretPosition(), StringComparison.Ordinal)
            End Using
        End Function

        <WpfTheory, CombinatorialData>
        Public Async Function TestParenthesizedDeconstructionDeclarationWithSymbol(showCompletionInArgumentLists As Boolean) As Task
            Using state = TestStateFactory.CreateCSharpTestState(
                  <Document><![CDATA[
class Variable
{
    public void Goo()
    {
       ($$) = (1, 2);
    }
}]]></Document>,
                  showCompletionInArgumentLists:=showCompletionInArgumentLists)

                state.SendTypeChars("vari")
                Await state.AssertSelectedCompletionItem(displayText:="Variable", isHardSelected:=True)
                state.SendTypeChars(" ")
                Assert.Contains("(Variable ", state.GetLineTextFromCaretPosition(), StringComparison.Ordinal)
                Await state.AssertNoCompletionSession()

                state.SendTypeChars("x, vari")
                Await state.AssertSelectedCompletionItem(displayText:="Variable", isHardSelected:=True)
                state.SendTypeChars(" ")
                Assert.Contains("(Variable x, Variable ", state.GetLineTextFromCaretPosition(), StringComparison.Ordinal)
                Await state.AssertSelectedCompletionItem(displayText:="Variable", isHardSelected:=False)
                Await state.AssertCompletionItemsContainAll("variable")
            End Using
        End Function

        <WpfTheory, CombinatorialData>
        Public Async Function TestParenthesizedDeconstructionDeclarationWithInt(showCompletionInArgumentLists As Boolean) As Task
            Using state = TestStateFactory.CreateCSharpTestState(
                  <Document><![CDATA[
class Integer
{
    public void Goo()
    {
       ($$) = (1, 2);
    }
}]]></Document>,
                  showCompletionInArgumentLists:=showCompletionInArgumentLists)

                state.SendTypeChars("int")
                Await state.AssertSelectedCompletionItem(displayText:="int", isHardSelected:=True)
                state.SendTypeChars(" ")
                Assert.Contains("(int ", state.GetLineTextFromCaretPosition(), StringComparison.Ordinal)
                Await state.AssertNoCompletionSession()

                state.SendTypeChars("x, int")
                Await state.AssertSelectedCompletionItem(displayText:="int", isHardSelected:=True)
                state.SendTypeChars(" ")
                Assert.Contains("(int x, int ", state.GetLineTextFromCaretPosition(), StringComparison.Ordinal)
                Await state.AssertNoCompletionSession()
            End Using
        End Function

        <WpfTheory, CombinatorialData>
        Public Async Function TestIncompleteParenthesizedDeconstructionDeclaration(showCompletionInArgumentLists As Boolean) As Task
            Using state = TestStateFactory.CreateCSharpTestState(
                  <Document><![CDATA[
class Variable
{
    public void Goo()
    {
       ($$
    }
}]]></Document>,
                  showCompletionInArgumentLists:=showCompletionInArgumentLists)

                state.SendTypeChars("va")
                Await state.AssertSelectedCompletionItem(displayText:="var", isHardSelected:=True)
                state.SendTypeChars(" ")
                Await state.AssertNoCompletionSession()

                state.SendTypeChars("a")
                Await state.AssertSelectedCompletionItem(displayText:="as", isSoftSelected:=True)

                state.SendTypeChars(", va")
                Await state.AssertSelectedCompletionItem(displayText:="var", isHardSelected:=True)
                state.SendTypeChars(" ")
                Await state.AssertNoCompletionSession()

                state.SendTypeChars("a")
                Await state.AssertSelectedCompletionItem(displayText:="as", isSoftSelected:=True)
                state.SendTypeChars(")")
                Assert.Contains("(var a, var a)", state.GetLineTextFromCaretPosition(), StringComparison.Ordinal)
                Await state.AssertNoCompletionSession()
            End Using
        End Function

        <WpfTheory, CombinatorialData>
        Public Async Function TestIncompleteParenthesizedDeconstructionDeclaration2(showCompletionInArgumentLists As Boolean) As Task
            Using state = TestStateFactory.CreateCSharpTestState(
                  <Document><![CDATA[
class Variable
{
    public void Goo()
    {
       ($$)
    }
}]]></Document>,
                  showCompletionInArgumentLists:=showCompletionInArgumentLists)

                state.SendTypeChars("va")
                Await state.AssertSelectedCompletionItem(displayText:="var", isHardSelected:=True)
                state.SendTypeChars(" ")
                Await state.AssertNoCompletionSession()

                state.SendTypeChars("a")
                Await state.AssertSelectedCompletionItem(displayText:="as", isSoftSelected:=True)

                state.SendTypeChars(", va")
                Await state.AssertSelectedCompletionItem(displayText:="var", isHardSelected:=True)
                state.SendTypeChars(" ")
                Await state.AssertNoCompletionSession()

                state.SendTypeChars("a")
                Await state.AssertSelectedCompletionItem(displayText:="as", isSoftSelected:=True)
                state.SendReturn()

                Dim caretLine = state.GetLineFromCurrentCaretPosition()
                Assert.Contains("            )", caretLine.GetText(), StringComparison.Ordinal)

                Dim previousLine = caretLine.Snapshot.Lines(caretLine.LineNumber - 1)
                Assert.Contains("(var a, var a", previousLine.GetText(), StringComparison.Ordinal)
            End Using
        End Function

        <WpfTheory, CombinatorialData>
        Public Async Function TestBackspaceInIncompleteParenthesizedDeconstructionDeclaration(showCompletionInArgumentLists As Boolean) As Task
            Using state = TestStateFactory.CreateCSharpTestState(
                  <Document><![CDATA[
class Variable
{
    public void Goo()
    {
       (var as$$
    }
}]]></Document>,
                  showCompletionInArgumentLists:=showCompletionInArgumentLists)

                state.Workspace.GlobalOptions.SetGlobalOption(
                    New OptionKey(CompletionOptionsStorage.TriggerOnDeletion, LanguageNames.CSharp), True)

                state.SendBackspace()
                Await state.AssertSelectedCompletionItem(displayText:="as", isSoftSelected:=True)

                state.SendTypeChars(", var as")
                state.SendBackspace()
                Await state.AssertSelectedCompletionItem(displayText:="as", isSoftSelected:=True)

                state.SendTypeChars(")")
                Await state.AssertNoCompletionSession()
                Assert.Contains("(var a, var a)", state.GetLineTextFromCaretPosition(), StringComparison.Ordinal)
            End Using
        End Function

        <WpfTheory, CombinatorialData>
        Public Async Function TestBackspaceInParenthesizedDeconstructionDeclaration(showCompletionInArgumentLists As Boolean) As Task
            Using state = TestStateFactory.CreateCSharpTestState(
                  <Document><![CDATA[
class Variable
{
    public void Goo()
    {
       (var as$$)
    }
}]]></Document>,
                  showCompletionInArgumentLists:=showCompletionInArgumentLists)

                state.Workspace.GlobalOptions.SetGlobalOption(
                    New OptionKey(CompletionOptionsStorage.TriggerOnDeletion, LanguageNames.CSharp), True)

                state.SendBackspace()
                Await state.AssertSelectedCompletionItem(displayText:="as", isSoftSelected:=True)

                state.SendTypeChars(", var as")
                state.SendBackspace()
                Await state.AssertSelectedCompletionItem(displayText:="as", isSoftSelected:=True)

                state.SendReturn()
                Await state.AssertNoCompletionSession()

                Dim caretLine = state.GetLineFromCurrentCaretPosition()
                Assert.Contains("            )", caretLine.GetText(), StringComparison.Ordinal)

                Dim previousLine = caretLine.Snapshot.Lines(caretLine.LineNumber - 1)
                Assert.Contains("(var a, var a", previousLine.GetText(), StringComparison.Ordinal)
            End Using
        End Function

        <WpfTheory, CombinatorialData>
        <WorkItem(17256, "https://github.com/dotnet/roslyn/issues/17256")>
        Public Async Function TestThrowExpression(showCompletionInArgumentLists As Boolean) As Task
            Using state = TestStateFactory.CreateCSharpTestState(
                  <Document><![CDATA[
using System;
class C
{
    public object Goo()
    {
        return null ?? throw new$$
    }
}]]></Document>,
                  showCompletionInArgumentLists:=showCompletionInArgumentLists)

                state.SendTypeChars(" ")
                Await state.AssertSelectedCompletionItem(displayText:="Exception", isHardSelected:=True)
            End Using
        End Function

        <WpfTheory, CombinatorialData>
        <WorkItem(17256, "https://github.com/dotnet/roslyn/issues/17256")>
        Public Async Function TestThrowStatement(showCompletionInArgumentLists As Boolean) As Task
            Using state = TestStateFactory.CreateCSharpTestState(
                  <Document><![CDATA[
using System;
class C
{
    public object Goo()
    {
        throw new$$
    }
}]]></Document>,
                  showCompletionInArgumentLists:=showCompletionInArgumentLists)

                state.SendTypeChars(" ")
                Await state.AssertSelectedCompletionItem(displayText:="Exception", isHardSelected:=True)
            End Using
        End Function

        <WpfTheory, CombinatorialData>
        Public Async Function TestNonTrailingNamedArgumentInCSharp7_1(showCompletionInArgumentLists As Boolean) As Task
            Using state = TestStateFactory.CreateTestStateFromWorkspace(
                 <Workspace>
                     <Project Language="C#" LanguageVersion="7.1" CommonReferences="true" AssemblyName="CSProj">
                         <Document FilePath="C.cs">
class C
{
    public void M()
    {
        int better = 2;
        M(a: 1, $$)
    }
    public void M(int a, int bar, int c) { }
}
                         </Document>
                     </Project>
                 </Workspace>, showCompletionInArgumentLists:=showCompletionInArgumentLists)

                state.SendTypeChars("b")
                Await state.AssertSelectedCompletionItem(displayText:="bar", displayTextSuffix:=":", isHardSelected:=True)
                state.SendTypeChars("e")
                Await state.AssertSelectedCompletionItem(displayText:="bar", displayTextSuffix:=":", isSoftSelected:=True)
            End Using
        End Function

        <WpfTheory, CombinatorialData>
        Public Async Function TestNonTrailingNamedArgumentInCSharp7_2(showCompletionInArgumentLists As Boolean) As Task
            Using state = TestStateFactory.CreateTestStateFromWorkspace(
                 <Workspace>
                     <Project Language="C#" LanguageVersion="7.2" CommonReferences="true" AssemblyName="CSProj">
                         <Document FilePath="C.cs">
class C
{
    public void M()
    {
        int better = 2;
        M(a: 1, $$)
    }
    public void M(int a, int bar, int c) { }
}
                         </Document>
                     </Project>
                 </Workspace>, showCompletionInArgumentLists:=showCompletionInArgumentLists)

                state.SendTypeChars("b")
                Await state.AssertSelectedCompletionItem(displayText:="better", isHardSelected:=True)
                state.SendTypeChars("a")
                Await state.AssertSelectedCompletionItem(displayText:="bar", displayTextSuffix:=":", isHardSelected:=True)
                state.SendBackspace()
                Await state.AssertSelectedCompletionItem(displayText:="better", isHardSelected:=True)
                state.SendTypeChars(", ")
                Assert.Contains("M(a: 1, better,", state.GetLineTextFromCaretPosition(), StringComparison.Ordinal)
            End Using
        End Function

        <WpfTheory, CombinatorialData>
        <WorkItem(4677, "https://github.com/dotnet/roslyn/issues/4677")>
        Public Async Function TestDefaultSwitchLabel(showCompletionInArgumentLists As Boolean) As Task
            Using state = TestStateFactory.CreateCSharpTestState(
                  <Document><![CDATA[
class C
{
    public void M(object o)
    {
        switch (o)
        {
            default:
                goto $$
        }
    }
}]]></Document>,
                  showCompletionInArgumentLists:=showCompletionInArgumentLists)

                state.SendTypeChars("d")
                Await state.AssertSelectedCompletionItem(displayText:="default", isHardSelected:=True)
                state.SendTypeChars(";")
                Assert.Contains("goto default;", state.GetLineTextFromCaretPosition(), StringComparison.Ordinal)
            End Using
        End Function

        <WpfTheory, CombinatorialData>
        <WorkItem(4677, "https://github.com/dotnet/roslyn/issues/4677")>
        Public Async Function TestGotoOrdinaryLabel(showCompletionInArgumentLists As Boolean) As Task
            Using state = TestStateFactory.CreateCSharpTestState(
                  <Document><![CDATA[
class C
{
    public void M(object o)
    {
label1:
        goto $$
    }
}]]></Document>,
                  showCompletionInArgumentLists:=showCompletionInArgumentLists)

                state.SendTypeChars("l")
                Await state.AssertSelectedCompletionItem(displayText:="label1", isHardSelected:=True)
                state.SendTypeChars(";")
                Assert.Contains("goto label1;", state.GetLineTextFromCaretPosition(), StringComparison.Ordinal)
            End Using
        End Function

        <WpfTheory, CombinatorialData>
        <WorkItem(4677, "https://github.com/dotnet/roslyn/issues/4677")>
        Public Async Function TestEscapedDefaultLabel(showCompletionInArgumentLists As Boolean) As Task
            Using state = TestStateFactory.CreateCSharpTestState(
                  <Document><![CDATA[
class C
{
    public void M(object o)
    {
@default:
        goto $$
    }
}]]></Document>,
                  showCompletionInArgumentLists:=showCompletionInArgumentLists)

                state.SendTypeChars("d")
                Await state.AssertSelectedCompletionItem(displayText:="@default", isHardSelected:=True)
                state.SendTypeChars(";")
                Assert.Contains("goto @default;", state.GetLineTextFromCaretPosition(), StringComparison.Ordinal)
            End Using
        End Function

        <WpfTheory, CombinatorialData>
        <WorkItem(4677, "https://github.com/dotnet/roslyn/issues/4677")>
        Public Async Function TestEscapedDefaultLabel2(showCompletionInArgumentLists As Boolean) As Task
            Using state = TestStateFactory.CreateCSharpTestState(
                  <Document><![CDATA[
class C
{
    public void M(object o)
    {
        switch (o)
        {
            default:
@default:
                goto $$
        }
    }
}]]></Document>,
                  showCompletionInArgumentLists:=showCompletionInArgumentLists)

                state.SendTypeChars("d")
                Await state.AssertSelectedCompletionItem(displayText:="default", isHardSelected:=True)
                state.SendTypeChars(";")
                Assert.Contains("goto default;", state.GetLineTextFromCaretPosition(), StringComparison.Ordinal)
            End Using
        End Function

        <WpfTheory, CombinatorialData>
        <WorkItem(4677, "https://github.com/dotnet/roslyn/issues/4677")>
        Public Async Function TestEscapedDefaultLabelWithoutSwitch(showCompletionInArgumentLists As Boolean) As Task
            Using state = TestStateFactory.CreateCSharpTestState(
                  <Document><![CDATA[
class C
{
    public void M(object o)
    {
@default:
        goto $$
    }
}]]></Document>,
                  showCompletionInArgumentLists:=showCompletionInArgumentLists)

                state.SendTypeChars("d")
                Await state.AssertSelectedCompletionItem(displayText:="@default", isHardSelected:=True)
                state.SendTypeChars(";")
                Assert.Contains("goto @default;", state.GetLineTextFromCaretPosition(), StringComparison.Ordinal)
            End Using
        End Function

        <WpfTheory, CombinatorialData>
        <WorkItem(24432, "https://github.com/dotnet/roslyn/issues/24432")>
        Public Async Function TestArrayInitialization(showCompletionInArgumentLists As Boolean) As Task
            Using state = TestStateFactory.CreateCSharpTestState(
                  <Document><![CDATA[
class Class
{
    public void M()
    {
        Class[] x = $$
    }
}]]></Document>,
                  showCompletionInArgumentLists:=showCompletionInArgumentLists)

                state.SendTypeChars("new ")
                Await state.AssertSelectedCompletionItem(displayText:="Class", isSoftSelected:=True)
                state.SendTypeChars("C")
                Await state.AssertSelectedCompletionItem(displayText:="Class", isHardSelected:=True)
                state.SendTypeChars("[")
                Assert.Contains("Class[] x = new Class[", state.GetLineTextFromCaretPosition(), StringComparison.Ordinal)
                state.SendTypeChars("] {")
                Assert.Contains("Class[] x = new Class[] {", state.GetLineTextFromCaretPosition(), StringComparison.Ordinal)
            End Using
        End Function

        <WpfTheory, CombinatorialData>
        <WorkItem(24432, "https://github.com/dotnet/roslyn/issues/24432")>
        Public Async Function TestImplicitArrayInitialization(showCompletionInArgumentLists As Boolean) As Task
            Using state = TestStateFactory.CreateCSharpTestState(
                  <Document><![CDATA[
class Class
{
    public void M()
    {
        Class[] x = $$
    }
}]]></Document>,
                  showCompletionInArgumentLists:=showCompletionInArgumentLists)

                state.SendTypeChars("n")
                Await state.AssertSelectedCompletionItem(displayText:="nameof", isHardSelected:=True)
                state.SendTypeChars("e")
                Await state.AssertSelectedCompletionItem(displayText:="new", isHardSelected:=True)
                state.SendTypeChars(" ")
                Await state.AssertSelectedCompletionItem(displayText:="Class", isSoftSelected:=True)
                state.SendTypeChars("[")
                Assert.Contains("Class[] x = new [", state.GetLineTextFromCaretPosition(), StringComparison.Ordinal)
                state.SendTypeChars("] {")
                Assert.Contains("Class[] x = new [] {", state.GetLineTextFromCaretPosition(), StringComparison.Ordinal)
            End Using
        End Function

        <WpfTheory, CombinatorialData>
        <WorkItem(24432, "https://github.com/dotnet/roslyn/issues/24432")>
        Public Async Function TestImplicitArrayInitialization2(showCompletionInArgumentLists As Boolean) As Task
            Using state = TestStateFactory.CreateCSharpTestState(
                  <Document><![CDATA[
class Class
{
    public void M()
    {
        Class[] x = $$
    }
}]]></Document>,
                  showCompletionInArgumentLists:=showCompletionInArgumentLists)

                state.SendTypeChars("ne")
                Await state.AssertSelectedCompletionItem(displayText:="new", isHardSelected:=True)
                state.SendTypeChars("[")
                Assert.Contains("Class[] x = new[", state.GetLineTextFromCaretPosition(), StringComparison.Ordinal)
            End Using
        End Function

        <WpfTheory, CombinatorialData>
        <WorkItem(24432, "https://github.com/dotnet/roslyn/issues/24432")>
        Public Async Function TestImplicitArrayInitialization3(showCompletionInArgumentLists As Boolean) As Task
            Using state = TestStateFactory.CreateCSharpTestState(
                  <Document><![CDATA[
class Class
{
    public void M()
    {
        Class[] x = $$
    }
}]]></Document>,
                  showCompletionInArgumentLists:=showCompletionInArgumentLists)

                state.SendTypeChars("ne")
                Await state.AssertSelectedCompletionItem(displayText:="new", isHardSelected:=True)
                state.SendTypeChars(" ")
                Await state.AssertSelectedCompletionItem(displayText:="Class", isSoftSelected:=True)
                Assert.Contains("Class[] x = new ", state.GetLineTextFromCaretPosition(), StringComparison.Ordinal)
                state.SendTypeChars("[")
                Assert.Contains("Class[] x = new [", state.GetLineTextFromCaretPosition(), StringComparison.Ordinal)
            End Using
        End Function

        <WpfTheory, CombinatorialData>
        <WorkItem(24432, "https://github.com/dotnet/roslyn/issues/24432")>
        Public Async Function TestImplicitArrayInitialization4(showCompletionInArgumentLists As Boolean) As Task
            Using state = TestStateFactory.CreateCSharpTestState(
                  <Document><![CDATA[
class Class
{
    public void M()
    {
        Class[] x =$$
    }
}]]></Document>,
                  showCompletionInArgumentLists:=showCompletionInArgumentLists)

                state.SendTypeChars(" ")
                Await state.AssertNoCompletionSession()
                state.SendTypeChars("{")
                Assert.Contains("Class[] x = {", state.GetLineTextFromCaretPosition(), StringComparison.Ordinal)
            End Using
        End Function

        <WpfTheory, CombinatorialData>
        <WorkItem(24432, "https://github.com/dotnet/roslyn/issues/24432")>
        Public Async Function TestImplicitArrayInitialization_WithTab(showCompletionInArgumentLists As Boolean) As Task
            Using state = TestStateFactory.CreateCSharpTestState(
                  <Document><![CDATA[
class Class
{
    public void M()
    {
        Class[] x = $$
    }
}]]></Document>,
                  showCompletionInArgumentLists:=showCompletionInArgumentLists)

                state.SendTypeChars("ne")
                Await state.AssertSelectedCompletionItem(displayText:="new", isHardSelected:=True)
                state.SendTypeChars(" ")
                Await state.AssertSelectedCompletionItem(displayText:="Class", isSoftSelected:=True)
                Assert.Contains("Class[] x = new ", state.GetLineTextFromCaretPosition(), StringComparison.Ordinal)
                state.SendTab()
                Assert.Contains("Class[] x = new Class", state.GetLineTextFromCaretPosition(), StringComparison.Ordinal)
            End Using
        End Function

        <WpfTheory, CombinatorialData>
        <WorkItem(24432, "https://github.com/dotnet/roslyn/issues/24432")>
        Public Async Function TestTypelessImplicitArrayInitialization(showCompletionInArgumentLists As Boolean) As Task
            Using state = TestStateFactory.CreateCSharpTestState(
                  <Document><![CDATA[
class Class
{
    public void M()
    {
        var x = $$
    }
}]]></Document>,
                  showCompletionInArgumentLists:=showCompletionInArgumentLists)

                state.SendTypeChars("ne")
                Await state.AssertSelectedCompletionItem(displayText:="new", isHardSelected:=True)
                state.SendTypeChars(" ")
                Await state.AssertNoCompletionSession()
                state.SendTypeChars("[")
                Assert.Contains("var x = new [", state.GetLineTextFromCaretPosition(), StringComparison.Ordinal)
                state.SendTypeChars("] {")
                Assert.Contains("var x = new [] {", state.GetLineTextFromCaretPosition(), StringComparison.Ordinal)
            End Using
        End Function

        <WpfTheory, CombinatorialData>
        <WorkItem(24432, "https://github.com/dotnet/roslyn/issues/24432")>
        Public Async Function TestTypelessImplicitArrayInitialization2(showCompletionInArgumentLists As Boolean) As Task
            Using state = TestStateFactory.CreateCSharpTestState(
                  <Document><![CDATA[
class Class
{
    public void M()
    {
        var x = $$
    }
}]]></Document>,
                  showCompletionInArgumentLists:=showCompletionInArgumentLists)

                state.SendTypeChars("ne")
                Await state.AssertSelectedCompletionItem(displayText:="new", isHardSelected:=True)
                state.SendTypeChars("[")
                Assert.Contains("var x = new[", state.GetLineTextFromCaretPosition(), StringComparison.Ordinal)
            End Using
        End Function

        <WpfTheory, CombinatorialData>
        <WorkItem(24432, "https://github.com/dotnet/roslyn/issues/24432")>
        Public Async Function TestTypelessImplicitArrayInitialization3(showCompletionInArgumentLists As Boolean) As Task
            Using state = TestStateFactory.CreateCSharpTestState(
                  <Document><![CDATA[
class Class
{
    public void M()
    {
        var x = $$
    }
}]]></Document>,
                  showCompletionInArgumentLists:=showCompletionInArgumentLists)

                state.SendTypeChars("ne")
                Await state.AssertSelectedCompletionItem(displayText:="new", isHardSelected:=True)
                state.SendTypeChars(" ")
                Assert.Contains("var x = new ", state.GetLineTextFromCaretPosition(), StringComparison.Ordinal)
                state.SendTypeChars("[")
                Assert.Contains("var x = new [", state.GetLineTextFromCaretPosition(), StringComparison.Ordinal)
            End Using
        End Function

        <WpfTheory, CombinatorialData>
        Public Async Function TestPropertyInPropertySubpattern(showCompletionInArgumentLists As Boolean) As Task
            Using state = TestStateFactory.CreateCSharpTestState(
                  <Document><![CDATA[
class Class
{
    int Prop { get; set; }
    int OtherProp { get; set; }
    public void M()
    {
        _ = this is $$
    }
}]]></Document>,
                  showCompletionInArgumentLists:=showCompletionInArgumentLists)

                Await state.AssertNoCompletionSession()
                state.SendTypeChars("C")
                Await state.AssertSelectedCompletionItem(displayText:="Class", isHardSelected:=True)
                state.SendTypeChars(" { P")
                Await state.AssertSelectedCompletionItem(displayText:="Prop", displayTextSuffix:="", isHardSelected:=True)
                state.SendTypeChars(":")
                Assert.Contains("{ Prop:", state.GetLineTextFromCaretPosition(), StringComparison.Ordinal)
                state.SendTypeChars(" 0, ")
                Await state.AssertSelectedCompletionItem(displayText:="OtherProp", displayTextSuffix:="", isSoftSelected:=True)
                state.SendTypeChars("O")
                Await state.AssertSelectedCompletionItem(displayText:="OtherProp", displayTextSuffix:="", isHardSelected:=True)
                state.SendTypeChars(": 1 }")
                Assert.Contains("is Class { Prop: 0, OtherProp: 1 }", state.GetLineTextFromCaretPosition(), StringComparison.Ordinal)
            End Using
        End Function

        <WpfTheory, CombinatorialData>
        Public Async Function TestPropertyInPropertySubpattern_TriggerWithSpace(showCompletionInArgumentLists As Boolean) As Task
            Using state = TestStateFactory.CreateCSharpTestState(
                  <Document><![CDATA[
class Class
{
    int Prop { get; set; }
    int OtherProp { get; set; }
    public void M()
    {
        _ = this is $$
    }
}]]></Document>,
                  showCompletionInArgumentLists:=showCompletionInArgumentLists)

                Await state.AssertNoCompletionSession()
                state.SendTypeChars("C")
                Await state.AssertSelectedCompletionItem(displayText:="Class", isHardSelected:=True)
                state.SendTypeChars(" ")
                Assert.Contains("is Class", state.GetLineTextFromCaretPosition(), StringComparison.Ordinal)
                state.SendTypeChars("{ P")
                Await state.AssertSelectedCompletionItem(displayText:="Prop", displayTextSuffix:="", isHardSelected:=True)
                state.SendTypeChars(" ")
                Assert.Contains("is Class { Prop ", state.GetLineTextFromCaretPosition(), StringComparison.Ordinal)
                state.SendTypeChars(":")
                Assert.Contains("is Class { Prop :", state.GetLineTextFromCaretPosition(), StringComparison.Ordinal)
                state.SendTypeChars(" 0, ")
                Await state.AssertSelectedCompletionItem(displayText:="OtherProp", displayTextSuffix:="", isSoftSelected:=True)
                state.SendTypeChars("O")
                Await state.AssertSelectedCompletionItem(displayText:="OtherProp", displayTextSuffix:="", isHardSelected:=True)
                state.SendTypeChars(" ")
                Assert.Contains("is Class { Prop : 0, OtherProp", state.GetLineTextFromCaretPosition(), StringComparison.Ordinal)
                state.SendTypeChars(": 1 }")
                Assert.Contains("is Class { Prop : 0, OtherProp : 1 }", state.GetLineTextFromCaretPosition(), StringComparison.Ordinal)
            End Using
        End Function

        <WpfTheory, CombinatorialData>
        <WorkItem(13527, "https://github.com/dotnet/roslyn/issues/13527")>
        Public Async Function TestSymbolInTupleLiteral(showCompletionInArgumentLists As Boolean) As Task
            Using state = TestStateFactory.CreateCSharpTestState(
                  <Document><![CDATA[
class C
{
    public void Fo()
    {
        ($$)
    }
}]]></Document>,
                  showCompletionInArgumentLists:=showCompletionInArgumentLists)

                state.SendTypeChars("F")
                Await state.AssertSelectedCompletionItem(displayText:="Fo", isHardSelected:=True)
                state.SendTypeChars(":")
                Assert.Contains("(F:", state.GetLineTextFromCaretPosition(), StringComparison.Ordinal)
            End Using
        End Function

        <WpfTheory, CombinatorialData>
        <WorkItem(13527, "https://github.com/dotnet/roslyn/issues/13527")>
        Public Async Function TestSymbolInTupleLiteralAfterComma(showCompletionInArgumentLists As Boolean) As Task
            Using state = TestStateFactory.CreateCSharpTestState(
                  <Document><![CDATA[
class C
{
    public void Fo()
    {
        (x, $$)
    }
}]]></Document>,
                  showCompletionInArgumentLists:=showCompletionInArgumentLists)

                state.SendTypeChars("F")
                Await state.AssertSelectedCompletionItem(displayText:="Fo", isHardSelected:=True)
                state.SendTypeChars(":")
                Assert.Contains("(x, F:", state.GetLineTextFromCaretPosition(), StringComparison.Ordinal)
            End Using
        End Function

        <WpfTheory, CombinatorialData>
        <WorkItem(19335, "https://github.com/dotnet/roslyn/issues/19335")>
        Public Async Function ColonInTupleNameInTupleLiteral(showCompletionInArgumentLists As Boolean) As Task
            Using state = TestStateFactory.CreateCSharpTestState(
                  <Document><![CDATA[
class C
{
    public void M()
    {
        (int first, int second) t = ($$
    }
}]]></Document>,
                  showCompletionInArgumentLists:=showCompletionInArgumentLists)

                state.SendTypeChars("fi")
                Await state.AssertSelectedCompletionItem(displayText:="first", displayTextSuffix:=":", isHardSelected:=True)
                Assert.Equal("first", state.GetSelectedItem().FilterText)
                state.SendTypeChars(":")
                Assert.Contains("(first:", state.GetLineTextFromCaretPosition(), StringComparison.Ordinal)
            End Using
        End Function

        <WpfTheory, CombinatorialData>
        <WorkItem(19335, "https://github.com/dotnet/roslyn/issues/19335")>
        Public Async Function ColonInExactTupleNameInTupleLiteral(showCompletionInArgumentLists As Boolean) As Task
            Using state = TestStateFactory.CreateCSharpTestState(
                  <Document><![CDATA[
class C
{
    public void M()
    {
        (int first, int second) t = ($$
    }
}]]></Document>,
                  showCompletionInArgumentLists:=showCompletionInArgumentLists)

                state.SendTypeChars("first")
                Await state.AssertSelectedCompletionItem(displayText:="first", displayTextSuffix:=":", isHardSelected:=True)
                Assert.Equal("first", state.GetSelectedItem().FilterText)
                state.SendTypeChars(":")
                Assert.Contains("(first:", state.GetLineTextFromCaretPosition(), StringComparison.Ordinal)
            End Using
        End Function

        <WpfTheory, CombinatorialData>
        <WorkItem(19335, "https://github.com/dotnet/roslyn/issues/19335")>
        Public Async Function ColonInTupleNameInTupleLiteralAfterComma(showCompletionInArgumentLists As Boolean) As Task
            Using state = TestStateFactory.CreateCSharpTestState(
                  <Document><![CDATA[
class C
{
    public void M()
    {
        (int first, int second) t = (0, $$
    }
}]]></Document>,
                  showCompletionInArgumentLists:=showCompletionInArgumentLists)

                state.SendTypeChars("se")
                Await state.AssertSelectedCompletionItem(displayText:="second", displayTextSuffix:=":", isHardSelected:=True)
                Assert.Equal("second", state.GetSelectedItem().FilterText)
                state.SendTypeChars(":")
                Assert.Contains("(0, second:", state.GetLineTextFromCaretPosition(), StringComparison.Ordinal)
            End Using
        End Function

        <WpfTheory, CombinatorialData>
        <WorkItem(19335, "https://github.com/dotnet/roslyn/issues/19335")>
        Public Async Function TabInTupleNameInTupleLiteral(showCompletionInArgumentLists As Boolean) As Task
            Using state = TestStateFactory.CreateCSharpTestState(
                  <Document><![CDATA[
class C
{
    public void M()
    {
        (int first, int second) t = ($$
    }
}]]></Document>,
                  showCompletionInArgumentLists:=showCompletionInArgumentLists)

                state.SendTypeChars("fi")
                Await state.AssertSelectedCompletionItem(displayText:="first", displayTextSuffix:=":", isHardSelected:=True)
                Assert.Equal("first", state.GetSelectedItem().FilterText)
                state.SendTab()
                state.SendTypeChars(":")
                state.SendTypeChars("0")
                Assert.Contains("(first:0", state.GetLineTextFromCaretPosition(), StringComparison.Ordinal)
            End Using
        End Function

        <WpfTheory, CombinatorialData>
        <WorkItem(19335, "https://github.com/dotnet/roslyn/issues/19335")>
        Public Async Function TabInExactTupleNameInTupleLiteral(showCompletionInArgumentLists As Boolean) As Task
            Using state = TestStateFactory.CreateCSharpTestState(
                  <Document><![CDATA[
class C
{
    public void M()
    {
        (int first, int second) t = ($$
    }
}]]></Document>,
                  showCompletionInArgumentLists:=showCompletionInArgumentLists)

                state.SendTypeChars("first")
                Await state.AssertSelectedCompletionItem(displayText:="first", displayTextSuffix:=":", isHardSelected:=True)
                Assert.Equal("first", state.GetSelectedItem().FilterText)
                state.SendTab()
                state.SendTypeChars(":")
                state.SendTypeChars("0")
                Assert.Contains("(first:0", state.GetLineTextFromCaretPosition(), StringComparison.Ordinal)
            End Using
        End Function

        <WpfTheory, CombinatorialData>
        <WorkItem(19335, "https://github.com/dotnet/roslyn/issues/19335")>
        Public Async Function TabInTupleNameInTupleLiteralAfterComma(showCompletionInArgumentLists As Boolean) As Task
            Using state = TestStateFactory.CreateCSharpTestState(
                  <Document><![CDATA[
class C
{
    public void M()
    {
        (int first, int second) t = (0, $$
    }
}]]></Document>,
                  showCompletionInArgumentLists:=showCompletionInArgumentLists)

                state.SendTypeChars("se")
                Await state.AssertSelectedCompletionItem(displayText:="second", displayTextSuffix:=":", isHardSelected:=True)
                Assert.Equal("second", state.GetSelectedItem().FilterText)
                state.SendTab()
                state.SendTypeChars(":")
                state.SendTypeChars("1")
                Assert.Contains("(0, second:1", state.GetLineTextFromCaretPosition(), StringComparison.Ordinal)
            End Using
        End Function

        <WpfTheory, CombinatorialData>
        <WorkItem(13527, "https://github.com/dotnet/roslyn/issues/13527")>
        Public Async Function TestKeywordInTupleLiteral(showCompletionInArgumentLists As Boolean) As Task
            Using state = TestStateFactory.CreateCSharpTestState(
                  <Document><![CDATA[
class C
{
    public void Goo()
    {
        ($$)
    }
}]]></Document>,
                  showCompletionInArgumentLists:=showCompletionInArgumentLists)

                state.SendTypeChars("d")
                Await state.AssertSelectedCompletionItem(displayText:="decimal", isHardSelected:=True)
                state.SendTypeChars(":")
                Assert.Contains("(d:", state.GetLineTextFromCaretPosition(), StringComparison.Ordinal)
            End Using
        End Function

        <WpfTheory, CombinatorialData>
        <WorkItem(13527, "https://github.com/dotnet/roslyn/issues/13527")>
        Public Async Function TestTupleType(showCompletionInArgumentLists As Boolean) As Task
            Using state = TestStateFactory.CreateCSharpTestState(
                  <Document><![CDATA[
class C
{
    public void Goo()
    {
        ($$)
    }
}]]></Document>,
                  showCompletionInArgumentLists:=showCompletionInArgumentLists)

                state.SendTypeChars("d")
                Await state.AssertSelectedCompletionItem(displayText:="decimal", isHardSelected:=True)
                state.SendTypeChars(" ")
                Assert.Contains("(decimal ", state.GetLineTextFromCaretPosition(), StringComparison.Ordinal)
            End Using
        End Function

        <WpfTheory, CombinatorialData>
        <WorkItem(13527, "https://github.com/dotnet/roslyn/issues/13527")>
        Public Async Function TestDefaultKeyword(showCompletionInArgumentLists As Boolean) As Task
            Using state = TestStateFactory.CreateCSharpTestState(
                  <Document><![CDATA[
class C
{
    public void Goo()
    {
        switch(true)
        {
            $$
        }
    }
}]]></Document>,
                  showCompletionInArgumentLists:=showCompletionInArgumentLists)

                state.SendTypeChars("def")
                Await state.AssertSelectedCompletionItem(displayText:="default", isHardSelected:=True)
                state.SendTypeChars(":")
                Assert.Contains("default:", state.GetLineTextFromCaretPosition(), StringComparison.Ordinal)
            End Using
        End Function

        <WpfTheory, CombinatorialData>
        <WorkItem(13527, "https://github.com/dotnet/roslyn/issues/13527")>
        Public Async Function TestInvocationExpression(showCompletionInArgumentLists As Boolean) As Task
            Using state = TestStateFactory.CreateCSharpTestState(
                  <Document><![CDATA[
class C
{
    public void Goo(int Alice)
    {
        Goo($$)
    }
}]]></Document>,
                  showCompletionInArgumentLists:=showCompletionInArgumentLists)

                state.SendTypeChars("A")
                Await state.AssertSelectedCompletionItem(displayText:="Alice", isHardSelected:=True)
                state.SendTypeChars(":")
                Assert.Contains("Goo(Alice:", state.GetLineTextFromCaretPosition(), StringComparison.Ordinal)
            End Using
        End Function

        <WpfTheory, CombinatorialData>
        <WorkItem(13527, "https://github.com/dotnet/roslyn/issues/13527")>
        Public Async Function TestImplicitObjectCreationExpression(showCompletionInArgumentLists As Boolean) As Task
            Using state = TestStateFactory.CreateCSharpTestState(
                  <Document><![CDATA[
public class C
{
    public C(int Alice, int Bob) { }
    public C(string ignored) { }

    public void M()
    {
        C c = new($$
    }
}]]></Document>, languageVersion:=LanguageVersion.CSharp9, showCompletionInArgumentLists:=showCompletionInArgumentLists)

                state.SendTypeChars("A")
                Await state.AssertSelectedCompletionItem(displayText:="Alice:", isHardSelected:=True)
                state.SendTypeChars(":")
                Assert.Contains("new(Alice:", state.GetLineTextFromCaretPosition(), StringComparison.Ordinal)
            End Using
        End Function

        <WpfTheory, CombinatorialData>
        <WorkItem(13527, "https://github.com/dotnet/roslyn/issues/13527")>
        Public Async Function TestImplicitObjectCreationExpression_WithSpace(showCompletionInArgumentLists As Boolean) As Task
            Using state = TestStateFactory.CreateCSharpTestState(
                  <Document><![CDATA[
public class C
{
    public C(int Alice, int Bob) { }
    public C(string ignored) { }

    public void M()
    {
        C c = new$$
    }
}]]></Document>, languageVersion:=LanguageVersion.CSharp9, showCompletionInArgumentLists:=showCompletionInArgumentLists)

                state.SendTypeChars(" ")
                Await state.AssertSelectedCompletionItem(displayText:="C", isHardSelected:=True)
                state.SendTypeChars("(")
                If showCompletionInArgumentLists Then
                    Await state.AssertSignatureHelpSession()
                Else
                    Await state.AssertNoCompletionSession()
                End If

                state.SendTypeChars("A")
                Await state.AssertSelectedCompletionItem(displayText:="Alice:", isHardSelected:=True)
                state.SendTypeChars(":")
                Assert.Contains("new C(Alice:", state.GetLineTextFromCaretPosition(), StringComparison.Ordinal)
            End Using
        End Function

        <WpfTheory, CombinatorialData>
        <WorkItem(13527, "https://github.com/dotnet/roslyn/issues/13527")>
        Public Async Function TestInvocationExpressionAfterComma(showCompletionInArgumentLists As Boolean) As Task
            Using state = TestStateFactory.CreateCSharpTestState(
                  <Document><![CDATA[
class C
{
    public void Goo(int Alice, int Bob)
    {
        Goo(1, $$)
    }
}]]></Document>,
                  showCompletionInArgumentLists:=showCompletionInArgumentLists)

                state.SendTypeChars("B")
                Await state.AssertSelectedCompletionItem(displayText:="Bob", isHardSelected:=True)
                state.SendTypeChars(":")
                Assert.Contains("Goo(1, Bob:", state.GetLineTextFromCaretPosition(), StringComparison.Ordinal)
            End Using
        End Function

        <WpfTheory, CombinatorialData>
        <WorkItem(13527, "https://github.com/dotnet/roslyn/issues/13527")>
        Public Async Function TestCaseLabel(showCompletionInArgumentLists As Boolean) As Task
            Using state = TestStateFactory.CreateCSharpTestState(
                  <Document><![CDATA[
class C
{
    public void Fo()
    {
        switch (1)
        {
            case $$
        }
    }
}]]></Document>,
                  showCompletionInArgumentLists:=showCompletionInArgumentLists)

                state.SendTypeChars("F")
                Await state.AssertSelectedCompletionItem(displayText:="Fo", isHardSelected:=True)
                state.SendTypeChars(":")
                Assert.Contains("case Fo:", state.GetLineTextFromCaretPosition(), StringComparison.Ordinal)
            End Using
        End Function

        <WpfTheory, CombinatorialData>
        <WorkItem(543268, "http://vstfdevdiv:8080/DevDiv2/DevDiv/_workitems/edit/543268")>
        Public Async Function TestTypePreselection1(showCompletionInArgumentLists As Boolean) As Task
            Using state = TestStateFactory.CreateCSharpTestState(
                  <Document><![CDATA[
partial class C
{
}
partial class C
{
    $$
}]]></Document>,
                  showCompletionInArgumentLists:=showCompletionInArgumentLists)

                state.SendTypeChars("C")
                Await state.AssertSelectedCompletionItem(displayText:="C", isHardSelected:=True)
                state.SendTypeChars(" ")
                Await state.AssertCompletionSession()
            End Using
        End Function

        <WorkItem(543519, "http://vstfdevdiv:8080/DevDiv2/DevDiv/_workitems/edit/543519")>
        <WpfTheory, CombinatorialData>
        Public Async Function TestNewPreselectionAfterVar(showCompletionInArgumentLists As Boolean) As Task
            Using state = TestStateFactory.CreateCSharpTestState(
                  <Document><![CDATA[
class C
{
    void M()
    {
        var c = $$
    }
}]]></Document>,
                  showCompletionInArgumentLists:=showCompletionInArgumentLists)

                state.SendTypeChars("new ")
                Await state.AssertNoCompletionSession()
            End Using
        End Function

        <WorkItem(543559, "http://vstfdevdiv:8080/DevDiv2/DevDiv/_workitems/edit/543559")>
        <WorkItem(543561, "http://vstfdevdiv:8080/DevDiv2/DevDiv/_workitems/edit/543561")>
        <WpfTheory, CombinatorialData>
        Public Async Function TestEscapedIdentifiers(showCompletionInArgumentLists As Boolean) As Task
            Using state = TestStateFactory.CreateCSharpTestState(
                  <Document><![CDATA[
class @return
{
    void goo()
    {
        $$
    }
}
]]></Document>,
                  showCompletionInArgumentLists:=showCompletionInArgumentLists)

                state.SendTypeChars("@")
                Await state.AssertNoCompletionSession()
                state.SendTypeChars("r")
                Await state.AssertSelectedCompletionItem(displayText:="@return", isHardSelected:=True)
                state.SendTab()
                Assert.Contains("@return", state.GetLineTextFromCaretPosition(), StringComparison.Ordinal)
            End Using
        End Function

        <WorkItem(543771, "http://vstfdevdiv:8080/DevDiv2/DevDiv/_workitems/edit/543771")>
        <WpfTheory, CombinatorialData>
        Public Async Function TestCommitUniqueItem1(showCompletionInArgumentLists As Boolean) As Task
            Using state = TestStateFactory.CreateCSharpTestState(
                  <Document><![CDATA[
using System;

class Program
{
    static void Main(string[] args)
    {
        Console.WriteL$$();
    }
}]]></Document>,
                  showCompletionInArgumentLists:=showCompletionInArgumentLists)

                Await state.SendCommitUniqueCompletionListItemAsync()
                Await state.AssertNoCompletionSession()
                Assert.Contains("WriteLine()", state.GetLineTextFromCaretPosition(), StringComparison.Ordinal)
            End Using
        End Function

        <WorkItem(543771, "http://vstfdevdiv:8080/DevDiv2/DevDiv/_workitems/edit/543771")>
        <WpfTheory, CombinatorialData>
        Public Async Function TestCommitUniqueItem2(showCompletionInArgumentLists As Boolean) As Task
            Using state = TestStateFactory.CreateCSharpTestState(
                  <Document><![CDATA[
using System;

class Program
{
    static void Main(string[] args)
    {
        Console.WriteL$$ine();
    }
}]]></Document>,
                  showCompletionInArgumentLists:=showCompletionInArgumentLists)

                Await state.SendCommitUniqueCompletionListItemAsync()
                Await state.AssertNoCompletionSession()
            End Using
        End Function

        <WpfTheory, CombinatorialData>
        Public Async Function CommitForUsingDirective1(showCompletionInArgumentLists As Boolean) As Task
            Using state = TestStateFactory.CreateCSharpTestState(
                              <Document>
                                  $$
                              </Document>,
                  showCompletionInArgumentLists:=showCompletionInArgumentLists)

                state.SendTypeChars("using Sys")
                Await state.AssertSelectedCompletionItem(displayText:="System", isHardSelected:=True)
                state.SendTypeChars("(")
                Await state.AssertNoCompletionSession()
                Assert.Contains("using Sys(", state.GetLineTextFromCaretPosition(), StringComparison.Ordinal)
            End Using
        End Function

        <WpfTheory, CombinatorialData>
        Public Async Function CommitForUsingDirective2(showCompletionInArgumentLists As Boolean) As Task
            Using state = TestStateFactory.CreateCSharpTestState(
                              <Document>
                                  $$
                              </Document>,
                  showCompletionInArgumentLists:=showCompletionInArgumentLists)

                state.SendTypeChars("using Sys")
                Await state.AssertSelectedCompletionItem(displayText:="System", isHardSelected:=True)
                state.SendTypeChars(".")
                Await state.AssertCompletionSession()
                Assert.Contains("using System.", state.GetLineTextFromCaretPosition(), StringComparison.Ordinal)
            End Using
        End Function

        <WpfTheory, CombinatorialData>
        Public Async Function CommitForUsingDirective3(showCompletionInArgumentLists As Boolean) As Task
            Using state = TestStateFactory.CreateCSharpTestState(
                              <Document>
                                  $$
                              </Document>,
                              extraExportedTypes:={GetType(CSharpFormattingInteractionService)}.ToList(),
                              showCompletionInArgumentLists:=showCompletionInArgumentLists)

                state.SendTypeChars("using Sys")
                Await state.AssertSelectedCompletionItem(displayText:="System", isHardSelected:=True)
                state.SendTypeChars(";")
                Await state.AssertNoCompletionSession()
                state.AssertMatchesTextStartingAtLine(1, "using System;")
            End Using
        End Function

        <WpfTheory, CombinatorialData>
        Public Async Function CommitForUsingDirective4(showCompletionInArgumentLists As Boolean) As Task
            Using state = TestStateFactory.CreateCSharpTestState(
                            <Document>
                                $$
                            </Document>,
                  showCompletionInArgumentLists:=showCompletionInArgumentLists)

                state.SendTypeChars("using Sys")
                Await state.AssertSelectedCompletionItem(displayText:="System", isHardSelected:=True)
                state.SendTypeChars(" ")
                Await state.AssertNoCompletionSession()
                Assert.Contains("using Sys ", state.GetLineTextFromCaretPosition(), StringComparison.Ordinal)
            End Using
        End Function

        <WpfTheory, CombinatorialData>
        Public Async Function KeywordsIncludedInObjectCreationCompletion(showCompletionInArgumentLists As Boolean) As Task
            Using state = TestStateFactory.CreateCSharpTestState(
                              <Document>
class C
{
    void Goo()
    {
        string s = new$$
    }
}
                              </Document>,
                  showCompletionInArgumentLists:=showCompletionInArgumentLists)

                state.SendTypeChars(" ")
                Await state.AssertSelectedCompletionItem(displayText:="string", isHardSelected:=True)
                Await state.AssertCompletionItemsContainAll("int")
            End Using
        End Function

        <WorkItem(544293, "http://vstfdevdiv:8080/DevDiv2/DevDiv/_workitems/edit/544293")>
        <WpfTheory, CombinatorialData>
        Public Async Function NoKeywordsOrSymbolsAfterNamedParameterWithCSharp7(showCompletionInArgumentLists As Boolean) As Task
            Using state = TestStateFactory.CreateCSharpTestState(
                                <Document>
class Goo
{
    void Test()
    {
        object m = null;
        Method(obj:m, $$
    }

    void Method(object obj, int num = 23, string str = "")
    {
    }
}
                              </Document>, languageVersion:=LanguageVersion.CSharp7, showCompletionInArgumentLists:=showCompletionInArgumentLists)

                state.SendTypeChars("a")
                Await state.AssertCompletionItemsDoNotContainAny("System", "int")
                Await state.AssertCompletionItemsContain("num", ":")
            End Using
        End Function

        <WpfTheory, CombinatorialData>
        Public Async Function KeywordsOrSymbolsAfterNamedParameter(showCompletionInArgumentLists As Boolean) As Task
            Using state = TestStateFactory.CreateCSharpTestState(
                                <Document>
class Goo
{
    void Test()
    {
        object m = null;
        Method(obj:m, $$
    }

    void Method(object obj, int num = 23, string str = "")
    {
    }
}
                              </Document>,
                  showCompletionInArgumentLists:=showCompletionInArgumentLists)

                state.SendTypeChars("a")
                Await state.AssertCompletionItemsContainAll("System", "int")
                Await state.AssertCompletionItemsContain("num", ":")
            End Using
        End Function

        <WorkItem(544017, "http://vstfdevdiv:8080/DevDiv2/DevDiv/_workitems/edit/544017")>
        <WpfTheory, CombinatorialData>
        Public Async Function EnumCompletionTriggeredOnSpace(showCompletionInArgumentLists As Boolean) As Task
            Using state = TestStateFactory.CreateCSharpTestState(
                              <Document>
enum Numeros { Uno, Dos }
class Goo
{
    void Bar(int a, Numeros n) { }
    void Baz()
    {
        Bar(0$$
    }
}
                              </Document>,
                  showCompletionInArgumentLists:=showCompletionInArgumentLists)

                state.SendTypeChars(", ")
                Await state.AssertSelectedCompletionItem(displayText:="Numeros", isHardSelected:=True)
                Assert.Equal(1, state.GetCompletionItems().Where(Function(c) c.DisplayText = "Numeros").Count())
            End Using
        End Function

        <WorkItem(479078, "http://vstfdevdiv:8080/DevDiv2/DevDiv/_workitems/edit/479078")>
        <WpfTheory, CombinatorialData>
        Public Async Function EnumCompletionTriggeredOnSpaceForNullables(showCompletionInArgumentLists As Boolean) As Task
            Using state = TestStateFactory.CreateCSharpTestState(
                              <Document>
enum Numeros { Uno, Dos }
class Goo
{
    void Bar(int a, Numeros? n) { }
    void Baz()
    {
        Bar(0$$
    }
}
                              </Document>,
                  showCompletionInArgumentLists:=showCompletionInArgumentLists)

                state.SendTypeChars(", ")
                Await state.AssertSelectedCompletionItem(displayText:="Numeros", isHardSelected:=True)
                Assert.Equal(1, state.GetCompletionItems().Where(Function(c) c.DisplayText = "Numeros").Count())
            End Using
        End Function

        <WpfTheory, CombinatorialData>
        Public Sub EnumCompletionTriggeredOnDot(showCompletionInArgumentLists As Boolean)
            Using state = TestStateFactory.CreateCSharpTestState(
                <Document>
enum Numeros { Uno, Dos }
class Goo
{
    void Bar()
    {
        Numeros num = $$
    }
}
                </Document>,
                  showCompletionInArgumentLists:=showCompletionInArgumentLists)

                state.SendTypeChars("Nu.")
                Assert.Contains("Numeros num = Numeros.", state.GetLineTextFromCaretPosition(), StringComparison.Ordinal)
            End Using
        End Sub

        <WpfTheory, CombinatorialData>
        Public Async Function EnumCompletionNotTriggeredOnPlusCommitCharacter(showCompletionInArgumentLists As Boolean) As Task
            Await EnumCompletionNotTriggeredOn("+"c, showCompletionInArgumentLists)
        End Function

        <WpfTheory, CombinatorialData>
        Public Async Function EnumCompletionNotTriggeredOnLeftBraceCommitCharacter(showCompletionInArgumentLists As Boolean) As Task
            Await EnumCompletionNotTriggeredOn("{"c, showCompletionInArgumentLists)
        End Function

        <WpfTheory, CombinatorialData>
        Public Async Function EnumCompletionNotTriggeredOnSpaceCommitCharacter(showCompletionInArgumentLists As Boolean) As Task
            Await EnumCompletionNotTriggeredOn(" "c, showCompletionInArgumentLists)
        End Function

        <WpfTheory, CombinatorialData>
        Public Async Function EnumCompletionNotTriggeredOnSemicolonCommitCharacter(showCompletionInArgumentLists As Boolean) As Task
            Await EnumCompletionNotTriggeredOn(";"c, showCompletionInArgumentLists)
        End Function

        Private Shared Async Function EnumCompletionNotTriggeredOn(c As Char, showCompletionInArgumentLists As Boolean) As Task
            Using state = TestStateFactory.CreateCSharpTestState(
                <Document>
enum Numeros { Uno, Dos }
class Goo
{
    void Bar()
    {
        Numeros num = $$
    }
}
                </Document>,
                  showCompletionInArgumentLists:=showCompletionInArgumentLists)

                state.SendTypeChars("Nu")
                Await state.AssertSelectedCompletionItem(displayText:="Numeros", isHardSelected:=True)
                state.SendTypeChars(c.ToString())
                Await state.AssertSessionIsNothingOrNoCompletionItemLike("Numberos")
                Assert.Contains(String.Format("Numeros num = Nu{0}", c), state.GetLineTextFromCaretPosition(), StringComparison.Ordinal)
            End Using
        End Function

        <WorkItem(49632, "https://github.com/dotnet/roslyn/pull/49632")>
        <WpfFact, Trait(Traits.Feature, Traits.Features.Completion)>
        Public Async Function CompletionEnumTypeAndValues() As Task
            Using state = TestStateFactory.CreateCSharpTestState(
                              <Document>
namespace A
{
    public enum Colors
    {
        Red,
        Green
    }
}
namespace B
{
    class Program
    {
        static void Main()
        {
            var color = A.Colors.Red;
            switch (color)
            {
                case $$
        }
    }
}                              </Document>)
                state.SendInvokeCompletionList()
                Await state.AssertCompletionItemsContain(Function(i) i.DisplayText = "A.Colors" AndAlso i.FilterText = "Colors")
                Await state.AssertCompletionItemsContain(Function(i) i.DisplayText = "A.Colors.Green" AndAlso i.FilterText = "A.Colors.Green")
                Await state.AssertCompletionItemsContain(Function(i) i.DisplayText = "A.Colors.Red" AndAlso i.FilterText = "A.Colors.Red")
                Await state.AssertSelectedCompletionItem("A.Colors", isHardSelected:=True)
            End Using
        End Function

        <WorkItem(49632, "https://github.com/dotnet/roslyn/pull/49632")>
        <WpfFact, Trait(Traits.Feature, Traits.Features.Completion)>
        Public Async Function CompletionEnumTypeSelectionSequenceTest() As Task
            Using state = TestStateFactory.CreateCSharpTestState(
                              <Document>
public enum Colors
{
    Red,
    Green
}

class Program
{
    void M(Colors color) { }

    static void Main()
    {
        M$$
    }
}                             </Document>)
                state.SendTypeChars("(")
                Await state.AssertCompletionSession
                Await state.AssertCompletionItemsContain("Colors", "")
                Await state.AssertCompletionItemsContain("Colors.Green", "")
                Await state.AssertCompletionItemsContain("Colors.Red", "")
                Await state.AssertSelectedCompletionItem("Colors", isHardSelected:=True)

                state.SendDownKey() 'Select "Colors.Red"
                state.SendTab() ' Insert "Colors.Red"
                state.SendUndo() 'Undo insert
                state.SendInvokeCompletionList()

                Await state.AssertSelectedCompletionItem("Colors", isHardSelected:=True)
            End Using
        End Function

        <WpfFact, Trait(Traits.Feature, Traits.Features.Completion)>
        Public Async Function SelectEnumMemberAdditionalFilterTextMatchOverInferiorFilterTextMatch() As Task
            Using state = TestStateFactory.CreateCSharpTestState(
                              <Document>
public enum Colors
{
    Red,
    Green
}

class Program
{
    Colors GreenNode { get; }                           
    void M()
    {
        Colors c = Green$$
    }
}                               </Document>)
                state.SendInvokeCompletionList()
                Await state.AssertCompletionItemsContainAll("Colors.Green", "GreenNode")
                ' select full match "Colors.Green" over prefix match "GreenNode"
                Await state.AssertSelectedCompletionItem("Colors.Green", isHardSelected:=True)
            End Using
        End Function

        <WpfFact, Trait(Traits.Feature, Traits.Features.Completion)>
        Public Async Function DoNotSelectEnumMemberAdditionalFilterTextMatchOverEqualFilterTextMatch() As Task
            Using state = TestStateFactory.CreateCSharpTestState(
                              <Document>
public enum Colors
{
    Red,
    Green
}

class Program
{            
    Colors Green { get; }               
    void M()
    {
        Colors c = gree$$
    }
}                               </Document>)
                state.SendInvokeCompletionList()
                Await state.AssertCompletionItemsContainAll("Colors.Green", "Green")
                ' Select FilterText match "Green" over AdditionalFilterText match "Colors.Green"
                Await state.AssertSelectedCompletionItem("Green", isHardSelected:=True)
            End Using
        End Function

        <WpfFact, Trait(Traits.Feature, Traits.Features.Completion)>
        Public Async Function SelectStaticMemberAdditionalFilterTextMatchOverInferiorFilterTextMatch() As Task
            Using state = TestStateFactory.CreateCSharpTestState(
                              <Document>
public class MyArray
{
    public static MyArray Empty { get; }
}

class Program
{         
    string EmptyString = "";                 
    void M()
    {                       
        MyArray c = Empty$$
    }
}                               </Document>)
                state.SendInvokeCompletionList()
                Await state.AssertCompletionItemsContainAll("MyArray.Empty", "EmptyString")
                ' select full match "MyArray.Empty" over prefix match "EmptyString"
                Await state.AssertSelectedCompletionItem("MyArray.Empty", isHardSelected:=True)
            End Using
        End Function

        <WpfFact, Trait(Traits.Feature, Traits.Features.Completion)>
        Public Async Function SelectCompletionListStaticMemberAdditionalFilterTextMatchOverInferiorFilterTextMatch() As Task
            Using state = TestStateFactory.CreateCSharpTestState(
                              <Document><![CDATA[
namespace NS
{

    /// <completionlist cref="TypeContainer"/>
    public class SomeType
    { }

    public static class TypeContainer
    {
        public static SomeType Foo1 = new SomeType();
        public static Program Foo2 = new Program();
    }

    public class Program
    {
        void Goo()
        {
            var myFoo = true;
            SomeType c = $$
        }
    }
}                             ]]></Document>)

                state.SendInvokeCompletionList()
                Await state.AssertCompletionItemsContainAll("myFoo", "TypeContainer", "TypeContainer.Foo1", "TypeContainer.Foo2")

                state.SendTypeChars("foo")
                Await state.AssertSelectedCompletionItem("TypeContainer.Foo1", isHardSelected:=True)
            End Using
        End Function

        <WorkItem(49632, "https://github.com/dotnet/roslyn/pull/49632")>
        <WpfFact, Trait(Traits.Feature, Traits.Features.Completion)>
        Public Async Function CompletionEnumTypeAndValuesWithAlias() As Task
            Using state = TestStateFactory.CreateCSharpTestState(
                              <Document>
using AT = System.AttributeTargets;

public class Program
{
    static void M(AT attributeTargets) { }
    
    public static void Main()
    {
        M($$
    }
}                              </Document>)
                state.SendInvokeCompletionList()
                Await state.AssertCompletionItemsContain(Function(i) i.DisplayText = "AT" AndAlso i.SortText = "AT" AndAlso i.FilterText = "AT")
                Await state.AssertCompletionItemsContain(Function(i) i.DisplayText = "AT.All" AndAlso i.FilterText = "AT.All")
                Await state.AssertSelectedCompletionItem("AT", isHardSelected:=True)
            End Using
        End Function

        <WorkItem(544296, "http://vstfdevdiv:8080/DevDiv2/DevDiv/_workitems/edit/544296")>
        <WpfTheory, CombinatorialData>
        Public Async Function TestVerbatimNamedIdentifierFiltering(showCompletionInArgumentLists As Boolean) As Task
            Using state = TestStateFactory.CreateCSharpTestState(
                              <Document>
class Program
{
    void Goo(int @int)
    {
        Goo($$
    }
}
                              </Document>,
                  showCompletionInArgumentLists:=showCompletionInArgumentLists)

                state.SendTypeChars("i")
                Await state.AssertCompletionSession()
                Await state.AssertCompletionItemsContain("@int", ":")
                state.SendTypeChars("n")
                Await state.AssertCompletionItemsContain("@int", ":")
                state.SendTypeChars("t")
                Await state.AssertCompletionItemsContain("@int", ":")
            End Using
        End Function

        <WorkItem(543687, "http://vstfdevdiv:8080/DevDiv2/DevDiv/_workitems/edit/543687")>
        <WpfTheory, CombinatorialData>
        Public Async Function TestNoPreselectInInvalidObjectCreationLocation(showCompletionInArgumentLists As Boolean) As Task
            Using state = TestStateFactory.CreateCSharpTestState(
                              <Document><![CDATA[
using System;

class Program
{
    void Test()
    {
        $$
    }
}

class Bar { }

class Goo<T> : IGoo<T>
{
}

interface IGoo<T>
{
}]]>
                              </Document>,
                  showCompletionInArgumentLists:=showCompletionInArgumentLists)

                state.SendTypeChars("IGoo<Bar> a = new ")
                Await state.AssertNoCompletionSession()
            End Using
        End Function

        <WorkItem(544925, "http://vstfdevdiv:8080/DevDiv2/DevDiv/_workitems/edit/544925")>
        <WpfTheory, CombinatorialData>
        Public Sub TestQualifiedEnumSelection(showCompletionInArgumentLists As Boolean)
            Using state = TestStateFactory.CreateCSharpTestState(
                              <Document>
using System;

class Program
{
    void Main()
    {
        Environment.GetFolderPath$$
    }
}
                              </Document>,
                  showCompletionInArgumentLists:=showCompletionInArgumentLists)

                state.SendTypeChars("(")
                state.SendTab()
                Assert.Contains("Environment.SpecialFolder", state.GetLineTextFromCaretPosition(), StringComparison.Ordinal)
            End Using
        End Sub

        <WorkItem(545070, "http://vstfdevdiv:8080/DevDiv2/DevDiv/_workitems/edit/545070")>
        <WpfTheory, CombinatorialData>
        Public Async Function TestTextChangeSpanWithAtCharacter(showCompletionInArgumentLists As Boolean) As Task
            Using state = TestStateFactory.CreateCSharpTestState(
                              <Document>
public class @event
{
    $$@event()
    {
    }
}
                              </Document>,
                  showCompletionInArgumentLists:=showCompletionInArgumentLists)

                state.SendTypeChars("public ")
                Await state.AssertNoCompletionSession()
                Assert.Contains("public @event", state.GetLineTextFromCaretPosition(), StringComparison.Ordinal)
            End Using
        End Function

        <WpfTheory, CombinatorialData>
        Public Async Function TestDoNotInsertColonSoThatUserCanCompleteOutAVariableNameThatDoesNotCurrentlyExist_IE_TheCyrusCase(showCompletionInArgumentLists As Boolean) As Task
            Using state = TestStateFactory.CreateCSharpTestState(
                              <Document>
using System.Threading;

class Program
{
    static void Main(string[] args)
    {
        Goo($$)
    }

    void Goo(CancellationToken cancellationToken)
    {
    }
}
                              </Document>,
                  showCompletionInArgumentLists:=showCompletionInArgumentLists)

                state.SendTypeChars("can")
                state.SendTab()
                Await state.AssertNoCompletionSession()
                Assert.Contains("Goo(cancellationToken)", state.GetLineTextFromCaretPosition(), StringComparison.Ordinal)
            End Using
        End Function

#If False Then
    <Scenario Name="Verify correct intellisense selection on ENTER">
        <SetEditorText>
            <![CDATA[class Class1
{
    void Main(string[] args)
    {
        //
    }
}]]>
        </SetEditorText>
        <PlaceCursor Marker="//"/>
        <SendKeys>var a = System.TimeSpan.FromMin{ENTER}{(}</SendKeys>
        <VerifyEditorContainsText>
            <![CDATA[class Class1
{
    void Main(string[] args)
    {
        var a = System.TimeSpan.FromMinutes(
    }
}]]>
        </VerifyEditorContainsText>
    </Scenario>
#End If

        <WorkItem(544940, "http://vstfdevdiv:8080/DevDiv2/DevDiv/_workitems/edit/544940")>
        <WpfTheory, CombinatorialData>
        Public Async Function AttributeNamedPropertyCompletionCommitWithTab(showCompletionInArgumentLists As Boolean) As Task
            Using state = TestStateFactory.CreateCSharpTestState(
                            <Document>
class MyAttribute : System.Attribute
{
    public string Name { get; set; }
}

[MyAttribute($$
public class Goo
{
}
                            </Document>,
                  showCompletionInArgumentLists:=showCompletionInArgumentLists)
                state.SendTypeChars("Nam")
                state.SendTab()
                Await state.AssertNoCompletionSession()
                Assert.Equal("[MyAttribute(Name =", state.GetLineTextFromCaretPosition())
            End Using
        End Function

        <WorkItem(544940, "http://vstfdevdiv:8080/DevDiv2/DevDiv/_workitems/edit/544940")>
        <WpfTheory, CombinatorialData>
        Public Async Function LocalFunctionAttributeNamedPropertyCompletionCommitWithTab(showCompletionInArgumentLists As Boolean) As Task
            Using state = TestStateFactory.CreateCSharpTestState(
                            <Document>
class MyAttribute : System.Attribute
{
    public string Name { get; set; }
}

public class Goo
{
    void M()
    {
        [MyAttribute($$
        void local1() { }
    }
}
                            </Document>,
                  showCompletionInArgumentLists:=showCompletionInArgumentLists)
                state.SendTypeChars("Nam")
                state.SendTab()
                Await state.AssertNoCompletionSession()
                Assert.Equal("        [MyAttribute(Name =", state.GetLineTextFromCaretPosition())
            End Using
        End Function

        <WorkItem(544940, "http://vstfdevdiv:8080/DevDiv2/DevDiv/_workitems/edit/544940")>
        <WpfTheory, CombinatorialData>
        Public Async Function AttributeOnLocalFunctionCompletionCommitWithTab(showCompletionInArgumentLists As Boolean) As Task
            Using state = TestStateFactory.CreateCSharpTestState(
                            <Document>
class MyGoodAttribute : System.Attribute
{
    public string Name { get; set; }
}

public class Goo
{
    void M()
    {
        [$$
        void local1()
        {
        }
    }
}
                            </Document>,
                  showCompletionInArgumentLists:=showCompletionInArgumentLists)
                state.SendTypeChars("MyG")
                state.SendTab()
                Await state.AssertNoCompletionSession()
                Assert.Equal("        [MyGood", state.GetLineTextFromCaretPosition())
            End Using
        End Function

        <WorkItem(544940, "http://vstfdevdiv:8080/DevDiv2/DevDiv/_workitems/edit/544940")>
        <WpfTheory, CombinatorialData>
        Public Async Function AttributeOnMissingStatementCompletionCommitWithTab(showCompletionInArgumentLists As Boolean) As Task
            Using state = TestStateFactory.CreateCSharpTestState(
                            <Document>
class MyGoodAttribute : System.Attribute
{
    public string Name { get; set; }
}

public class Goo
{
    void M()
    {
        [$$
    }
}
                            </Document>,
                  showCompletionInArgumentLists:=showCompletionInArgumentLists)
                state.SendTypeChars("MyG")
                state.SendTab()
                Await state.AssertNoCompletionSession()
                Assert.Equal("        [MyGood", state.GetLineTextFromCaretPosition())
            End Using
        End Function

        <WorkItem(544940, "http://vstfdevdiv:8080/DevDiv2/DevDiv/_workitems/edit/544940")>
        <WpfTheory, CombinatorialData>
        Public Async Function TypeAfterAttributeListOnStatement(showCompletionInArgumentLists As Boolean) As Task
            Using state = TestStateFactory.CreateCSharpTestState(
                            <Document>
class MyGoodAttribute : System.Attribute
{
    public string Name { get; set; }
}

public class Goo
{
    void M()
    {
        [MyGood] $$
    }
}
                            </Document>,
                  showCompletionInArgumentLists:=showCompletionInArgumentLists)
                state.SendTypeChars("Go")
                state.SendTab()
                Await state.AssertNoCompletionSession()
                Assert.Equal("        [MyGood] Goo", state.GetLineTextFromCaretPosition())
            End Using
        End Function

        <WorkItem(544940, "http://vstfdevdiv:8080/DevDiv2/DevDiv/_workitems/edit/544940")>
        <WpfTheory, CombinatorialData>
        Public Async Function AttributeNamedPropertyCompletionCommitWithEquals(showCompletionInArgumentLists As Boolean) As Task
            Using state = TestStateFactory.CreateCSharpTestState(
                            <Document>
class MyAttribute : System.Attribute
{
    public string Name { get; set; }
}

[MyAttribute($$
public class Goo
{
}
                            </Document>,
                  showCompletionInArgumentLists:=showCompletionInArgumentLists)
                state.SendTypeChars("Nam=")
                Await state.AssertNoCompletionSession()
                Assert.Equal("[MyAttribute(Name =", state.GetLineTextFromCaretPosition())
            End Using
        End Function

        <WorkItem(544940, "http://vstfdevdiv:8080/DevDiv2/DevDiv/_workitems/edit/544940")>
        <WpfTheory, CombinatorialData>
        Public Async Function AttributeNamedPropertyCompletionCommitWithSpace(showCompletionInArgumentLists As Boolean) As Task
            Using state = TestStateFactory.CreateCSharpTestState(
                            <Document>
class MyAttribute : System.Attribute
{
    public string Name { get; set; }
}

[MyAttribute($$
public class Goo
{
}
                            </Document>,
                  showCompletionInArgumentLists:=showCompletionInArgumentLists)
                state.SendTypeChars("Nam ")
                Await state.AssertNoCompletionSession()
                Assert.Equal("[MyAttribute(Name ", state.GetLineTextFromCaretPosition())
            End Using
        End Function

        <WorkItem(545590, "http://vstfdevdiv:8080/DevDiv2/DevDiv/_workitems/edit/545590")>
        <WpfTheory, CombinatorialData>
        Public Async Function TestOverrideDefaultParameter_CSharp7(showCompletionInArgumentLists As Boolean) As Task
            Using state = TestStateFactory.CreateCSharpTestState(
                <Document><![CDATA[
class C
{
    public virtual void Goo<S>(S x = default(S))
    {
    }
}

class D : C
{
    override $$
}
            ]]></Document>,
                   languageVersion:=LanguageVersion.CSharp7, showCompletionInArgumentLists:=showCompletionInArgumentLists)
                state.SendTypeChars(" Goo")
                state.SendTab()
                Await state.AssertNoCompletionSession()
                Assert.Contains("public override void Goo<S>(S x = default(S))", state.SubjectBuffer.CurrentSnapshot.GetText(), StringComparison.Ordinal)
            End Using
        End Function

        <WpfTheory, CombinatorialData>
        Public Async Function TestOverrideDefaultParameter(showCompletionInArgumentLists As Boolean) As Task
            Using state = TestStateFactory.CreateCSharpTestState(
                <Document><![CDATA[
class C
{
    public virtual void Goo<S>(S x = default(S))
    {
    }
}

class D : C
{
    override $$
}
            ]]></Document>,
                  showCompletionInArgumentLists:=showCompletionInArgumentLists)
                state.SendTypeChars(" Goo")
                state.SendTab()
                Await state.AssertNoCompletionSession()
                Assert.Contains("public override void Goo<S>(S x = default)", state.SubjectBuffer.CurrentSnapshot.GetText(), StringComparison.Ordinal)
            End Using
        End Function

        <WorkItem(545664, "http://vstfdevdiv:8080/DevDiv2/DevDiv/_workitems/edit/545664")>
        <WpfTheory, CombinatorialData>
        Public Async Function TestArrayAfterOptionalParameter(showCompletionInArgumentLists As Boolean) As Task
            Using state = TestStateFactory.CreateCSharpTestState(
                <Document><![CDATA[
class A
{
    public virtual void Goo(int x = 0, int[] y = null) { }
}

class B : A
{
public override void Goo(int x = 0, params int[] y) { }
}

class C : B
{
    override$$
}
            ]]></Document>,
                  showCompletionInArgumentLists:=showCompletionInArgumentLists)
                state.SendTypeChars(" Goo")
                state.SendTab()
                Await state.AssertNoCompletionSession()
                Assert.Contains("    public override void Goo(int x = 0, int[] y = null)", state.SubjectBuffer.CurrentSnapshot.GetText(), StringComparison.Ordinal)
            End Using
        End Function

        <WorkItem(545967, "http://vstfdevdiv:8080/DevDiv2/DevDiv/_workitems/edit/545967")>
        <WpfTheory, CombinatorialData>
        Public Async Function TestVirtualSpaces(showCompletionInArgumentLists As Boolean) As Task
            Using state = TestStateFactory.CreateCSharpTestState(
                <Document><![CDATA[
class C
{
    public string P { get; set; }
    void M()
    {
        var v = new C
        {$$
        };
    }
}
            ]]></Document>,
                  showCompletionInArgumentLists:=showCompletionInArgumentLists)
                state.SendReturn()
                Assert.True(state.TextView.Caret.InVirtualSpace)
                Assert.Equal(12, state.TextView.Caret.Position.VirtualSpaces)
                state.SendInvokeCompletionList()
                Await state.AssertCompletionSession()
                Await state.AssertSelectedCompletionItem("P", isSoftSelected:=True)
                state.SendDownKey()
                Await state.AssertSelectedCompletionItem("P", isHardSelected:=True)
                state.SendTab()
                Assert.Equal("            P", state.GetLineFromCurrentCaretPosition().GetText())

                Dim bufferPosition = state.TextView.Caret.Position.BufferPosition
                Assert.Equal(13, bufferPosition.Position - bufferPosition.GetContainingLine().Start.Position)
                Assert.False(state.TextView.Caret.InVirtualSpace)
            End Using
        End Function

        <WorkItem(546561, "http://vstfdevdiv:8080/DevDiv2/DevDiv/_workitems/edit/546561")>
        <WpfTheory, CombinatorialData>
        Public Async Function TestNamedParameterAgainstMRU(showCompletionInArgumentLists As Boolean) As Task
            Using state = TestStateFactory.CreateCSharpTestState(
                <Document><![CDATA[
class Program
{
    void Goo(string s) { }

    static void Main()
    {
        $$
    }
}
            ]]></Document>,
                  showCompletionInArgumentLists:=showCompletionInArgumentLists)
                ' prime the MRU
                state.SendTypeChars("string")
                state.SendTab()
                Await state.AssertNoCompletionSession()

                ' Delete what we just wrote.
                state.SendBackspace()
                state.SendBackspace()
                state.SendBackspace()
                state.SendBackspace()
                state.SendBackspace()
                state.SendBackspace()
                state.SendEscape()
                Await state.AssertNoCompletionSession()

                ' ensure we still select the named param even though 'string' is in the MRU.
                state.SendTypeChars("Goo(s")
                Await state.AssertSelectedCompletionItem("s", displayTextSuffix:=":")
            End Using
        End Function

        <WorkItem(546403, "http://vstfdevdiv:8080/DevDiv2/DevDiv/_workitems/edit/546403")>
        <WpfTheory, CombinatorialData>
        Public Async Function TestMissingOnObjectCreationAfterVar1(showCompletionInArgumentLists As Boolean) As Task
            Using state = TestStateFactory.CreateCSharpTestState(
                <Document><![CDATA[
class A
{
    void Goo()
    {
        var v = new$$
    }
}
            ]]></Document>,
                  showCompletionInArgumentLists:=showCompletionInArgumentLists)
                state.SendTypeChars(" ")
                Await state.AssertNoCompletionSession()
            End Using
        End Function

        <WorkItem(546403, "http://vstfdevdiv:8080/DevDiv2/DevDiv/_workitems/edit/546403")>
        <WpfTheory, CombinatorialData>
        Public Async Function TestMissingOnObjectCreationAfterVar2(showCompletionInArgumentLists As Boolean) As Task
            Using state = TestStateFactory.CreateCSharpTestState(
                <Document><![CDATA[
class A
{
    void Goo()
    {
        var v = new $$
    }
}
            ]]></Document>,
                  showCompletionInArgumentLists:=showCompletionInArgumentLists)
                state.SendTypeChars("X")
                Await state.AssertCompletionItemsDoNotContainAny("X")
            End Using
        End Function

        <WorkItem(546917, "http://vstfdevdiv:8080/DevDiv2/DevDiv/_workitems/edit/546917")>
        <WpfTheory, CombinatorialData>
        Public Async Function TestEnumInSwitch(showCompletionInArgumentLists As Boolean) As Task
            Using state = TestStateFactory.CreateCSharpTestState(
                <Document><![CDATA[
enum Numeros
{
}
class C
{
    void M()
    {
        Numeros n;
        switch (n)
        {
            case$$
        }
    }
}
            ]]></Document>,
                  showCompletionInArgumentLists:=showCompletionInArgumentLists)
                state.SendTypeChars(" ")
                Await state.AssertSelectedCompletionItem(displayText:="Numeros")
            End Using
        End Function

        <WorkItem(547016, "http://vstfdevdiv:8080/DevDiv2/DevDiv/_workitems/edit/547016")>
        <WpfTheory, CombinatorialData>
        Public Async Function TestAmbiguityInLocalDeclaration(showCompletionInArgumentLists As Boolean) As Task
            Using state = TestStateFactory.CreateCSharpTestState(
                <Document><![CDATA[
class C
{
    public int W;
    public C()
    {
        $$
        W = 0;
    }
}

            ]]></Document>,
                  showCompletionInArgumentLists:=showCompletionInArgumentLists)
                state.SendTypeChars("w")
                Await state.AssertSelectedCompletionItem(displayText:="W")
            End Using
        End Function

        <WorkItem(530835, "http://vstfdevdiv:8080/DevDiv2/DevDiv/_workitems/edit/530835")>
        <WpfTheory, CombinatorialData>
        Public Async Function TestCompletionFilterSpanCaretBoundary(showCompletionInArgumentLists As Boolean) As Task
            Using state = TestStateFactory.CreateCSharpTestState(
                <Document><![CDATA[
class C
{
    public void Method()
    {
        $$
    }
}
            ]]></Document>,
                  showCompletionInArgumentLists:=showCompletionInArgumentLists)
                state.SendTypeChars("Met")
                Await state.AssertSelectedCompletionItem(displayText:="Method")
                state.SendLeftKey()
                state.SendLeftKey()
                state.SendLeftKey()
                state.SendTypeChars("new")
                Await state.AssertSelectedCompletionItem(displayText:="Method", isSoftSelected:=True)
            End Using
        End Function

        <WorkItem(5487, "https://github.com/dotnet/roslyn/issues/5487")>
        <WpfTheory, CombinatorialData>
        Public Async Function TestCommitCharTypedAtTheBeginingOfTheFilterSpan(showCompletionInArgumentLists As Boolean) As Task
            Using state = TestStateFactory.CreateCSharpTestState(
                  <Document><![CDATA[
class C
{
    public bool Method()
    {
        if ($$
    }
}
            ]]></Document>,
                  showCompletionInArgumentLists:=showCompletionInArgumentLists)

                state.SendTypeChars("Met")
                Await state.AssertCompletionSession()
                state.SendLeftKey()
                state.SendLeftKey()
                state.SendLeftKey()
                Await state.AssertSelectedCompletionItem(isSoftSelected:=True)
                state.SendTypeChars("!")
                Await state.AssertNoCompletionSession()
                Assert.Equal("if (!Met", state.GetLineTextFromCaretPosition().Trim())
                Assert.Equal("M", state.GetCaretPoint().BufferPosition.GetChar())
            End Using
        End Function

        <WorkItem(622957, "http://vstfdevdiv:8080/DevDiv2/DevDiv/_workitems/edit/622957")>
        <WpfTheory, CombinatorialData>
        Public Async Function TestBangFiltersInDocComment(showCompletionInArgumentLists As Boolean) As Task
            Using state = TestStateFactory.CreateCSharpTestState(
                  <Document><![CDATA[
using System;

/// $$
/// TestDocComment
/// </summary>
class TestException : Exception { }
]]></Document>,
                  showCompletionInArgumentLists:=showCompletionInArgumentLists)

                state.SendTypeChars("<")
                Await state.AssertCompletionSession()
                state.SendTypeChars("!")
                Await state.AssertCompletionSession()
                Await state.AssertSelectedCompletionItem("!--")
            End Using
        End Function

        <WpfTheory, CombinatorialData>
        Public Async Function InvokeCompletionDoesNotFilter(showCompletionInArgumentLists As Boolean) As Task
            Using state = TestStateFactory.CreateCSharpTestState(
                <Document><![CDATA[
using System;
class C
{
    public void Method()
    {
        string$$
    }
}
            ]]></Document>,
                  showCompletionInArgumentLists:=showCompletionInArgumentLists)
                state.SendInvokeCompletionList()
                Await state.AssertSelectedCompletionItem("string")
                Await state.AssertCompletionItemsContainAll("int", "Method")
            End Using
        End Function

        <WpfTheory, CombinatorialData>
        Public Async Function InvokeBeforeWordDoesNotSelect(showCompletionInArgumentLists As Boolean) As Task
            Using state = TestStateFactory.CreateCSharpTestState(
                <Document><![CDATA[
using System;
class C
{
    public void Method()
    {
        $$string
    }
}
            ]]></Document>,
                  showCompletionInArgumentLists:=showCompletionInArgumentLists)
                state.SendInvokeCompletionList()
                Await state.AssertSelectedCompletionItem("AccessViolationException")
                Await state.AssertCompletionItemsContainAll("int", "Method")
            End Using
        End Function

        <WpfTheory, CombinatorialData>
        Public Async Function InvokeCompletionSelectsWithoutRegardToCaretPosition(showCompletionInArgumentLists As Boolean) As Task
            Using state = TestStateFactory.CreateCSharpTestState(
                <Document><![CDATA[
using System;
class C
{
    public void Method()
    {
        s$$tring
    }
}
            ]]></Document>,
                  showCompletionInArgumentLists:=showCompletionInArgumentLists)
                state.SendInvokeCompletionList()
                Await state.AssertSelectedCompletionItem("string")
                Await state.AssertCompletionItemsContainAll("int", "Method")
            End Using
        End Function

        <WpfTheory, CombinatorialData>
        Public Sub TabAfterQuestionMark(showCompletionInArgumentLists As Boolean)
            Using state = TestStateFactory.CreateCSharpTestState(
                <Document><![CDATA[
using System;
class C
{
    public void Method()
    {
        ?$$
    }
}
            ]]></Document>,
                  showCompletionInArgumentLists:=showCompletionInArgumentLists)
                state.SendTab()
                Assert.Equal(state.GetLineTextFromCaretPosition(), "        ?" + vbTab)
            End Using
        End Sub

        <WorkItem(657658, "http://vstfdevdiv:8080/DevDiv2/DevDiv/_workitems/edit/657658")>
        <WpfTheory, CombinatorialData>
        Public Async Function PreselectionIgnoresBrackets(showCompletionInArgumentLists As Boolean) As Task
            Using state = TestStateFactory.CreateCSharpTestState(
                  <Document><![CDATA[
using System;
using System.Collections.Generic;
using System.Linq;
using System.Threading.Tasks;

class Program
{
    $$

    static void Main(string[] args)
    {

    }
}]]></Document>,
                  showCompletionInArgumentLists:=showCompletionInArgumentLists)

                state.SendTypeChars("static void F<T>(int a, Func<T, int> b) { }")
                state.SendEscape()

                state.TextView.Caret.MoveTo(New VisualStudio.Text.SnapshotPoint(state.SubjectBuffer.CurrentSnapshot, 220))

                state.SendTypeChars("F")
                Await state.AssertCompletionSession()
                Await state.AssertSelectedCompletionItem("F", displayTextSuffix:="<>")
            End Using
        End Function

        <WorkItem(672474, "http://vstfdevdiv:8080/DevDiv2/DevDiv/_workitems/edit/672474")>
        <WpfTheory, CombinatorialData>
        Public Async Function TestInvokeSnippetCommandDismissesCompletion(showCompletionInArgumentLists As Boolean) As Task
            Using state = TestStateFactory.CreateCSharpTestState(
                              <Document>$$</Document>,
                  showCompletionInArgumentLists:=showCompletionInArgumentLists)

                state.SendTypeChars("us")
                Await state.AssertCompletionSession()
                state.SendInsertSnippetCommand()
                Await state.AssertNoCompletionSession()
            End Using
        End Function

        <WorkItem(672474, "http://vstfdevdiv:8080/DevDiv2/DevDiv/_workitems/edit/672474")>
        <WpfTheory, CombinatorialData>
        Public Async Function TestSurroundWithCommandDismissesCompletion(showCompletionInArgumentLists As Boolean) As Task
            Using state = TestStateFactory.CreateCSharpTestState(
                              <Document>$$</Document>,
                  showCompletionInArgumentLists:=showCompletionInArgumentLists)

                state.SendTypeChars("us")
                Await state.AssertCompletionSession()
                state.SendSurroundWithCommand()
                Await state.AssertNoCompletionSession()
            End Using
        End Function

        <WorkItem(737239, "http://vstfdevdiv:8080/DevDiv2/DevDiv/_workitems/edit/737239")>
        <WpfTheory, CombinatorialData>
        Public Async Function LetEditorHandleOpenParen(showCompletionInArgumentLists As Boolean) As Task
            Dim expected = <Document><![CDATA[
using System;
using System.Collections.Generic;
using System.Linq;
using System.Threading.Tasks;

class Program
{
    static void Main(string[] args)
    {
        List<int> x = new List<int>(
    }
}]]></Document>.Value.Replace(vbLf, vbCrLf)

            Using state = TestStateFactory.CreateCSharpTestState(<Document><![CDATA[
using System;
using System.Collections.Generic;
using System.Linq;
using System.Threading.Tasks;

class Program
{
    static void Main(string[] args)
    {
        List<int> x = new$$
    }
}]]></Document>,
                  showCompletionInArgumentLists:=showCompletionInArgumentLists)

                state.SendTypeChars(" ")
                Await state.AssertCompletionSession()
                Await state.AssertSelectedCompletionItem("List<int>")
                state.SendTypeChars("(")
                Assert.Equal(expected, state.GetDocumentText())
            End Using
        End Function

        <WorkItem(785637, "http://vstfdevdiv:8080/DevDiv2/DevDiv/_workitems/edit/785637")>
        <WpfTheory, CombinatorialData>
        Public Async Function CommitMovesCaretToWordEnd(showCompletionInArgumentLists As Boolean) As Task
            Using state = TestStateFactory.CreateCSharpTestState(
                <Document><![CDATA[
using System;
class C
{
    public void Main()
    {
        M$$ain
    }
}
            ]]></Document>,
                  showCompletionInArgumentLists:=showCompletionInArgumentLists)

                Await state.SendCommitUniqueCompletionListItemAsync()
                Assert.Equal(state.GetLineFromCurrentCaretPosition().End, state.GetCaretPoint().BufferPosition)
            End Using
        End Function

        <WorkItem(775370, "http://vstfdevdiv:8080/DevDiv2/DevDiv/_workitems/edit/775370")>
        <WpfTheory, CombinatorialData>
        Public Async Function MatchingConsidersAtSign(showCompletionInArgumentLists As Boolean) As Task
            Using state = TestStateFactory.CreateCSharpTestState(
                <Document><![CDATA[
using System;
class C
{
    public void Main()
    {
        $$
    }
}
            ]]></Document>,
                  showCompletionInArgumentLists:=showCompletionInArgumentLists)
                state.SendTypeChars("var @this = ""goo"";")
                state.SendReturn()
                state.SendTypeChars("string str = this.ToString();")
                state.SendReturn()
                state.SendTypeChars("str = @th")

                Await state.AssertSelectedCompletionItem("@this")
            End Using
        End Function

        <WorkItem(865089, "http://vstfdevdiv:8080/DevDiv2/DevDiv/_workitems/edit/865089")>
        <WpfTheory, CombinatorialData>
        Public Async Function AttributeFilterTextRemovesAttributeSuffix(showCompletionInArgumentLists As Boolean) As Task
            Using state = TestStateFactory.CreateCSharpTestState(
                <Document><![CDATA[
[$$]
class AtAttribute : System.Attribute { }]]></Document>,
                  showCompletionInArgumentLists:=showCompletionInArgumentLists)
                state.SendTypeChars("At")
                Await state.AssertSelectedCompletionItem("At")
                Assert.Equal("At", state.GetSelectedItem().FilterText)
            End Using
        End Function

        <WorkItem(852578, "http://vstfdevdiv:8080/DevDiv2/DevDiv/_workitems/edit/852578")>
        <WpfTheory, CombinatorialData>
        Public Async Function PreselectExceptionOverSnippet(showCompletionInArgumentLists As Boolean) As Task
            Using state = TestStateFactory.CreateCSharpTestState(
                <Document><![CDATA[
using System;
class C
{
    Exception goo() {
        return new $$
    }
}]]></Document>,
                  showCompletionInArgumentLists:=showCompletionInArgumentLists)
                state.SendTypeChars(" ")
                Await state.AssertSelectedCompletionItem("Exception")
            End Using
        End Function

        <WorkItem(868286, "http://vstfdevdiv:8080/DevDiv2/DevDiv/_workitems/edit/868286")>
        <WpfTheory, CombinatorialData>
        Public Sub CommitNameAfterAlias(showCompletionInArgumentLists As Boolean)
            Using state = TestStateFactory.CreateCSharpTestState(
                <Document><![CDATA[
using goo = System$$]]></Document>,
                  showCompletionInArgumentLists:=showCompletionInArgumentLists)
                state.SendTypeChars(".act<")
                state.AssertMatchesTextStartingAtLine(1, "using goo = System.Action<")
            End Using
        End Sub

        <WpfTheory, CombinatorialData>
        Public Async Function TestCompletionInLinkedFiles(showCompletionInArgumentLists As Boolean) As Task
            Using state = TestStateFactory.CreateTestStateFromWorkspace(
                <Workspace>
                    <Project Language="C#" CommonReferences="true" AssemblyName="CSProj" PreprocessorSymbols="Thing2">
                        <Document FilePath="C.cs">
class C
{
    void M()
    {
        $$
    }

#if Thing1
    void Thing1() { }
#elif Thing2
    void Thing2() { }
#endif
}
                              </Document>
                    </Project>
                    <Project Language="C#" CommonReferences="true" PreprocessorSymbols="Thing1">
                        <Document IsLinkFile="true" LinkAssemblyName="CSProj" LinkFilePath="C.cs"/>
                    </Project>
                </Workspace>, showCompletionInArgumentLists:=showCompletionInArgumentLists)

                Dim documents = state.Workspace.Documents
                Dim linkDocument = documents.Single(Function(d) d.IsLinkFile)
                state.SendTypeChars("Thing1")
                Await state.AssertSelectedCompletionItem("Thing1")
                state.SendBackspace()
                state.SendBackspace()
                state.SendBackspace()
                state.SendBackspace()
                state.SendBackspace()
                state.SendBackspace()
                state.SendEscape()
                state.Workspace.SetDocumentContext(linkDocument.Id)
                state.SendTypeChars("Thing1")
                Await state.AssertSelectedCompletionItem("Thing1")
                Assert.True(state.GetSelectedItem().Tags.Contains(WellKnownTags.Warning))
                state.SendBackspace()
                state.SendBackspace()
                state.SendBackspace()
                state.SendBackspace()
                state.SendBackspace()
                state.SendBackspace()
                state.SendTypeChars("M")
                Await state.AssertSelectedCompletionItem("M")
                Assert.False(state.GetSelectedItem().Tags.Contains(WellKnownTags.Warning))
            End Using
        End Function

        <WorkItem(951726, "http://vstfdevdiv:8080/DevDiv2/DevDiv/_workitems/edit/951726")>
        <WpfTheory, CombinatorialData>
        Public Async Function DismissUponSave(showCompletionInArgumentLists As Boolean) As Task
            Using state = TestStateFactory.CreateCSharpTestState(
                <Document><![CDATA[
class C
{
    $$
}]]></Document>,
                  showCompletionInArgumentLists:=showCompletionInArgumentLists)
                state.SendTypeChars("voi")
                Await state.AssertSelectedCompletionItem("void")
                state.SendSave()
                Await state.AssertNoCompletionSession()
                state.AssertMatchesTextStartingAtLine(3, "    voi")
            End Using
        End Function

        <WorkItem(930254, "http://vstfdevdiv:8080/DevDiv2/DevDiv/_workitems/edit/930254")>
        <WpfTheory, CombinatorialData>
        Public Async Function NoCompletionWithBoxSelection(showCompletionInArgumentLists As Boolean) As Task
            Using state = TestStateFactory.CreateCSharpTestState(
                <Document><![CDATA[
class C
{
    {|Selection:$$int x;|}
    {|Selection:int y;|}
}]]></Document>,
                  showCompletionInArgumentLists:=showCompletionInArgumentLists)
                state.SendInvokeCompletionList()
                Await state.AssertNoCompletionSession()
                state.SendTypeChars("goo")
                Await state.AssertNoCompletionSession()
            End Using
        End Function

        <WorkItem(839555, "http://vstfdevdiv:8080/DevDiv2/DevDiv/_workitems/edit/839555")>
        <WpfTheory, CombinatorialData>
        Public Async Function TriggeredOnHash(showCompletionInArgumentLists As Boolean) As Task
            Using state = TestStateFactory.CreateCSharpTestState(
                <Document><![CDATA[
$$]]></Document>,
                  showCompletionInArgumentLists:=showCompletionInArgumentLists)
                state.SendTypeChars("#")
                Await state.AssertCompletionSession()
            End Using
        End Function

        <WorkItem(771761, "http://vstfdevdiv:8080/DevDiv2/DevDiv/_workitems/edit/771761")>
        <WpfTheory, CombinatorialData>
        Public Async Function RegionCompletionCommitTriggersFormatting_1(showCompletionInArgumentLists As Boolean) As Task
            Using state = TestStateFactory.CreateCSharpTestState(
                <Document><![CDATA[
class C
{
    $$
}]]></Document>,
                  showCompletionInArgumentLists:=showCompletionInArgumentLists)
                state.SendTypeChars("#reg")
                Await state.AssertSelectedCompletionItem("region")
                state.SendReturn()
                state.AssertMatchesTextStartingAtLine(3, "    #region")
            End Using
        End Function

        <WorkItem(771761, "http://vstfdevdiv:8080/DevDiv2/DevDiv/_workitems/edit/771761")>
        <WpfTheory, CombinatorialData>
        Public Async Function RegionCompletionCommitTriggersFormatting_2(showCompletionInArgumentLists As Boolean) As Task
            Using state = TestStateFactory.CreateCSharpTestState(
                <Document><![CDATA[
class C
{
    $$
}]]></Document>,
                  showCompletionInArgumentLists:=showCompletionInArgumentLists)
                state.SendTypeChars("#reg")
                Await state.AssertSelectedCompletionItem("region")
                state.SendTypeChars(" ")
                state.AssertMatchesTextStartingAtLine(3, "    #region ")
            End Using
        End Function

        <WorkItem(771761, "http://vstfdevdiv:8080/DevDiv2/DevDiv/_workitems/edit/771761")>
        <WpfTheory, CombinatorialData>
        Public Async Function EndRegionCompletionCommitTriggersFormatting_2(showCompletionInArgumentLists As Boolean) As Task
            Using state = TestStateFactory.CreateCSharpTestState(
                <Document><![CDATA[
class C
{
    #region NameIt
    $$
}]]></Document>,
                  showCompletionInArgumentLists:=showCompletionInArgumentLists)
                state.SendTypeChars("#endreg")
                Await state.AssertSelectedCompletionItem("endregion")
                state.SendReturn()
                state.AssertMatchesTextStartingAtLine(4, "    #endregion ")
            End Using
        End Function

        <ExportCompletionProvider(NameOf(SlowProvider), LanguageNames.CSharp)>
        <[Shared]>
        <PartNotDiscoverable>
        Private Class SlowProvider
            Inherits CommonCompletionProvider

            Public checkpoint As Checkpoint = New Checkpoint()

            <ImportingConstructor>
            <Obsolete(MefConstruction.ImportingConstructorMessage, True)>
            Public Sub New()
            End Sub

            Public Overrides Async Function ProvideCompletionsAsync(context As CompletionContext) As Task
                Await checkpoint.Task.ConfigureAwait(False)
            End Function

            Public Overrides Function IsInsertionTrigger(text As SourceText, characterPosition As Integer, options As CompletionOptions) As Boolean
                Return True
            End Function

            Friend Overrides ReadOnly Property Language As String
                Get
                    Return LanguageNames.CSharp
                End Get
            End Property
        End Class

        <WorkItem(1015893, "http://vstfdevdiv:8080/DevDiv2/DevDiv/_workitems/edit/1015893")>
        <WpfTheory, CombinatorialData>
        Public Async Function BackspaceDismissesIfComputationIsIncomplete(showCompletionInArgumentLists As Boolean) As Task
            Using state = TestStateFactory.CreateCSharpTestState(
                <Document><![CDATA[
class C
{
    void goo()
    {
        goo($$
    }
}]]></Document>,
                extraExportedTypes:={GetType(SlowProvider)}.ToList(),
                showCompletionInArgumentLists:=showCompletionInArgumentLists)

                state.SendTypeChars("f")
                state.SendBackspace()

                ' Send a backspace that goes beyond the session's applicable span
                ' before the model computation has finished. Then, allow the
                ' computation to complete. There should still be no session.
                state.SendBackspace()

                Dim completionService = state.Workspace.Services.GetLanguageServices(LanguageNames.CSharp).GetRequiredService(Of CompletionService)()
                Dim slowProvider = completionService.GetTestAccessor().GetImportedAndBuiltInProviders(ImmutableHashSet(Of String).Empty).OfType(Of SlowProvider)().Single()
                slowProvider.checkpoint.Release()
                Await state.AssertNoCompletionSession()
            End Using
        End Function

        <WorkItem(31135, "https://github.com/dotnet/roslyn/issues/31135")>
        <WpfTheory, CombinatorialData>
        Public Async Function TypingWithoutMatchAfterBackspaceDismissesCompletion(showCompletionInArgumentLists As Boolean) As Task
            Using state = TestStateFactory.CreateCSharpTestState(
                <Document><![CDATA[
class$$ C
{
}]]></Document>,
                  showCompletionInArgumentLists:=showCompletionInArgumentLists)

                state.Workspace.GlobalOptions.SetGlobalOption(
                    New OptionKey(CompletionOptionsStorage.TriggerOnDeletion, LanguageNames.CSharp), True)

                state.SendBackspace()
                Await state.AssertCompletionSession()
                state.SendTypeChars("w")
                Await state.AssertNoCompletionSession()
            End Using
        End Function

        <WorkItem(36515, "https://github.com/dotnet/roslyn/issues/36513")>
        <WpfTheory, CombinatorialData>
        Public Async Function TypingBackspaceShouldPreserveCase(showCompletionInArgumentLists As Boolean) As Task
            Using state = TestStateFactory.CreateCSharpTestState(
                <Document><![CDATA[
class Program
{
    void M()
    {
        Structure structure;
        structure.$$
    }

    struct Structure
    {
        public int A;
    }
}]]></Document>,
                  showCompletionInArgumentLists:=showCompletionInArgumentLists)

                state.Workspace.GlobalOptions.SetGlobalOption(
                    New OptionKey(CompletionOptionsStorage.TriggerOnDeletion, LanguageNames.CSharp), True)

                state.SendBackspace()
                Await state.AssertCompletionSession()
                Await state.AssertSelectedCompletionItem("structure")
                state.SendTypeChars(".")
                Await state.AssertCompletionItemsContainAll("A")
            End Using
        End Function

        <WorkItem(1594, "https://github.com/dotnet/roslyn/issues/1594")>
        <WpfTheory, CombinatorialData>
        Public Async Function NoPreselectionOnSpaceWhenAbuttingWord(showCompletionInArgumentLists As Boolean) As Task
            Using state = TestStateFactory.CreateCSharpTestState(
                <Document><![CDATA[
class Program
{
    void Main()
    {
        Program p = new $$Program();
    }
}]]></Document>,
                  showCompletionInArgumentLists:=showCompletionInArgumentLists)
                state.SendTypeChars(" ")
                Await state.AssertNoCompletionSession()
            End Using
        End Function

        <WorkItem(1594, "https://github.com/dotnet/roslyn/issues/1594")>
        <WpfTheory, CombinatorialData>
        Public Async Function SpacePreselectionAtEndOfFile(showCompletionInArgumentLists As Boolean) As Task
            Using state = TestStateFactory.CreateCSharpTestState(
                <Document><![CDATA[
class Program
{
    void Main()
    {
        Program p = new $$]]></Document>,
                  showCompletionInArgumentLists:=showCompletionInArgumentLists)
                state.SendTypeChars(" ")
                Await state.AssertCompletionSession()
            End Using
        End Function

        <WorkItem(1659, "https://github.com/dotnet/roslyn/issues/1659")>
        <WpfTheory, CombinatorialData>
        Public Async Function DismissOnSelectAllCommand(showCompletionInArgumentLists As Boolean) As Task
            Using state = TestStateFactory.CreateCSharpTestState(
                <Document><![CDATA[
class C
{
    void goo(int x)
    {
        $$]]></Document>,
                  showCompletionInArgumentLists:=showCompletionInArgumentLists)
                ' Note: the caret is at the file, so the Select All command's movement
                ' of the caret to the end of the selection isn't responsible for
                ' dismissing the session.
                state.SendInvokeCompletionList()
                Await state.AssertCompletionSession()
                state.SendSelectAll()
                Await state.AssertNoCompletionSession()
            End Using
        End Function

        <WorkItem(588, "https://github.com/dotnet/roslyn/issues/588")>
        <WpfTheory, CombinatorialData>
        Public Sub CompletionCommitAndFormatAreSeparateUndoTransactions(showCompletionInArgumentLists As Boolean)
            Using state = TestStateFactory.CreateCSharpTestState(
                <Document><![CDATA[
class C
{
    void goo(int x)
    {
        int doodle;
$$]]></Document>,
                extraExportedTypes:={GetType(CSharpFormattingInteractionService)}.ToList(),
                showCompletionInArgumentLists:=showCompletionInArgumentLists)
                state.SendTypeChars("doo;")
                state.AssertMatchesTextStartingAtLine(6, "        doodle;")
                state.SendUndo()
                state.AssertMatchesTextStartingAtLine(6, "doo;")
            End Using
        End Sub

        <WorkItem(4978, "https://github.com/dotnet/roslyn/issues/4978")>
        <WpfTheory, CombinatorialData>
        Public Async Function SessionNotStartedWhenCaretNotMappableIntoSubjectBuffer(showCompletionInArgumentLists As Boolean) As Task
            ' In inline diff view, typing delete next to a "deletion",
            ' can cause our CommandChain to be called with a subjectbuffer
            ' and TextView such that the textView's caret can't be mapped
            ' into our subject buffer.
            '
            ' To test this, we create a projection buffer with 2 source
            ' spans: one of "text" content type and one based on a C#
            ' buffer. We create a TextView with that projection as
            ' its buffer, setting the caret such that it maps only
            ' into the "text" buffer. We then call the completionImplementation
            ' command handlers with commandargs based on that TextView
            ' but with the C# buffer as the SubjectBuffer.

            Using state = TestStateFactory.CreateCSharpTestState(
                <Document><![CDATA[
class C
{
    void goo(int x)
    {$$
        /********/
        int doodle;
        }
}]]></Document>,
                extraExportedTypes:={GetType(CSharpFormattingInteractionService)}.ToList(),
                showCompletionInArgumentLists:=showCompletionInArgumentLists)

                Dim textBufferFactoryService = state.GetExportedValue(Of ITextBufferFactoryService)()
                Dim contentTypeService = state.GetExportedValue(Of VisualStudio.Utilities.IContentTypeRegistryService)()
                Dim contentType = contentTypeService.GetContentType(ContentTypeNames.CSharpContentType)
                Dim textViewFactory = state.GetExportedValue(Of ITextEditorFactoryService)()
                Dim editorOperationsFactory = state.GetExportedValue(Of IEditorOperationsFactoryService)()

                Dim otherBuffer = textBufferFactoryService.CreateTextBuffer("text", contentType)
                Dim otherExposedSpan = otherBuffer.CurrentSnapshot.CreateTrackingSpan(0, 4, SpanTrackingMode.EdgeExclusive, TrackingFidelityMode.Forward)

                Dim subjectBufferExposedSpan = state.SubjectBuffer.CurrentSnapshot.CreateTrackingSpan(0, state.SubjectBuffer.CurrentSnapshot.Length, SpanTrackingMode.EdgeExclusive, TrackingFidelityMode.Forward)

                Dim projectionBufferFactory = state.GetExportedValue(Of IProjectionBufferFactoryService)()
                Dim projection = projectionBufferFactory.CreateProjectionBuffer(Nothing, New Object() {otherExposedSpan, subjectBufferExposedSpan}.ToList(), ProjectionBufferOptions.None)

                Using disposableView As DisposableTextView = textViewFactory.CreateDisposableTextView(projection)
                    disposableView.TextView.Caret.MoveTo(New SnapshotPoint(disposableView.TextView.TextBuffer.CurrentSnapshot, 0))

                    Dim editorOperations = editorOperationsFactory.GetEditorOperations(disposableView.TextView)
                    state.SendDeleteToSpecificViewAndBuffer(disposableView.TextView, state.SubjectBuffer)

                    Await state.AssertNoCompletionSession()
                End Using
            End Using
        End Function

        <WorkItem(588, "https://github.com/dotnet/roslyn/issues/588")>
        <WpfTheory, CombinatorialData>
        Public Async Function TestMatchWithTurkishIWorkaround1(showCompletionInArgumentLists As Boolean) As Task
            Using New CultureContext(New CultureInfo("tr-TR", useUserOverride:=False))
                Using state = TestStateFactory.CreateCSharpTestState(
                               <Document><![CDATA[
        class C
        {
            void goo(int x)
            {
                string.$$]]></Document>,
                               extraExportedTypes:={GetType(CSharpFormattingInteractionService)}.ToList(),
                               showCompletionInArgumentLists:=showCompletionInArgumentLists)
                    state.SendTypeChars("is")
                    Await state.AssertSelectedCompletionItem("IsInterned")
                End Using
            End Using

        End Function

        <WorkItem(588, "https://github.com/dotnet/roslyn/issues/588")>
        <WpfTheory, CombinatorialData>
        Public Async Function TestMatchWithTurkishIWorkaround2(showCompletionInArgumentLists As Boolean) As Task
            Using New CultureContext(New CultureInfo("tr-TR", useUserOverride:=False))
                Using state = TestStateFactory.CreateCSharpTestState(
                               <Document><![CDATA[
        class C
        {
            void goo(int x)
            {
                string.$$]]></Document>,
                               extraExportedTypes:={GetType(CSharpFormattingInteractionService)}.ToList(),
                               showCompletionInArgumentLists:=showCompletionInArgumentLists)
                    state.SendTypeChars("ı")
                    Await state.AssertSelectedCompletionItem()
                End Using
            End Using

        End Function

        <WorkItem(29938, "https://github.com/dotnet/roslyn/issues/29938")>
        <WpfTheory, CombinatorialData>
        Public Async Function TestMatchWithTurkishIWorkaround3(showCompletionInArgumentLists As Boolean) As Task
            Using New CultureContext(New CultureInfo("tr-TR", useUserOverride:=False))
                Using state = TestStateFactory.CreateCSharpTestState(
                               <Document><![CDATA[
        class TARIFE { }
        class C
        {
            void goo(int x)
            {
                var t = new $$]]></Document>,
                               extraExportedTypes:={GetType(CSharpFormattingInteractionService)}.ToList(),
                               showCompletionInArgumentLists:=showCompletionInArgumentLists)
                    state.SendTypeChars("tarif")
                    Await state.WaitForAsynchronousOperationsAsync()
                    Await state.AssertSelectedCompletionItem("TARIFE")
                End Using
            End Using

        End Function

        <WorkItem(29938, "https://github.com/dotnet/roslyn/issues/29938")>
        <WpfTheory, CombinatorialData>
        Public Async Function TestMatchWithTurkishIWorkaround4(showCompletionInArgumentLists As Boolean) As Task
            Using New CultureContext(New CultureInfo("tr-TR", useUserOverride:=False))
                Using state = TestStateFactory.CreateCSharpTestState(
                               <Document><![CDATA[
        class IFADE {}
        class ifTest {}
        class C
        {
            void goo(int x)
            {
              IFADE ifade = null;
              $$]]></Document>,
                               extraExportedTypes:={GetType(CSharpFormattingInteractionService)}.ToList(),
                               showCompletionInArgumentLists:=showCompletionInArgumentLists)
                    state.SendTypeChars("if")
                    Await state.WaitForAsynchronousOperationsAsync()
                    Await state.AssertSelectedCompletionItem("if")
                End Using
            End Using

        End Function

        <WorkItem(29938, "https://github.com/dotnet/roslyn/issues/29938")>
        <WpfTheory, CombinatorialData>
        Public Async Function TestMatchWithTurkishIWorkaround5(showCompletionInArgumentLists As Boolean) As Task
            Using New CultureContext(New CultureInfo("tr-TR", useUserOverride:=False))
                Using state = TestStateFactory.CreateCSharpTestState(
                               <Document><![CDATA[
        class İFADE {}
        class ifTest {}
        class C
        {
            void goo(int x)
            {
              İFADE ifade = null;
                $$]]></Document>,
                               extraExportedTypes:={GetType(CSharpFormattingInteractionService)}.ToList(),
                               showCompletionInArgumentLists:=showCompletionInArgumentLists)
                    state.SendTypeChars("if")
                    Await state.WaitForAsynchronousOperationsAsync()
                    Await state.AssertSelectedCompletionItem("if")
                End Using
            End Using

        End Function

        <WorkItem(29938, "https://github.com/dotnet/roslyn/issues/29938")>
        <WpfTheory, CombinatorialData>
        Public Async Function TestMatchWithTurkishIWorkaround6(showCompletionInArgumentLists As Boolean) As Task
            Using New CultureContext(New CultureInfo("tr-TR", useUserOverride:=False))
                Using state = TestStateFactory.CreateCSharpTestState(
                               <Document><![CDATA[
        class TARİFE { }
        class C
        {
            void goo(int x)
            {
                var obj = new $$]]></Document>,
                               extraExportedTypes:={GetType(CSharpFormattingInteractionService)}.ToList(),
                               showCompletionInArgumentLists:=showCompletionInArgumentLists)
                    state.SendTypeChars("tarif")
                    Await state.WaitForAsynchronousOperationsAsync()
                    Await state.AssertSelectedCompletionItem("TARİFE")
                End Using
            End Using

        End Function

        <WorkItem(29938, "https://github.com/dotnet/roslyn/issues/29938")>
        <WpfTheory, CombinatorialData>
        Public Async Function TestMatchWithTurkishIWorkaround7(showCompletionInArgumentLists As Boolean) As Task
            Using New CultureContext(New CultureInfo("tr-TR", useUserOverride:=False))
                Using state = TestStateFactory.CreateCSharpTestState(
                               <Document><![CDATA[
        class İFADE {}
        class ifTest {}
        class C
        {
            void goo(int x)
            {
              var obj = new $$]]></Document>,
                               extraExportedTypes:={GetType(CSharpFormattingInteractionService)}.ToList(),
                               showCompletionInArgumentLists:=showCompletionInArgumentLists)
                    state.SendTypeChars("ifad")
                    Await state.WaitForAsynchronousOperationsAsync()
                    Await state.AssertSelectedCompletionItem("İFADE")
                End Using
            End Using

        End Function

        <WorkItem(29938, "https://github.com/dotnet/roslyn/issues/29938")>
        <WpfTheory, CombinatorialData>
        Public Async Function TestMatchWithTurkishIWorkaround8(showCompletionInArgumentLists As Boolean) As Task
            Using New CultureContext(New CultureInfo("tr-TR", useUserOverride:=False))
                Using state = TestStateFactory.CreateCSharpTestState(
                               <Document><![CDATA[
        class IFADE {}
        class ifTest {}
        class C
        {
            void goo(int x)
            {
              var obj = new $$]]></Document>,
                               extraExportedTypes:={GetType(CSharpFormattingInteractionService)}.ToList(),
                               showCompletionInArgumentLists:=showCompletionInArgumentLists)
                    state.SendTypeChars("ifad")
                    Await state.WaitForAsynchronousOperationsAsync()
                    Await state.AssertSelectedCompletionItem("IFADE")
                End Using
            End Using

        End Function

        <WorkItem(29938, "https://github.com/dotnet/roslyn/issues/29938")>
        <WpfTheory, CombinatorialData>
        Public Async Function TestMatchWithTurkishIWorkaround9(showCompletionInArgumentLists As Boolean) As Task
            Using New CultureContext(New CultureInfo("tr-TR", useUserOverride:=False))
                Using state = TestStateFactory.CreateCSharpTestState(
                               <Document><![CDATA[
        class IFADE {}
        class ifTest {}
        class C
        {
            void goo(int x)
            {
              IFADE ifade = null;
              $$]]></Document>,
                               extraExportedTypes:={GetType(CSharpFormattingInteractionService)}.ToList(),
                               showCompletionInArgumentLists:=showCompletionInArgumentLists)
                    state.SendTypeChars("IF")
                    Await state.WaitForAsynchronousOperationsAsync()
                    Await state.AssertSelectedCompletionItem("if")
                End Using
            End Using

        End Function

        <WorkItem(29938, "https://github.com/dotnet/roslyn/issues/29938")>
        <WpfTheory, CombinatorialData>
        Public Async Function TestMatchWithTurkishIWorkaround10(showCompletionInArgumentLists As Boolean) As Task
            Using New CultureContext(New CultureInfo("tr-TR", useUserOverride:=False))
                Using state = TestStateFactory.CreateCSharpTestState(
                               <Document><![CDATA[
        class İFADE {}
        class ifTest {}
        class C
        {
            void goo(int x)
            {
              İFADE ifade = null;
                $$]]></Document>, extraExportedTypes:={GetType(CSharpFormattingInteractionService)}.ToList(),
                                  showCompletionInArgumentLists:=showCompletionInArgumentLists)
                    state.SendTypeChars("IF")
                    Await state.WaitForAsynchronousOperationsAsync()
                    Await state.AssertSelectedCompletionItem("if")
                End Using
            End Using

        End Function

        <WpfTheory, CombinatorialData>
        Public Async Function TargetTypePreselection1(showCompletionInArgumentLists As Boolean) As Task
            Using state = TestStateFactory.CreateCSharpTestState(
                           <Document><![CDATA[
using System.Threading;
class Program
{
    void Cancel(int x, CancellationToken cancellationToken)
    {
        Cancel(x + 1, cancellationToken: $$)
    }
}]]></Document>,
                           extraExportedTypes:={GetType(CSharpFormattingInteractionService)}.ToList(),
                           showCompletionInArgumentLists:=showCompletionInArgumentLists)
                state.SendInvokeCompletionList()
                Await state.AssertSelectedCompletionItem("cancellationToken", isHardSelected:=True).ConfigureAwait(True)
            End Using
        End Function

        <WpfTheory, CombinatorialData>
        Public Async Function TargetTypePreselection2(showCompletionInArgumentLists As Boolean) As Task
            Using state = TestStateFactory.CreateCSharpTestState(
                           <Document><![CDATA[
class Program
{
    static void Main(string[] args)
    {
        int aaz = 0;
        args = $$
    }
}]]></Document>,
                           extraExportedTypes:={GetType(CSharpFormattingInteractionService)}.ToList(),
                           showCompletionInArgumentLists:=showCompletionInArgumentLists)
                state.SendTypeChars("a")
                Await state.AssertSelectedCompletionItem("args", isHardSelected:=True).ConfigureAwait(True)
            End Using
        End Function

        <WpfTheory, CombinatorialData>
        Public Async Function TargetTypePreselection_DoesNotOverrideEnumPreselection(showCompletionInArgumentLists As Boolean) As Task
            Using state = TestStateFactory.CreateCSharpTestState(
                           <Document><![CDATA[
enum E
{

}

class Program
{
    static void Main(string[] args)
    {
        E e;
        e = $$
    }
}]]></Document>,
                           extraExportedTypes:={GetType(CSharpFormattingInteractionService)}.ToList(),
                           showCompletionInArgumentLists:=showCompletionInArgumentLists)
                state.SendInvokeCompletionList()
                Await state.AssertSelectedCompletionItem("E", isHardSelected:=True).ConfigureAwait(True)
            End Using
        End Function

        <WpfTheory, CombinatorialData>
        Public Async Function TargetTypePreselection_DoesNotOverrideEnumPreselection2(showCompletionInArgumentLists As Boolean) As Task
            Using state = TestStateFactory.CreateCSharpTestState(
                           <Document><![CDATA[
enum E
{
    A
}

class Program
{
    static void Main(string[] args)
    {
        E e = E.A;
        if (e == $$
    }
}]]></Document>,
                           extraExportedTypes:={GetType(CSharpFormattingInteractionService)}.ToList(),
                           showCompletionInArgumentLists:=showCompletionInArgumentLists)
                state.SendInvokeCompletionList()
                Await state.AssertSelectedCompletionItem("E", isHardSelected:=True).ConfigureAwait(True)
            End Using
        End Function

        <WpfTheory, CombinatorialData>
        Public Async Function TargetTypePreselection3(showCompletionInArgumentLists As Boolean) As Task
            Using state = TestStateFactory.CreateCSharpTestState(
                           <Document><![CDATA[
class D {}

class Program
{
    static void Main(string[] args)
    {
       int cw = 7;
       D cx = new D();
       D cx2 = $$
    }
}]]></Document>,
                           extraExportedTypes:={GetType(CSharpFormattingInteractionService)}.ToList(),
                           showCompletionInArgumentLists:=showCompletionInArgumentLists)
                state.SendTypeChars("c")
                Await state.AssertSelectedCompletionItem("cx", isHardSelected:=True).ConfigureAwait(True)
            End Using
        End Function

        <WpfTheory, CombinatorialData>
        Public Async Function TargetTypePreselectionLocalsOverType(showCompletionInArgumentLists As Boolean) As Task
            Using state = TestStateFactory.CreateCSharpTestState(
                           <Document><![CDATA[
class A {}

class Program
{
    static void Main(string[] args)
    {
       A cx = new A();
       A cx2 = $$
    }
}]]></Document>,
                           extraExportedTypes:={GetType(CSharpFormattingInteractionService)}.ToList(),
                           showCompletionInArgumentLists:=showCompletionInArgumentLists)
                state.SendTypeChars("c")
                Await state.AssertSelectedCompletionItem("cx", isHardSelected:=True).ConfigureAwait(True)
            End Using
        End Function

        <WpfTheory, CombinatorialData>
        Public Async Function TargetTypePreselectionParameterOverMethod(showCompletionInArgumentLists As Boolean) As Task
            Using state = TestStateFactory.CreateCSharpTestState(
                           <Document><![CDATA[
class Program
{
    bool f;

    void goo(bool x) { }

    void Main(string[] args)
    {
        goo($$) // Not "Equals"
    }
}]]></Document>,
                           extraExportedTypes:={GetType(CSharpFormattingInteractionService)}.ToList(),
                           showCompletionInArgumentLists:=showCompletionInArgumentLists)
                state.SendInvokeCompletionList()
                Await state.AssertSelectedCompletionItem("f", isHardSelected:=True).ConfigureAwait(True)
            End Using
        End Function

        <WpfTheory(Skip:="https://github.com/dotnet/roslyn/issues/6942"), CombinatorialData>
        Public Async Function TargetTypePreselectionConvertibility1(showCompletionInArgumentLists As Boolean) As Task
            Using state = TestStateFactory.CreateCSharpTestState(
                           <Document><![CDATA[
abstract class C {}
class D : C {}
class Program
{
    static void Main(string[] args)
    {
       D cx = new D();
       C cx2 = $$
    }
}]]></Document>,
                           extraExportedTypes:={GetType(CSharpFormattingInteractionService)}.ToList(),
                           showCompletionInArgumentLists:=showCompletionInArgumentLists)
                state.SendTypeChars("c")
                Await state.AssertSelectedCompletionItem("cx", isHardSelected:=True).ConfigureAwait(True)
            End Using
        End Function

        <WpfTheory, CombinatorialData>
        Public Async Function TargetTypePreselectionLocalOverProperty(showCompletionInArgumentLists As Boolean) As Task
            Using state = TestStateFactory.CreateCSharpTestState(
                           <Document><![CDATA[
class Program
{
    public int aaa { get; }

     void Main(string[] args)
    {
        int aaq;

        int y = a$$
    }
}]]></Document>,
                           extraExportedTypes:={GetType(CSharpFormattingInteractionService)}.ToList(),
                           showCompletionInArgumentLists:=showCompletionInArgumentLists)
                state.SendInvokeCompletionList()
                Await state.AssertSelectedCompletionItem("aaq", isHardSelected:=True).ConfigureAwait(True)
            End Using
        End Function

        <WpfTheory, CombinatorialData>
        <WorkItem(12254, "https://github.com/dotnet/roslyn/issues/12254")>
        Public Sub TestGenericCallOnTypeContainingAnonymousType(showCompletionInArgumentLists As Boolean)
            Using state = TestStateFactory.CreateCSharpTestState(
                           <Document><![CDATA[
using System.Linq;

class Program
{
    static void Main(string[] args)
    {
        new[] { new { x = 1 } }.ToArr$$
    }
}]]></Document>,
                           extraExportedTypes:={GetType(CSharpFormattingInteractionService)}.ToList(),
                           showCompletionInArgumentLists:=showCompletionInArgumentLists)

                state.SendInvokeCompletionList()
                state.SendTypeChars("(")
                state.AssertMatchesTextStartingAtLine(7, "new[] { new { x = 1 } }.ToArray(")
            End Using
        End Sub

        <WpfTheory, CombinatorialData>
        Public Async Function TargetTypePreselectionSetterValuey(showCompletionInArgumentLists As Boolean) As Task
            Using state = TestStateFactory.CreateCSharpTestState(
                           <Document><![CDATA[
class Program
{
    int _x;
    int X
    {
        set
        {
            _x = $$
        }
    }
}]]></Document>,
                           extraExportedTypes:={GetType(CSharpFormattingInteractionService)}.ToList(),
                           showCompletionInArgumentLists:=showCompletionInArgumentLists)
                state.SendInvokeCompletionList()
                Await state.AssertSelectedCompletionItem("value", isHardSelected:=True).ConfigureAwait(True)
            End Using
        End Function

        <WpfTheory, CombinatorialData>
        <WorkItem(12530, "https://github.com/dotnet/roslyn/issues/12530")>
        Public Async Function TestAnonymousTypeDescription(showCompletionInArgumentLists As Boolean) As Task
            Using state = TestStateFactory.CreateCSharpTestState(
                           <Document><![CDATA[
using System.Linq;

class Program
{
    static void Main(string[] args)
    {
        new[] { new { x = 1 } }.ToArr$$
    }
}]]></Document>,
                           extraExportedTypes:={GetType(CSharpFormattingInteractionService)}.ToList(),
                           showCompletionInArgumentLists:=showCompletionInArgumentLists)
                state.SendInvokeCompletionList()
                Await state.AssertSelectedCompletionItem(description:=
$"({ CSharpFeaturesResources.extension }) 'a[] System.Collections.Generic.IEnumerable<'a>.ToArray<'a>()

{ FeaturesResources.Types_colon }
    'a { FeaturesResources.is_ } new {{ int x }}")
            End Using
        End Function

        <WpfTheory, CombinatorialData>
        Public Async Function TestRecursiveGenericSymbolKey(showCompletionInArgumentLists As Boolean) As Task
            Using state = TestStateFactory.CreateCSharpTestState(
                           <Document><![CDATA[
using System.Collections.Generic;

class Program
{
    static void ReplaceInList<T>(List<T> list, T oldItem, T newItem)
    {
        $$
    }
}]]></Document>,
                           extraExportedTypes:={GetType(CSharpFormattingInteractionService)}.ToList(),
                           showCompletionInArgumentLists:=showCompletionInArgumentLists)

                state.SendTypeChars("list")
                state.SendTypeChars(".")
                Await state.AssertCompletionSession()
                state.SendTypeChars("Add")

                Await state.AssertSelectedCompletionItem("Add", description:="void List<T>.Add(T item)")
            End Using
        End Function

        <WpfTheory, CombinatorialData>
        Public Async Function TestCommitNamedParameterWithColon(showCompletionInArgumentLists As Boolean) As Task
            Using state = TestStateFactory.CreateCSharpTestState(
                           <Document><![CDATA[
using System.Collections.Generic;

class Program
{
    static void Main(int args)
    {
        Main(args$$
    }
}]]></Document>,
                           extraExportedTypes:={GetType(CSharpFormattingInteractionService)}.ToList(),
                           showCompletionInArgumentLists:=showCompletionInArgumentLists)

                state.SendInvokeCompletionList()
                state.SendTypeChars(":")
                Await state.AssertNoCompletionSession()
                Assert.Contains("args:", state.GetLineTextFromCaretPosition())
            End Using
        End Function

        <WorkItem(13481, "https://github.com/dotnet/roslyn/issues/13481")>
        <WpfTheory, CombinatorialData>
        Public Async Function TestBackspaceSelection1(showCompletionInArgumentLists As Boolean) As Task
            Using state = TestStateFactory.CreateCSharpTestState(
                <Document><![CDATA[
using System;

class Program
{
    static void Main()
    {
        DateTimeOffset$$
    }
}
            ]]></Document>,
                  showCompletionInArgumentLists:=showCompletionInArgumentLists)

                state.Workspace.GlobalOptions.SetGlobalOption(
                    New OptionKey(CompletionOptionsStorage.TriggerOnDeletion, LanguageNames.CSharp), True)

                For Each c In "Offset"
                    state.SendBackspace()
                    Await state.WaitForAsynchronousOperationsAsync()
                Next

                Await state.AssertSelectedCompletionItem("DateTime")
            End Using
        End Function

        <WorkItem(13481, "https://github.com/dotnet/roslyn/issues/13481")>
        <WpfTheory, CombinatorialData>
        Public Async Function TestBackspaceSelection2(showCompletionInArgumentLists As Boolean) As Task
            Using state = TestStateFactory.CreateCSharpTestState(
                <Document><![CDATA[
using System;

class Program
{
    static void Main()
    {
        DateTimeOffset.$$
    }
}
            ]]></Document>,
                  showCompletionInArgumentLists:=showCompletionInArgumentLists)

                state.Workspace.GlobalOptions.SetGlobalOption(
                    New OptionKey(CompletionOptionsStorage.TriggerOnDeletion, LanguageNames.CSharp), True)

                For Each c In "Offset."
                    state.SendBackspace()
                    Await state.WaitForAsynchronousOperationsAsync()
                Next

                Await state.AssertSelectedCompletionItem("DateTime")
            End Using
        End Function

        <WorkItem(14465, "https://github.com/dotnet/roslyn/issues/14465")>
        <WpfTheory, CombinatorialData>
        Public Async Function TypingNumberShouldNotDismiss1(showCompletionInArgumentLists As Boolean) As Task
            Using state = TestStateFactory.CreateCSharpTestState(
                <Document><![CDATA[
class C
{
    void Moo1()
    {
        new C()$$
    }
}
            ]]></Document>,
                  showCompletionInArgumentLists:=showCompletionInArgumentLists)

                state.SendTypeChars(".")
                Await state.AssertCompletionSession()
                state.SendTypeChars("1")
                Await state.AssertSelectedCompletionItem("Moo1")
            End Using
        End Function

        <WorkItem(14085, "https://github.com/dotnet/roslyn/issues/14085")>
        <WpfTheory, CombinatorialData>
        Public Async Function TargetTypingDoesNotOverrideExactMatch(showCompletionInArgumentLists As Boolean) As Task
            Using state = TestStateFactory.CreateCSharpTestState(
                <Document><![CDATA[
using System.IO;
class C
{
    void Moo1()
    {
        string path = $$
    }
}
            ]]></Document>,
                  showCompletionInArgumentLists:=showCompletionInArgumentLists)

                state.SendTypeChars("Path")
                Await state.AssertCompletionSession()
                Await state.AssertSelectedCompletionItem("Path")
            End Using
        End Function

        <WorkItem(14085, "https://github.com/dotnet/roslyn/issues/14085")>
        <WpfTheory, CombinatorialData>
        Public Async Function MRUOverTargetTyping(showCompletionInArgumentLists As Boolean) As Task
            Using state = TestStateFactory.CreateCSharpTestState(
                <Document><![CDATA[
using System.IO;
using System.Threading.Tasks;
class C
{
    async Task Moo()
    {
        await Moo().$$
    }
}
            ]]></Document>,
                  showCompletionInArgumentLists:=showCompletionInArgumentLists)

                state.SendTypeChars("Configure")
                state.SendTab()
                For i = 1 To "ConfigureAwait".Length
                    state.SendBackspace()
                Next

                state.SendInvokeCompletionList()
                Await state.AssertCompletionSession()
                Await state.AssertSelectedCompletionItem("ConfigureAwait")
            End Using
        End Function

        <WpfTheory, CombinatorialData>
        Public Async Function MovingCaretToStartSoftSelects(showCompletionInArgumentLists As Boolean) As Task
            Using state = TestStateFactory.CreateCSharpTestState(
                              <Document>
using System;

class C
{
    void M()
    {
        $$
    }
}
                              </Document>,
                  showCompletionInArgumentLists:=showCompletionInArgumentLists)

                state.SendTypeChars("Conso")
                Await state.AssertSelectedCompletionItem(displayText:="Console", isHardSelected:=True)
                For Each ch In "Conso"
                    state.SendLeftKey()
                Next

                Await state.AssertSelectedCompletionItem(displayText:="Console", isHardSelected:=False)

                state.SendRightKey()
                Await state.AssertSelectedCompletionItem(displayText:="Console", isHardSelected:=True)
            End Using
        End Function

        <WpfTheory, CombinatorialData>
        Public Async Function TestNoBlockOnCompletionItems1(showCompletionInArgumentLists As Boolean) As Task
            Using state = TestStateFactory.CreateCSharpTestState(
                              <Document>
                                  using $$
                              </Document>,
                              extraExportedTypes:={GetType(BooleanTaskControlledCompletionProvider)}.ToList(),
                              showCompletionInArgumentLists:=showCompletionInArgumentLists)

                Dim completionService = state.Workspace.Services.GetLanguageServices(LanguageNames.CSharp).GetRequiredService(Of CompletionService)()
                Dim provider = completionService.GetTestAccessor().GetImportedAndBuiltInProviders(ImmutableHashSet(Of String).Empty).OfType(Of BooleanTaskControlledCompletionProvider)().Single()

                state.Workspace.GlobalOptions.SetGlobalOption(
                    New OptionKey(CompletionViewOptions.BlockForCompletionItems, LanguageNames.CSharp), False)

                state.SendTypeChars("Sys.")
                Await state.AssertNoCompletionSession()
                Assert.Contains("Sys.", state.GetLineTextFromCaretPosition())

                provider.completionSource.SetResult(True)
            End Using
        End Function

        <WpfTheory, CombinatorialData>
        Public Async Function TestNoBlockOnCompletionItems2(showCompletionInArgumentLists As Boolean) As Task
            Using state = TestStateFactory.CreateCSharpTestState(
                              <Document>
                                  using $$
                              </Document>,
                              extraExportedTypes:={GetType(CompletedTaskControlledCompletionProvider)}.ToList(),
                              showCompletionInArgumentLists:=showCompletionInArgumentLists)

                state.Workspace.GlobalOptions.SetGlobalOption(
                    New OptionKey(CompletionViewOptions.BlockForCompletionItems, LanguageNames.CSharp), False)

                state.SendTypeChars("Sys")
                Await state.AssertSelectedCompletionItem(displayText:="System")
                state.SendTypeChars(".")
                Assert.Contains("System.", state.GetLineTextFromCaretPosition())
            End Using
        End Function

        <WpfTheory, CombinatorialData>
        Public Async Function TestNoBlockOnCompletionItems4(showCompletionInArgumentLists As Boolean) As Task
            ' This test verifies a scenario with the following conditions:
            ' a. A slow completion provider
            ' b. The block option set to false.
            ' Scenario:
            ' 1. Type 'Sys'
            ' 2. Send CommitIfUnique (Ctrl + space)
            ' 3. Wait for 250ms.
            ' 4. Verify that there is no completion window shown. In the new completion, we can just start the verification and check that the verification is still running.
            ' 5. Check that the commit is not yet provided: there is 'Sys' but no 'System'
            ' 6. Simulate unblocking the provider.
            ' 7. Verify that the completion completes CommitIfUnique.
            Using state = TestStateFactory.CreateCSharpTestState(
                              <Document>
                                  using $$
                              </Document>,
                              extraExportedTypes:={GetType(BooleanTaskControlledCompletionProvider)}.ToList(),
                              showCompletionInArgumentLists:=showCompletionInArgumentLists)

                Dim completionService = state.Workspace.Services.GetLanguageServices(LanguageNames.CSharp).GetRequiredService(Of CompletionService)()
                Dim provider = completionService.GetTestAccessor().GetImportedAndBuiltInProviders(ImmutableHashSet(Of String).Empty).OfType(Of BooleanTaskControlledCompletionProvider)().Single()

                state.Workspace.GlobalOptions.SetGlobalOption(
                    New OptionKey(CompletionViewOptions.BlockForCompletionItems, LanguageNames.CSharp), False)

                state.SendTypeChars("Sys")

                Dim task1 As Task = Nothing
                Dim task2 As Task = Nothing

                Dim providerCalledHandler =
                    Sub()
                        task2 = New Task(
                        Sub()
                            Thread.Sleep(250)
                            Try
                                ' 3. Check that the other task is running/deadlocked.
                                Assert.Equal(TaskStatus.Running, task1.Status)
                                Assert.Contains("Sys", state.GetLineTextFromCaretPosition())
                                Assert.DoesNotContain("System", state.GetLineTextFromCaretPosition())
                                ' Need the Finally to avoid deadlocks if any of Asserts failed, the task will never complete and Task.WhenAll will wait forever.
                            Finally
                                ' 4. Unblock the first task and the main thread.
                                provider.completionSource.SetResult(True)
                            End Try
                        End Sub)

                        task1 = Task.Run(
                        Sub()
                            task2.Start()
                            ' 2. Deadlock here as well: getting items is waiting provider to respond.
                            state.CalculateItemsIfSessionExists()
                        End Sub)

                    End Sub

                AddHandler provider.ProviderCalled, providerCalledHandler

                ' SendCommitUniqueCompletionListItem is a asynchronous operation.
                ' It guarantees that ProviderCalled will be triggered and after that the completion will deadlock waiting for a task to be resolved.
                ' In the new completion, when pressed <ctrl>-<space>, we have to wait for the aggregate operation to complete.
                ' 1. Deadlock here.
                Await state.SendCommitUniqueCompletionListItemAsync()

                Assert.NotNull(task1)
                Assert.NotNull(task2)
                Await Task.WhenAll(task1, task2)

                Await state.AssertNoCompletionSession()
                Assert.Contains("System", state.GetLineTextFromCaretPosition())
            End Using
        End Function

        <WpfTheory, CombinatorialData>
        Public Async Function TestNoBlockOnCompletionItems3(showCompletionInArgumentLists As Boolean) As Task
            ' This test verifies a scenario with the following conditions:
            ' a. A slow completion provider
            ' b. The block option set to false.
            ' Scenario:
            ' 1. Type 'Sys'
            ' 2. Send CommitIfUnique (Ctrl + space)
            ' 3. Wait for 250ms.
            ' 4. Verify that there is no completion window shown. In the new completion, we can just start the verification and check that the verification is still running.
            ' 5. Check that the commit is not yet provided: there is 'Sys' but no 'System'
            ' 6. The next statement in the UI thread after CommitIfUnique is typing 'a'.
            ' 7. Simulate unblocking the provider.
            ' 8. Verify that
            ' 8.a. The old completion adds 'a' to 'Sys' and displays 'Sysa'. CommitIfUnique is canceled because it was interrupted by typing 'a'.
            ' 8.b. The new completion completes CommitIfUnique and then adds 'a'.
            Using state = TestStateFactory.CreateCSharpTestState(
                              <Document>
                                  using $$
                              </Document>,
                              extraExportedTypes:={GetType(BooleanTaskControlledCompletionProvider)}.ToList(),
                              showCompletionInArgumentLists:=showCompletionInArgumentLists)

                Dim completionService = state.Workspace.Services.GetLanguageServices(LanguageNames.CSharp).GetRequiredService(Of CompletionService)()
                Dim provider = completionService.GetTestAccessor().GetImportedAndBuiltInProviders(ImmutableHashSet(Of String).Empty).OfType(Of BooleanTaskControlledCompletionProvider)().Single()

                Dim globalOptions = state.Workspace.GetService(Of IGlobalOptionService)
                globalOptions.SetGlobalOption(New OptionKey(CompletionViewOptions.BlockForCompletionItems, LanguageNames.CSharp), False)

                state.SendTypeChars("Sys")
                Dim task1 As Task = Nothing
                Dim task2 As Task = Nothing

                Dim providerCalledHandler =
                    Sub()
                        task2 = New Task(
                            Sub()
                                Thread.Sleep(250)
                                Try
                                    ' 3. Check that the other task is running/deadlocked.
                                    Assert.Equal(TaskStatus.Running, task1.Status)
                                    Assert.Contains("Sys", state.GetLineTextFromCaretPosition())
                                    Assert.DoesNotContain("System", state.GetLineTextFromCaretPosition())
                                    ' Need the Finally to avoid deadlocks if any of Asserts failed, the task will never complete and Task.WhenAll will wait forever.
                                Finally
                                    ' 4. Unblock the first task and the main thread.
                                    provider.completionSource.SetResult(True)
                                End Try
                            End Sub)

                        task1 = Task.Run(
                        Sub()
                            task2.Start()
                            ' 2. Deadlock here as well: getting items is waiting provider to respond.
                            state.CalculateItemsIfSessionExists()
                        End Sub)
                    End Sub

                AddHandler provider.ProviderCalled, providerCalledHandler

                ' SendCommitUniqueCompletionListItem is an asynchronous operation.
                ' It guarantees that ProviderCalled will be triggered and after that the completion will deadlock waiting for a task to be resolved.
                ' In the new completion, when pressed <ctrl>-<space>, we have to wait for the aggregate operation to complete.
                ' 1. Deadlock here.
                Await state.SendCommitUniqueCompletionListItemAsync()

                ' 5. Put insertion of 'a' into the edtior queue. It can be executed in the foreground thread only
                state.SendTypeChars("a")

                Assert.NotNull(task1)
                Assert.NotNull(task2)
                Await Task.WhenAll(task1, task2)

                Await state.AssertNoCompletionSession()
                ' Here is a difference between the old and the new completions:
                ' The old completion adds 'a' to 'Sys' and displays 'Sysa'. CommitIfUnique is canceled because it was interrupted by typing 'a'.
                ' The new completion completes CommitIfUnique and then adds 'a'.
                Assert.Contains("Systema", state.GetLineTextFromCaretPosition())
            End Using
        End Function

        <WpfTheory, CombinatorialData>
        Public Async Function TestSwitchBetweenBlockingAndNoBlockOnCompletion(showCompletionInArgumentLists As Boolean) As Task
            Using state = TestStateFactory.CreateCSharpTestState(
                              <Document>
                                  using $$
                              </Document>,
                              extraExportedTypes:={GetType(BooleanTaskControlledCompletionProvider)}.ToList(),
                              showCompletionInArgumentLists:=showCompletionInArgumentLists)

                Dim globalOptions = state.Workspace.GetService(Of IGlobalOptionService)
                Dim completionService = state.Workspace.Services.GetLanguageServices(LanguageNames.CSharp).GetRequiredService(Of CompletionService)()
                Dim provider = completionService.GetTestAccessor().GetImportedAndBuiltInProviders(ImmutableHashSet(Of String).Empty).OfType(Of BooleanTaskControlledCompletionProvider)().Single()

#Disable Warning BC42358 ' Because this call is not awaited, execution of the current method continues before the call is completed
                Task.Run(Function()
                             Task.Delay(TimeSpan.FromSeconds(10))
                             provider.completionSource.SetResult(True)
                             Return True
                         End Function)
#Enable Warning BC42358 ' Because this call is not awaited, execution of the current method continues before the call is completed

                state.SendTypeChars("Sys.")
                Assert.Contains("System.", state.GetLineTextFromCaretPosition())

                ' reset the input
                For i As Integer = 1 To "System.".Length
                    state.SendBackspace()
                Next

                state.SendEscape()

                Await state.WaitForAsynchronousOperationsAsync()

                ' reset the task
                provider.Reset()

                ' Switch to the non-blocking mode
                globalOptions.SetGlobalOption(New OptionKey(CompletionViewOptions.BlockForCompletionItems, LanguageNames.CSharp), False)

                ' re-use of TestNoBlockOnCompletionItems1
                state.SendTypeChars("Sys.")
                Await state.AssertNoCompletionSession()
                Assert.Contains("Sys.", state.GetLineTextFromCaretPosition())
                provider.completionSource.SetResult(True)

                For i As Integer = 1 To "Sys.".Length
                    state.SendBackspace()
                Next

                state.SendEscape()

                Await state.WaitForAsynchronousOperationsAsync()

                ' reset the task
                provider.Reset()

                ' Switch to the blocking mode
                globalOptions.SetGlobalOption(New OptionKey(CompletionViewOptions.BlockForCompletionItems, LanguageNames.CSharp), True)

#Disable Warning BC42358 ' Because this call is not awaited, execution of the current method continues before the call is completed
                Task.Run(Function()
                             Task.Delay(TimeSpan.FromSeconds(10))
                             provider.completionSource.SetResult(True)
                             Return True
                         End Function)
#Enable Warning BC42358 ' Because this call is not awaited, execution of the current method continues before the call is completed

                state.SendTypeChars("Sys.")
                Await state.AssertCompletionSession()
                Assert.Contains("System.", state.GetLineTextFromCaretPosition())
            End Using
        End Function

        Private MustInherit Class TaskControlledCompletionProvider
            Inherits CompletionProvider

            Private _task As Task

            Public Event ProviderCalled()

            Public Sub New(task As Task)
                _task = task
            End Sub

            Public Sub UpdateTask(task As Task)
                _task = task
            End Sub

            Public Overrides Function ProvideCompletionsAsync(context As CompletionContext) As Task
                RaiseEvent ProviderCalled()
                Return _task
            End Function
        End Class

        <ExportCompletionProvider(NameOf(CompletedTaskControlledCompletionProvider), LanguageNames.CSharp)>
        <[Shared]>
        <PartNotDiscoverable>
        Private Class CompletedTaskControlledCompletionProvider
            Inherits TaskControlledCompletionProvider

            <ImportingConstructor>
            <Obsolete(MefConstruction.ImportingConstructorMessage, True)>
            Public Sub New()
                MyBase.New(Task.FromResult(True))
            End Sub
        End Class

        <ExportCompletionProvider(NameOf(BooleanTaskControlledCompletionProvider), LanguageNames.CSharp)>
        <[Shared]>
        <PartNotDiscoverable>
        Private Class BooleanTaskControlledCompletionProvider
            Inherits TaskControlledCompletionProvider

            Public completionSource As TaskCompletionSource(Of Boolean)

            <ImportingConstructor>
            <Obsolete(MefConstruction.ImportingConstructorMessage, True)>
            Public Sub New()
                MyBase.New(Task.CompletedTask)
                Reset()
            End Sub

            Public Sub Reset()
                completionSource = New TaskCompletionSource(Of Boolean)
                UpdateTask(completionSource.Task)
            End Sub
        End Class

        <WpfTheory, CombinatorialData>
        Public Async Function Filters_EmptyList1(showCompletionInArgumentLists As Boolean) As Task
            Using state = TestStateFactory.CreateCSharpTestState(
                <Document><![CDATA[
using System.IO;
using System.Threading.Tasks;
class C
{
    async Task Moo()
    {
        var x = asd$$
    }
}
            ]]></Document>,
                  showCompletionInArgumentLists:=showCompletionInArgumentLists)

                state.SendInvokeCompletionList()
                Await state.WaitForUIRenderedAsync()

                Dim oldFilters = state.GetCompletionItemFilters()
                Dim newFilters = ArrayBuilder(Of Data.CompletionFilterWithState).GetInstance()
                For Each f In oldFilters
                    Assert.NotEqual(FilterSet.InterfaceFilter.DisplayText, f.Filter.DisplayText)
                    newFilters.Add(f.WithSelected(False))
                Next

                newFilters.Add(New Data.CompletionFilterWithState(FilterSet.InterfaceFilter, isAvailable:=True, isSelected:=True))

                state.RaiseFiltersChanged(newFilters.ToImmutableAndFree())

                Await state.WaitForUIRenderedAsync()
                Assert.Null(state.GetSelectedItem())
            End Using
        End Function

        <WpfTheory, CombinatorialData>
        Public Async Function Filters_EmptyList2(showCompletionInArgumentLists As Boolean) As Task
            Using state = TestStateFactory.CreateCSharpTestState(
                <Document><![CDATA[
using System.IO;
using System.Threading.Tasks;
class C
{
    async Task Moo()
    {
        var x = asd$$
    }
}
            ]]></Document>,
                  showCompletionInArgumentLists:=showCompletionInArgumentLists)

                state.SendInvokeCompletionList()
                Await state.WaitForUIRenderedAsync()
                Dim oldFilters = state.GetCompletionItemFilters()
                Dim newFilters = ArrayBuilder(Of Data.CompletionFilterWithState).GetInstance()
                For Each f In oldFilters
                    Assert.NotEqual(FilterSet.InterfaceFilter.DisplayText, f.Filter.DisplayText)
                    newFilters.Add(f.WithSelected(False))
                Next

                newFilters.Add(New Data.CompletionFilterWithState(FilterSet.InterfaceFilter, isAvailable:=True, isSelected:=True))

                state.RaiseFiltersChanged(newFilters.ToImmutableAndFree())
                Await state.WaitForUIRenderedAsync()
                Assert.Null(state.GetSelectedItem())
                state.SendTab()
                Await state.AssertNoCompletionSession()
            End Using
        End Function

        <WpfTheory, CombinatorialData>
        Public Async Function Filters_EmptyList3(showCompletionInArgumentLists As Boolean) As Task
            Using state = TestStateFactory.CreateCSharpTestState(
                <Document><![CDATA[
using System.IO;
using System.Threading.Tasks;
class C
{
    async Task Moo()
    {
        var x = asd$$
    }
}
            ]]></Document>,
                  showCompletionInArgumentLists:=showCompletionInArgumentLists)

                state.SendInvokeCompletionList()
                Await state.WaitForUIRenderedAsync()
                Dim oldFilters = state.GetCompletionItemFilters()
                Dim newFilters = ArrayBuilder(Of Data.CompletionFilterWithState).GetInstance()
                For Each f In oldFilters
                    Assert.NotEqual(FilterSet.InterfaceFilter.DisplayText, f.Filter.DisplayText)
                    newFilters.Add(f.WithSelected(False))
                Next

                newFilters.Add(New Data.CompletionFilterWithState(FilterSet.InterfaceFilter, isAvailable:=True, isSelected:=True))

                state.RaiseFiltersChanged(newFilters.ToImmutableAndFree())
                Await state.WaitForUIRenderedAsync()
                Assert.Null(state.GetSelectedItem())
                state.SendReturn()
                Await state.AssertNoCompletionSession()
            End Using
        End Function

        <WpfTheory, CombinatorialData>
        Public Async Function Filters_EmptyList4(showCompletionInArgumentLists As Boolean) As Task
            Using state = TestStateFactory.CreateCSharpTestState(
                <Document><![CDATA[
using System.IO;
using System.Threading.Tasks;
class C
{
    async Task Moo()
    {
        var x = asd$$
    }
}
            ]]></Document>,
                  showCompletionInArgumentLists:=showCompletionInArgumentLists)

                state.SendInvokeCompletionList()
                Await state.WaitForUIRenderedAsync()
                Dim oldFilters = state.GetCompletionItemFilters()
                Dim newFilters = ArrayBuilder(Of Data.CompletionFilterWithState).GetInstance()
                For Each f In oldFilters
                    Assert.NotEqual(FilterSet.InterfaceFilter.DisplayText, f.Filter.DisplayText)
                    newFilters.Add(f.WithSelected(False))
                Next

                newFilters.Add(New Data.CompletionFilterWithState(FilterSet.InterfaceFilter, isAvailable:=True, isSelected:=True))

                state.RaiseFiltersChanged(newFilters.ToImmutableAndFree())
                Await state.WaitForUIRenderedAsync()
                Assert.Null(state.GetSelectedItem())
                state.SendTypeChars(".")
                Await state.AssertNoCompletionSession()
            End Using
        End Function

        <WpfTheory, CombinatorialData>
        <WorkItem(15881, "https://github.com/dotnet/roslyn/issues/15881")>
        Public Async Function CompletionAfterDotBeforeAwaitTask(showCompletionInArgumentLists As Boolean) As Task
            Using state = TestStateFactory.CreateCSharpTestState(
                <Document><![CDATA[
using System.Threading.Tasks;

class C
{
    async Task Moo()
    {
        Task.$$
        await Task.Delay(50);
    }
}
            ]]></Document>,
                  showCompletionInArgumentLists:=showCompletionInArgumentLists)

                state.SendInvokeCompletionList()
                Await state.AssertCompletionSession()
            End Using
        End Function

        <WorkItem(14704, "https://github.com/dotnet/roslyn/issues/14704")>
        <WpfTheory, CombinatorialData>
        Public Async Function BackspaceTriggerSubstringMatching(showCompletionInArgumentLists As Boolean) As Task
            Using state = TestStateFactory.CreateCSharpTestState(
                              <Document>
using System;
class Program
{
    static void Main(string[] args)
    {
        if (Environment$$
    }
}
                              </Document>,
                  showCompletionInArgumentLists:=showCompletionInArgumentLists)

                state.Workspace.GlobalOptions.SetGlobalOption(
                    New OptionKey(CompletionOptionsStorage.TriggerOnDeletion, LanguageNames.CSharp), True)

                state.SendBackspace()
                Await state.AssertSelectedCompletionItem(displayText:="Environment", isHardSelected:=True)
            End Using
        End Function

        <WorkItem(16236, "https://github.com/dotnet/roslyn/issues/16236")>
        <WpfTheory, CombinatorialData>
        Public Async Function AttributeNamedParameterEqualsItemCommittedOnSpace(showCompletionInArgumentLists As Boolean) As Task
            Using state = TestStateFactory.CreateCSharpTestState(
                              <Document>
[A($$)]
class AAttribute: Attribute
{
    public string Skip { get; set; }
} </Document>,
                  showCompletionInArgumentLists:=showCompletionInArgumentLists)
                state.SendTypeChars("Skip")
                Await state.AssertCompletionSession()
                state.SendTypeChars(" ")
                Await state.AssertNoCompletionSession()
                Assert.Equal("[A(Skip )]", state.GetLineTextFromCaretPosition())
            End Using
        End Function

        <WorkItem(362890, "https://devdiv.visualstudio.com/DevDiv/_workitems?id=362890")>
        <WpfTheory, CombinatorialData>
        Public Async Function TestFilteringAfterSimpleInvokeShowsAllItemsMatchingFilter(showCompletionInArgumentLists As Boolean) As Task
            Using state = TestStateFactory.CreateCSharpTestState(
                <Document><![CDATA[

static class Color
{
    public const uint Red = 1;
    public const uint Green = 2;
    public const uint Blue = 3;
}

class C
{
    void M()
    {
        Color.Re$$d
    }
}
            ]]></Document>,
                  showCompletionInArgumentLists:=showCompletionInArgumentLists)

                state.SendInvokeCompletionList()
                Await state.WaitForUIRenderedAsync()

                Await state.AssertSelectedCompletionItem("Red")
                Await state.AssertCompletionItemsContainAll("Red", "Green", "Blue", "Equals")

                Dim oldFilters = state.GetCompletionItemFilters()
                Dim newFiltersBuilder = ArrayBuilder(Of Data.CompletionFilterWithState).GetInstance()
                For Each f In oldFilters
                    newFiltersBuilder.Add(f.WithSelected(f.Filter.DisplayText = FilterSet.ConstantFilter.DisplayText))
                Next

                state.RaiseFiltersChanged(newFiltersBuilder.ToImmutableAndFree())

                Await state.WaitForUIRenderedAsync()
                Await state.AssertSelectedCompletionItem("Red")
                Await state.AssertCompletionItemsContainAll("Red", "Green", "Blue")
                Await state.AssertCompletionItemsDoNotContainAny("Equals")

                oldFilters = state.GetCompletionItemFilters()
                newFiltersBuilder = ArrayBuilder(Of Data.CompletionFilterWithState).GetInstance()
                For Each f In oldFilters
                    newFiltersBuilder.Add(f.WithSelected(False))
                Next

                state.RaiseFiltersChanged(newFiltersBuilder.ToImmutableAndFree())

                Await state.WaitForUIRenderedAsync()
                Await state.AssertSelectedCompletionItem("Red")
                Await state.AssertCompletionItemsContainAll({"Red", "Green", "Blue", "Equals"})
            End Using
        End Function

        <WpfFact>
        Public Async Function TestEnumMemberFilter() As Task
            Using state = TestStateFactory.CreateCSharpTestState(
                <Document><![CDATA[

public enum Color
{
    Red,
    Green,
    Blue
}

class C
{
    void M()
    {
        Color x = $$
    }
}
            ]]></Document>)

                state.SendInvokeCompletionList()
                Await state.WaitForUIRenderedAsync()

                Await state.AssertCompletionItemsContainAll("Color.Red", "Color.Green", "Color.Blue", "Color")

                Dim oldFilters = state.GetCompletionItemFilters()
                Dim newFiltersBuilder = ArrayBuilder(Of Data.CompletionFilterWithState).GetInstance()

                ' ensure both Enum and EnumMembers filter present, and then select EnumMember filter
                Dim hasEnumerFilter = False, hasEnumMemberFilter = False
                For Each oldState In oldFilters

                    If Object.ReferenceEquals(oldState.Filter, FilterSet.EnumMemberFilter) Then
                        hasEnumMemberFilter = True
                        newFiltersBuilder.Add(oldState.WithSelected(True))
                        Continue For
                    End If

                    If Object.ReferenceEquals(oldState.Filter, FilterSet.EnumFilter) Then
                        hasEnumerFilter = True
                    End If

                    newFiltersBuilder.Add(oldState.WithSelected(False))
                Next

                Assert.True(hasEnumerFilter And hasEnumMemberFilter)

                state.RaiseFiltersChanged(newFiltersBuilder.ToImmutableAndFree())

                Await state.WaitForUIRenderedAsync()
                Await state.AssertCompletionItemsContainAll("Color.Red", "Color.Green", "Color.Blue")
                Await state.AssertCompletionItemsDoNotContainAny("Color")
            End Using
        End Function

        <WpfFact>
        Public Async Function TestEnumMembersMatchTargetType() As Task
            Using state = TestStateFactory.CreateCSharpTestState(
                <Document><![CDATA[

public enum Color
{
    Red,
    Green,
    Blue
}

class C
{
    void M()
    {
        Color x = $$
    }
}
            ]]></Document>)

                state.SendInvokeCompletionList()
                Await state.WaitForUIRenderedAsync()

                Await state.AssertCompletionItemsContainAll("Color.Red", "Color.Green", "Color.Blue", "Color")

                Dim oldFilters = state.GetCompletionItemFilters()
                Dim newFiltersBuilder = ArrayBuilder(Of Data.CompletionFilterWithState).GetInstance()

                Dim hasTargetTypedFilter = False
                For Each oldState In oldFilters

                    If Object.ReferenceEquals(oldState.Filter, FilterSet.TargetTypedFilter) Then
                        hasTargetTypedFilter = True
                        newFiltersBuilder.Add(oldState.WithSelected(True))
                        Continue For
                    End If

                    newFiltersBuilder.Add(oldState.WithSelected(False))
                Next

                Assert.True(hasTargetTypedFilter)

                state.RaiseFiltersChanged(newFiltersBuilder.ToImmutableAndFree())

                Await state.WaitForUIRenderedAsync()
                Await state.AssertCompletionItemsContainAll("Color.Red", "Color.Green", "Color.Blue")
                Await state.AssertCompletionItemsDoNotContainAny("Color")
            End Using
        End Function

        <WorkItem(16236, "https://github.com/dotnet/roslyn/issues/16236")>
        <WpfTheory, CombinatorialData>
        Public Async Function NameCompletionSorting(showCompletionInArgumentLists As Boolean) As Task
            Using state = TestStateFactory.CreateCSharpTestState(
                              <Document>
interface ISyntaxFactsService {}
class C
{
    void M()
    {
        ISyntaxFactsService $$
    }
} </Document>,
                  showCompletionInArgumentLists:=showCompletionInArgumentLists)
                state.SendInvokeCompletionList()
                Await state.AssertCompletionSession()

                Dim expectedOrder =
                    {
                        "syntaxFactsService",
                        "syntaxFacts",
                        "factsService",
                        "syntax",
                        "service"
                    }

                state.AssertItemsInOrder(expectedOrder)
            End Using
        End Function

        <WpfTheory, CombinatorialData>
        Public Sub TestLargeChangeBrokenUpIntoSmallTextChanges(showCompletionInArgumentLists As Boolean)
            Using state = TestStateFactory.CreateCSharpTestState(
                <Document><![CDATA[
using System;
class C
{
    void goo() {
        return $$
    }
}]]></Document>,
                extraExportedTypes:={GetType(MultipleChangeCompletionProvider)}.ToList(),
                showCompletionInArgumentLists:=showCompletionInArgumentLists)

                Dim completionService = state.Workspace.Services.GetLanguageServices(LanguageNames.CSharp).GetRequiredService(Of CompletionService)()
                Dim provider = completionService.GetTestAccessor().GetImportedAndBuiltInProviders(ImmutableHashSet(Of String).Empty).OfType(Of MultipleChangeCompletionProvider)().Single()

                Dim testDocument = state.Workspace.Documents(0)
                Dim textBuffer = testDocument.GetTextBuffer()

                Dim snapshotBeforeCommit = textBuffer.CurrentSnapshot
                provider.SetInfo(snapshotBeforeCommit.GetText(), testDocument.CursorPosition.Value)

                ' First send a space to trigger out special completionImplementation provider.
                state.SendInvokeCompletionList()
                state.SendTab()

                ' Verify that we see the entire change
                Dim finalText = textBuffer.CurrentSnapshot.GetText()
                Assert.Equal(
"using NewUsing;
using System;
class C
{
    void goo() {
        return InsertedItem
    }
}", finalText)

                Dim changes = snapshotBeforeCommit.Version.Changes
                ' This should have happened as two text changes to the buffer.
                Assert.Equal(2, changes.Count)

                Dim actualChanges = changes.ToArray()
                Dim firstChange = actualChanges(0)
                Assert.Equal(New Span(0, 0), firstChange.OldSpan)
                Assert.Equal("using NewUsing;", firstChange.NewText)

                Dim secondChange = actualChanges(1)
                Assert.Equal(New Span(testDocument.CursorPosition.Value, 0), secondChange.OldSpan)
                Assert.Equal("InsertedItem", secondChange.NewText)

                ' Make sure new edits happen after the text that was inserted.
                state.SendTypeChars("1")

                finalText = textBuffer.CurrentSnapshot.GetText()
                Assert.Equal(
"using NewUsing;
using System;
class C
{
    void goo() {
        return InsertedItem1
    }
}", finalText)
            End Using
        End Sub

        <WpfTheory, CombinatorialData>
        Public Sub TestLargeChangeBrokenUpIntoSmallTextChanges2(showCompletionInArgumentLists As Boolean)
            Using state = TestStateFactory.CreateCSharpTestState(
                <Document><![CDATA[
using System;
class C
{
    void goo() {
        return Custom$$
    }
}]]></Document>,
                extraExportedTypes:={GetType(MultipleChangeCompletionProvider)}.ToList(),
                showCompletionInArgumentLists:=showCompletionInArgumentLists)

                Dim completionService = state.Workspace.Services.GetLanguageServices(LanguageNames.CSharp).GetRequiredService(Of CompletionService)()
                Dim provider = completionService.GetTestAccessor().GetImportedAndBuiltInProviders(ImmutableHashSet(Of String).Empty).OfType(Of MultipleChangeCompletionProvider)().Single()

                Dim testDocument = state.Workspace.Documents(0)
                Dim textBuffer = testDocument.GetTextBuffer()

                Dim snapshotBeforeCommit = textBuffer.CurrentSnapshot
                provider.SetInfo(snapshotBeforeCommit.GetText(), testDocument.CursorPosition.Value)

                ' First send a space to trigger out special completionImplementation provider.
                state.SendInvokeCompletionList()
                state.SendTab()

                ' Verify that we see the entire change
                Dim finalText = textBuffer.CurrentSnapshot.GetText()
                Assert.Equal(
"using NewUsing;
using System;
class C
{
    void goo() {
        return InsertedItem
    }
}", finalText)

                Dim changes = snapshotBeforeCommit.Version.Changes
                ' This should have happened as two text changes to the buffer.
                Assert.Equal(2, changes.Count)

                Dim actualChanges = changes.ToArray()
                Dim firstChange = actualChanges(0)
                Assert.Equal(New Span(0, 0), firstChange.OldSpan)
                Assert.Equal("using NewUsing;", firstChange.NewText)

                Dim secondChange = actualChanges(1)
                Assert.Equal(New Span(testDocument.CursorPosition.Value - "Custom".Length, "Custom".Length), secondChange.OldSpan)
                Assert.Equal("InsertedItem", secondChange.NewText)

                ' Make sure new edits happen after the text that was inserted.
                state.SendTypeChars("1")

                finalText = textBuffer.CurrentSnapshot.GetText()
                Assert.Equal(
"using NewUsing;
using System;
class C
{
    void goo() {
        return InsertedItem1
    }
}", finalText)
            End Using
        End Sub

        <WorkItem(296512, "https://devdiv.visualstudio.com/DevDiv/_workitems?id=296512")>
        <WpfTheory, CombinatorialData>
        Public Async Function TestRegionDirectiveIndentation(showCompletionInArgumentLists As Boolean) As Task
            Using state = TestStateFactory.CreateCSharpTestState(
                              <Document>
class C
{
    $$
}
                              </Document>,
                              includeFormatCommandHandler:=True,
                              showCompletionInArgumentLists:=showCompletionInArgumentLists)

                state.SendTypeChars("#")

                Assert.Equal("#", state.GetLineFromCurrentCaretPosition().GetText())
                Await state.AssertCompletionSession()

                state.SendTypeChars("reg")
                Await state.AssertSelectedCompletionItem(displayText:="region")
                state.SendReturn()
                Await state.AssertNoCompletionSession()
                Assert.Equal("    #region", state.GetLineFromCurrentCaretPosition().GetText())
                Assert.Equal(state.GetLineFromCurrentCaretPosition().End, state.GetCaretPoint().BufferPosition)

                state.SendReturn()
                Assert.Equal("", state.GetLineFromCurrentCaretPosition().GetText())
                state.SendTypeChars("#")

                Assert.Equal("#", state.GetLineFromCurrentCaretPosition().GetText())
                Await state.AssertCompletionSession()

                state.SendTypeChars("endr")
                Await state.AssertSelectedCompletionItem(displayText:="endregion")
                state.SendReturn()
                Assert.Equal("    #endregion", state.GetLineFromCurrentCaretPosition().GetText())
                Assert.Equal(state.GetLineFromCurrentCaretPosition().End, state.GetCaretPoint().BufferPosition)

            End Using
        End Function

        <WpfTheory>
        <InlineData("r")>
        <InlineData("load")>
        <WorkItem(49861, "https://github.com/dotnet/roslyn/issues/49861")>
        Public Async Function PathDirective(directive As String) As Task
            Using state = TestStateFactory.CreateCSharpTestState(
                              <Document>
class C
{
    #   <%= directive %>  $$
}
                              </Document>)

                state.Workspace.GlobalOptions.SetGlobalOption(
                    New OptionKey(CompletionOptionsStorage.TriggerOnDeletion, LanguageNames.CSharp), True)

                state.SendTypeChars("""")

                Assert.Equal($"    #   {directive}  """, state.GetLineFromCurrentCaretPosition().GetText())
                Await state.AssertCompletionSession()

                state.SendTypeChars("x")

                Assert.Equal($"    #   {directive}  ""x", state.GetLineFromCurrentCaretPosition().GetText())
                Await state.AssertCompletionSession()

                state.SendBackspace()

                Assert.Equal($"    #   {directive}  """, state.GetLineFromCurrentCaretPosition().GetText())
                Await state.AssertCompletionSession()

                state.SendBackspace()

                Assert.Equal($"    #   {directive}  ", state.GetLineFromCurrentCaretPosition().GetText())
                Await state.AssertNoCompletionSession()
            End Using
        End Function

        <WpfTheory, CombinatorialData>
        Public Async Function AfterIdentifierInCaseLabel1(showCompletionInArgumentLists As Boolean) As Task
            Using state = TestStateFactory.CreateCSharpTestState(
                              <Document>
class C
{
    void M()
    {
        switch (true)
        {
            case Identifier $$
        }
    }
}
                              </Document>,
                  showCompletionInArgumentLists:=showCompletionInArgumentLists)

                state.SendTypeChars("w")
                Await state.AssertSelectedCompletionItem(displayText:="when", isHardSelected:=False)

                state.SendBackspace()
                state.SendTypeChars("i")
                Await state.AssertSelectedCompletionItem(displayText:="identifier", isHardSelected:=False)
            End Using
        End Function

        <WpfTheory, CombinatorialData>
        Public Async Function AfterIdentifierInCaseLabel2(showCompletionInArgumentLists As Boolean) As Task
            Using state = TestStateFactory.CreateCSharpTestState(
                              <Document>
class C
{
    void M()
    {
        switch (true)
        {
            case identifier $$
        }
    }
}
                              </Document>,
                  showCompletionInArgumentLists:=showCompletionInArgumentLists)

                Await state.AssertNoCompletionSession()
            End Using
        End Function

        <WpfTheory, CombinatorialData>
        Public Async Function AfterIdentifierInCaseLabel_ColorColor(showCompletionInArgumentLists As Boolean) As Task
            Using state = TestStateFactory.CreateCSharpTestState(
                              <Document>
class identifier { }
class C
{
    const identifier identifier = null;
    void M()
    {
        switch (true)
        {
            case identifier $$
        }
    }
}
                              </Document>,
                  showCompletionInArgumentLists:=showCompletionInArgumentLists)

                state.SendTypeChars("w")
                Await state.AssertSelectedCompletionItem(displayText:="when", isHardSelected:=False)

                state.SendBackspace()
                state.SendTypeChars("i")
                Await state.AssertSelectedCompletionItem(displayText:="identifier", isHardSelected:=False)
            End Using
        End Function

        <WpfTheory, CombinatorialData>
        Public Async Function AfterIdentifierInCaseLabel_ClassNameOnly(showCompletionInArgumentLists As Boolean) As Task
            Using state = TestStateFactory.CreateCSharpTestState(
                              <Document>
class identifier { }
class C
{
    void M()
    {
        switch (true)
        {
            case identifier $$
        }
    }
}
                              </Document>,
                  showCompletionInArgumentLists:=showCompletionInArgumentLists)

                state.SendTypeChars("z")
                Await state.AssertCompletionItemsContain(displayText:="identifier", displayTextSuffix:="")
                state.AssertSuggestedItemSelected(displayText:="z")

                state.SendBackspace()
                state.SendTypeChars("i")
                Await state.AssertSelectedCompletionItem(displayText:="identifier", isHardSelected:=False)
            End Using
        End Function

        <WpfTheory, CombinatorialData>
        Public Async Function AfterIdentifierInCaseLabel_ClassNameOnly_WithMiscLetters(showCompletionInArgumentLists As Boolean) As Task
            Using state = TestStateFactory.CreateCSharpTestState(
                              <Document>
class identifier { }
class C
{
    void M()
    {
        switch (true)
        {
            case identifier $$
        }
    }
}
                              </Document>,
                  showCompletionInArgumentLists:=showCompletionInArgumentLists)

                state.SendTypeChars("a")
                Await state.AssertSelectedCompletionItem(displayText:="and", isHardSelected:=False)

                state.SendBackspace()
                state.SendTypeChars("w")
                Await state.AssertSelectedCompletionItem(displayText:="when", isHardSelected:=False)
            End Using
        End Function

        <WpfTheory, CombinatorialData>
        Public Async Function AfterDoubleIdentifierInCaseLabel(showCompletionInArgumentLists As Boolean) As Task
            Using state = TestStateFactory.CreateCSharpTestState(
                              <Document>
class C
{
    void M()
    {
        switch (true)
        {
            case identifier identifier $$
        }
    }
}
                              </Document>,
                  showCompletionInArgumentLists:=showCompletionInArgumentLists)

                state.SendTypeChars("w")
                Await state.AssertSelectedCompletionItem(displayText:="when", isHardSelected:=True)
            End Using
        End Function

        <WorkItem(11959, "https://github.com/dotnet/roslyn/issues/11959")>
        <WpfTheory, CombinatorialData>
        Public Async Function TestGenericAsyncTaskDeclaration(showCompletionInArgumentLists As Boolean) As Task
            Using state = TestStateFactory.CreateCSharpTestState(
                              <Document>
namespace A.B
{
    class TestClass { }
}

namespace A
{
    class C
    {
        async Task&lt;A$$ Method()
        { }
    }
}
                              </Document>,
                  showCompletionInArgumentLists:=showCompletionInArgumentLists)

                state.SendTypeChars(".")
                Await state.AssertSelectedCompletionItem(displayText:="B", isSoftSelected:=True)
            End Using
        End Function

        <WorkItem(15348, "https://github.com/dotnet/roslyn/issues/15348")>
        <WpfTheory, CombinatorialData>
        Public Async Function TestAfterCasePatternSwitchLabel(showCompletionInArgumentLists As Boolean) As Task
            Using state = TestStateFactory.CreateCSharpTestState(
                              <Document>
class C
{
    void M()
    {
        object o = 1;
        switch(o)
        {
            case int i:
                $$
                break;
        }
    }
}
                              </Document>,
                  showCompletionInArgumentLists:=showCompletionInArgumentLists)

                state.SendTypeChars("this")
                Await state.AssertSelectedCompletionItem(displayText:="this", isHardSelected:=True)
            End Using
        End Function

        <WpfTheory, CombinatorialData>
        Public Async Function TestBackspaceInMiddleOfSelection(showCompletionInArgumentLists As Boolean) As Task
            Using state = TestStateFactory.CreateCSharpTestState(
                              <Document>
public enum foo
{
    aaa
}

public class Program
{
    public static void Main(string[] args)
    {
        foo.a$$a
    }
}
                              </Document>,
                  showCompletionInArgumentLists:=showCompletionInArgumentLists)

                state.Workspace.GlobalOptions.SetGlobalOption(
                    New OptionKey(CompletionOptionsStorage.TriggerOnDeletion, LanguageNames.CSharp), True)

                state.SendInvokeCompletionList()
                state.SendBackspace()
                Await state.AssertSelectedCompletionItem(displayText:="aaa", isHardSelected:=True)
            End Using
        End Function

        <WpfTheory, CombinatorialData>
        Public Async Function TestBackspaceWithMultipleCharactersSelected(showCompletionInArgumentLists As Boolean) As Task
            Using state = TestStateFactory.CreateCSharpTestState(
                              <Document>
using System;

public class Program
{
    public static void Main(string[] args)
    {
        Console.WriteLine$$
    }
}
                              </Document>,
                  showCompletionInArgumentLists:=showCompletionInArgumentLists)

                state.Workspace.GlobalOptions.SetGlobalOption(
                    New OptionKey(CompletionOptionsStorage.TriggerOnDeletion, LanguageNames.CSharp), True)

                state.SendInvokeCompletionList()
                state.SelectAndMoveCaret(-6)
                state.SendBackspace()
                Await state.AssertSelectedCompletionItem(displayText:="Write", isHardSelected:=True)
            End Using
        End Function

        <WorkItem(30097, "https://github.com/dotnet/roslyn/issues/30097")>
        <WpfTheory, CombinatorialData>
        Public Async Function TestMRUKeepsTwoRecentlyUsedItems(showCompletionInArgumentLists As Boolean) As Task
            Using state = TestStateFactory.CreateCSharpTestState(
                              <Document>
class C
{
    public double Ma(double m) => m;

    public void Test()
    {
        $$
    }
}
                              </Document>,
                  showCompletionInArgumentLists:=showCompletionInArgumentLists)

                state.SendTypeChars("M(M(M(M(")
                Await state.AssertNoCompletionSession()
                Assert.Equal("        Ma(m:(Ma(m:(", state.GetLineTextFromCaretPosition())
            End Using
        End Function

        <WorkItem(36546, "https://github.com/dotnet/roslyn/issues/36546")>
        <WpfTheory, CombinatorialData>
        Public Async Function TestDoNotDismissIfEmptyOnBackspaceIfStartedWithBackspace(showCompletionInArgumentLists As Boolean) As Task
            Using state = TestStateFactory.CreateCSharpTestState(
                              <Document>
using System;

class C
{
    public void M()
    {
        Console.W$$
    }
}</Document>,
                  showCompletionInArgumentLists:=showCompletionInArgumentLists)

                state.Workspace.GlobalOptions.SetGlobalOption(
                    New OptionKey(CompletionOptionsStorage.TriggerOnDeletion, LanguageNames.CSharp), True)

                state.SendBackspace()
                Await state.AssertCompletionItemsContainAll("WriteLine")
            End Using
        End Function

        <WorkItem(36546, "https://github.com/dotnet/roslyn/issues/36546")>
        <WpfTheory, CombinatorialData>
        Public Async Function TestDoNotDismissIfEmptyOnMultipleBackspaceIfStartedInvoke(showCompletionInArgumentLists As Boolean) As Task
            Using state = TestStateFactory.CreateCSharpTestState(
                              <Document>
using System;

class C
{
    public void M()
    {
        Console.Wr$$
    }
}</Document>,
                  showCompletionInArgumentLists:=showCompletionInArgumentLists)

                state.SendInvokeCompletionList()
                Await state.AssertCompletionSession()
                state.SendBackspace()
                state.SendBackspace()
                Await state.AssertCompletionSession()
            End Using
        End Function

        <WorkItem(30097, "https://github.com/dotnet/roslyn/issues/30097")>
        <WpfTheory, CombinatorialData>
        Public Async Function TestNamedParameterDoesNotAddExtraColon(showCompletionInArgumentLists As Boolean) As Task
            Using state = TestStateFactory.CreateCSharpTestState(
                              <Document>
class C
{
    public double M(double some) => m;

    public void Test()
    {
        $$
    }
}
                              </Document>,
                  showCompletionInArgumentLists:=showCompletionInArgumentLists)

                state.SendTypeChars("M(some:M(some:")
                Await state.AssertNoCompletionSession()
                Assert.Equal("        M(some:M(some:", state.GetLineTextFromCaretPosition())
            End Using
        End Function

        <WpfTheory, CombinatorialData>
        Public Async Function TestSuggestionMode(showCompletionInArgumentLists As Boolean) As Task
            Using state = TestStateFactory.CreateCSharpTestState(
                              <Document>
class C
{
    void M()
    {    
        $$
    }
}
                              </Document>,
                  showCompletionInArgumentLists:=showCompletionInArgumentLists)

                state.SendToggleCompletionMode()
                Await state.WaitForAsynchronousOperationsAsync()
                state.SendTypeChars("s")
                Await state.AssertCompletionSession()
                Assert.True(state.HasSuggestedItem())
                Await state.AssertSelectedCompletionItem(displayText:="sbyte", isSoftSelected:=True)

                state.SendToggleCompletionMode()
                Await state.AssertCompletionSession()
                Assert.False(state.HasSuggestedItem())
                ' We want to soft select if we were already in soft select mode.
                Await state.AssertSelectedCompletionItem(displayText:="sbyte", isSoftSelected:=True)

                state.SendToggleCompletionMode()
                Await state.AssertCompletionSession()
                Assert.True(state.HasSuggestedItem())
                Await state.AssertSelectedCompletionItem(displayText:="sbyte", isSoftSelected:=True)

                state.SendTypeChars("xyzz")
                Await state.AssertCompletionSession()
                state.AssertSuggestedItemSelected(displayText:="sxyzz")
                Await state.AssertSelectedCompletionItem(displayText:="sxyzz", isSoftSelected:=True)

                state.SendBackspace()
                Await state.AssertCompletionSession()
                state.AssertSuggestedItemSelected(displayText:="sxyz")
                Await state.AssertSelectedCompletionItem(displayText:="sxyz", isSoftSelected:=True)

                state.SendBackspace()
                state.SendBackspace()
                state.SendBackspace()
                Await state.AssertCompletionSession()
                Assert.True(state.HasSuggestedItem())
                Await state.AssertSelectedCompletionItem(displayText:="sbyte", isSoftSelected:=True)
            End Using
        End Function

        <WpfTheory, CombinatorialData>
        Public Async Function TestTabAfterOverride(showCompletionInArgumentLists As Boolean) As Task
            Using state = TestStateFactory.CreateCSharpTestState(
                              <Document>
class C
{
    override $$
    public static void M() { }
}
                              </Document>,
                  showCompletionInArgumentLists:=showCompletionInArgumentLists)

                state.SendTypeChars("gethashcod")
                state.SendTab()
                Await state.AssertNoCompletionSession()
                state.AssertMatchesTextStartingAtLine(3, "    public override int GetHashCode()")
                state.AssertMatchesTextStartingAtLine(4, "    {")
                state.AssertMatchesTextStartingAtLine(5, "        return base.GetHashCode();")
                state.AssertMatchesTextStartingAtLine(6, "    }")
                state.AssertMatchesTextStartingAtLine(7, "    public static void M() { }")
            End Using
        End Function

        <WpfTheory, CombinatorialData>
        Public Async Function TestSuppressNullableWarningExpression(showCompletionInArgumentLists As Boolean) As Task
            Using state = TestStateFactory.CreateCSharpTestState(
                              <Document>
class C
{
    void M()
    {
        var s = "";
        s$$
    }
}
                              </Document>,
                  showCompletionInArgumentLists:=showCompletionInArgumentLists)

                state.SendTypeChars("!")
                Await state.AssertNoCompletionSession()
                state.SendTypeChars(".")
                Await state.AssertCompletionItemsContainAll("ToString", "GetHashCode")
            End Using
        End Function

        <WpfTheory, CombinatorialData>
        Public Async Function TestCommitIfUniqueFiltersIfNotUnique(showCompletionInArgumentLists As Boolean) As Task
            Using state = TestStateFactory.CreateCSharpTestState(
                              <Document>
class C
{
    void Method()
    {
        Me$$
    }
}
                              </Document>,
                  showCompletionInArgumentLists:=showCompletionInArgumentLists)

                Await state.SendCommitUniqueCompletionListItemAsync()
                Await state.AssertCompletionItemsContainAll("MemberwiseClone", "Method")
                Await state.AssertCompletionItemsDoNotContainAny("int", "ToString()", "Microsoft", "Math")
            End Using
        End Function

        <WpfTheory, CombinatorialData>
        Public Async Function TestDismissCompletionOnBacktick(showCompletionInArgumentLists As Boolean) As Task
            Using state = TestStateFactory.CreateCSharpTestState(
                              <Document>
using System;
class C
{
    void Method()
    {
        Con$$
    }
}
                              </Document>,
                  showCompletionInArgumentLists:=showCompletionInArgumentLists)

                state.SendInvokeCompletionList()
                Await state.AssertCompletionSession()
                state.SendTypeChars("`")
                Await state.AssertNoCompletionSession()
            End Using
        End Function

        <WpfTheory, CombinatorialData>
        Public Async Function TestSendCommitIfUnique(showCompletionInArgumentLists As Boolean) As Task
            Using state = TestStateFactory.CreateCSharpTestState(
              <Document>
using System;
class C
{
    void Method()
    {
        var s="";
        s.Len$$
    }
}
                              </Document>,
                  showCompletionInArgumentLists:=showCompletionInArgumentLists)
                Await state.SendCommitUniqueCompletionListItemAsync()
                Await state.AssertNoCompletionSession()
                Assert.Contains("s.Length", state.GetLineTextFromCaretPosition(), StringComparison.Ordinal)
            End Using
        End Function

        <WpfTheory, CombinatorialData>
        Public Async Function TestSendCommitIfUniqueInInsertionSession(showCompletionInArgumentLists As Boolean) As Task
            Using state = TestStateFactory.CreateCSharpTestState(
                              <Document>
class C
{
    void Method()
    {
        var s = "";
        s$$
    }
}
                              </Document>,
                  showCompletionInArgumentLists:=showCompletionInArgumentLists)

                state.SendTypeChars(".len")
                Await state.SendCommitUniqueCompletionListItemAsync()
                Await state.AssertNoCompletionSession()
                Assert.Contains("s.Length", state.GetLineTextFromCaretPosition(), StringComparison.Ordinal)
            End Using
        End Function

        <WpfTheory, CombinatorialData>
        Public Async Function TestSendCommitIfUniqueInDeletionSession1(showCompletionInArgumentLists As Boolean) As Task
            ' We explicitly use a weak matching on Delete.
            ' It matches by the first letter. Therefore, if backspace in s.Length, it matches s.Length and s.LastIndexOf.
            ' In this case, CommitIfUnique is not applied.
            Using state = TestStateFactory.CreateCSharpTestState(
                              <Document>
class C
{
    void Method()
    {
        var s = "";
        s.Normalize$$
    }
}
                              </Document>,
                  showCompletionInArgumentLists:=showCompletionInArgumentLists)

                state.Workspace.GlobalOptions.SetGlobalOption(
                    New OptionKey(CompletionOptionsStorage.TriggerOnDeletion, LanguageNames.CSharp), True)

                state.SendBackspace()
                Await state.AssertCompletionSession()
                Await state.SendCommitUniqueCompletionListItemAsync()
                Await state.AssertNoCompletionSession()
                Assert.Contains("s.Normalize", state.GetLineTextFromCaretPosition(), StringComparison.Ordinal)
            End Using
        End Function

        <WorkItem(37231, "https://github.com/dotnet/roslyn/issues/37231")>
        <WpfTheory, CombinatorialData>
        Public Async Function TestSendCommitIfUniqueInDeletionSession2(showCompletionInArgumentLists As Boolean) As Task
            Using state = TestStateFactory.CreateCSharpTestState(
                              <Document>
using System;
class C
{
    void Method()
    {
        AccessViolationException$$
    }
}
                              </Document>,
                  showCompletionInArgumentLists:=showCompletionInArgumentLists)

                state.Workspace.GlobalOptions.SetGlobalOption(
                    New OptionKey(CompletionOptionsStorage.TriggerOnDeletion, LanguageNames.CSharp), True)

                state.SendBackspace()
                Await state.AssertCompletionSession()
                Await state.SendCommitUniqueCompletionListItemAsync()
                Await state.AssertNoCompletionSession()
                Assert.Contains("AccessViolationException", state.GetLineTextFromCaretPosition(), StringComparison.Ordinal)
            End Using
        End Function

        <WpfTheory, CombinatorialData>
        Public Async Function TestSendCommitIfUniqueWithIntelliCode(showCompletionInArgumentLists As Boolean) As Task
            Using state = TestStateFactory.CreateCSharpTestState(
                              <Document>
class C
{
    void Method()
    {
        var s = "";
        s.Len$$
    }
}
                              </Document>,
                              extraExportedTypes:={GetType(IntelliCodeMockProvider)}.ToList(),
                              showCompletionInArgumentLists:=showCompletionInArgumentLists)

                Dim completionService = state.Workspace.Services.GetLanguageServices(LanguageNames.CSharp).GetRequiredService(Of CompletionService)()
                Dim provider = completionService.GetTestAccessor().GetImportedAndBuiltInProviders(ImmutableHashSet(Of String).Empty).OfType(Of IntelliCodeMockProvider)().Single()

                Await state.SendCommitUniqueCompletionListItemAsync()
                Await state.AssertNoCompletionSession()
                Assert.Contains("s.Length", state.GetLineTextFromCaretPosition(), StringComparison.Ordinal)
            End Using
        End Function

        <WpfTheory, CombinatorialData>
        Public Async Function TestSendCommitIfUniqueInInsertionSessionWithIntelliCode(showCompletionInArgumentLists As Boolean) As Task
            Using state = TestStateFactory.CreateCSharpTestState(
                              <Document>
class C
{
    void Method()
    {
        var s = "";
        s$$
    }
}
                              </Document>,
                              extraExportedTypes:={GetType(IntelliCodeMockProvider)}.ToList(),
                              showCompletionInArgumentLists:=showCompletionInArgumentLists)

                Dim completionService = state.Workspace.Services.GetLanguageServices(LanguageNames.CSharp).GetRequiredService(Of CompletionService)()
                Dim provider = completionService.GetTestAccessor().GetImportedAndBuiltInProviders(ImmutableHashSet(Of String).Empty).OfType(Of IntelliCodeMockProvider)().Single()

                state.SendTypeChars(".len")
                Await state.AssertCompletionItemsContainAll("Length", "★ Length")
                Await state.SendCommitUniqueCompletionListItemAsync()
                Await state.AssertNoCompletionSession()
                Assert.Contains("s.Length", state.GetLineTextFromCaretPosition(), StringComparison.Ordinal)
            End Using
        End Function

        <WpfTheory, CombinatorialData>
        Public Async Function TestSendCommitIfUniqueInDeletionSessionWithIntelliCode(showCompletionInArgumentLists As Boolean) As Task
            ' We explicitly use a weak matching on Delete.
            ' It matches by the first letter. Therefore, if backspace in s.Length, it matches s.Length and s.LastIndexOf.
            ' In this case, CommitIfUnique is not applied.
            Using state = TestStateFactory.CreateCSharpTestState(
                              <Document>
class C
{
    void Method()
    {
        var s = "";
        s.Normalize$$
    }
}
                              </Document>,
                              extraExportedTypes:={GetType(IntelliCodeMockProvider)}.ToList(),
                              showCompletionInArgumentLists:=showCompletionInArgumentLists)

                Dim completionService = state.Workspace.Services.GetLanguageServices(LanguageNames.CSharp).GetRequiredService(Of CompletionService)()
                Dim provider = completionService.GetTestAccessor().GetImportedAndBuiltInProviders(ImmutableHashSet(Of String).Empty).OfType(Of IntelliCodeMockProvider)().Single()

                state.Workspace.GlobalOptions.SetGlobalOption(
                    New OptionKey(CompletionOptionsStorage.TriggerOnDeletion, LanguageNames.CSharp), True)

                state.SendBackspace()
                Await state.AssertCompletionItemsContainAll("Normalize", "★ Normalize")
                Await state.SendCommitUniqueCompletionListItemAsync()
                Await state.AssertNoCompletionSession()
                Assert.Contains("s.Normalize", state.GetLineTextFromCaretPosition(), StringComparison.Ordinal)
            End Using
        End Function

        <WpfTheory, CombinatorialData>
        Public Async Function TestAutomationTextPassedToEditor(showCompletionInArgumentLists As Boolean) As Task
            Using state = TestStateFactory.CreateCSharpTestState(
                              <Document>
class C
{
    void Method()
    {
        var s = "";
        s.Len$$
    }
}
                              </Document>,
                              extraExportedTypes:={GetType(IntelliCodeMockProvider)}.ToList(),
                              showCompletionInArgumentLists:=showCompletionInArgumentLists)

                Dim completionService = state.Workspace.Services.GetLanguageServices(LanguageNames.CSharp).GetRequiredService(Of CompletionService)()
                Dim provider = completionService.GetTestAccessor().GetImportedAndBuiltInProviders(ImmutableHashSet(Of String).Empty).OfType(Of IntelliCodeMockProvider)().Single()

                state.SendInvokeCompletionList()
                state.SendSelectCompletionItem("★ Length")
                Await state.AssertSelectedCompletionItem(displayText:="★ Length", automationText:=provider.AutomationTextString)
            End Using
        End Function

        <WpfTheory, CombinatorialData>
        Public Async Function TestSendCommitIfUniqueWithIntelliCodeAndDuplicateItemsFromIntelliCode(showCompletionInArgumentLists As Boolean) As Task
            Using state = TestStateFactory.CreateCSharpTestState(
                              <Document>
class C
{
    void Method()
    {
        var s = "";
        s.Len$$
    }
}
                              </Document>,
                              extraExportedTypes:={GetType(IntelliCodeMockWeirdProvider)}.ToList(),
                              showCompletionInArgumentLists:=showCompletionInArgumentLists)

                Dim completionService = state.Workspace.Services.GetLanguageServices(LanguageNames.CSharp).GetRequiredService(Of CompletionService)()
                Dim provider = completionService.GetTestAccessor().GetImportedAndBuiltInProviders(ImmutableHashSet(Of String).Empty).OfType(Of IntelliCodeMockWeirdProvider)().Single()

                Await state.SendCommitUniqueCompletionListItemAsync()
                Await state.AssertNoCompletionSession()
                Assert.Contains("s.Length", state.GetLineTextFromCaretPosition(), StringComparison.Ordinal)
            End Using
        End Function

        <WpfTheory, CombinatorialData>
        Public Async Function TestSendCommitIfUniqueInInsertionSessionWithIntelliCodeAndDuplicateItemsFromIntelliCode(showCompletionInArgumentLists As Boolean) As Task
            Using state = TestStateFactory.CreateCSharpTestState(
                              <Document>
class C
{
    void Method()
    {
        var s = "";
        s$$
    }
}
                              </Document>,
                              extraExportedTypes:={GetType(IntelliCodeMockWeirdProvider)}.ToList(),
                              showCompletionInArgumentLists:=showCompletionInArgumentLists)

                Dim completionService = state.Workspace.Services.GetLanguageServices(LanguageNames.CSharp).GetRequiredService(Of CompletionService)()
                Dim provider = completionService.GetTestAccessor().GetImportedAndBuiltInProviders(ImmutableHashSet(Of String).Empty).OfType(Of IntelliCodeMockWeirdProvider)().Single()

                state.SendTypeChars(".len")
                Await state.AssertCompletionItemsContainAll("Length", "★ Length", "★ Length2")
                Await state.SendCommitUniqueCompletionListItemAsync()
                Await state.AssertNoCompletionSession()
                Assert.Contains("s.Length", state.GetLineTextFromCaretPosition(), StringComparison.Ordinal)
            End Using
        End Function

        <WpfTheory, CombinatorialData>
        Public Async Function IntelliCodeItemPreferredAfterCommitingIntelliCodeItem(showCompletionInArgumentLists As Boolean) As Task
            Using state = TestStateFactory.CreateCSharpTestState(
                              <Document>
class C
{
    void Method()
    {
        var s = "";
        s$$
    }
}
                              </Document>,
                              extraExportedTypes:={GetType(IntelliCodeMockProvider)}.ToList(),
                              showCompletionInArgumentLists:=showCompletionInArgumentLists)

                Dim completionService = state.Workspace.Services.GetLanguageServices(LanguageNames.CSharp).GetRequiredService(Of CompletionService)()
                Dim provider = completionService.GetTestAccessor().GetImportedAndBuiltInProviders(ImmutableHashSet(Of String).Empty).OfType(Of IntelliCodeMockProvider)().Single()

                state.Workspace.GlobalOptions.SetGlobalOption(
                    New OptionKey(CompletionOptionsStorage.TriggerOnDeletion, LanguageNames.CSharp), True)

                state.SendTypeChars(".nor")
                Await state.AssertCompletionItemsContainAll("Normalize", "★ Normalize")
                Await state.AssertSelectedCompletionItem("★ Normalize", displayTextSuffix:="()")
                state.SendTab()
                Await state.AssertNoCompletionSession()
                Assert.Contains("s.Normalize", state.GetLineTextFromCaretPosition(), StringComparison.Ordinal)
                For i = 1 To "ze".Length
                    state.SendBackspace()
                Next

                Await state.AssertSelectedCompletionItem("★ Normalize", displayTextSuffix:="()")

                state.SendEscape()
                For i = 1 To "Normali".Length
                    state.SendBackspace()
                Next

                state.SendEscape()
                Assert.Contains("s.", state.GetLineTextFromCaretPosition(), StringComparison.Ordinal)

                state.SendInvokeCompletionList()
                Await state.AssertSelectedCompletionItem("★ Normalize", displayTextSuffix:="()")
                state.SendEscape()

                state.SendTypeChars("n")
                Await state.AssertSelectedCompletionItem("★ Normalize", displayTextSuffix:="()")
            End Using
        End Function

        <WpfTheory, CombinatorialData>
        Public Async Function IntelliCodeItemPreferredAfterCommitingNonIntelliCodeItem(showCompletionInArgumentLists As Boolean) As Task
            Using state = TestStateFactory.CreateCSharpTestState(
                              <Document>
class C
{
    void Method()
    {
        var s = "";
        s$$
    }
}
                              </Document>,
                              extraExportedTypes:={GetType(IntelliCodeMockProvider)}.ToList(),
                              showCompletionInArgumentLists:=showCompletionInArgumentLists)

                Dim completionService = state.Workspace.Services.GetLanguageServices(LanguageNames.CSharp).GetRequiredService(Of CompletionService)()
                Dim provider = completionService.GetTestAccessor().GetImportedAndBuiltInProviders(ImmutableHashSet(Of String).Empty).OfType(Of IntelliCodeMockProvider)().Single()

                state.Workspace.GlobalOptions.SetGlobalOption(
                    New OptionKey(CompletionOptionsStorage.TriggerOnDeletion, LanguageNames.CSharp), True)

                state.SendTypeChars(".nor")
                Await state.AssertCompletionItemsContainAll("Normalize", "★ Normalize")
                Await state.AssertSelectedCompletionItem("★ Normalize", displayTextSuffix:="()")

                state.NavigateToDisplayText("Normalize")
                state.SendTab()

                Await state.AssertNoCompletionSession()
                Assert.Contains("s.Normalize", state.GetLineTextFromCaretPosition(), StringComparison.Ordinal)
                For i = 1 To "ze".Length
                    state.SendBackspace()
                Next

                Await state.AssertSelectedCompletionItem("★ Normalize", displayTextSuffix:="()")

                state.SendEscape()
                For i = 1 To "Normali".Length
                    state.SendBackspace()
                Next

                state.SendEscape()
                Assert.Contains("s.", state.GetLineTextFromCaretPosition(), StringComparison.Ordinal)

                state.SendInvokeCompletionList()
                Await state.AssertSelectedCompletionItem("★ Normalize", displayTextSuffix:="()")
                state.SendEscape()

                state.SendTypeChars("n")
                Await state.AssertSelectedCompletionItem("★ Normalize", displayTextSuffix:="()")
            End Using
        End Function

        <WpfFact>
        Public Async Function WarmUpTypeImportCompletionCache() As Task

            Using state = TestStateFactory.CreateTestStateFromWorkspace(
                <Workspace>
                    <Project Language="C#" LanguageVersion="Preview" CommonReferences="true">
                        <ProjectReference>RefProj</ProjectReference>
                        <Document FilePath="C.cs"><![CDATA[
namespace NS1
    public class C1
    {
        void M()
        {
            $$
        }
    }
}
                        ]]></Document>
                    </Project>
                    <Project Language="C#" AssemblyName="RefProj" CommonReferences="true">
                        <Document><![CDATA[
namespace NS2
{
    public class UnimportedType
    {
    }
}
                        ]]></Document>
                    </Project>
                </Workspace>)

                Dim document = state.Workspace.CurrentSolution.GetDocument(state.Workspace.Documents.Single(Function(d) d.Name = "C.cs").Id)

                Dim completionService = document.GetLanguageService(Of CompletionService)()
                completionService.GetTestAccessor().SuppressPartialSemantics()
                state.Workspace.GlobalOptions.SetGlobalOption(New OptionKey(CompletionOptionsStorage.ShowItemsFromUnimportedNamespaces, LanguageNames.CSharp), True)

                Dim service = state.Workspace.Services.GetLanguageServices(LanguageNames.CSharp).GetRequiredService(Of ITypeImportCompletionService)()

                service.QueueCacheWarmUpTask(document.Project)
                Await state.WaitForAsynchronousOperationsAsync()

                state.SendInvokeCompletionList()
                Await state.WaitForUIRenderedAsync()

                Await state.AssertCompletionItemsContain(displayText:="UnimportedType", displayTextSuffix:="")

                service.QueueCacheWarmUpTask(document.Project)
                Await state.WaitForAsynchronousOperationsAsync()
            End Using
        End Function

        <WpfFact>
        Public Async Function WarmUpExtensionMethodImportCompletionCache() As Task

            Using state = TestStateFactory.CreateTestStateFromWorkspace(
                <Workspace>
                    <Project Language="C#" LanguageVersion="Preview" CommonReferences="true">
                        <ProjectReference>RefProj</ProjectReference>
                        <Document FilePath="C.cs"><![CDATA[
namespace NS1
    public class C1
    {
        void M(int x)
        {
            x.$$
        }
    }
}
                        ]]></Document>
                    </Project>
                    <Project Language="C#" AssemblyName="RefProj" CommonReferences="true">
                        <Document><![CDATA[
namespace NS2
{
    public static class Ext
    {
        public static bool IntegerExtMethod(this int x) => false;
    }
}
                        ]]></Document>
                    </Project>
                </Workspace>)

                Dim document = state.Workspace.CurrentSolution.GetDocument(state.Workspace.Documents.Single(Function(d) d.Name = "C.cs").Id)
                state.Workspace.GlobalOptions.SetGlobalOption(New OptionKey(CompletionOptionsStorage.ShowItemsFromUnimportedNamespaces, LanguageNames.CSharp), True)

                Dim completionService = document.GetLanguageService(Of CompletionService)()
                completionService.GetTestAccessor().SuppressPartialSemantics()

                Await ExtensionMethodImportCompletionHelper.WarmUpCacheAsync(document.Project, CancellationToken.None)
                Await state.WaitForAsynchronousOperationsAsync()

                state.SendInvokeCompletionList()
                Await state.WaitForUIRenderedAsync()

                Await state.AssertCompletionItemsContain(displayText:="IntegerExtMethod", displayTextSuffix:="")

                ' Make sure any background work would be completed.
                Await ExtensionMethodImportCompletionHelper.WarmUpCacheAsync(document.Project, CancellationToken.None)
                Await state.WaitForAsynchronousOperationsAsync()
            End Using
        End Function

        <WpfTheory, CombinatorialData>
        Public Async Function TestExpanderWithImportCompletionDisabled(showCompletionInArgumentLists As Boolean) As Task
            Using state = TestStateFactory.CreateCSharpTestState(
                  <Document><![CDATA[
namespace NS1
{
    class C
    {
        public void Foo()
        {
            Bar$$
        }
    }
}

namespace NS2
{
    public class Bar { }
}
]]></Document>,
                  showCompletionInArgumentLists:=showCompletionInArgumentLists)

                state.Workspace.GlobalOptions.SetGlobalOption(New OptionKey(CompletionOptionsStorage.ForceExpandedCompletionIndexCreation), True)

                ' trigger completion with import completion disabled
                state.SendInvokeCompletionList()
                Await state.WaitForUIRenderedAsync()

                ' make sure expander is selected
                state.SetCompletionItemExpanderState(isSelected:=True)
                Await state.WaitForAsynchronousOperationsAsync()
                Await state.WaitForUIRenderedAsync()

                Await state.AssertSelectedCompletionItem(displayText:="Bar", inlineDescription:="NS2")
                state.AssertCompletionItemExpander(isAvailable:=True, isSelected:=True)

                ' unselect expander
                state.SetCompletionItemExpanderState(isSelected:=False)
                Await state.WaitForAsynchronousOperationsAsync()
                Await state.WaitForUIRenderedAsync()

                Await state.AssertCompletionItemsDoNotContainAny("Bar")
                state.AssertCompletionItemExpander(isAvailable:=True, isSelected:=False)

                ' select expander again
                state.SetCompletionItemExpanderState(isSelected:=True)
                Await state.WaitForAsynchronousOperationsAsync()
                Await state.WaitForUIRenderedAsync()

                Await state.AssertSelectedCompletionItem(displayText:="Bar", inlineDescription:="NS2")
                state.AssertCompletionItemExpander(isAvailable:=True, isSelected:=True)

                ' dismiss completion
                state.SendEscape()
                Await state.AssertNoCompletionSession()

                ' trigger completion again
                state.SendInvokeCompletionList()
                Await state.WaitForUIRenderedAsync()

                ' should not show unimported item by default
                Await state.AssertCompletionItemsDoNotContainAny({"Bar"})
                state.AssertCompletionItemExpander(isAvailable:=True, isSelected:=False)

            End Using
        End Function

        <WpfTheory, CombinatorialData>
        Public Async Function TestExpanderWithImportCompletionEnabled(showCompletionInArgumentLists As Boolean) As Task
            Using state = TestStateFactory.CreateCSharpTestState(
                  <Document><![CDATA[
namespace NS1
{
    class C
    {
        public void Foo()
        {
            Bar$$
        }
    }
}

namespace NS2
{
    public class Bar { }
}
]]></Document>,
                  showCompletionInArgumentLists:=showCompletionInArgumentLists)

                state.Workspace.GlobalOptions.SetGlobalOption(New OptionKey(CompletionOptionsStorage.ForceExpandedCompletionIndexCreation), True)
                state.Workspace.GlobalOptions.SetGlobalOption(New OptionKey(CompletionOptionsStorage.ShowItemsFromUnimportedNamespaces, LanguageNames.CSharp), True)

                ' trigger completion with import completion enabled
                state.SendInvokeCompletionList()
                Await state.WaitForUIRenderedAsync()

                ' make sure expander is selected
                state.SetCompletionItemExpanderState(isSelected:=True)
                Await state.WaitForAsynchronousOperationsAsync()
                Await state.WaitForUIRenderedAsync()

                Await state.AssertSelectedCompletionItem(displayText:="Bar", inlineDescription:="NS2")
                state.AssertCompletionItemExpander(isAvailable:=True, isSelected:=True)

                ' dismiss completion
                state.SendEscape()
                Await state.AssertNoCompletionSession()

                ' trigger completion again
                state.SendInvokeCompletionList()
                Await state.WaitForUIRenderedAsync()

                ' show expanded items by default
                Await state.AssertSelectedCompletionItem(displayText:="Bar", inlineDescription:="NS2")
                state.AssertCompletionItemExpander(isAvailable:=True, isSelected:=True)

            End Using
        End Function

        <WpfTheory, CombinatorialData>
        Public Async Function ExpanderAvailableWhenNotInTypeContextButNotAddingAnyItems(showCompletionInArgumentLists As Boolean) As Task
            Using state = TestStateFactory.CreateCSharpTestState(
                  <Document><![CDATA[
namespace NS1
{
    $$
}
]]></Document>,
                  showCompletionInArgumentLists:=showCompletionInArgumentLists)

                state.Workspace.GlobalOptions.SetGlobalOption(New OptionKey(CompletionOptionsStorage.ForceExpandedCompletionIndexCreation), True)
                state.Workspace.GlobalOptions.SetGlobalOption(New OptionKey(CompletionOptionsStorage.ShowItemsFromUnimportedNamespaces, LanguageNames.CSharp), True)

                ' trigger completion with import completion enabled
                state.SendInvokeCompletionList()
                Await state.WaitForUIRenderedAsync()

                state.AssertCompletionItemExpander(isAvailable:=True, isSelected:=False)
                Dim length = state.GetCompletionItems().Count

                state.SetCompletionItemExpanderState(isSelected:=True)
                Await state.WaitForAsynchronousOperationsAsync()
                Await state.WaitForUIRenderedAsync()

                state.AssertCompletionItemExpander(isAvailable:=True, isSelected:=True)
                Assert.Equal(length, state.GetCompletionItems().Count)
            End Using
        End Function

        <WpfFact>
        Public Async Function ExpandedItemsShouldNotShowInExclusiveContext() As Task
            Using state = TestStateFactory.CreateCSharpTestState(
            <Document>
namespace CC
{
    public class DD
    {
    }
}
public class AA
{
    public AA DDProp1 { get; set; }

    private static void A()
    {
        AA a = new()
            {$$
            };
    }
}</Document>)

                state.TextView.Options.SetOptionValue(DefaultOptions.ResponsiveCompletionOptionId, True)
                state.Workspace.GlobalOptions.SetGlobalOption(New OptionKey(CompletionOptionsStorage.ForceExpandedCompletionIndexCreation), True)
                state.Workspace.GlobalOptions.SetGlobalOption(New OptionKey(CompletionOptionsStorage.ShowItemsFromUnimportedNamespaces, LanguageNames.CSharp), True)

                state.SendInvokeCompletionList()
                Await state.WaitForUIRenderedAsync()

                ' import completion is disabled, so we shouldn't have expander selected by default
                state.AssertCompletionItemExpander(isAvailable:=True, isSelected:=False)
                Await state.AssertCompletionItemsContain("DDProp1", "")
                Await state.AssertCompletionItemsDoNotContainAny("DD")

                Dim session = Await state.GetCompletionSession()
                Dim sessionData = CompletionSessionData.GetOrCreateSessionData(session)
                Assert.Null(sessionData.ExpandedItemsTask)

                state.SendTypeChars("D")
                Await state.WaitForAsynchronousOperationsAsync()
                Await state.WaitForUIRenderedAsync()

                state.AssertCompletionItemExpander(isAvailable:=True, isSelected:=False)
                Await state.AssertCompletionItemsContain("DDProp1", "")
                Await state.AssertCompletionItemsDoNotContainAny("DD")
            End Using
        End Function

        <WpfFact>
        Public Async Function ExpandedItemsShouldNotShowViaExpanderInExclusiveContext() As Task
            Using state = TestStateFactory.CreateCSharpTestState(
            <Document>
namespace CC
{
    public class DD
    {
    }
}
public class AA
{
    public AA Prop1 { get; set; }
    public int Prop2 { get; set; }

    private static void A()
    {
        AA a = new()
            {$$
            };
    }
}</Document>)

                state.Workspace.GlobalOptions.SetGlobalOption(New OptionKey(CompletionOptionsStorage.ForceExpandedCompletionIndexCreation), True)

                state.SendInvokeCompletionList()
                Await state.WaitForUIRenderedAsync()

                ' import completion is disabled, so we shouldn't have expander selected by default
                state.AssertCompletionItemExpander(isAvailable:=True, isSelected:=False)
                Await state.AssertCompletionItemsContain("Prop1", "")
                Await state.AssertCompletionItemsDoNotContainAny("DD")

                state.SetCompletionItemExpanderState(isSelected:=True)
                Await state.WaitForAsynchronousOperationsAsync()
                Await state.WaitForUIRenderedAsync()

                ' since we are in exclusive context (property name provider is exclusive in this case), selceting expander is a no-op
                state.AssertCompletionItemExpander(isAvailable:=True, isSelected:=True)
                Await state.AssertCompletionItemsContain("Prop1", "")
                Await state.AssertCompletionItemsDoNotContainAny("DD")
            End Using
        End Function

        <WorkItem(34943, "https://github.com/dotnet/roslyn/issues/34943")>
        <WpfTheory, CombinatorialData>
        <Trait(Traits.Feature, Traits.Features.Completion), Trait(Traits.Feature, Traits.Features.CodeActionsUseRangeOperator)>
        Public Async Function TypingDotsAfterInt(showCompletionInArgumentLists As Boolean) As Task
            Using state = TestStateFactory.CreateCSharpTestState(
                  <Document><![CDATA[
class C 
{
    void M()
    {
        int first = 3;
        int[] array = new int[100];
        var range = array[first$$];
    }
}
]]></Document>,
                  showCompletionInArgumentLists:=showCompletionInArgumentLists)

                state.SendTypeChars(".")
                Await state.AssertCompletionSession()
                Assert.True(state.IsSoftSelected())
                state.SendTypeChars(".")
                Assert.Contains("var range = array[first..];", state.GetLineTextFromCaretPosition(), StringComparison.Ordinal)
            End Using
        End Function

        <WorkItem(34943, "https://github.com/dotnet/roslyn/issues/34943")>
        <WpfTheory, CombinatorialData>
        <Trait(Traits.Feature, Traits.Features.Completion), Trait(Traits.Feature, Traits.Features.CodeActionsUseRangeOperator)>
        Public Async Function TypingDotsAfterClassAndAfterIntProperty(showCompletionInArgumentLists As Boolean) As Task
            Using state = TestStateFactory.CreateCSharpTestState(
                  <Document><![CDATA[
class C 
{
    void M()
    {
        var d = new D();
        int[] array = new int[100];
        var range = array[d$$];
    }
}

class D
{
    public int A;
}
]]></Document>,
                  showCompletionInArgumentLists:=showCompletionInArgumentLists)

                state.SendTypeChars(".")
                Await state.AssertSelectedCompletionItem("A", isHardSelected:=True)
                state.SendTypeChars(".")
                Await state.AssertCompletionSession()
                Assert.True(state.IsSoftSelected())
                state.SendTypeChars(".")
                Assert.Contains("var range = array[d.A..];", state.GetLineTextFromCaretPosition(), StringComparison.Ordinal)
            End Using
        End Function

        <WorkItem(34943, "https://github.com/dotnet/roslyn/issues/34943")>
        <WpfTheory, CombinatorialData>
        <Trait(Traits.Feature, Traits.Features.Completion), Trait(Traits.Feature, Traits.Features.CodeActionsUseRangeOperator)>
        Public Async Function TypingDotsAfterClassAndAfterIntMethod(showCompletionInArgumentLists As Boolean) As Task
            Using state = TestStateFactory.CreateCSharpTestState(
                  <Document><![CDATA[
class C 
{
    void M()
    {
        var d = new D();
        int[] array = new int[100];
        var range = array[d$$];
    }
}

class D
{
    public int A() => 0;
}
]]></Document>,
                  showCompletionInArgumentLists:=showCompletionInArgumentLists)

                state.SendTypeChars(".")
                Await state.AssertSelectedCompletionItem("A", isHardSelected:=True)
                state.SendTypeChars("().")
                Await state.AssertCompletionSession()
                Assert.True(state.IsSoftSelected())
                state.SendTypeChars(".")
                Assert.Contains("var range = array[d.A()..];", state.GetLineTextFromCaretPosition(), StringComparison.Ordinal)
            End Using
        End Function

        <WorkItem(34943, "https://github.com/dotnet/roslyn/issues/34943")>
        <WpfTheory, CombinatorialData>
        <Trait(Traits.Feature, Traits.Features.Completion), Trait(Traits.Feature, Traits.Features.CodeActionsUseRangeOperator)>
        Public Async Function TypingDotsAfterClassAndAfterDecimalProperty(showCompletionInArgumentLists As Boolean) As Task
            Using state = TestStateFactory.CreateCSharpTestState(
                  <Document><![CDATA[
class C 
{
    void M()
    {
        var d = new D();
        int[] array = new int[100];
        var range = array[d$$];
    }
}

class D
{
    public decimal A;
}
]]></Document>,
                  showCompletionInArgumentLists:=showCompletionInArgumentLists)

                state.SendTypeChars(".")
                Await state.AssertSelectedCompletionItem("GetHashCode", isHardSelected:=True)
                state.SendTypeChars("A.")
                Await state.AssertCompletionSession()
                Assert.True(state.IsSoftSelected())
                state.SendTypeChars(".")
                Assert.Contains("var range = array[d.A..];", state.GetLineTextFromCaretPosition(), StringComparison.Ordinal)
            End Using
        End Function

        <WorkItem(34943, "https://github.com/dotnet/roslyn/issues/34943")>
        <WpfTheory, CombinatorialData>
        <Trait(Traits.Feature, Traits.Features.Completion), Trait(Traits.Feature, Traits.Features.CodeActionsUseRangeOperator)>
        Public Async Function TypingDotsAfterClassAndAfterDoubleMethod(showCompletionInArgumentLists As Boolean) As Task
            Using state = TestStateFactory.CreateCSharpTestState(
                  <Document><![CDATA[
class C 
{
    void M()
    {
        var d = new D();
        int[] array = new int[100];
        var range = array[d$$];
    }
}

class D
{
    public double A() => 0;
}
]]></Document>,
                  showCompletionInArgumentLists:=showCompletionInArgumentLists)

                state.SendTypeChars(".")
                Await state.AssertSelectedCompletionItem("GetHashCode", isHardSelected:=True)
                state.SendTypeChars("A().")
                Await state.AssertCompletionSession()
                Assert.True(state.IsSoftSelected())
                state.SendTypeChars(".")
                Assert.Contains("var range = array[d.A()..];", state.GetLineTextFromCaretPosition(), StringComparison.Ordinal)
            End Using
        End Function

        <WorkItem(34943, "https://github.com/dotnet/roslyn/issues/34943")>
        <WpfTheory, CombinatorialData>
        <Trait(Traits.Feature, Traits.Features.Completion), Trait(Traits.Feature, Traits.Features.CodeActionsUseRangeOperator)>
        Public Async Function TypingDotsAfterIntWithinArrayDeclaration(showCompletionInArgumentLists As Boolean) As Task
            Using state = TestStateFactory.CreateCSharpTestState(
                  <Document><![CDATA[
class C 
{
    void M()
    {
        int d = 1;
        var array = new int[d$$];
    }
}
]]></Document>,
                  showCompletionInArgumentLists:=showCompletionInArgumentLists)

                state.SendTypeChars(".")
                Await state.AssertCompletionSession()
                Assert.True(state.IsSoftSelected())
                state.SendTypeChars(".")
                Assert.Contains("var array = new int[d..];", state.GetLineTextFromCaretPosition(), StringComparison.Ordinal)
            End Using
        End Function

        <WorkItem(34943, "https://github.com/dotnet/roslyn/issues/34943")>
        <WpfTheory, CombinatorialData>
        <Trait(Traits.Feature, Traits.Features.Completion), Trait(Traits.Feature, Traits.Features.CodeActionsUseRangeOperator)>
        Public Async Function TypingDotsAfterIntInVariableDeclaration(showCompletionInArgumentLists As Boolean) As Task
            Using state = TestStateFactory.CreateCSharpTestState(
                  <Document><![CDATA[
class C 
{
    void M()
    {
        int d = 1;
        var e = d$$;
    }
}
]]></Document>,
                  showCompletionInArgumentLists:=showCompletionInArgumentLists)

                state.SendTypeChars(".")
                Await state.AssertCompletionSession()
                Assert.True(state.IsSoftSelected())
                state.SendTypeChars(".")
                Assert.Contains("var e = d..;", state.GetLineTextFromCaretPosition(), StringComparison.Ordinal)
            End Using
        End Function

        <WorkItem(34943, "https://github.com/dotnet/roslyn/issues/34943")>
        <WpfTheory, CombinatorialData>
        <Trait(Traits.Feature, Traits.Features.Completion), Trait(Traits.Feature, Traits.Features.CodeActionsUseRangeOperator)>
        Public Async Function TypingToStringAfterIntInVariableDeclaration(showCompletionInArgumentLists As Boolean) As Task
            Using state = TestStateFactory.CreateCSharpTestState(
                  <Document><![CDATA[
class C 
{
    void M()
    {
        int d = 1;
        var e = d$$;
    }
}
]]></Document>,
                  showCompletionInArgumentLists:=showCompletionInArgumentLists)

                state.SendTypeChars(".")
                Await state.AssertCompletionSession()
                Assert.True(state.IsSoftSelected())
                state.SendTypeChars("ToStr(")
                Assert.Contains("var e = d.ToString(", state.GetLineTextFromCaretPosition(), StringComparison.Ordinal)
            End Using
        End Function

        <WorkItem(36187, "https://github.com/dotnet/roslyn/issues/36187")>
        <WpfTheory, CombinatorialData>
        <Trait(Traits.Feature, Traits.Features.Completion), Trait(Traits.Feature, Traits.Features.CodeActionsUseRangeOperator)>
        Public Async Function CompletionWithTwoOverloadsOneOfThemIsEmpty(showCompletionInArgumentLists As Boolean) As Task
            Using state = TestStateFactory.CreateCSharpTestState(
                  <Document><![CDATA[
class C
{
    private enum A
    {
    	A,
    	B,
    }

    private void Get(string a) { }
    private void Get(A a) { }

    private void Test()
    {
    	Get$$
    }
}
]]></Document>,
                  showCompletionInArgumentLists:=showCompletionInArgumentLists)

                state.SendTypeChars("(")
                Await state.AssertSelectedCompletionItem(displayText:="A", isHardSelected:=True)
            End Using
        End Function

        <WpfTheory, CombinatorialData>
        <WorkItem(24960, "https://github.com/dotnet/roslyn/issues/24960")>
        Public Async Function TypeParameterTOnType(showCompletionInArgumentLists As Boolean) As Task
            Using state = TestStateFactory.CreateCSharpTestState(
                <Document><![CDATA[
class C<T>
{
    $$
}]]>
                </Document>,
                  showCompletionInArgumentLists:=showCompletionInArgumentLists)

                state.SendTypeChars("T")
                Await state.AssertSelectedCompletionItem("T")
            End Using
        End Function

        <WpfTheory, CombinatorialData>
        <WorkItem(24960, "https://github.com/dotnet/roslyn/issues/24960")>
        Public Async Function TypeParameterTOnMethod(showCompletionInArgumentLists As Boolean) As Task
            Using state = TestStateFactory.CreateCSharpTestState(
                <Document><![CDATA[
class C
{
    void M<T>()
    {
        $$
    }
}]]>
                </Document>,
                  showCompletionInArgumentLists:=showCompletionInArgumentLists)

                state.SendTypeChars("T")
                Await state.AssertSelectedCompletionItem("T")
            End Using
        End Function

        <WpfTheory, CombinatorialData>
        Public Async Function CompletionBeforeVarWithEnableNullableReferenceAnalysisIDEFeatures(showCompletionInArgumentLists As Boolean) As Task
            Using state = TestStateFactory.CreateTestStateFromWorkspace(
                 <Workspace>
                     <Project Language="C#" LanguageVersion="8" CommonReferences="true" AssemblyName="CSProj" Features="run-nullable-analysis=always">
                         <Document><![CDATA[
class C
{
    void M(string s)
    {
        s$$
        var o = new object();
    }
}]]></Document>
                     </Project>
                 </Workspace>, showCompletionInArgumentLists:=showCompletionInArgumentLists)

                state.SendTypeChars(".")
                Await state.AssertCompletionItemsContainAll("Length")
            End Using
        End Function

        <WpfTheory, CombinatorialData>
        Public Async Function CompletingWithColonInMethodParametersWithNoInstanceToInsert(showCompletionInArgumentLists As Boolean) As Task
            Using state = TestStateFactory.CreateCSharpTestState(
<Document><![CDATA[class C
{
    void M(string s)
    {
        N(10, $$);
    }

    void N(int id, string serviceName) {}
}]]></Document>,
                  showCompletionInArgumentLists:=showCompletionInArgumentLists)

                state.SendTypeChars("serviceN")
                Await state.AssertCompletionSession()
                state.SendTypeChars(":")
                Assert.Contains("N(10, serviceName:);", state.GetLineTextFromCaretPosition(), StringComparison.Ordinal)
            End Using
        End Function

        <WpfTheory, CombinatorialData>
        Public Async Function CompletingWithSpaceInMethodParametersWithNoInstanceToInsert(showCompletionInArgumentLists As Boolean) As Task
            Using state = TestStateFactory.CreateCSharpTestState(
<Document><![CDATA[class C
{
    void M(string s)
    {
        N(10, $$);
    }

    void N(int id, string serviceName) {}
}]]></Document>,
                  showCompletionInArgumentLists:=showCompletionInArgumentLists)

                state.SendTypeChars("serviceN")
                Await state.AssertCompletionSession()
                state.SendTypeChars(" ")
                Assert.Contains("N(10, serviceName );", state.GetLineTextFromCaretPosition(), StringComparison.Ordinal)
            End Using
        End Function

        <WorkItem(35163, "https://github.com/dotnet/roslyn/issues/35163")>
        <WpfTheory, CombinatorialData>
        Public Async Function NonExpandedItemShouldBePreferred_SameDisplayText(showCompletionInArgumentLists As Boolean) As Task
            Using state = TestStateFactory.CreateCSharpTestState(
                  <Document><![CDATA[
namespace NS1
{
    class C
    {
        public void Foo()
        {
            Bar$$
        }
    }

    public class Bar<T>
    {
    } 
}

namespace NS2
{
    public class Bar
    {
    }
}
]]></Document>,
                  showCompletionInArgumentLists:=showCompletionInArgumentLists)

                Dim expectedText = "
namespace NS1
{
    class C
    {
        public void Foo()
        {
            Bar
        }
    }

    public class Bar<T>
    {
    } 
}

namespace NS2
{
    public class Bar
    {
    }
}
"

                state.Workspace.GlobalOptions.SetGlobalOption(New OptionKey(CompletionOptionsStorage.ForceExpandedCompletionIndexCreation), True)
                state.Workspace.GlobalOptions.SetGlobalOption(New OptionKey(CompletionOptionsStorage.ShowItemsFromUnimportedNamespaces, LanguageNames.CSharp), True)

                state.SendInvokeCompletionList()
                Await state.WaitForUIRenderedAsync()

                state.AssertCompletionItemExpander(isAvailable:=True, isSelected:=True)
                Await state.AssertSelectedCompletionItem(displayText:="Bar", displayTextSuffix:="<>")

                state.SendTab()
                Assert.Equal(expectedText, state.GetDocumentText())
            End Using
        End Function

        <WorkItem(35163, "https://github.com/dotnet/roslyn/issues/35163")>
        <WpfTheory, CombinatorialData>
        Public Async Function NonExpandedItemShouldBePreferred_SameFullDisplayText(showCompletionInArgumentLists As Boolean) As Task
            Using state = TestStateFactory.CreateCSharpTestState(
                  <Document><![CDATA[
namespace NS1
{
    class C
    {
        public void Foo()
        {
            Bar$$
        }
    }

    public class Bar
    {
    } 
}

namespace NS2
{
    public class Bar
    {
    }
}
]]></Document>,
                  showCompletionInArgumentLists:=showCompletionInArgumentLists)

                Dim expectedText = "
namespace NS1
{
    class C
    {
        public void Foo()
        {
            Bar
        }
    }

    public class Bar
    {
    } 
}

namespace NS2
{
    public class Bar
    {
    }
}
"

                state.Workspace.GlobalOptions.SetGlobalOption(New OptionKey(CompletionOptionsStorage.ForceExpandedCompletionIndexCreation), True)
                state.Workspace.GlobalOptions.SetGlobalOption(New OptionKey(CompletionOptionsStorage.ShowItemsFromUnimportedNamespaces, LanguageNames.CSharp), True)

                state.SendInvokeCompletionList()
                Await state.WaitForUIRenderedAsync()

                state.AssertCompletionItemExpander(isAvailable:=True, isSelected:=True)
                Await state.AssertSelectedCompletionItem(displayText:="Bar")

                state.SendTab()
                Assert.Equal(expectedText, state.GetDocumentText())
            End Using
        End Function

        <WorkItem(35163, "https://github.com/dotnet/roslyn/issues/35163")>
        <WpfTheory, CombinatorialData>
        Public Async Function NonExpandedItemShouldBePreferred_ExpandedItemHasBetterButNotCompleteMatch(showCompletionInArgumentLists As Boolean) As Task
            Using state = TestStateFactory.CreateCSharpTestState(
                  <Document><![CDATA[
namespace NS1
{
    class C
    {
        public void Foo()
        {
            bar$$
        }
    }

    public class ABar
    {
    } 
}

namespace NS2
{
    public class Bar1
    {
    }
}
]]></Document>,
                  showCompletionInArgumentLists:=showCompletionInArgumentLists)

                Dim expectedText = "
namespace NS1
{
    class C
    {
        public void Foo()
        {
            ABar
        }
    }

    public class ABar
    {
    } 
}

namespace NS2
{
    public class Bar1
    {
    }
}
"

                state.Workspace.GlobalOptions.SetGlobalOption(New OptionKey(CompletionOptionsStorage.ForceExpandedCompletionIndexCreation), True)
                state.Workspace.GlobalOptions.SetGlobalOption(New OptionKey(CompletionOptionsStorage.ShowItemsFromUnimportedNamespaces, LanguageNames.CSharp), True)

                state.SendInvokeCompletionList()
                Await state.WaitForUIRenderedAsync()

                state.AssertCompletionItemExpander(isAvailable:=True, isSelected:=True)
                Await state.AssertSelectedCompletionItem(displayText:="ABar")

                state.SendTab()
                Assert.Equal(expectedText, state.GetDocumentText())
            End Using
        End Function

        <WorkItem(38253, "https://github.com/dotnet/roslyn/issues/38253")>
        <WpfTheory, CombinatorialData>
        Public Async Function NonExpandedItemShouldBePreferred_BothExpandedAndNonExpandedItemsHaveCompleteMatch(showCompletionInArgumentLists As Boolean) As Task
            Using state = TestStateFactory.CreateCSharpTestState(
                  <Document><![CDATA[
namespace NS1
{
    class C
    {
        public void Foo()
        {
            bar$$
        }
    }

    public class Bar
    {
    } 
}

namespace NS2
{
    public class Bar
    {
    }
}
]]></Document>,
                  showCompletionInArgumentLists:=showCompletionInArgumentLists)

                Dim expectedText = "
namespace NS1
{
    class C
    {
        public void Foo()
        {
            Bar
        }
    }

    public class Bar
    {
    } 
}

namespace NS2
{
    public class Bar
    {
    }
}
"

                state.Workspace.GlobalOptions.SetGlobalOption(New OptionKey(CompletionOptionsStorage.ForceExpandedCompletionIndexCreation), True)
                state.Workspace.GlobalOptions.SetGlobalOption(New OptionKey(CompletionOptionsStorage.ShowItemsFromUnimportedNamespaces, LanguageNames.CSharp), True)

                state.SendInvokeCompletionList()
                Await state.WaitForUIRenderedAsync()

                state.AssertCompletionItemExpander(isAvailable:=True, isSelected:=True)
                Await state.AssertSelectedCompletionItem(displayText:="Bar", inlineDescription:="")
                state.SendTab()
                Assert.Equal(expectedText, state.GetDocumentText())
            End Using
        End Function

        <WorkItem(38253, "https://github.com/dotnet/roslyn/issues/38253")>
        <WpfTheory, CombinatorialData>
        Public Async Function CompletelyMatchedExpandedItemAndWorseThanPrefixMatchedNonExpandedItem(showCompletionInArgumentLists As Boolean) As Task
            Using state = TestStateFactory.CreateCSharpTestState(
                <Document><![CDATA[
namespace NS1
{
    class C
    {
        public void Foo()
        {
            bar$$
        }
    }

    public class ABar
    {
    } 
}

namespace NS2
{
    public class Bar
    {
    }
}
]]></Document>,
                  showCompletionInArgumentLists:=showCompletionInArgumentLists)

                Dim expectedText = "
using NS2;

namespace NS1
{
    class C
    {
        public void Foo()
        {
            Bar
        }
    }

    public class ABar
    {
    } 
}

namespace NS2
{
    public class Bar
    {
    }
}
"

                state.Workspace.GlobalOptions.SetGlobalOption(New OptionKey(CompletionOptionsStorage.ForceExpandedCompletionIndexCreation), True)
                state.Workspace.GlobalOptions.SetGlobalOption(New OptionKey(CompletionOptionsStorage.ShowItemsFromUnimportedNamespaces, LanguageNames.CSharp), True)

                state.SendInvokeCompletionList()
                Await state.WaitForUIRenderedAsync()

                Await state.AssertSelectedCompletionItem(displayText:="Bar", inlineDescription:="NS2")
                state.AssertCompletionItemExpander(isAvailable:=True, isSelected:=True)

                state.SendTab()
                Assert.Equal(expectedText, state.GetDocumentText())
            End Using
        End Function

        <WpfTheory, CombinatorialData>
        Public Async Function CompletelyMatchedExpandedItemAndPrefixMatchedNonExpandedItem(showCompletionInArgumentLists As Boolean) As Task
            Using state = TestStateFactory.CreateCSharpTestState(
                              <Document>
namespace NS
{
    class C
    {
        void M()
        {
            object designer = null;
            des$$
        }
    }
}
 
namespace OtherNS
{
    public class DES { }                              
}
</Document>,
                              showCompletionInArgumentLists:=showCompletionInArgumentLists)

                state.Workspace.GlobalOptions.SetGlobalOption(New OptionKey(CompletionOptionsStorage.ForceExpandedCompletionIndexCreation), True)
                state.Workspace.GlobalOptions.SetGlobalOption(New OptionKey(CompletionOptionsStorage.ShowItemsFromUnimportedNamespaces, LanguageNames.CSharp), True)

                state.SendInvokeCompletionList()
                Await state.WaitForUIRenderedAsync()

                Await state.AssertSelectedCompletionItem(displayText:="designer")
                state.AssertCompletionItemExpander(isAvailable:=True, isSelected:=True)
            End Using
        End Function

        <WorkItem(38253, "https://github.com/dotnet/roslyn/issues/38253")>
        <WpfTheory, CombinatorialData>
        Public Async Function SortItemsByPatternMatch(showCompletionInArgumentLists As Boolean) As Task
            Using state = TestStateFactory.CreateCSharpTestState(
                              <Document>
namespace NS
{
    class C
    {
        void M()
        {
            $$
        }
    }

    class Task { }

    class BTask1 { }
    class BTask2 { }
    class BTask3 { }


    class Task1 { }
    class Task2 { }
    class Task3 { }

    class ATaAaSaKa { }
} </Document>,
                              showCompletionInArgumentLists:=showCompletionInArgumentLists)

                state.SendTypeChars("task")
                Await state.WaitForAsynchronousOperationsAsync()
                Await state.AssertSelectedCompletionItem(displayText:="Task")

                Dim expectedOrder =
                    {
                        "Task",
                        "Task1",
                        "Task2",
                        "Task3",
                        "BTask1",
                        "BTask2",
                        "BTask3",
                        "ATaAaSaKa"
                    }

                state.AssertItemsInOrder(expectedOrder)
            End Using
        End Function

        <WorkItem(41601, "https://github.com/dotnet/roslyn/issues/41601")>
        <WpfTheory, CombinatorialData>
        Public Async Function SortItemsByExpandedFlag(showCompletionInArgumentLists As Boolean) As Task
            Using state = TestStateFactory.CreateCSharpTestState(
                              <Document>
namespace NS1
{
    class C
    {
        void M()
        {
            $$
        }
    }

    class MyTask1 { }
    class MyTask2 { }
    class MyTask3 { }
}

namespace NS2
{
    class MyTask1 { }
    class MyTask2 { }
    class MyTask3 { }
}
</Document>,
                              showCompletionInArgumentLists:=showCompletionInArgumentLists)

                state.Workspace.GlobalOptions.SetGlobalOption(New OptionKey(CompletionOptionsStorage.ForceExpandedCompletionIndexCreation), True)
                state.Workspace.GlobalOptions.SetGlobalOption(New OptionKey(CompletionOptionsStorage.ShowItemsFromUnimportedNamespaces, LanguageNames.CSharp), True)

                ' trigger completion with import completion disabled
                state.SendInvokeCompletionList()
                Await state.WaitForUIRenderedAsync()

                ' make sure expander is selected
                state.SetCompletionItemExpanderState(isSelected:=True)
                Await state.WaitForAsynchronousOperationsAsync()
                Await state.WaitForUIRenderedAsync()

                state.SendEscape()
                Await state.AssertNoCompletionSession()

                state.Workspace.GlobalOptions.SetGlobalOption(New OptionKey(CompletionOptionsStorage.ShowItemsFromUnimportedNamespaces, LanguageNames.CSharp), True)

                state.SendTypeChars("mytask")
                Await state.WaitForAsynchronousOperationsAsync()

                ' make sure expander is selected
                state.AssertCompletionItemExpander(isAvailable:=True, isSelected:=True)
                Await state.AssertSelectedCompletionItem(displayText:="MyTask1", inlineDescription:="")

                Dim expectedOrder As (String, String)() =
                    {
                        ("MyTask1", ""),
                        ("MyTask2", ""),
                        ("MyTask3", ""),
                        ("MyTask1", "NS2"),
                        ("MyTask2", "NS2"),
                        ("MyTask3", "NS2")
                    }
                state.AssertItemsInOrder(expectedOrder)
            End Using
        End Function

        <WorkItem(39519, "https://github.com/dotnet/roslyn/issues/39519")>
        <WpfTheory, CombinatorialData>
        Public Async Function TestSuggestedNamesDontStartWithDigit_DigitsInTheMiddle(showCompletionInArgumentLists As Boolean) As Task
            Using state = TestStateFactory.CreateCSharpTestState(
                  <Document><![CDATA[
namespace NS
{
    class C
    {
        public void Foo(Foo123Bar $$)
        {
        }
    }

    public class Foo123Bar
    {
    } 
}
]]></Document>,
                  showCompletionInArgumentLists:=showCompletionInArgumentLists)

                state.Workspace.GlobalOptions.SetGlobalOption(
                    New OptionKey(CompletionOptionsStorage.ShowNameSuggestions, LanguageNames.CSharp), True)

                state.SendInvokeCompletionList()
                Await state.AssertCompletionItemsContainAll("foo123Bar", "foo123", "foo", "bar")
                Await state.AssertCompletionItemsDoNotContainAny("123Bar")
            End Using
        End Function

        <WorkItem(39519, "https://github.com/dotnet/roslyn/issues/39519")>
        <WpfTheory, CombinatorialData>
        Public Async Function TestSuggestedNamesDontStartWithDigit_DigitsOnTheRight(showCompletionInArgumentLists As Boolean) As Task
            Using state = TestStateFactory.CreateCSharpTestState(
                  <Document><![CDATA[
namespace NS
{
    class C
    {
        public void Foo(Foo123 $$)
        {
        }
    }

    public class Foo123
    {
    } 
}
]]></Document>,
                  showCompletionInArgumentLists:=showCompletionInArgumentLists)

                state.Workspace.GlobalOptions.SetGlobalOption(
                    New OptionKey(CompletionOptionsStorage.ShowNameSuggestions, LanguageNames.CSharp), True)

                state.SendInvokeCompletionList()
                Await state.AssertCompletionItemsContainAll("foo123", "foo")
                Await state.AssertCompletionItemsDoNotContainAny("123")
            End Using
        End Function

        <WorkItem(38289, "https://github.com/dotnet/roslyn/issues/38289")>
        <WpfTheory, CombinatorialData>
        Public Async Function TestShowCompletionsWhenTypingCompilerDirective_SingleDirectiveWord(showCompletionInArgumentLists As Boolean) As Task
            Using state = TestStateFactory.CreateCSharpTestState(
                  <Document><![CDATA[
#nullable$$
]]></Document>,
                  showCompletionInArgumentLists:=showCompletionInArgumentLists)

                state.SendTypeChars(" ")
                Await state.WaitForAsynchronousOperationsAsync()

                Await state.AssertCompletionItemsContainAll("disable", "enable", "restore")
            End Using
        End Function

        <WorkItem(38289, "https://github.com/dotnet/roslyn/issues/38289")>
        <WpfTheory, CombinatorialData>
        Public Async Function TestShowCompletionsWhenTypingCompilerDirective_MultipleDirectiveWords(showCompletionInArgumentLists As Boolean) As Task
            Using state = TestStateFactory.CreateCSharpTestState(
                  <Document><![CDATA[
#pragma warning$$
]]></Document>,
                  showCompletionInArgumentLists:=showCompletionInArgumentLists)

                state.SendTypeChars(" ")
                Await state.WaitForAsynchronousOperationsAsync()

                Await state.AssertCompletionItemsContainAll("disable", "enable", "restore")
            End Using
        End Function

        <WorkItem(38289, "https://github.com/dotnet/roslyn/issues/38289")>
        <WpfTheory, CombinatorialData>
        Public Async Function TestCompletionsWhenTypingCompilerDirective_DoNotCrashOnDocumentStart(showCompletionInArgumentLists As Boolean) As Task
            Using state = TestStateFactory.CreateCSharpTestState(
                  <Document><![CDATA[nullable$$]]></Document>,
                  showCompletionInArgumentLists:=showCompletionInArgumentLists)

                state.SendTypeChars(" ")
                Await state.WaitForAsynchronousOperationsAsync()

                ' This assertion would fail if any unhandled exception was thrown during computing completions
                Await state.AssertCompletionItemsDoNotContainAny("disable", "enable", "restore")
            End Using
        End Function

        <ExportCompletionProvider(NameOf(MultipleChangeCompletionProvider), LanguageNames.CSharp)>
        <[Shared]>
        <PartNotDiscoverable>
        Private Class MultipleChangeCompletionProvider
            Inherits CompletionProvider

            Private _text As String
            Private _caretPosition As Integer

            <ImportingConstructor>
            <Obsolete(MefConstruction.ImportingConstructorMessage, True)>
            Public Sub New()
            End Sub

            Public Sub SetInfo(text As String, caretPosition As Integer)
                _text = text
                _caretPosition = caretPosition
            End Sub

            Public Overrides Function ProvideCompletionsAsync(context As CompletionContext) As Task
                context.AddItem(CompletionItem.Create(
                    "CustomItem",
                    rules:=CompletionItemRules.Default.WithMatchPriority(1000)))
                Return Task.CompletedTask
            End Function

            Public Overrides Function ShouldTriggerCompletion(text As SourceText, caretPosition As Integer, trigger As CompletionTrigger, options As OptionSet) As Boolean
                Return True
            End Function

            Public Overrides Function GetChangeAsync(document As Document, item As CompletionItem, commitKey As Char?, cancellationToken As CancellationToken) As Task(Of CompletionChange)
                Dim newText =
"using NewUsing;
using System;
class C
{
    void goo() {
        return InsertedItem"

                Dim change = CompletionChange.Create(
                    New TextChange(New TextSpan(0, _caretPosition), newText))
                Return Task.FromResult(change)
            End Function
        End Class

        <ExportCompletionProvider(NameOf(IntelliCodeMockProvider), LanguageNames.CSharp)>
        <[Shared]>
        <PartNotDiscoverable>
        Private Class IntelliCodeMockProvider
            Inherits CompletionProvider

            Public AutomationTextString As String = "Hello from IntelliCode: Length"

            <ImportingConstructor>
            <Obsolete(MefConstruction.ImportingConstructorMessage, True)>
            Public Sub New()
            End Sub

            Public Overrides Function ProvideCompletionsAsync(context As CompletionContext) As Task
                Dim intelliCodeItem = CompletionItem.Create(displayText:="★ Length", filterText:="Length")
                intelliCodeItem.AutomationText = AutomationTextString
                context.AddItem(intelliCodeItem)

                context.AddItem(CompletionItem.Create(displayText:="★ Normalize", filterText:="Normalize", displayTextSuffix:="()"))
                context.AddItem(CompletionItem.Create(displayText:="Normalize", filterText:="Normalize"))
                context.AddItem(CompletionItem.Create(displayText:="Length", filterText:="Length"))
                context.AddItem(CompletionItem.Create(displayText:="ToString", filterText:="ToString", displayTextSuffix:="()"))
                context.AddItem(CompletionItem.Create(displayText:="First", filterText:="First", displayTextSuffix:="()"))
                Return Task.CompletedTask
            End Function

            Public Overrides Function ShouldTriggerCompletion(text As SourceText, caretPosition As Integer, trigger As CompletionTrigger, options As OptionSet) As Boolean
                Return True
            End Function

            Public Overrides Function GetChangeAsync(document As Document, item As CompletionItem, commitKey As Char?, cancellationToken As CancellationToken) As Task(Of CompletionChange)
                Dim commitText = item.DisplayText
                If commitText.StartsWith("★") Then
                    ' remove the star and the following space
                    commitText = commitText.Substring(2)
                End If

                Return Task.FromResult(CompletionChange.Create(New TextChange(item.Span, commitText)))
            End Function
        End Class

        <WorkItem(43439, "https://github.com/dotnet/roslyn/issues/43439")>
        <WpfTheory, CombinatorialData>
        Public Async Function TestSelectNullOverNuint(showCompletionInArgumentLists As Boolean) As Task
            Using state = TestStateFactory.CreateCSharpTestState(
                              <Document>
class C
{
    public static void Main()
    {
        object o = $$
    }
                              </Document>,
                              showCompletionInArgumentLists:=showCompletionInArgumentLists)

                ' 'nu' should select 'null' instead of 'nuint' (even though 'nuint' sorts higher in the list textually).
                state.SendTypeChars("nu")
                Await state.AssertSelectedCompletionItem(displayText:="null", isHardSelected:=True)
                Await state.AssertCompletionItemsContain("nuint", "")

                ' even after 'nuint' is selected, deleting the 'i' should still take us back to 'null'.
                state.SendTypeChars("i")
                Await state.AssertSelectedCompletionItem(displayText:="nuint", isHardSelected:=True)
                state.SendBackspace()
                Await state.AssertSelectedCompletionItem(displayText:="null", isHardSelected:=True)
            End Using
        End Function

        <WorkItem(43439, "https://github.com/dotnet/roslyn/issues/43439")>
        <WpfTheory, CombinatorialData>
        Public Async Function TestSelectNuintOverNullOnceInMRU(showCompletionInArgumentLists As Boolean) As Task
            Using state = TestStateFactory.CreateCSharpTestState(
                              <Document>
class C
{
    public static void Main()
    {
        object o = $$
    }
                              </Document>,
                              showCompletionInArgumentLists:=showCompletionInArgumentLists)

                state.SendTypeChars("nui")
                Await state.AssertCompletionItemsContain("nuint", "")
                state.SendTab()
                Assert.Contains("nuint", state.GetLineTextFromCaretPosition(), StringComparison.Ordinal)

                state.SendDeleteWordToLeft()

                ' nuint should be in the mru now.  so typing 'nu' should select it instead of null.
                state.SendTypeChars("nu")
                Await state.AssertSelectedCompletionItem(displayText:="nuint", isHardSelected:=True)
            End Using
        End Function

        <WorkItem(944031, "https://dev.azure.com/devdiv/DevDiv/_workitems/edit/944031")>
        <WpfTheory, CombinatorialData>
        Public Async Function TestLambdaParameterInferenceInJoin1(showCompletionInArgumentLists As Boolean) As Task
            Using state = TestStateFactory.CreateCSharpTestState(
                              <Document>
using System.Collections.Generic;
using System.Linq;

class Program
{
    public class Book
    {
        public int Id { get; set; }
        public int OwnerId { get; set; }
        public string Name { get; set; }
    }

    public class Person
    {
        public int Id { get; set; }
        public string Nickname { get; set; }
    }

    static void Main()
    {
        var books = new List&lt;Book&gt;();
        var persons = new List&lt;Person&gt;();

        var join = persons.Join(books, person => person.Id, book => book.$$, (person, book) => new
        {
            person.Id,
            person.Nickname,
            book.Name
        });
                              </Document>,
                              showCompletionInArgumentLists:=showCompletionInArgumentLists)

                state.SendInvokeCompletionList()
                Await state.AssertCompletionItemsContain("OwnerId", "")
            End Using
        End Function

        <WorkItem(944031, "https://dev.azure.com/devdiv/DevDiv/_workitems/edit/944031")>
        <WpfTheory, CombinatorialData>
        Public Async Function TestLambdaParameterInferenceInJoin2(showCompletionInArgumentLists As Boolean) As Task
            Using state = TestStateFactory.CreateCSharpTestState(
                              <Document>
using System.Collections.Generic;
using System.Linq;

class Program
{
    public class Book
    {
        public int Id { get; set; }
        public int OwnerId { get; set; }
        public string Name { get; set; }
    }

    public class Person
    {
        public int Id { get; set; }
        public string Nickname { get; set; }
    }

    static void Main()
    {
        var books = new List&lt;Book&gt;();
        var persons = new List&lt;Person&gt;();

        var join = persons.Join(books, person => person.Id, book => book.OwnerId, (person, book) => new
        {
            person.Id,
            person.Nickname,
            book.$$
        });
                              </Document>,
                              showCompletionInArgumentLists:=showCompletionInArgumentLists)

                state.SendInvokeCompletionList()
                Await state.AssertCompletionItemsContain("Name", "")
            End Using
        End Function

        <WorkItem(944031, "https://dev.azure.com/devdiv/DevDiv/_workitems/edit/944031")>
        <WpfTheory, CombinatorialData>
        Public Async Function TestLambdaParameterInferenceInGroupJoin1(showCompletionInArgumentLists As Boolean) As Task
            Using state = TestStateFactory.CreateCSharpTestState(
                              <Document>
using System.Collections.Generic;
using System.Linq;

class Program
{
    public class Book
    {
        public int Id { get; set; }
        public int OwnerId { get; set; }
        public string Name { get; set; }
    }

    public class Person
    {
        public int Id { get; set; }
        public string Nickname { get; set; }
    }

    static void Main()
    {
        var books = new List&lt;Book&gt;();
        var persons = new List&lt;Person&gt;();

        var join = persons.GroupJoin(books, person => person.Id, book => book.$$, (person, books1) => new
        {
            person.Id,
            person.Nickname,
            books1.Select(s => s.Name)
        });
                              </Document>,
                              showCompletionInArgumentLists:=showCompletionInArgumentLists)

                state.SendInvokeCompletionList()
                Await state.AssertCompletionItemsContain("OwnerId", "")
            End Using
        End Function

        <WorkItem(944031, "https://dev.azure.com/devdiv/DevDiv/_workitems/edit/944031")>
        <WpfTheory, CombinatorialData>
        Public Async Function TestLambdaParameterInferenceInGroupJoin2(showCompletionInArgumentLists As Boolean) As Task
            Using state = TestStateFactory.CreateCSharpTestState(
                              <Document>
using System.Collections.Generic;
using System.Linq;

class Program
{
    public class Book
    {
        public int Id { get; set; }
        public int OwnerId { get; set; }
        public string Name { get; set; }
    }

    public class Person
    {
        public int Id { get; set; }
        public string Nickname { get; set; }
    }

    static void Main()
    {
        var books = new List&lt;Book&gt;();
        var persons = new List&lt;Person&gt;();

        var join = persons.GroupJoin(books, person => person.Id, book => book.OwnerId, (person, books1) => new
        {
            person.Id,
            person.Nickname,
            books1.$$
        });
                              </Document>,
                              showCompletionInArgumentLists:=showCompletionInArgumentLists)

                state.SendInvokeCompletionList()
                Await state.AssertCompletionItemsContain("Select", "<>")
            End Using
        End Function

        <WorkItem(944031, "https://dev.azure.com/devdiv/DevDiv/_workitems/edit/944031")>
        <WpfTheory, CombinatorialData>
        Public Async Function TestLambdaParameterInferenceInGroupJoin3(showCompletionInArgumentLists As Boolean) As Task
            Using state = TestStateFactory.CreateCSharpTestState(
                              <Document>
using System.Collections.Generic;
using System.Linq;

class Program
{
    public class Book
    {
        public int Id { get; set; }
        public int OwnerId { get; set; }
        public string Name { get; set; }
    }

    public class Person
    {
        public int Id { get; set; }
        public string Nickname { get; set; }
    }

    static void Main()
    {
        var books = new List&lt;Book&gt;();
        var persons = new List&lt;Person&gt;();

        var join = persons.GroupJoin(books, person => person.Id, book => book.OwnerId, (person, books1) => new
        {
            person.Id,
            person.Nickname,
            books1.Select(s => s.$$)
        });
                              </Document>,
                              showCompletionInArgumentLists:=showCompletionInArgumentLists)

                state.SendInvokeCompletionList()
                Await state.AssertCompletionItemsContain("Name", "")
            End Using
        End Function

        <WorkItem(1128749, "https://devdiv.visualstudio.com/DevDiv/_workitems/edit/1128749")>
        <WpfTheory, CombinatorialData>
        Public Async Function TestFallingBackToItemWithLongestCommonPrefixWhenNoMatch(showCompletionInArgumentLists As Boolean) As Task
            Using state = TestStateFactory.CreateCSharpTestState(
                              <Document>
class SomePrefixAndName {}

class C
{
    void Method()
    {
        SomePrefixOrName$$
    }
}
                              </Document>,
                  showCompletionInArgumentLists:=showCompletionInArgumentLists)

                Await state.SendCommitUniqueCompletionListItemAsync()
                Await state.AssertNoCompletionSession()

                state.SendEscape()
                Await state.WaitForAsynchronousOperationsAsync()

                state.SendInvokeCompletionList()
                Await state.AssertSelectedCompletionItem(displayText:="SomePrefixAndName", isHardSelected:=False)

            End Using
        End Function

        <WorkItem(47511, "https://github.com/dotnet/roslyn/pull/47511")>
        <WpfFact, Trait(Traits.Feature, Traits.Features.Completion)>
        Public Sub ConversionsOperatorsAndIndexerAreShownBelowMethodsAndPropertiesAndBeforeUnimportedItems()
            Using state = TestStateFactory.CreateCSharpTestState(
                              <Document>
namespace A
{
    using B;
    public static class CExtensions{
        public static void ExtensionUnimported(this C c) { }
    }
}
namespace B
{
    public static class CExtensions{
        public static void ExtensionImported(this C c) { }
    }

    public class C
    {
        public int A { get; } = default;
        public int Z { get; } = default;
        public void AM() { }
        public void ZM() { }
        public int this[int _] => default;
        public static explicit operator int(C _) => default;
        public static C operator +(C a, C b) => default;
    }

    class Program
    {
        static void Main()
        {
            var c = new C();
            c.$$
        }
    }
}                              </Document>)

                state.Workspace.GlobalOptions.SetGlobalOption(New OptionKey(CompletionOptionsStorage.ForceExpandedCompletionIndexCreation), True)
                state.Workspace.GlobalOptions.SetGlobalOption(New OptionKey(CompletionOptionsStorage.ShowItemsFromUnimportedNamespaces, LanguageNames.CSharp), True)

                state.SendInvokeCompletionList()
                state.AssertItemsInOrder(New String() {
                    "A", ' Method, properties, and imported extension methods alphabetical ordered
                    "AM",
                    "Equals",
                    "ExtensionImported",
                    "GetHashCode",
                    "GetType",
                    "this[]", ' Indexer
                    "ToString",
                    "Z",
                    "ZM",
                    "(int)", ' Conversions
                    "+", ' Operators
                    "ExtensionUnimported" 'Unimported extension methods
                })
            End Using
        End Sub

        <WpfTheory, CombinatorialData>
        Public Sub TestCompleteMethodParenthesisForSymbolCompletionProvider(showCompletionInArgumentLists As Boolean, <CombinatorialValues(";"c, "."c)> commitChar As Char)
            Using state = TestStateFactory.CreateCSharpTestState(
            <Document>
                public class B
                {
                    private void C11()
                    {
                        $$
                    }
                }</Document>,
                showCompletionInArgumentLists:=showCompletionInArgumentLists)

                Dim expectedText = $"
                public class B
                {{
                    private void C11()
                    {{
                        C11(){commitChar}
                    }}
                }}"
                state.SendTypeChars("C")
                Dim expectingItem = state.GetCompletionItems().First(Function(item) item.DisplayText.Equals("C11"))
                Assert.True(SymbolCompletionItem.GetShouldProvideParenthesisCompletion(expectingItem))

                state.SendSelectCompletionItem("C11")
                state.SendTypeChars(commitChar)
                Assert.Equal(expectedText, state.GetDocumentText())
            End Using
        End Sub

        <WpfTheory, CombinatorialData>
        Public Sub TestNestedMethodCallWhenCommitUsingSemicolon(showCompletionInArgumentLists As Boolean)
            Using state = TestStateFactory.CreateCSharpTestState(
            <Document>
                public class B
                {
                    private void C11()
                    {
                        AAA($$)
                    }

                    private int DDD() => 1;
                    private int AAA(int i) => 1;
                }</Document>,
                showCompletionInArgumentLists:=showCompletionInArgumentLists)

                Dim expectedText = $"
                public class B
                {{
                    private void C11()
                    {{
                        AAA(DDD());
                    }}

                    private int DDD() => 1;
                    private int AAA(int i) => 1;
                }}"
                state.SendTypeChars("D")
                Dim expectingItem = state.GetCompletionItems().First(Function(item) item.DisplayText.Equals("DDD"))
                Assert.True(SymbolCompletionItem.GetShouldProvideParenthesisCompletion(expectingItem))

                state.SendSelectCompletionItem("DDD")
                state.SendTypeChars(";"c)
                Assert.Equal(expectedText, state.GetDocumentText())
            End Using
        End Sub

        <WpfTheory, CombinatorialData>
        Public Sub TestNestedMethodCallUnderDelegateContextWhenCommitUsingSemicolon(showCompletionInArgumentLists As Boolean)
            Using state = TestStateFactory.CreateCSharpTestState(
            <Document>
                using System;
                public class B
                {
                    private void C11()
                    {
                        AAA($$)
                    }

                    private void DDD() {}
                    private int AAA(Action c) => 1;
                }</Document>,
                showCompletionInArgumentLists:=showCompletionInArgumentLists)

                Dim expectedText = $"
                using System;
                public class B
                {{
                    private void C11()
                    {{
                        AAA(DDD);
                    }}

                    private void DDD() {{}}
                    private int AAA(Action c) => 1;
                }}"
                state.SendTypeChars("D")
                Dim expectingItem = state.GetCompletionItems().First(Function(item) item.DisplayText.Equals("DDD"))
                Assert.False(SymbolCompletionItem.GetShouldProvideParenthesisCompletion(expectingItem))

                state.SendSelectCompletionItem("DDD")
                state.SendTypeChars(";"c)
                Assert.Equal(expectedText, state.GetDocumentText())
            End Using
        End Sub

        <WpfTheory, CombinatorialData>
        Public Sub TestNestedMethodCallWhenCommitUsingDot(showCompletionInArgumentLists As Boolean)
            Using state = TestStateFactory.CreateCSharpTestState(
            <Document>
                public class B
                {
                    private void C11()
                    {
                        AAA($$)
                    }

                    private int DDD() => 1;
                    private int AAA(int i) => 1;
                }</Document>,
                showCompletionInArgumentLists:=showCompletionInArgumentLists)

                Dim expectedText = $"
                public class B
                {{
                    private void C11()
                    {{
                        AAA(DDD().)
                    }}

                    private int DDD() => 1;
                    private int AAA(int i) => 1;
                }}"
                state.SendTypeChars("D")
                Dim expectingItem = state.GetCompletionItems().First(Function(item) item.DisplayText.Equals("DDD"))
                Assert.True(SymbolCompletionItem.GetShouldProvideParenthesisCompletion(expectingItem))

                state.SendSelectCompletionItem("DDD")
                state.SendTypeChars("."c)
                Assert.Equal(expectedText, state.GetDocumentText())
            End Using
        End Sub

        <WpfTheory, CombinatorialData>
        Public Sub TestCompleteMethodParenthesisForSymbolCompletionProviderUnderDelegateContext(showCompletionInArgumentLists As Boolean, <CombinatorialValues(";"c, "."c)> commitChar As Char)
            Using state = TestStateFactory.CreateCSharpTestState(
            <Document>
                using System;
                public class B
                {
                    private void C11()
                    {
                        Action t = $$
                    }
                }</Document>,
                showCompletionInArgumentLists:=showCompletionInArgumentLists)

                Dim expectedText = $"
                using System;
                public class B
                {{
                    private void C11()
                    {{
                        Action t = C11{commitChar}
                    }}
                }}"
                state.SendTypeChars("C")
                Dim expectingItem = state.GetCompletionItems().First(Function(item) item.DisplayText.Equals("C11"))
                Assert.False(SymbolCompletionItem.GetShouldProvideParenthesisCompletion(expectingItem))

                state.SendSelectCompletionItem("C11")
                state.SendTypeChars(commitChar)
                Assert.Equal(expectedText, state.GetDocumentText())
            End Using
        End Sub

        <WpfTheory, CombinatorialData>
        Public Sub TestCompleteObjectCreationParenthesisForSymbolCreationCompletionProvider(showCompletionInArgumentLists As Boolean, <CombinatorialValues(";"c, "."c)> commitChar As Char)
            Using state = TestStateFactory.CreateCSharpTestState(
            <Document>
                using Bar = System.String
                public class AA
                {
                    private static void CC()
                    {
                        var a = new $$
                    }
                }</Document>,
                showCompletionInArgumentLists:=showCompletionInArgumentLists)

                Dim expectedText = $"
                using Bar = System.String
                public class AA
                {{
                    private static void CC()
                    {{
                        var a = new Bar(){commitChar}
                    }}
                }}"
                state.SendTypeChars("B")
                Dim expectingItem = state.GetCompletionItems().First(Function(item) item.DisplayText.Equals("AA"))
                Assert.True(SymbolCompletionItem.GetShouldProvideParenthesisCompletion(expectingItem))

                state.SendSelectCompletionItem("Bar")
                state.SendTypeChars(commitChar)
                Assert.Equal(expectedText, state.GetDocumentText())
            End Using
        End Sub

        <WpfTheory, CombinatorialData>
        Public Sub TestCompleteObjectCreationParenthesisForSymbolCreationCompletionProviderUnderNonObjectCreationContext(showCompletionInArgumentLists As Boolean, <CombinatorialValues(";"c, "."c)> commitChar As Char)
            Using state = TestStateFactory.CreateCSharpTestState(
            <Document>
                using Bar = System.String
                public class AA
                {
                    private static void CC()
                    {
                        $$
                    }
                }</Document>,
                showCompletionInArgumentLists:=showCompletionInArgumentLists)

                Dim expectedText = $"
                using Bar = System.String
                public class AA
                {{
                    private static void CC()
                    {{
                        Bar{commitChar}
                    }}
                }}"
                state.SendTypeChars("B")
                Dim expectingItem = state.GetCompletionItems().First(Function(item) item.DisplayText.Equals("AA"))
                Assert.False(SymbolCompletionItem.GetShouldProvideParenthesisCompletion(expectingItem))

                state.SendSelectCompletionItem("Bar")

                state.SendTypeChars(commitChar)
                Assert.Equal(expectedText, state.GetDocumentText())
            End Using
        End Sub

        <WpfTheory, CombinatorialData>
        Public Sub TestCompleteParenthesisForObjectCreationCompletionProvider(showCompletionInArgumentLists As Boolean, <CombinatorialValues(";"c, "."c)> commitChar As Char)
            Using state = TestStateFactory.CreateCSharpTestState(
            <Document>
                public class AA
                {
                    private static void CC()
                    {
                        AA a = new $$
                    }
                }</Document>,
                showCompletionInArgumentLists:=showCompletionInArgumentLists)

                Dim expectedText = $"
                public class AA
                {{
                    private static void CC()
                    {{
                        AA a = new AA(){commitChar}
                    }}
                }}"
                state.SendTypeChars("A")
                state.SendSelectCompletionItem("AA")
                state.SendTypeChars(commitChar)
                Assert.Equal(expectedText, state.GetDocumentText())
            End Using
        End Sub

        <WpfTheory, CombinatorialData>
        Public Sub TestCompleteParenthesisForExtensionMethodImportCompletionProvider(showCompletionInArgumentLists As Boolean, <CombinatorialValues(";"c, "."c)> commitChar As Char)
            Using state = TestStateFactory.CreateCSharpTestState(
            <Document>
namespace CC
{
    public static class DD
    {
        public static int ToInt(this AA a) => 1;
    }
}
public class AA
{
    private static void CC()
    {
        AA a = new AA();
        var value = a.$$
    }
}</Document>,
                showCompletionInArgumentLists:=showCompletionInArgumentLists)

                state.Workspace.GlobalOptions.SetGlobalOption(New OptionKey(CompletionOptionsStorage.ForceExpandedCompletionIndexCreation), True)
                state.Workspace.GlobalOptions.SetGlobalOption(New OptionKey(CompletionOptionsStorage.ShowItemsFromUnimportedNamespaces, LanguageNames.CSharp), True)

                Dim expectedText = $"
using CC;

namespace CC
{{
    public static class DD
    {{
        public static int ToInt(this AA a) => 1;
    }}
}}
public class AA
{{
    private static void CC()
    {{
        AA a = new AA();
        var value = a.ToInt(){commitChar}
    }}
}}"
                state.SendTypeChars("To")
                state.SendSelectCompletionItem("ToInt")
                state.SendTypeChars(commitChar)
                Assert.Equal(expectedText, state.GetDocumentText())
            End Using
        End Sub

        <WpfTheory, CombinatorialData>
        Public Async Function TestCompleteParenthesisForTypeImportCompletionProvider(showCompletionInArgumentLists As Boolean, <CombinatorialValues(";"c, "."c)> commitChar As Char) As Task
            Using state = TestStateFactory.CreateCSharpTestState(
            <Document>
namespace CC
{
    public class Bar
    {
    }
}
public class AA
{
    private static void CC()
    {
        var a = new $$
    }
}</Document>,
                showCompletionInArgumentLists:=showCompletionInArgumentLists)
                state.Workspace.GlobalOptions.SetGlobalOption(New OptionKey(CompletionOptionsStorage.ForceExpandedCompletionIndexCreation), True)
                state.Workspace.GlobalOptions.SetGlobalOption(New OptionKey(CompletionOptionsStorage.ShowItemsFromUnimportedNamespaces, LanguageNames.CSharp), True)

                state.SendInvokeCompletionList()
                Await state.WaitForAsynchronousOperationsAsync()
                Await state.WaitForUIRenderedAsync()

                ' Make sure expander is selected
                state.SetCompletionItemExpanderState(isSelected:=True)
                Await state.WaitForAsynchronousOperationsAsync()
                Await state.WaitForUIRenderedAsync()

                Dim expectedText = $"
using CC;

namespace CC
{{
    public class Bar
    {{
    }}
}}
public class AA
{{
    private static void CC()
    {{
        var a = new Bar(){commitChar}
    }}
}}"
                state.SendTypeChars("Ba")
                state.SendSelectCompletionItem("Bar")
                state.SendTypeChars(commitChar)
                Assert.Equal(expectedText, state.GetDocumentText())
            End Using
        End Function

        <WpfTheory, CombinatorialData>
        Public Async Function TestCompleteParenthesisForTypeImportCompletionProviderUnderNonObjectCreationContext(showCompletionInArgumentLists As Boolean, <CombinatorialValues(";"c, "."c)> commitChar As Char) As Task
            Using state = TestStateFactory.CreateCSharpTestState(
            <Document>
namespace CC
{
    public class Bar
    {
    }
}
public class AA
{
    private static void CC()
    {
        $$
    }
}</Document>,
                showCompletionInArgumentLists:=showCompletionInArgumentLists)

                state.Workspace.GlobalOptions.SetGlobalOption(New OptionKey(CompletionOptionsStorage.ForceExpandedCompletionIndexCreation), True)
                state.Workspace.GlobalOptions.SetGlobalOption(
                    New OptionKey(CompletionOptionsStorage.ShowItemsFromUnimportedNamespaces, LanguageNames.CSharp), True)

                state.SendInvokeCompletionList()
                Await state.WaitForAsynchronousOperationsAsync()
                Await state.WaitForUIRenderedAsync()

                ' Make sure expander is selected
                state.SetCompletionItemExpanderState(isSelected:=True)
                Await state.WaitForAsynchronousOperationsAsync()
                Await state.WaitForUIRenderedAsync()

                Dim expectedText = $"
using CC;

namespace CC
{{
    public class Bar
    {{
    }}
}}
public class AA
{{
    private static void CC()
    {{
        Bar{commitChar}
    }}
}}"
                state.SendTypeChars("Ba")
                state.SendSelectCompletionItem("Bar")
                state.SendTypeChars(commitChar)
                Assert.Equal(expectedText, state.GetDocumentText())
            End Using
        End Function

        <WpfTheory, CombinatorialData>
        Public Async Function TestCompleteParenthesisForMethodUnderNameofContext(showCompletionInArgumentLists As Boolean) As Task
            Using state = TestStateFactory.CreateCSharpTestState(
            <Document>
public class AA
{
    private static void CC()
    {
        var x = nameof($$)
    }
}</Document>,
                showCompletionInArgumentLists:=showCompletionInArgumentLists)

                state.Workspace.GlobalOptions.SetGlobalOption(New OptionKey(CompletionOptionsStorage.ForceExpandedCompletionIndexCreation), True)
                state.Workspace.GlobalOptions.SetGlobalOption(
                    New OptionKey(CompletionOptionsStorage.ShowItemsFromUnimportedNamespaces, LanguageNames.CSharp), True)

                state.SendInvokeCompletionList()
                Await state.WaitForAsynchronousOperationsAsync()
                Await state.WaitForUIRenderedAsync()

                state.SetCompletionItemExpanderState(isSelected:=True)
                Await state.WaitForAsynchronousOperationsAsync()
                Await state.WaitForUIRenderedAsync()

                Dim expectedText = "
public class AA
{
    private static void CC()
    {
        var x = nameof(CC);
    }
}"
                state.SendTypeChars("CC")
                state.SendSelectCompletionItem("CC")
                state.SendTypeChars(";")
                Assert.Equal(expectedText, state.GetDocumentText())
            End Using
        End Function

        <WpfTheory, CombinatorialData>
        Public Async Function TestCompleteParenthesisForGenericMethodUnderNameofContext(showCompletionInArgumentLists As Boolean) As Task
            Using state = TestStateFactory.CreateCSharpTestState(
            <Document>
using System;
public class AA
{
    private static void CC()
    {
        var x = nameof($$)
    }

    private static T GetSomething&lt;T&gt;() => (T)Activator.GetInstance(typeof(T));
}</Document>,
                showCompletionInArgumentLists:=showCompletionInArgumentLists)

                state.Workspace.GlobalOptions.SetGlobalOption(New OptionKey(CompletionOptionsStorage.ForceExpandedCompletionIndexCreation), True)
                state.Workspace.GlobalOptions.SetGlobalOption(
                    New OptionKey(CompletionOptionsStorage.ShowItemsFromUnimportedNamespaces, LanguageNames.CSharp), True)

                state.SendInvokeCompletionList()
                Await state.WaitForAsynchronousOperationsAsync()
                Await state.WaitForUIRenderedAsync()

                state.SetCompletionItemExpanderState(isSelected:=True)
                Await state.WaitForAsynchronousOperationsAsync()
                Await state.WaitForUIRenderedAsync()

                Dim expectedText = "
using System;
public class AA
{
    private static void CC()
    {
        var x = nameof(GetSomething);
    }

    private static T GetSomething<T>() => (T)Activator.GetInstance(typeof(T));
}"
                state.SendTypeChars("Get")
                state.SendSelectCompletionItem("GetSomething<>")
                state.SendTypeChars(";")
                Assert.Equal(expectedText, state.GetDocumentText())
            End Using
        End Function

        <WpfTheory, CombinatorialData>
        Public Async Function TestCompleteParenthesisForFullMethodUnderNameofContext(showCompletionInArgumentLists As Boolean) As Task
            Using state = TestStateFactory.CreateCSharpTestState(
            <Document>
public class AA
{
    private static void CC()
    {
        var x = nameof($$)
    }
}
namespace Bar1
{
    public class Bar2
    {
        public void Bar3() { }
    }
}</Document>,
                showCompletionInArgumentLists:=showCompletionInArgumentLists)

                state.Workspace.GlobalOptions.SetGlobalOption(New OptionKey(CompletionOptionsStorage.ForceExpandedCompletionIndexCreation), True)
                state.Workspace.GlobalOptions.SetGlobalOption(
                    New OptionKey(CompletionOptionsStorage.ShowItemsFromUnimportedNamespaces, LanguageNames.CSharp), True)

                state.SendInvokeCompletionList()
                Await state.WaitForAsynchronousOperationsAsync()
                Await state.WaitForUIRenderedAsync()

                state.SetCompletionItemExpanderState(isSelected:=True)
                Await state.WaitForAsynchronousOperationsAsync()
                Await state.WaitForUIRenderedAsync()

                Dim expectedText = "
public class AA
{
    private static void CC()
    {
        var x = nameof(Bar1.Bar2.Bar3);
    }
}
namespace Bar1
{
    public class Bar2
    {
        public void Bar3() { }
    }
}"
                state.SendTypeChars("Bar1.Bar2.Ba")
                state.SendSelectCompletionItem("Bar3")
                state.SendTypeChars(";")
                Assert.Equal(expectedText, state.GetDocumentText())
            End Using
        End Function

        <WpfTheory, CombinatorialData>
        Public Async Function TestCompleteParenthesisForFunctionPointer(showCompletionInArgumentLists As Boolean) As Task
            Using state = TestStateFactory.CreateCSharpTestState(
            <Document>
using System;
public unsafe class AA
{
    private static void CC()
    {
        delegate*&lt;void&gt; p = $$
    }

    public static void Bar() {}
}</Document>,
                showCompletionInArgumentLists:=showCompletionInArgumentLists)

                state.Workspace.GlobalOptions.SetGlobalOption(New OptionKey(CompletionOptionsStorage.ForceExpandedCompletionIndexCreation), True)
                state.Workspace.GlobalOptions.SetGlobalOption(
                    New OptionKey(CompletionOptionsStorage.ShowItemsFromUnimportedNamespaces, LanguageNames.CSharp), True)

                state.SendInvokeCompletionList()
                Await state.WaitForAsynchronousOperationsAsync()
                Await state.WaitForUIRenderedAsync()

                state.SetCompletionItemExpanderState(isSelected:=True)
                Await state.WaitForAsynchronousOperationsAsync()
                Await state.WaitForUIRenderedAsync()

                Dim expectedText = "
using System;
public unsafe class AA
{
    private static void CC()
    {
        delegate*<void> p = Bar;
    }

    public static void Bar() {}
}"
                state.SendTypeChars("Ba")
                state.SendSelectCompletionItem("Bar")
                state.SendTypeChars(";")
                Assert.Equal(expectedText, state.GetDocumentText())
            End Using
        End Function

        <WpfTheory, CombinatorialData>
        Public Async Function CompletionInPreprocessorIf(showCompletionInArgumentLists As Boolean) As Task
            Using state = TestStateFactory.CreateTestStateFromWorkspace(
                    <Workspace>
                        <Project Language="C#" CommonReferences="true" PreprocessorSymbols="Goo,Bar,Baz">
                            <Document>
#if $$
                            </Document>
                        </Project>
                    </Workspace>,
                              showCompletionInArgumentLists:=showCompletionInArgumentLists)

                state.SendInvokeCompletionList()
                Await state.AssertCompletionItemsContainAll({"Goo", "Bar", "Baz", "true", "false"})
                state.SendTypeChars("Go")
                state.SendTab()
                Await state.AssertNoCompletionSession()
                Assert.Contains("#if Goo", state.GetLineTextFromCaretPosition(), StringComparison.Ordinal)
            End Using
        End Function

        <WpfTheory, CombinatorialData>
        Public Async Function CompletionInPreprocessorElif(showCompletionInArgumentLists As Boolean) As Task
            Using state = TestStateFactory.CreateTestStateFromWorkspace(
                    <Workspace>
                        <Project Language="C#" CommonReferences="true" PreprocessorSymbols="Goo,Bar,Baz">
                            <Document>
#if false
#elif $$
                            </Document>
                        </Project>
                    </Workspace>,
                              showCompletionInArgumentLists:=showCompletionInArgumentLists)

                state.SendInvokeCompletionList()
                Await state.AssertCompletionItemsContainAll({"Goo", "Bar", "Baz", "true", "false"})
                state.SendTypeChars("Go")
                state.SendTab()
                Await state.AssertNoCompletionSession()
                Assert.Contains("#elif Goo", state.GetLineTextFromCaretPosition(), StringComparison.Ordinal)
            End Using
        End Function

        <WpfTheory, CombinatorialData>
        Public Async Function CompletionNotInPreprocessorElse(showCompletionInArgumentLists As Boolean) As Task
            Using state = TestStateFactory.CreateTestStateFromWorkspace(
                    <Workspace>
                        <Project Language="C#" CommonReferences="true" PreprocessorSymbols="Goo,Bar,Baz">
                            <Document>
#if false
#elif false
#else $$
                            </Document>
                        </Project>
                    </Workspace>,
                              showCompletionInArgumentLists:=showCompletionInArgumentLists)

                state.SendInvokeCompletionList()
                Await state.AssertNoCompletionSession()
            End Using
        End Function

        <WpfTheory, CombinatorialData>
        Public Async Function CompletionInPreprocessorParenthesized(showCompletionInArgumentLists As Boolean) As Task
            Using state = TestStateFactory.CreateTestStateFromWorkspace(
                    <Workspace>
                        <Project Language="C#" CommonReferences="true" PreprocessorSymbols="Goo,Bar,Baz">
                            <Document>
#if ($$
                            </Document>
                        </Project>
                    </Workspace>,
                              showCompletionInArgumentLists:=showCompletionInArgumentLists)

                state.SendInvokeCompletionList()
                Await state.AssertCompletionItemsContainAll({"Goo", "Bar", "Baz", "true", "false"})
                state.SendTypeChars("Go")
                state.SendTab()
                Await state.AssertNoCompletionSession()
                Assert.Contains("#if (Goo", state.GetLineTextFromCaretPosition(), StringComparison.Ordinal)
            End Using
        End Function

        <WpfTheory, CombinatorialData>
        Public Async Function CompletionInPreprocessorNot(showCompletionInArgumentLists As Boolean) As Task
            Using state = TestStateFactory.CreateTestStateFromWorkspace(
                    <Workspace>
                        <Project Language="C#" CommonReferences="true" PreprocessorSymbols="Goo,Bar,Baz">
                            <Document>
#if !$$
                            </Document>
                        </Project>
                    </Workspace>,
                              showCompletionInArgumentLists:=showCompletionInArgumentLists)

                state.SendInvokeCompletionList()
                Await state.AssertCompletionItemsContainAll({"Goo", "Bar", "Baz", "true", "false"})
                state.SendTypeChars("Go")
                state.SendTab()
                Await state.AssertNoCompletionSession()
                Assert.Contains("#if !Goo", state.GetLineTextFromCaretPosition(), StringComparison.Ordinal)
            End Using
        End Function

        <WpfTheory, CombinatorialData>
        Public Async Function CompletionInPreprocessorAnd(showCompletionInArgumentLists As Boolean) As Task
            Using state = TestStateFactory.CreateTestStateFromWorkspace(
                    <Workspace>
                        <Project Language="C#" CommonReferences="true" PreprocessorSymbols="Goo,Bar,Baz">
                            <Document>
#if true &amp;&amp; $$
                            </Document>
                        </Project>
                    </Workspace>,
                              showCompletionInArgumentLists:=showCompletionInArgumentLists)

                state.SendInvokeCompletionList()
                Await state.AssertCompletionItemsContainAll({"Goo", "Bar", "Baz", "true", "false"})
                state.SendTypeChars("Go")
                state.SendTab()
                Await state.AssertNoCompletionSession()
                Assert.Contains("#if true && Goo", state.GetLineTextFromCaretPosition(), StringComparison.Ordinal)
            End Using
        End Function

        <WpfTheory, CombinatorialData>
        Public Async Function CompletionInPreprocessorOr(showCompletionInArgumentLists As Boolean) As Task
            Using state = TestStateFactory.CreateTestStateFromWorkspace(
                    <Workspace>
                        <Project Language="C#" CommonReferences="true" PreprocessorSymbols="Goo,Bar,Baz">
                            <Document>
#if true || $$
                            </Document>
                        </Project>
                    </Workspace>,
                              showCompletionInArgumentLists:=showCompletionInArgumentLists)

                state.SendInvokeCompletionList()
                Await state.AssertCompletionItemsContainAll({"Goo", "Bar", "Baz", "true", "false"})
                state.SendTypeChars("Go")
                state.SendTab()
                Await state.AssertNoCompletionSession()
                Assert.Contains("#if true || Goo", state.GetLineTextFromCaretPosition(), StringComparison.Ordinal)
            End Using
        End Function

        <WpfTheory, CombinatorialData>
        Public Async Function CompletionInPreprocessorCasingDifference(showCompletionInArgumentLists As Boolean) As Task
            Using state = TestStateFactory.CreateTestStateFromWorkspace(
                    <Workspace>
                        <Project Language="C#" CommonReferences="true" PreprocessorSymbols="Goo,Bar,BAR,Baz">
                            <Document>
#if $$
                            </Document>
                        </Project>
                    </Workspace>,
                              showCompletionInArgumentLists:=showCompletionInArgumentLists)

                state.SendInvokeCompletionList()
                Await state.AssertCompletionItemsContainAll({"Goo", "Bar", "BAR", "Baz", "true", "false"})
                state.SendTypeChars("Go")
                state.SendTab()
                Await state.AssertNoCompletionSession()
                Assert.Contains("#if Goo", state.GetLineTextFromCaretPosition(), StringComparison.Ordinal)
            End Using
        End Function

        <WpfFact>
        <WorkItem(63922, "https://github.com/dotnet/roslyn/issues/63922")>
        <WorkItem(55546, "https://github.com/dotnet/roslyn/issues/55546")>
        Public Async Function DoNotSelectMatchPriorityDeprioritizeAndBetterCaseSensitiveWithOnlyLowercaseTyped() As Task
            Using state = TestStateFactory.CreateCSharpTestState(
            <Document>
using System;
public static class Ext
{
    public static bool Should(this int x) => false;
}
public class AA
{
    private static void CC(int x)
    {
        var y = x.$$
    }
}</Document>)

                state.SendInvokeCompletionList()
                Await state.WaitForAsynchronousOperationsAsync()
                Await state.WaitForUIRenderedAsync()

                state.SendTypeChars("sh")
                Await state.WaitForAsynchronousOperationsAsync()
                Await state.WaitForUIRenderedAsync()

                ' "(short)" item has a MatchPriority of "Deprioritize", so we don't want to select it over regular item "Should"
                ' even if it matches with filter text better in term of case-sensitivity.
                Await state.AssertSelectedCompletionItem("Should")
                Await state.AssertCompletionItemsContain(Function(item)
                                                             Return item.GetEntireDisplayText() = "(short)"
                                                         End Function)
            End Using
        End Function

        <WpfFact>
        <WorkItem(55546, "https://github.com/dotnet/roslyn/issues/55546")>
        <WorkItem(63922, "https://github.com/dotnet/roslyn/issues/63922")>
        Public Async Function PreferBestMatchPriorityAndCaseSensitiveOverPreselect() As Task
            Using state = TestStateFactory.CreateCSharpTestState(
            <Document>
public class AA
{
    private static void CC()
    {
        $$
    }
}</Document>,
                extraExportedTypes:={GetType(TestMatchPriorityCompletionProvider)}.ToList())

                Dim completionService = state.Workspace.Services.GetLanguageServices(LanguageNames.CSharp).GetRequiredService(Of CompletionService)()
                Dim provider = completionService.GetTestAccessor().GetImportedAndBuiltInProviders(ImmutableHashSet(Of String).Empty).OfType(Of TestMatchPriorityCompletionProvider)().Single()

                provider.AddItems(New(displayText As String, matchPriority As Integer)() {
                                  ("item1", MatchPriority.Default - 1),
                                  ("item2", MatchPriority.Default + 1),
                                  ("item3", MatchPriority.Default),
                                  ("Item4", MatchPriority.Preselect)})

                state.SendInvokeCompletionList()
                Await state.WaitForAsynchronousOperationsAsync()
                Await state.WaitForUIRenderedAsync()

                state.SendTypeChars("item")
                Await state.WaitForAsynchronousOperationsAsync()
                Await state.WaitForUIRenderedAsync()

                ' always prefer case-sensitive match of highest priority, even in the presence of item with MatchPriority.Preselect
                Await state.AssertSelectedCompletionItem("item2")
            End Using
        End Function

        <WpfTheory, CombinatorialData>
        <WorkItem(55546, "https://github.com/dotnet/roslyn/issues/55546")>
        <WorkItem(63922, "https://github.com/dotnet/roslyn/issues/63922")>
        Public Async Function PreferBestCaseSensitiveWithUppercaseTyped(uppercaseItemIsDeprioritize As Boolean) As Task
            Using state = TestStateFactory.CreateCSharpTestState(
            <Document>
public class AA
{
    private static void CC()
    {
        $$
    }
}</Document>,
                extraExportedTypes:={GetType(TestMatchPriorityCompletionProvider)}.ToList())

                Dim completionService = state.Workspace.Services.GetLanguageServices(LanguageNames.CSharp).GetRequiredService(Of CompletionService)()
                Dim provider = completionService.GetTestAccessor().GetImportedAndBuiltInProviders(ImmutableHashSet(Of String).Empty).OfType(Of TestMatchPriorityCompletionProvider)().Single()

                provider.AddItems(New(displayText As String, matchPriority As Integer)() {
                                  ("item1", MatchPriority.Preselect),
                                  ("item2", MatchPriority.Default + 1),
                                  ("Item3", If(uppercaseItemIsDeprioritize, MatchPriority.Deprioritize, MatchPriority.Default - 1))})

                state.SendInvokeCompletionList()
                Await state.WaitForAsynchronousOperationsAsync()
                Await state.WaitForUIRenderedAsync()

                state.SendTypeChars("Item")
                Await state.WaitForAsynchronousOperationsAsync()
                Await state.WaitForUIRenderedAsync()

                ' regardless of priority, if any uppercase letter is typed, ensure we prefer casing over match priority (including Preselect items) if uppercase is typed
                ' even if item with best matched casing has MatchPriority.Deprioritize
                Await state.AssertSelectedCompletionItem("Item3")
            End Using
        End Function

        <PartNotDiscoverable>
        <[Shared], ExportCompletionProvider(NameOf(TestMatchPriorityCompletionProvider), LanguageNames.CSharp)>
        Private Class TestMatchPriorityCompletionProvider
            Inherits CompletionProvider

            Public Property Items As ImmutableArray(Of CompletionItem)

            <ImportingConstructor>
            <Obsolete(MefConstruction.ImportingConstructorMessage, True)>
            Public Sub New()
            End Sub

            Public Sub AddItems(items As (displayText As String, matchPriority As Integer)())
                Dim builder = ArrayBuilder(Of CompletionItem).GetInstance(items.Length)
                For Each item In items
                    builder.Add(CompletionItem.Create(displayText:=item.displayText, rules:=CompletionItemRules.Default.WithMatchPriority(item.matchPriority)))
                Next
                Me.Items = builder.ToImmutableAndFree()
            End Sub

            ' All lowercase items have lower MatchPriority than uppercase item, except one with equal value.
            Public Overrides Function ProvideCompletionsAsync(context As CompletionContext) As Task
                context.AddItems(Items)
                Return Task.CompletedTask
            End Function

            Public Overrides Function ShouldTriggerCompletion(text As SourceText, caretPosition As Integer, trigger As CompletionTrigger, options As OptionSet) As Boolean
                Return True
            End Function
        End Class

        <WpfFact>
        <WorkItem(63922, "https://github.com/dotnet/roslyn/issues/63922")>
        Public Async Function DoNotSelectItemWithHigherMatchPriorityButWorseCaseSensitivity() As Task
            Using state = TestStateFactory.CreateCSharpTestState(
            <Document>
using System;
public class AA
{
    public void F(object node)
    {
        var Node = (string)nod$$
    }
}</Document>)

                state.SendInvokeCompletionList()
                Await state.WaitForAsynchronousOperationsAsync()
                Await state.WaitForUIRenderedAsync()

                ' test prefix match
                Await state.AssertSelectedCompletionItem("node", isHardSelected:=True)
                Await state.AssertCompletionItemsContain("Node", "")

                state.SendTypeChars("e")
                Await state.WaitForAsynchronousOperationsAsync()
                Await state.WaitForUIRenderedAsync()

                ' test complete match
                Await state.AssertSelectedCompletionItem("node", isHardSelected:=True)
                Await state.AssertCompletionItemsContain("Node", "")
            End Using
        End Function

        <WpfTheory, CombinatorialData>
        Public Async Function TestSuggestionModeWithDeletionTrigger(showCompletionInArgumentLists As Boolean) As Task
            Using state = TestStateFactory.CreateCSharpTestState(
                           <Document><![CDATA[
using System.Collections.Generic;
using System.Linq;

class C
{
    public static void Baz(List<int> list)
    {
        var xml = 0;
        list.FirstOrDefault(xx$$)
    }
}]]></Document>,
                           showCompletionInArgumentLists:=showCompletionInArgumentLists)

                state.Workspace.GlobalOptions.SetGlobalOption(
                    New OptionKey(CompletionOptionsStorage.TriggerOnDeletion, LanguageNames.CSharp), True)

                state.SendBackspace()
                Await state.AssertSelectedCompletionItem("xml", isSoftSelected:=True).ConfigureAwait(True)
            End Using
        End Function

        ' Simulates a situation where IntelliCode provides items not included into the Rolsyn original list.
        ' We want to ignore these items in CommitIfUnique.
        ' This situation should not happen. Tests with this provider were added to cover protective scenarios.
        <ExportCompletionProvider(NameOf(IntelliCodeMockWeirdProvider), LanguageNames.CSharp)>
        <[Shared]>
        <PartNotDiscoverable>
        Private Class IntelliCodeMockWeirdProvider
            Inherits IntelliCodeMockProvider

            <ImportingConstructor>
            <Obsolete(MefConstruction.ImportingConstructorMessage, True)>
            Public Sub New()
                MyBase.New()
            End Sub

            Public Overrides Async Function ProvideCompletionsAsync(context As CompletionContext) As Task
                Await MyBase.ProvideCompletionsAsync(context).ConfigureAwait(False)
                context.AddItem(CompletionItem.Create(displayText:="★ Length2", filterText:="Length"))
            End Function
        End Class

        <WorkItem(49813, "https://github.com/dotnet/roslyn/issues/49813")>
        <WpfTheory, CombinatorialData>
        Public Async Function TestCaseSensitiveMatchWithLowerMatchPriority(showCompletionInArgumentLists As Boolean) As Task
            ' PreselectionProvider will provide an item "★ length" with filter text "length",
            ' which is a case-insentive match to typed text "Length", but with higher match priority.
            ' In this case, we need to make sure the case-sensitive match "Length" is selected.
            Using state = TestStateFactory.CreateCSharpTestState(
                              <Document>
struct Range
{
    public (int Offset, int Length) GetOffsetAndLength(int length) => (0, 0);
}

class Repro
{
    public int Length { get; }

    public void Test(Range x)
    {
        var (offset, length) = x.GetOffsetAndLength(Length$$);
    }
}
                              </Document>,
                              extraExportedTypes:={GetType(PreselectionProvider)}.ToList(),
                              showCompletionInArgumentLists:=showCompletionInArgumentLists)

                state.Workspace.GlobalOptions.SetGlobalOption(
                    New OptionKey(CompletionOptionsStorage.TriggerOnDeletion, LanguageNames.CSharp), True)

                state.SendInvokeCompletionList()
                Await state.AssertCompletionItemsContainAll({"★ length", "length", "Length"})
                Await state.AssertSelectedCompletionItem("Length", isHardSelected:=True)
                state.SendEscape()
                Await state.AssertNoCompletionSession()

                state.SendBackspace()
                Await state.AssertCompletionSession()
                Await state.AssertCompletionItemsContainAll({"★ length", "length", "Length"})
                Await state.AssertSelectedCompletionItem("Length", isHardSelected:=True)
            End Using
        End Function

        <WpfTheory, CombinatorialData>
        Public Async Function CompletionInListPattern(showCompletionInArgumentLists As Boolean) As Task
            Using state = TestStateFactory.CreateCSharpTestState(
                <Document>
public class C
{
    const int Constant = 1;
    void M(C c)
    {
        _ = c is$$
    }
}
                </Document>,
                showCompletionInArgumentLists:=showCompletionInArgumentLists, languageVersion:=LanguageVersion.Preview)

                state.SendTypeChars(" [ Co")
                Await state.AssertSelectedCompletionItem(displayText:="Constant", isHardSelected:=True)

                state.SendTab()
                state.SendTypeChars(", Co")
                Await state.AssertSelectedCompletionItem(displayText:="Constant", isHardSelected:=True)

                state.SendTab()
                state.SendTypeChars(", ni")
                Await state.AssertSelectedCompletionItem(displayText:="nint", isHardSelected:=True)

                state.SendTab()
                state.SendTypeChars(", no")
                Await state.AssertSelectedCompletionItem(displayText:="not", isHardSelected:=True)

                state.SendTab()
                state.SendTypeChars(" 1, va")
                Await state.AssertSelectedCompletionItem(displayText:="var", isHardSelected:=True)

                state.SendTab()
                state.SendTypeChars(" x ]")
                Await state.AssertNoCompletionSession()
                Assert.Contains("c is [ Constant, Constant, nint, not 1, var x ]", state.GetLineTextFromCaretPosition(), StringComparison.Ordinal)
            End Using
        End Function

        <WpfTheory, CombinatorialData>
        Public Async Function CompletionInSlicePattern(showCompletionInArgumentLists As Boolean) As Task
            Using state = TestStateFactory.CreateCSharpTestState(
                <Document>
public class RestType
{
    public int IntProperty { get; set; }
}
public class C
{
    public int Length => 0;
    public int this[int i] => 0;
    public RestType Slice(int i, int j) => null;

    void M(C c)
    {
        _ = c is [ $$ ]
    }
}
                </Document>,
                showCompletionInArgumentLists:=showCompletionInArgumentLists, languageVersion:=LanguageVersion.Preview)

                state.SendTypeChars("..")
                Await state.AssertSelectedCompletionItem(displayText:="async", isHardSelected:=False)

                state.SendTypeChars("{ ")
                Await state.AssertSelectedCompletionItem(displayText:="IntProperty", isHardSelected:=False)

                state.SendTypeChars("IP")
                Await state.AssertSelectedCompletionItem(displayText:="IntProperty", isHardSelected:=True)

                state.SendTab()
                state.SendTypeChars(": 1")
                Await state.AssertNoCompletionSession()
                Assert.Contains("c is [ ..{ IntProperty: 1 ]", state.GetLineTextFromCaretPosition(), StringComparison.Ordinal)
            End Using
        End Function

        <WpfTheory, CombinatorialData>
        Public Async Function CompletionInSlicePattern_VarKeyword(showCompletionInArgumentLists As Boolean) As Task
            Using state = TestStateFactory.CreateCSharpTestState(
                <Document>
public class C
{
    public int Length => 0;
    public int this[int i] => 0;
    public C Slice(int i, int j) => null;

    void M(C c)
    {
        _ = c is [$$]
    }
}
                </Document>,
                showCompletionInArgumentLists:=showCompletionInArgumentLists, languageVersion:=LanguageVersion.Preview)

                state.SendTypeChars(".. va")
                Await state.AssertSelectedCompletionItem(displayText:="var", isHardSelected:=True)

                state.SendTab()
                state.SendTypeChars(" x")
                Await state.AssertNoCompletionSession()
                Assert.Contains("c is [.. var x]", state.GetLineTextFromCaretPosition(), StringComparison.Ordinal)
            End Using
        End Function

        <WpfTheory, CombinatorialData>
        Public Async Function CompletionInSlicePattern_NullKeyword(showCompletionInArgumentLists As Boolean) As Task
            Using state = TestStateFactory.CreateCSharpTestState(
                <Document>
public class RestType
{
}
public class C
{
    public int Length => 0;
    public int this[int i] => 0;
    public RestType Slice(int i, int j) => null;

    void M(C c)
    {
        _ = c is [ 0, $$ ]
    }
}
                </Document>,
                showCompletionInArgumentLists:=showCompletionInArgumentLists, languageVersion:=LanguageVersion.Preview)

                state.SendTypeChars("..")
                Await state.AssertSelectedCompletionItem(displayText:="async", isHardSelected:=False)

                state.SendTypeChars("nu")
                Await state.AssertSelectedCompletionItem(displayText:="null", isHardSelected:=True)

                state.SendTab()
                Await state.AssertNoCompletionSession()
                Assert.Contains("c is [ 0, ..null ]", state.GetLineTextFromCaretPosition(), StringComparison.Ordinal)
            End Using
        End Function

        <WpfTheory, CombinatorialData>
        Public Async Function CompletionInRawStringLiteralInterpolation_SingleLine(showCompletionInArgumentLists As Boolean) As Task
            Using state = TestStateFactory.CreateCSharpTestState(
                <Document>
class C
{
	void M(int y)
	{
        var s = $"""""{$$}""""";
    }        
}
                </Document>,
                showCompletionInArgumentLists:=showCompletionInArgumentLists, languageVersion:=LanguageVersion.Preview)

                state.SendTypeChars("ne")
                Await state.AssertSelectedCompletionItem(displayText:="new", isHardSelected:=True)
            End Using
        End Function

        <WpfTheory, CombinatorialData>
        Public Async Function CompletionInRawStringLiteralInterpolation_SingleLine_MultiBrace(showCompletionInArgumentLists As Boolean) As Task
            Using state = TestStateFactory.CreateCSharpTestState(
                <Document>
class C
{
	void M(int y)
	{
        var s = ${|#0:|}$"""""{{$$}}""""";
    }        
}
                </Document>,
                showCompletionInArgumentLists:=showCompletionInArgumentLists, languageVersion:=LanguageVersion.Preview)

                state.SendTypeChars("ne")
                Await state.AssertSelectedCompletionItem(displayText:="new", isHardSelected:=True)
            End Using
        End Function

        <WpfTheory, CombinatorialData>
        Public Async Function CompletionInRawStringLiteralInterpolation_SingleLine_Partial(showCompletionInArgumentLists As Boolean) As Task
            Using state = TestStateFactory.CreateCSharpTestState(
                <Document>
class C
{
	void M(int y)
	{
        var s = $"""""{$$
    }        
}
                </Document>,
                showCompletionInArgumentLists:=showCompletionInArgumentLists, languageVersion:=LanguageVersion.Preview)

                state.SendTypeChars("ne")
                Await state.AssertSelectedCompletionItem(displayText:="new", isHardSelected:=True)
            End Using
        End Function

        <WpfTheory, CombinatorialData>
        Public Async Function CompletionInRawStringLiteralInterpolation_MultiLine(showCompletionInArgumentLists As Boolean) As Task
            Using state = TestStateFactory.CreateCSharpTestState(
                <Document>
class C
{
	void M(int y)
	{
        var s = $"""""
        {$$}
        """"";
    }        
}
                </Document>,
                showCompletionInArgumentLists:=showCompletionInArgumentLists, languageVersion:=LanguageVersion.Preview)

                state.SendTypeChars("ne")
                Await state.AssertSelectedCompletionItem(displayText:="new", isHardSelected:=True)
            End Using
        End Function

        <WpfTheory, CombinatorialData>
        Public Async Function CompletionInRawStringLiteralInterpolation_MultiLine_MultiBrace(showCompletionInArgumentLists As Boolean) As Task
            Using state = TestStateFactory.CreateCSharpTestState(
                <Document>
class C
{
	void M(int y)
	{
        var s = ${|#0:|}$"""""
        {{$$}}
        """"";
    }        
}
                </Document>,
                showCompletionInArgumentLists:=showCompletionInArgumentLists, languageVersion:=LanguageVersion.Preview)

                state.SendTypeChars("ne")
                Await state.AssertSelectedCompletionItem(displayText:="new", isHardSelected:=True)
            End Using
        End Function

        <WpfTheory, CombinatorialData>
        Public Async Function CompletionInRawStringLiteralInterpolation_MultiLine_Partial(showCompletionInArgumentLists As Boolean) As Task
            Using state = TestStateFactory.CreateCSharpTestState(
                <Document>
class C
{
	void M(int y)
	{
        var s = $"""""
        {$$
    }        
}
                </Document>,
                showCompletionInArgumentLists:=showCompletionInArgumentLists, languageVersion:=LanguageVersion.Preview)

                state.SendTypeChars("ne")
                Await state.AssertSelectedCompletionItem(displayText:="new", isHardSelected:=True)
            End Using
        End Function

        ' Simulate the situation that some provider (e.g. IntelliCode) provides items with higher match priority that only match case-insensitively.
        <ExportCompletionProvider(NameOf(PreselectionProvider), LanguageNames.CSharp)>
        <[Shared]>
        <PartNotDiscoverable>
        Private Class PreselectionProvider
            Inherits CommonCompletionProvider

            <ImportingConstructor>
            <Obsolete(MefConstruction.ImportingConstructorMessage, True)>
            Public Sub New()
            End Sub

            Friend Overrides ReadOnly Property Language As String
                Get
                    Return LanguageNames.CSharp
                End Get
            End Property

            Public Overrides Function ProvideCompletionsAsync(context As CompletionContext) As Task
                Dim rules = CompletionItemRules.Default.WithSelectionBehavior(CompletionItemSelectionBehavior.HardSelection).WithMatchPriority(MatchPriority.Preselect)
                context.AddItem(CompletionItem.Create(displayText:="★ length", filterText:="length", rules:=rules))
                Return Task.CompletedTask
            End Function

            Public Overrides Function IsInsertionTrigger(text As SourceText, characterPosition As Integer, options As CompletionOptions) As Boolean
                Return True
            End Function
        End Class

        <WorkItem(53712, "https://github.com/dotnet/roslyn/issues/53712")>
        <WpfTheory, CombinatorialData>
        Public Async Function TestNotifyCommittingItemCompletionProvider(showCompletionInArgumentLists As Boolean) As Task
            Using state = TestStateFactory.CreateCSharpTestState(
                              <Document>
class C
{
    public void M()
    {
        ItemFromNotifyCommittingItemCompletion$$
    }
}
                              </Document>,
                              extraExportedTypes:={GetType(NotifyCommittingItemCompletionProvider)}.ToList(),
                              showCompletionInArgumentLists:=showCompletionInArgumentLists)

                Dim completionService = state.Workspace.Services.GetLanguageServices(LanguageNames.CSharp).GetRequiredService(Of CompletionService)()
                Dim notifyProvider As NotifyCommittingItemCompletionProvider = completionService.GetTestAccessor().GetImportedAndBuiltInProviders(ImmutableHashSet(Of String).Empty).OfType(Of NotifyCommittingItemCompletionProvider)().Single()
                notifyProvider.Reset()

                state.SendInvokeCompletionList()
                Await state.AssertCompletionItemsContain(NotifyCommittingItemCompletionProvider.DisplayText, "")
                Await state.AssertSelectedCompletionItem(NotifyCommittingItemCompletionProvider.DisplayText, isHardSelected:=True)

                state.SendTab()
                Await state.AssertNoCompletionSession()
                Assert.Contains(NotifyCommittingItemCompletionProvider.DisplayText, state.GetLineTextFromCaretPosition(), StringComparison.Ordinal)

                Await notifyProvider.Checkpoint.Task
                Assert.False(notifyProvider.CalledOnMainThread)
            End Using
        End Function

        <ExportCompletionProvider(NameOf(NotifyCommittingItemCompletionProvider), LanguageNames.CSharp)>
        <[Shared]>
        <PartNotDiscoverable>
        Private Class NotifyCommittingItemCompletionProvider
            Inherits CommonCompletionProvider
            Implements INotifyCommittingItemCompletionProvider

            Private ReadOnly _threadingContext As IThreadingContext
            Public Const DisplayText As String = "ItemFromNotifyCommittingItemCompletionProvider"

            Public Checkpoint As Checkpoint = New Checkpoint()
            Public CalledOnMainThread As Boolean?

            Public Sub Reset()
                Checkpoint = New Checkpoint()
                CalledOnMainThread = Nothing
            End Sub

            <ImportingConstructor>
            <Obsolete(MefConstruction.ImportingConstructorMessage, True)>
            Public Sub New(threadingContext As IThreadingContext)
                _threadingContext = threadingContext
            End Sub

            Friend Overrides ReadOnly Property Language As String
                Get
                    Return LanguageNames.CSharp
                End Get
            End Property

            Public Overrides Function ProvideCompletionsAsync(context As CompletionContext) As Task
                context.AddItem(CompletionItem.Create(displayText:=DisplayText, filterText:=DisplayText))
                Return Task.CompletedTask
            End Function

            Public Overrides Function IsInsertionTrigger(text As SourceText, characterPosition As Integer, options As CompletionOptions) As Boolean
                Return True
            End Function

#Disable Warning IDE0060 ' Remove unused parameter
            Public Function NotifyCommittingItemAsync(document As Document, item As CompletionItem, commitKey As Char?, cancellationToken As CancellationToken) As Task Implements INotifyCommittingItemCompletionProvider.NotifyCommittingItemAsync
#Enable Warning IDE0060 ' Remove unused parameter

                CalledOnMainThread = _threadingContext.HasMainThread AndAlso _threadingContext.JoinableTaskContext.IsOnMainThread

                Checkpoint.Release()
                Return Task.CompletedTask
            End Function
        End Class

        <WpfFact, Trait(Traits.Feature, Traits.Features.Completion)>
        Public Async Function TestNonBlockingExpandCompletionViaTyping() As Task
            Using state = TestStateFactory.CreateCSharpTestState(
                              <Document>
                                  using $$
                              </Document>,
                              extraExportedTypes:={GetType(TestProvider)}.ToList())

                Dim workspace = state.Workspace

                Dim globalOptions = workspace.GetService(Of IGlobalOptionService)
                globalOptions.SetGlobalOption(New OptionKey(CompletionViewOptions.BlockForCompletionItems, LanguageNames.CSharp), True)
                state.Workspace.GlobalOptions.SetGlobalOption(New OptionKey(CompletionOptionsStorage.ShowItemsFromUnimportedNamespaces, LanguageNames.CSharp), True)

                state.TextView.Options.SetOptionValue(DefaultOptions.ResponsiveCompletionOptionId, True)

                Dim completionService = workspace.Services.GetLanguageServices(LanguageNames.CSharp).GetRequiredService(Of CompletionService)()
                Dim provider = completionService.GetTestAccessor().GetImportedAndBuiltInProviders(ImmutableHashSet(Of String).Empty).OfType(Of TestProvider)().Single()

                ' completion list shouldn't have expand item until we release the checkpoint
                state.SendTypeChars("TestUnimp")
                Await state.AssertCompletionItemsDoNotContainAny("TestUnimportedItem")

                Dim session = Await state.GetCompletionSession()
                Dim sessionData = CompletionSessionData.GetOrCreateSessionData(session)
                Dim expandTask = sessionData.ExpandedItemsTask

                Assert.NotNull(expandTask)
                Assert.False(expandTask.IsCompleted)

                ' following up by typing a few more characters each triggers an list update
                state.SendTypeChars("o")
                Await state.AssertCompletionItemsDoNotContainAny("TestUnimportedItem")
                Assert.False(expandTask.IsCompleted)

                Dim uiRender = state.WaitForUIRenderedAsync()
                state.SendTypeChars("r")
                Await state.AssertCompletionItemsDoNotContainAny("TestUnimportedItem")
                Assert.False(expandTask.IsCompleted)
                Await uiRender
                state.AssertCompletionItemExpander(isAvailable:=True, isSelected:=False)

                provider.Checkpoint.Release()
                Await expandTask

                ' OK, now the expand task is completed,  but we shouldn't have expand item
                ' until a refresh is triggered
                Await state.AssertCompletionItemsDoNotContainAny("TestUnimportedItem")
                Assert.True(expandTask.IsCompleted)

                uiRender = state.WaitForUIRenderedAsync()
                state.SendTypeChars("t")
                Await state.AssertCompletionItemsContain("TestUnimportedItem", "")
                Await state.AssertSelectedCompletionItem("TestUnimportedItem", inlineDescription:="Test.Name.Spaces")
                Await uiRender
                state.AssertCompletionItemExpander(isAvailable:=True, isSelected:=True)
            End Using
        End Function

        <WpfFact, Trait(Traits.Feature, Traits.Features.Completion)>
        Public Async Function TestNonBlockingExpandCompletionViaExpander() As Task
            Using state = TestStateFactory.CreateCSharpTestState(
                              <Document>
                                  using $$
                              </Document>,
                              extraExportedTypes:={GetType(TestProvider)}.ToList())

                Dim workspace = state.Workspace

                Dim globalOptions = workspace.GetService(Of IGlobalOptionService)
                globalOptions.SetGlobalOption(New OptionKey(CompletionViewOptions.BlockForCompletionItems, LanguageNames.CSharp), True)
                state.Workspace.GlobalOptions.SetGlobalOption(New OptionKey(CompletionOptionsStorage.ShowItemsFromUnimportedNamespaces, LanguageNames.CSharp), True)

                state.TextView.Options.SetOptionValue(DefaultOptions.ResponsiveCompletionOptionId, True)

                Dim completionService = workspace.Services.GetLanguageServices(LanguageNames.CSharp).GetRequiredService(Of CompletionService)()
                Dim provider = completionService.GetTestAccessor().GetImportedAndBuiltInProviders(ImmutableHashSet(Of String).Empty).OfType(Of TestProvider)().Single()

                ' completion list shouldn't have expand item until we release the checkpoint
                state.SendTypeChars("TestUnimp")
                Await state.AssertCompletionItemsDoNotContainAny("TestUnimportedItem")

                Dim session = Await state.GetCompletionSession()
                Dim sessionData = CompletionSessionData.GetOrCreateSessionData(session)
                Dim expandTask = sessionData.ExpandedItemsTask

                Assert.NotNull(expandTask)
                Assert.False(expandTask.IsCompleted)

                ' following up by typing more characters each triggers an list update
                Dim uiRender = state.WaitForUIRenderedAsync()
                state.SendTypeChars("o")
                Await state.AssertCompletionItemsDoNotContainAny("TestUnimportedItem")
                Await uiRender
                state.AssertCompletionItemExpander(isAvailable:=True, isSelected:=False)
                Assert.False(expandTask.IsCompleted)

                provider.Checkpoint.Release()
                Await expandTask

                ' OK, now the expand task is completed,  but we shouldn't have expand item
                ' until a refresh is triggered
                Await state.AssertCompletionItemsDoNotContainAny("TestUnimportedItem")
                Assert.True(expandTask.IsCompleted)

                ' trigger update by using expander
                uiRender = state.WaitForUIRenderedAsync()
                state.SetCompletionItemExpanderState(isSelected:=True)
                Await state.WaitForAsynchronousOperationsAsync()
                Await uiRender

                state.AssertCompletionItemExpander(isAvailable:=True, isSelected:=True)
                Await state.AssertCompletionItemsContain("TestUnimportedItem", "")
                Await state.AssertSelectedCompletionItem("TestUnimportedItem", inlineDescription:="Test.Name.Spaces")
            End Using
        End Function

        <WpfFact, Trait(Traits.Feature, Traits.Features.Completion)>
        Public Async Function TestNonBlockingExpandCompletionDoesNotChangeItemOrder() As Task
            Using state = TestStateFactory.CreateCSharpTestState(
                              <Document>
                                  $$
                              </Document>,
                              extraExportedTypes:={GetType(TestProvider)}.ToList())

                Dim workspace = state.Workspace

                Dim globalOptions = workspace.GetService(Of IGlobalOptionService)
                globalOptions.SetGlobalOption(New OptionKey(CompletionViewOptions.BlockForCompletionItems, LanguageNames.CSharp), True)
                state.Workspace.GlobalOptions.SetGlobalOption(New OptionKey(CompletionOptionsStorage.ShowItemsFromUnimportedNamespaces, LanguageNames.CSharp), True)
                state.Workspace.GlobalOptions.SetGlobalOption(New OptionKey(CompletionOptionsStorage.ForceExpandedCompletionIndexCreation), True)

                state.TextView.Options.SetOptionValue(DefaultOptions.ResponsiveCompletionOptionId, True)

                Dim completionService = workspace.Services.GetLanguageServices(LanguageNames.CSharp).GetRequiredService(Of CompletionService)()
                Dim provider = completionService.GetTestAccessor().GetImportedAndBuiltInProviders(ImmutableHashSet(Of String).Empty).OfType(Of TestProvider)().Single()

                ' First we enable delay for expand item, and trigger completion with test provider blocked
                ' this would ensure completion list don't have expand item until we release the checkpoint
                state.SendInvokeCompletionList()
                Await state.AssertCompletionItemsDoNotContainAny("TestUnimportedItem")

                Dim session = Await state.GetCompletionSession()
                Dim sessionData = CompletionSessionData.GetOrCreateSessionData(session)
                Dim expandTask = sessionData.ExpandedItemsTask

                Assert.NotNull(expandTask)
                Assert.False(expandTask.IsCompleted)

                provider.Checkpoint.Release()
                Await expandTask

                ' Now delayed expand item task is completed, following up by typing and delete a character to trigger
                ' update so the list would contains all items
                Dim uiRender = state.WaitForUIRenderedAsync()
                state.SendTypeChars("t")
                Await state.AssertCompletionItemsContain("TestUnimportedItem", "")
                state.SendBackspace()
                Await uiRender
                state.AssertCompletionItemExpander(isAvailable:=True, isSelected:=True)

                ' Get the full list from session where delay happened
                Dim list1 = state.GetCompletionItems()

                state.SendEscape()
                Await state.AssertNoCompletionSession()

                ' Now disable expand item delay, so intial trigger should contain full list
                state.TextView.Options.SetOptionValue(DefaultOptions.ResponsiveCompletionOptionId, False)

                state.SendInvokeCompletionList()
                Await state.AssertCompletionItemsContain("TestUnimportedItem", "")

                ' Get the full list from session where delay didn't happen
                Dim list2 = state.GetCompletionItems()
                Assert.Equal(list1.Count, list2.Count)

                ' Two list of items should be identical in order.
                For i As Integer = 0 To list1.Count - 1
                    Dim item1 = list1(i)
                    Dim item2 = list2(i)
                    Assert.Equal(item1, item2)
                Next

            End Using
        End Function

        <WpfTheory, CombinatorialData>
        <WorkItem(58890, "https://dev.azure.com/devdiv/DevDiv/_workitems/edit/58890")>
        Public Async Function TestComparisionOperatorsInPatternMatchingCompletion(
            showCompletionInArgumentLists As Boolean,
            <CombinatorialValues("", ">", ">=", "<", "<=")> comparisonOperator As String) As Task
            Using state = TestStateFactory.CreateCSharpTestState(
                  <Document>
class Class
{
    int Prop { get; set; }
    int OtherProp { get; set; }
    public void M()
    {
        Prop is <%= comparisonOperator %> $$
    }
}</Document>,
                  showCompletionInArgumentLists:=showCompletionInArgumentLists)

                Await state.AssertNoCompletionSession()
                state.SendTypeChars("O")
                Await state.AssertSelectedCompletionItem(displayText:="OtherProp", isHardSelected:=True)
            End Using
        End Function

        <WpfTheory, CombinatorialData>
        <WorkItem(58890, "https://dev.azure.com/devdiv/DevDiv/_workitems/edit/58890")>
        Public Async Function TestComparisionOperatorsInPatternMatchingCompletion_01(
            showCompletionInArgumentLists As Boolean,
            <CombinatorialValues("", ">", ">=", "<", "<=")> comparisonOperator As String) As Task
            Using state = TestStateFactory.CreateCSharpTestState(
                  <Document>
class Class
{
    int Prop { get; set; }
    int OtherProp { get; set; }
    public void M()
    {
        Prop is > 2 and <%= comparisonOperator %> $$
    }
}</Document>,
                  showCompletionInArgumentLists:=showCompletionInArgumentLists)

                Await state.AssertNoCompletionSession()
                state.SendTypeChars("O")
                Await state.AssertSelectedCompletionItem(displayText:="OtherProp", isHardSelected:=True)
            End Using
        End Function

        <WpfTheory>
        <InlineData("string", "string")>
        <InlineData("string", "String")>
        <InlineData("String", "string")>
        <InlineData("String", "String")>
        Public Async Function TestSpecialTypeKeywordSelection(first As String, second As String) As Task
            Using state = TestStateFactory.CreateCSharpTestState(
                  <Document>
using System;
class Class
{
    public void M()
    {
        $$
    }
}</Document>)

                ' filter text decides selection when no type can be inferred.
                state.SendTypeChars(first)
                Await state.AssertCompletionItemsContainAll(first, second)
                Await state.AssertSelectedCompletionItem(displayText:=first, isHardSelected:=True)
                state.SendTab()

                state.SendTypeChars(" x =")

                ' We should let what user has typed to dictate whether to select keyword or type form, even when we can infer the type.
                state.SendTypeChars(second.Substring(0, 3))
                Await state.AssertCompletionItemsContainAll(first, second)
                Await state.AssertSelectedCompletionItem(displayText:=second, isHardSelected:=True)
            End Using
        End Function

        <ExportCompletionProvider(NameOf(TestProvider), LanguageNames.CSharp)>
        <[Shared]>
        <PartNotDiscoverable>
        Private Class TestProvider
            Inherits CommonCompletionProvider

            Public Checkpoint As Checkpoint = New Checkpoint()

            <ImportingConstructor>
            <Obsolete(MefConstruction.ImportingConstructorMessage, True)>
            Public Sub New()
            End Sub

            Public Overrides Async Function ProvideCompletionsAsync(context As CompletionContext) As Task
                Await Checkpoint.Task.ConfigureAwait(False)
                Dim item = ImportCompletionItem.Create("TestUnimportedItem", 0, "Test.Name.Spaces", Glyph.ClassPublic, "", CompletionItemFlags.CachedAndExpanded, Nothing)
                context.AddItem(item)
            End Function

            Public Overrides Function IsInsertionTrigger(text As SourceText, characterPosition As Integer, options As CompletionOptions) As Boolean
                Return True
            End Function

            Friend Overrides ReadOnly Property IsExpandItemProvider As Boolean
                Get
                    Return True
                End Get
            End Property

            Friend Overrides ReadOnly Property Language As String
                Get
                    Return LanguageNames.CSharp
                End Get
            End Property
        End Class

        <WpfFact>
        Public Async Function NamespaceFromMetadataWithoutVisibleMembersShouldBeExcluded() As Task
            Using state = TestStateFactory.CreateTestStateFromWorkspace(
<Workspace>
    <Project Language="C#" CommonReferences="true" AssemblyName="Project1">
        <Document FilePath="SourceDocument">
namespace NS
{
    public class C
    {
        public void M()
        {
            $$
        }
    }
}
        </Document>
        <MetadataReferenceFromSource Language="C#" CommonReferences="true" IncludeXmlDocComments="true" DocumentationMode="Diagnose">
            <Document FilePath="ReferencedDocument">
namespace ReferencedNamespace1
{
    internal class InternalClass {}
}

namespace ReferencedNamespace2
{
    public class PublicClass {}
}
            </Document>
        </MetadataReferenceFromSource>
    </Project>
</Workspace>)
                state.SendInvokeCompletionList()
                Await state.AssertCompletionItemsContain("ReferencedNamespace2", "")
                Await state.AssertCompletionItemsDoNotContainAny({"ReferencedNamespace1"})
            End Using
        End Function

        <WpfFact>
        Public Async Function TestAdditionalFilterTexts() As Task
            Using state = TestStateFactory.CreateCSharpTestState(
                              <Document>
class MyClass
{
    public void MyMethod()
    {
        $$
    }
}
                              </Document>,
                              extraExportedTypes:={GetType(ItemWithAdditionalFilterTextsProvider)}.ToList())

                state.SendTypeChars(" ")
                Await state.AssertCompletionItemsContainAll("Consolation", "Add code that write to console", "Add code that write line to console")

                ' "c" Matches all 3 item's FilterText, so select "Add code that write line to console" which was sorted alphabetically ahead of others
                state.SendTypeChars("c")
                Await state.AssertCompletionItemsContainAll("Add code that write to console", "Add code that write line to console", "Consolation")
                Await state.AssertSelectedCompletionItem("Add code that write line to console", isHardSelected:=True)

                ' "cwl" only matches FilterText of "Add code that write line to console"
                state.SendTypeChars("wl")
                Await state.AssertCompletionItemsDoNotContainAny("Consolation", "Add code that write to console")
                Await state.AssertSelectedCompletionItem("Add code that write line to console", isHardSelected:=True)

                ' "consol" matches FilterText of "Consolation" and AdditionalFilterTexts of other 2 items, and the pattern match scores are same (prefix)
                ' but we select "Consolation" becaseu we prefer FilterText match over AdditionalFilterTexts match
                state.SendBackspaces("wl".Length)
                state.SendTypeChars("onsol")
                Await state.AssertCompletionItemsContainAll("Consolation", "Add code that write to console", "Add code that write line to console")
                Await state.AssertSelectedCompletionItem("Consolation", isHardSelected:=True)

                ' "consola"
                state.SendTypeChars("a")
                Await state.AssertCompletionItemsContain("Consolation", "")
                Await state.AssertCompletionItemsDoNotContainAny("Add code that write to console", "Add code that write line to console")
                Await state.AssertSelectedCompletionItem("Consolation", isHardSelected:=True)

                ' "console" is perfect match for "Add code that write to console" and "Add code that write line to console" (both of AdditionalFilterTexts)
                ' so we select "Add code that write line to console", which was sorted higher alphabetically
                state.SendBackspace()
                state.SendTypeChars("e")
                Await state.AssertCompletionItemsContainAll("Add code that write to console", "Add code that write line to console")
                Await state.AssertCompletionItemsDoNotContainAny("Consolation")
                Await state.AssertSelectedCompletionItem("Add code that write line to console", isHardSelected:=True)

                ' "write" is a perfect match for "Add code that write to console" and prefix match for "Add code that write line to console" (both of AdditionalFilterTexts)
                ' so we select "Add code that write to console"
                state.SendBackspaces("console".Length)
                state.SendTypeChars("write")
                Await state.AssertCompletionItemsContainAll("Add code that write to console", "Add code that write line to console")
                Await state.AssertCompletionItemsDoNotContainAny("Consolation")
                Await state.AssertSelectedCompletionItem("Add code that write to console", isHardSelected:=True)

                ' "writel"
                state.SendTypeChars("l")
                Await state.AssertCompletionItemsDoNotContainAny("Add code that write to console", "Consolation")
                Await state.AssertSelectedCompletionItem("Add code that write line to console", isHardSelected:=True)
            End Using
        End Function

        <ExportCompletionProvider(NameOf(ItemWithAdditionalFilterTextsProvider), LanguageNames.CSharp)>
        <[Shared]>
        <PartNotDiscoverable>
        Private Class ItemWithAdditionalFilterTextsProvider
            Inherits CompletionProvider

            <ImportingConstructor>
            <Obsolete(MefConstruction.ImportingConstructorMessage, True)>
            Public Sub New()
            End Sub

            Public Overrides Function ProvideCompletionsAsync(context As CompletionContext) As Task
                context.AddItem(CompletionItem.Create(displayText:="Consolation"))
                context.AddItem(CompletionItem.Create(displayText:="Add code that write to console", filterText:="cw").WithAdditionalFilterTexts(ImmutableArray.Create("Console", "Write")))
                context.AddItem(CompletionItem.Create(displayText:="Add code that write line to console", filterText:="cwl").WithAdditionalFilterTexts(ImmutableArray.Create("Console", "WriteLine")))
                Return Task.CompletedTask
            End Function

            Public Overrides Function ShouldTriggerCompletion(text As SourceText, caretPosition As Integer, trigger As CompletionTrigger, options As OptionSet) As Boolean
                Return True
            End Function

            Public Overrides Function GetChangeAsync(document As Document, item As CompletionItem, commitKey As Char?, cancellationToken As CancellationToken) As Task(Of CompletionChange)
                Throw New NotImplementedException()
            End Function
        End Class

        <WpfFact>
        Public Async Function TestSortingOfSameNamedCompletionItems() As Task
            Using state = TestStateFactory.CreateCSharpTestState(
                              <Document>
class MyClass
{
    public void MyMethod()
    {
        $$
    }
}
                              </Document>)

<<<<<<< HEAD
                state.Workspace.GlobalOptions.SetGlobalOption(New OptionKey(CompletionOptionsStorage.ShowItemsFromUnimportedNamespaces, LanguageNames.CSharp), False)
=======
>>>>>>> 6a0c11ce
                state.Workspace.GlobalOptions.SetGlobalOption(New OptionKey(CompletionOptionsStorage.ShowNewSnippetExperienceUserOption, LanguageNames.CSharp), True)
                state.SendTypeChars("if")
                Await state.AssertSelectedCompletionItem(displayText:="if", inlineDescription:=Nothing, isHardSelected:=True)
                state.SendDownKey()
                Await state.AssertSelectedCompletionItem(displayText:="if", description:="if statement" & vbCrLf & "Code snippet for 'if statement'", inlineDescription:="if statement", isHardSelected:=True)
            End Using
        End Function

        <WpfTheory, CombinatorialData>
        Public Async Function HardSelectBreakAfterYieldIfNoYieldType(hasYieldType As Boolean) As Task
            Dim yieldDeclaration = If(hasYieldType, "public class yield{}", String.Empty)

            Using state = TestStateFactory.CreateCSharpTestState(
                <Document>
namespace NS
{
     <%= yieldDeclaration %>

    class C
    {
        public static void M()
        {
            yield bre$$
        }
    }
}
                </Document>)

                state.SendInvokeCompletionList()
                Await state.AssertSelectedCompletionItem(displayText:="break", isHardSelected:=Not hasYieldType)

            End Using
        End Function

        <WpfTheory, CombinatorialData>
        Public Async Function HardSelectReturnAfterYieldIfNoYieldType(hasYieldType As Boolean) As Task
            Dim yieldDeclaration = If(hasYieldType, "public class yield{}", String.Empty)
            Using state = TestStateFactory.CreateCSharpTestState(
                <Document>
namespace NS
{
     <%= yieldDeclaration %>

    class C
    {
        public static void M()
        {
            yield ret$$
        }
    }
}
                </Document>)

                state.SendInvokeCompletionList()
                Await state.AssertSelectedCompletionItem(displayText:="return", isHardSelected:=Not hasYieldType)

            End Using
        End Function

        <WpfFact>
        <Trait(Traits.Feature, Traits.Features.Completion)>
        Public Async Function TestDeclarationNameSuggestionDoNotCrash() As Task
            Using state = TestStateFactory.CreateCSharpTestState(
                              <Document>
using System;
class MyClass
{
    public void MyMethod()
    {
        ArgumentException $$
    }
}
                              </Document>)

<<<<<<< HEAD
                state.Workspace.GlobalOptions.SetGlobalOption(New OptionKey(CompletionOptionsStorage.ShowItemsFromUnimportedNamespaces, LanguageNames.CSharp), False)
=======
>>>>>>> 6a0c11ce
                state.Workspace.GlobalOptions.SetGlobalOption(New OptionKey(CompletionOptionsStorage.ShowNewSnippetExperienceUserOption, LanguageNames.CSharp), False)
                state.SendInvokeCompletionList()
                ' We should still work normally w/o pythia recommender
                Await state.AssertCompletionItemsContainAll("argumentException", "exception")
            End Using
        End Function

        <WpfFact>
        <Trait(Traits.Feature, Traits.Features.Completion)>
        Public Async Function TestDeclarationNameSuggestionWithPythiaRecommender() As Task
            Using state = TestStateFactory.CreateCSharpTestState(
                              <Document>
using System;
class MyClass
{
    public void MyMethod()
    {
        ArgumentException $$
    }
}
                              </Document>,
                              extraExportedTypes:={GetType(TestPythiaDeclarationNameRecommenderImplmentation)}.ToList())

<<<<<<< HEAD
                state.Workspace.GlobalOptions.SetGlobalOption(New OptionKey(CompletionOptionsStorage.ShowItemsFromUnimportedNamespaces, LanguageNames.CSharp), False)
=======
>>>>>>> 6a0c11ce
                state.Workspace.GlobalOptions.SetGlobalOption(New OptionKey(CompletionOptionsStorage.ShowNewSnippetExperienceUserOption, LanguageNames.CSharp), False)

                state.SendInvokeCompletionList()
                Dim computedItems = (Await state.GetCompletionSession()).GetComputedItems(CancellationToken.None)

                Assert.NotNull(computedItems.SuggestionItem)

                Dim firstItem = computedItems.Items.First()
                Assert.Equal("PythiaRecommendName", firstItem.DisplayText)
                Assert.True({"PythiaRecommendName", "argumentException", "exception"}.All(Function(v) computedItems.Items.Any(Function(i) i.DisplayText = v)))
            End Using
        End Function

        <Export(GetType(IPythiaDeclarationNameRecommenderImplementation))>
        <[Shared]>
        <PartNotDiscoverable>
        Private Class TestPythiaDeclarationNameRecommenderImplmentation
            Implements IPythiaDeclarationNameRecommenderImplementation

            <ImportingConstructor>
            <Obsolete(MefConstruction.ImportingConstructorMessage, True)>
            Public Sub New()
            End Sub

            Public Function ProvideRecommendationsAsync(context As PythiaDeclarationNameContext, cancellationToken As CancellationToken) As Task(Of ImmutableArray(Of String)) Implements IPythiaDeclarationNameRecommenderImplementation.ProvideRecommendationsAsync
                Dim result = ImmutableArray.Create("PythiaRecommendName")
                Return Task.FromResult(result)
            End Function
        End Class

        <WpfFact, WorkItem(40393, "https://github.com/dotnet/roslyn/issues/40393")>
        Public Async Function TestAfterUsingStatement1() As Task
            Using state = TestStateFactory.CreateCSharpTestState(
                <Document>
namespace NS
{
    class C
    {
        public static void M()
        {
            using $$
        }
    }
}
                </Document>)

                state.SendInvokeCompletionList()
                Await state.AssertCompletionItemsContain(displayText:="System", displayTextSuffix:="")
            End Using
        End Function

        <WpfFact, WorkItem(40393, "https://github.com/dotnet/roslyn/issues/40393")>
        Public Async Function TestAfterUsingStatement2() As Task
            Using state = TestStateFactory.CreateCSharpTestState(
                <Document>
namespace NS
{
    class C
    {
        public static void M()
        {
            using Sys$$
        }
    }
}
                </Document>)

                state.SendInvokeCompletionList()
                Await state.AssertCompletionItemsContain(displayText:="System", displayTextSuffix:="")
            End Using
        End Function

        <WpfFact, WorkItem(64531, "https://github.com/dotnet/roslyn/issues/64531")>
        Public Async Function AttributeCompletionNoColonsIfAlreadyPresent() As Task
            Using state = TestStateFactory.CreateCSharpTestState(
                <Document>
using System;
class TestAttribute : Attribute
{
    public string Text { get; set; }
}
 
[Test($$ = )]
class Goo
{
}
                </Document>)

                state.SendTypeChars("Tex")
                Await state.AssertSelectedCompletionItem("Text", displayTextSuffix:="")

                state.SendTab()
                Await state.WaitForAsynchronousOperationsAsync()
                state.AssertMatchesTextStartingAtLine(7, "[Test(Text = )]")
            End Using
        End Function

        <WpfFact, WorkItem(64531, "https://github.com/dotnet/roslyn/issues/64531")>
        Public Async Function AttributeCompletionNoEqualsIfAlreadyPresent() As Task
            Using state = TestStateFactory.CreateCSharpTestState(
                <Document>
using System;
class TestAttribute : Attribute
{
    public TestAttribute(int argument = 42)
    { }
}
[Test($$:)]
class Goo
{ }
                </Document>)

                state.SendTypeChars("argum")
                Await state.AssertSelectedCompletionItem("argument", displayTextSuffix:="")

                state.SendTab()
                Await state.WaitForAsynchronousOperationsAsync()
                state.AssertMatchesTextStartingAtLine(7, "[Test(argument:)]")
            End Using
        End Function

        <WpfFact, WorkItem(39689, "https://github.com/dotnet/roslyn/issues/39689")>
        Public Async Function TestFilteringOfExtensionMethodsWithConstraints1() As Task
            Using state = TestStateFactory.CreateCSharpTestState(
                <Document>
using System;

public interface ISomeInterface&lt;T&gt;
{
}

public static class Extensions
{       
    public static bool SomeExtMethod&lt;T1, T2&gt;(this T1 builder, T2 x)
        where T1 : ISomeInterface&lt;T2&gt;
    {
        return true;
    }
}
public class Bar
{
    void M(string[] s)
    {
        s.$$
    }
}
                </Document>)

                state.SendInvokeCompletionList()
                Await state.AssertCompletionItemsDoNotContainAny("SomeExtMethod")
            End Using
        End Function

        <WpfFact, WorkItem(39689, "https://github.com/dotnet/roslyn/issues/39689")>
        Public Async Function TestFilteringOfExtensionMethodsWithConstraints2() As Task
            Using state = TestStateFactory.CreateCSharpTestState(
                <Document>
using System;

public interface ISomeInterface&lt;T&gt;
{
}

public static class Extensions
{       
    public static bool SomeExtMethod&lt;T1, T2&gt;(this T1 builder, T2 x)
        where T1 : ISomeInterface&lt;T2&gt;
    {
        return true;
    }
}
public class Bar : ISomeInterface&lt;int&gt;
{
    void M(Bar s)
    {
        s.$$
    }
}
                </Document>)

                state.SendInvokeCompletionList()
                Await state.AssertCompletionItemsContain("SomeExtMethod", displayTextSuffix:="<>")
            End Using
        End Function

        <WpfFact, WorkItem(39689, "https://github.com/dotnet/roslyn/issues/39689")>
        Public Async Function TestFilteringOfExtensionMethodsWithConstraints3() As Task
            Using state = TestStateFactory.CreateCSharpTestState(
                <Document>
using System;

public interface ISomeInterface&lt;T&gt;
{
}

public static class Extensions
{       
    public static bool SomeExtMethod&lt;T1, T2&gt;(this T1 builder, T2 x)
        where T1 : ISomeInterface&lt;T2&gt;
    {
        return true;
    }
}
public class Bar&lt;T&gt; : ISomeInterface&lt;T&gt;
{
    void M(Bar&lt;T&gt; s)
    {
        s.$$
    }
}
                </Document>)

                state.SendInvokeCompletionList()
                Await state.AssertCompletionItemsContain("SomeExtMethod", displayTextSuffix:="<>")
            End Using
        End Function

        <WpfFact, WorkItem(39689, "https://github.com/dotnet/roslyn/issues/39689")>
        Public Async Function TestFilteringOfExtensionMethodsWithConstraints4() As Task
            Using state = TestStateFactory.CreateCSharpTestState(
                <Document>
using System;

public interface ISomeInterface&lt;T&gt;
{
}

public static class Extensions
{       
    public static bool SomeExtMethod&lt;T1, T2&gt;(this T1 builder, T2 x)
        where T1 : ISomeInterface&lt;T2&gt;
    {
        return true;
    }
}
public class Bar&lt;T&gt;
{
    void M(ISomeInterface&lt;T&gt; s)
    {
        s.$$
    }
}
                </Document>)

                state.SendInvokeCompletionList()
                Await state.AssertCompletionItemsContain("SomeExtMethod", displayTextSuffix:="<>")
            End Using
        End Function

        <WpfFact, WorkItem(39689, "https://github.com/dotnet/roslyn/issues/39689")>
        Public Async Function TestFilteringOfExtensionMethodsWithConstraints5() As Task
            Using state = TestStateFactory.CreateCSharpTestState(
                <Document>
using System;

public interface ISomeInterface&lt;T&gt;
{
}

public static class Extensions
{       
    public static bool SomeExtMethod&lt;T1, T2&gt;(this T1 builder, T2 x)
        where T1 : ISomeInterface&lt;T2&gt;
    {
        return true;
    }
}
public class Bar&lt;T&gt;
{
    void M(ISomeInterface&lt;int&gt; s)
    {
        s.$$
    }
}
                </Document>)

                state.SendInvokeCompletionList()
                Await state.AssertCompletionItemsContain("SomeExtMethod", displayTextSuffix:="<>")
            End Using
        End Function

        <WpfFact, WorkItem(39689, "https://github.com/dotnet/roslyn/issues/39689")>
        Public Async Function TestFilteringOfExtensionMethodsWithConstraints6() As Task
            Using state = TestStateFactory.CreateCSharpTestState(
                <Document>
using System;

public interface ISomeInterface&lt;T&gt;
{
}

public static class Extensions
{       
    public static bool SomeExtMethod&lt;T1, T2&gt;(this T1 builder, T2 x)
        where T1 : T2
    {
        return true;
    }
}
public class Bar&lt;T&gt;
{
    void M(string[] s)
    {
        s.$$
    }
}
                </Document>)

                state.SendInvokeCompletionList()
                Await state.AssertCompletionItemsContain("SomeExtMethod", displayTextSuffix:="<>")
            End Using
        End Function

        <WpfFact, WorkItem(39689, "https://github.com/dotnet/roslyn/issues/39689")>
        Public Async Function TestFilteringOfExtensionMethodsWithConstraints7() As Task
            Using state = TestStateFactory.CreateCSharpTestState(
                <Document>
using System;

public interface ISomeInterface&lt;T&gt;
{
}

public static class Extensions
{       
    public static bool SomeExtMethod&lt;T1, T2&gt;(this T1 builder, T2 x)
        where T1 : ISomeInterface&lt;T2&gt;
    {
        return true;
    }
}
public class Bar&lt;T&gt; : ISomeInterface&lt;T&gt;
{
    void M(Bar&lt;int&gt; s)
    {
        s.$$
    }
}
                </Document>)

                state.SendInvokeCompletionList()
                Await state.AssertCompletionItemsContain("SomeExtMethod", displayTextSuffix:="<>")
            End Using
        End Function
    End Class
End Namespace<|MERGE_RESOLUTION|>--- conflicted
+++ resolved
@@ -10367,10 +10367,6 @@
 }
                               </Document>)
 
-<<<<<<< HEAD
-                state.Workspace.GlobalOptions.SetGlobalOption(New OptionKey(CompletionOptionsStorage.ShowItemsFromUnimportedNamespaces, LanguageNames.CSharp), False)
-=======
->>>>>>> 6a0c11ce
                 state.Workspace.GlobalOptions.SetGlobalOption(New OptionKey(CompletionOptionsStorage.ShowNewSnippetExperienceUserOption, LanguageNames.CSharp), True)
                 state.SendTypeChars("if")
                 Await state.AssertSelectedCompletionItem(displayText:="if", inlineDescription:=Nothing, isHardSelected:=True)
@@ -10445,10 +10441,6 @@
 }
                               </Document>)
 
-<<<<<<< HEAD
-                state.Workspace.GlobalOptions.SetGlobalOption(New OptionKey(CompletionOptionsStorage.ShowItemsFromUnimportedNamespaces, LanguageNames.CSharp), False)
-=======
->>>>>>> 6a0c11ce
                 state.Workspace.GlobalOptions.SetGlobalOption(New OptionKey(CompletionOptionsStorage.ShowNewSnippetExperienceUserOption, LanguageNames.CSharp), False)
                 state.SendInvokeCompletionList()
                 ' We should still work normally w/o pythia recommender
@@ -10472,10 +10464,6 @@
                               </Document>,
                               extraExportedTypes:={GetType(TestPythiaDeclarationNameRecommenderImplmentation)}.ToList())
 
-<<<<<<< HEAD
-                state.Workspace.GlobalOptions.SetGlobalOption(New OptionKey(CompletionOptionsStorage.ShowItemsFromUnimportedNamespaces, LanguageNames.CSharp), False)
-=======
->>>>>>> 6a0c11ce
                 state.Workspace.GlobalOptions.SetGlobalOption(New OptionKey(CompletionOptionsStorage.ShowNewSnippetExperienceUserOption, LanguageNames.CSharp), False)
 
                 state.SendInvokeCompletionList()
