﻿// Licensed to the .NET Foundation under one or more agreements.
// The .NET Foundation licenses this file to you under the MIT license.
// See the LICENSE file in the project root for more information.

using System;
using System.Collections.Generic;
using System.Collections.Immutable;
using Microsoft.CodeAnalysis.Editor.Shared.Utilities;
using Microsoft.CodeAnalysis.Options;
using Microsoft.CodeAnalysis.PooledObjects;
using Microsoft.CodeAnalysis.Shared.TestHooks;
using Microsoft.CodeAnalysis.Workspaces;
using Microsoft.VisualStudio.Text;
using Microsoft.VisualStudio.Text.Tagging;

namespace Microsoft.CodeAnalysis.Diagnostics
{

    /// <summary>
    /// Base type for all taggers that interact with the <see cref="IDiagnosticAnalyzerService"/> and produce tags for
    /// the diagnostics with different UI presentations.
    /// </summary>
    internal abstract partial class AbstractDiagnosticsTaggerProvider<TTag>
        : ITaggerProvider, IRawDiagnosticsTaggerProviderCallback<TTag>
        where TTag : ITag
    {
        private readonly ImmutableArray<RawDiagnosticsTaggerProvider<TTag>> _rawDiagnosticsTaggerProviders;

        protected AbstractDiagnosticsTaggerProvider(
            IThreadingContext threadingContext,
            IDiagnosticService diagnosticService,
            IDiagnosticAnalyzerService analyzerService,
            IGlobalOptionService globalOptions,
            ITextBufferVisibilityTracker? visibilityTracker,
            IAsynchronousOperationListener listener)
        {
            _rawDiagnosticsTaggerProviders = ImmutableArray.Create(
                CreateRawDiagnosticsTaggerProvider(RawDiagnosticType.Syntax | RawDiagnosticType.Compiler),
                CreateRawDiagnosticsTaggerProvider(RawDiagnosticType.Syntax | RawDiagnosticType.Analyzer),
                CreateRawDiagnosticsTaggerProvider(RawDiagnosticType.Semantic | RawDiagnosticType.Compiler),
                CreateRawDiagnosticsTaggerProvider(RawDiagnosticType.Semantic | RawDiagnosticType.Analyzer));

            return;

<<<<<<< HEAD
            RawDiagnosticsTaggerProvider<TTag> CreateRawDiagnosticsTaggerProvider(RawDiagnosticType diagnosticType)
            {
                return new RawDiagnosticsTaggerProvider<TTag>(
                    this,
                    diagnosticType,
                    threadingContext,
                    diagnosticService,
                    analyzerService,
                    globalOptions,
                    visibilityTracker,
                    listener);
            }
        }

        #region IRawDiagnosticsTaggerProviderCallback

        public abstract IEnumerable<Option2<bool>> Options { get; }
        public abstract bool IsEnabled { get; }
        public abstract bool SupportsDiagnosticMode(DiagnosticMode mode);
        public abstract bool IncludeDiagnostic(DiagnosticData data);

        public abstract bool TagEquals(TTag tag1, TTag tag2);
        public abstract ITagSpan<TTag>? CreateTagSpan(Workspace workspace, SnapshotSpan span, DiagnosticData data);
=======
        protected sealed override ITaggerEventSource CreateEventSource(ITextView? textView, ITextBuffer subjectBuffer)
        {
            // OnTextChanged is added for diagnostics in source generated files: it's possible that the analyzer driver
            // executed on content which was produced by a source generator but is not yet reflected in an open text
            // buffer for that generated file. In this case, we need to update the tags after the buffer updates (which
            // triggers a text changed event) to ensure diagnostics are positioned correctly.
            return TaggerEventSources.Compose(
                TaggerEventSources.OnDocumentActiveContextChanged(subjectBuffer),
                TaggerEventSources.OnWorkspaceRegistrationChanged(subjectBuffer),
                TaggerEventSources.OnDiagnosticsChanged(subjectBuffer, _diagnosticService),
                TaggerEventSources.OnTextChanged(subjectBuffer));
        }
>>>>>>> c850b298

        /// <summary>
        /// Get the <see cref="DiagnosticDataLocation"/> that should have the tag applied to it.
        /// In most cases, this is the <see cref="DiagnosticData.DataLocation"/> but overrides can change it (e.g. unnecessary classifications).
        /// </summary>
        /// <param name="diagnosticData">the diagnostic containing the location(s).</param>
        /// <returns>an array of locations that should have the tag applied.</returns>
        public virtual ImmutableArray<DiagnosticDataLocation> GetLocationsToTag(DiagnosticData diagnosticData)
            => diagnosticData.DataLocation is not null ? ImmutableArray.Create(diagnosticData.DataLocation) : ImmutableArray<DiagnosticDataLocation>.Empty;

        #endregion

        public ITagger<T>? CreateTagger<T>(ITextBuffer buffer) where T : ITag
        {
            using var _ = ArrayBuilder<ITagger<TTag>>.GetInstance(out var taggers);
            foreach (var tagProvider in _rawDiagnosticsTaggerProviders)
                taggers.AddIfNotNull(tagProvider.CreateTagger<TTag>(buffer));

            var tagger = new AggregateTagger(this, taggers.ToImmutable());
            if (tagger is not ITagger<T> genericTagger)
            {
                tagger.Dispose();
                return null;
            }

            return genericTagger;
        }
    }
}<|MERGE_RESOLUTION|>--- conflicted
+++ resolved
@@ -26,6 +26,8 @@
     {
         private readonly ImmutableArray<RawDiagnosticsTaggerProvider<TTag>> _rawDiagnosticsTaggerProviders;
 
+        protected readonly IGlobalOptionService GlobalOptions;
+
         protected AbstractDiagnosticsTaggerProvider(
             IThreadingContext threadingContext,
             IDiagnosticService diagnosticService,
@@ -34,6 +36,8 @@
             ITextBufferVisibilityTracker? visibilityTracker,
             IAsynchronousOperationListener listener)
         {
+            GlobalOptions = globalOptions;
+
             _rawDiagnosticsTaggerProviders = ImmutableArray.Create(
                 CreateRawDiagnosticsTaggerProvider(RawDiagnosticType.Syntax | RawDiagnosticType.Compiler),
                 CreateRawDiagnosticsTaggerProvider(RawDiagnosticType.Syntax | RawDiagnosticType.Analyzer),
@@ -42,7 +46,6 @@
 
             return;
 
-<<<<<<< HEAD
             RawDiagnosticsTaggerProvider<TTag> CreateRawDiagnosticsTaggerProvider(RawDiagnosticType diagnosticType)
             {
                 return new RawDiagnosticsTaggerProvider<TTag>(
@@ -59,27 +62,16 @@
 
         #region IRawDiagnosticsTaggerProviderCallback
 
-        public abstract IEnumerable<Option2<bool>> Options { get; }
+        public abstract ImmutableArray<IOption> Options { get; }
+        public virtual ImmutableArray<IOption> FeatureOptions { get; } = ImmutableArray<IOption>.Empty;
+
         public abstract bool IsEnabled { get; }
+
         public abstract bool SupportsDiagnosticMode(DiagnosticMode mode);
         public abstract bool IncludeDiagnostic(DiagnosticData data);
 
         public abstract bool TagEquals(TTag tag1, TTag tag2);
         public abstract ITagSpan<TTag>? CreateTagSpan(Workspace workspace, SnapshotSpan span, DiagnosticData data);
-=======
-        protected sealed override ITaggerEventSource CreateEventSource(ITextView? textView, ITextBuffer subjectBuffer)
-        {
-            // OnTextChanged is added for diagnostics in source generated files: it's possible that the analyzer driver
-            // executed on content which was produced by a source generator but is not yet reflected in an open text
-            // buffer for that generated file. In this case, we need to update the tags after the buffer updates (which
-            // triggers a text changed event) to ensure diagnostics are positioned correctly.
-            return TaggerEventSources.Compose(
-                TaggerEventSources.OnDocumentActiveContextChanged(subjectBuffer),
-                TaggerEventSources.OnWorkspaceRegistrationChanged(subjectBuffer),
-                TaggerEventSources.OnDiagnosticsChanged(subjectBuffer, _diagnosticService),
-                TaggerEventSources.OnTextChanged(subjectBuffer));
-        }
->>>>>>> c850b298
 
         /// <summary>
         /// Get the <see cref="DiagnosticDataLocation"/> that should have the tag applied to it.
