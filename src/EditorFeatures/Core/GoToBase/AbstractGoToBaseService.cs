--- conflicted
+++ resolved
@@ -47,16 +47,10 @@
                 if (sourceDefinition.Symbol != null)
                 {
                     var definitionItem = await sourceDefinition.Symbol.ToClassifiedDefinitionItemAsync(
-<<<<<<< HEAD
-                        solution.GetProject(sourceDefinition.ProjectId),
+                        project.Solution.GetProject(sourceDefinition.ProjectId),
                         isPrimary: true, includeHiddenLocations: false,
-                        FindReferencesSearchOptions.Default, cancellationToken).ConfigureAwait(false);
-
-=======
-                        project.Solution.GetProject(sourceDefinition.ProjectId), includeHiddenLocations: false,
                         FindReferencesSearchOptions.Default, cancellationToken: cancellationToken)
                         .ConfigureAwait(false);
->>>>>>> cf881c66
                     await context.OnDefinitionFoundAsync(definitionItem).ConfigureAwait(false);
                     found = true;
                 }
