--- conflicted
+++ resolved
@@ -15,13 +15,7 @@
         public IStreamingProgressTracker ProgressTracker { get; }
 
         protected FindUsagesContext()
-<<<<<<< HEAD
-        {
-            this.ProgressTracker = new StreamingProgressTracker(this.ReportProgressAsync);
-        }
-=======
             => this.ProgressTracker = new StreamingProgressTracker(this.ReportProgressAsync);
->>>>>>> d73229b4
 
         public virtual Task ReportMessageAsync(string message) => Task.CompletedTask;
 
