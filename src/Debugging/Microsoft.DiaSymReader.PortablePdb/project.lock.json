--- conflicted
+++ resolved
@@ -21,12 +21,8 @@
           "lib/portable-net45+win8+wp8+wpa81/System.Collections.Immutable.dll": {}
         }
       },
-<<<<<<< HEAD
-      "System.Reflection.Metadata/1.2.0-rc3-23811": {
+      "System.Reflection.Metadata/1.2.0-rc2-23826": {
         "type": "package",
-=======
-      "System.Reflection.Metadata/1.2.0-rc2-23826": {
->>>>>>> c0d5bdc0
         "dependencies": {
           "System.Collections.Immutable": "1.1.37"
         },
@@ -42,52 +38,40 @@
   "libraries": {
     "Microsoft.DiaSymReader/1.0.7": {
       "sha512": "4tPrkKu02w87HEvoubBGm7Hqjps69DucsBWQvGezwvDV5RJt+eZqdmdC/jNH1qn6hIem9JpJnLBK0abBzhErOg==",
-      "type": "Package",
+      "type": "package",
       "files": [
+        "Microsoft.DiaSymReader.1.0.7.nupkg.sha512",
         "Microsoft.DiaSymReader.nuspec",
-        "[Content_Types].xml",
-        "_rels/.rels",
         "lib/net20/Microsoft.DiaSymReader.dll",
         "lib/net20/Microsoft.DiaSymReader.xml",
         "lib/portable-net45+win8/Microsoft.DiaSymReader.dll",
-        "lib/portable-net45+win8/Microsoft.DiaSymReader.xml",
-        "package/services/metadata/core-properties/8754926735b64532b55b0acd21f93808.psmdcp"
+        "lib/portable-net45+win8/Microsoft.DiaSymReader.xml"
       ]
     },
     "System.Collections.Immutable/1.1.37": {
       "sha512": "fTpqwZYBzoklTT+XjTRK8KxvmrGkYHzBiylCcKyQcxiOM8k+QvhNBxRvFHDWzy4OEP5f8/9n+xQ9mEgEXY+muA==",
-      "type": "Package",
+      "type": "package",
       "files": [
+        "System.Collections.Immutable.1.1.37.nupkg.sha512",
         "System.Collections.Immutable.nuspec",
-        "[Content_Types].xml",
-        "_rels/.rels",
         "lib/dotnet/System.Collections.Immutable.dll",
         "lib/dotnet/System.Collections.Immutable.xml",
         "lib/portable-net45+win8+wp8+wpa81/System.Collections.Immutable.dll",
-        "lib/portable-net45+win8+wp8+wpa81/System.Collections.Immutable.xml",
-        "package/services/metadata/core-properties/a02fdeabe1114a24bba55860b8703852.psmdcp"
+        "lib/portable-net45+win8+wp8+wpa81/System.Collections.Immutable.xml"
       ]
     },
     "System.Reflection.Metadata/1.2.0-rc2-23826": {
       "sha512": "iaq5zpluF7mUMd5hFyhmZGyCSzF6glZjvNI2VAhLFQEp8sGA/tROj6NoZL42q6HhoHxi1XyGeoIXPi5hyw0+5w==",
-      "type": "Package",
+      "type": "package",
       "files": [
+        "System.Reflection.Metadata.1.2.0-rc2-23826.nupkg.sha512",
         "System.Reflection.Metadata.nuspec",
         "ThirdPartyNotices.txt",
-        "[Content_Types].xml",
-        "_rels/.rels",
         "dotnet_library_license.txt",
         "lib/dotnet5.2/System.Reflection.Metadata.dll",
         "lib/dotnet5.2/System.Reflection.Metadata.xml",
         "lib/portable-net45+win8/System.Reflection.Metadata.dll",
-        "lib/portable-net45+win8/System.Reflection.Metadata.xml",
-<<<<<<< HEAD
-        "package/services/metadata/core-properties/9aa921f066b94690988804574c5d2231.psmdcp"
-=======
-        "package/services/metadata/core-properties/26ea3eeed81e48b5a161d7b4bfaa534d.psmdcp",
-        "System.Reflection.Metadata.nuspec",
-        "ThirdPartyNotices.txt"
->>>>>>> c0d5bdc0
+        "lib/portable-net45+win8/System.Reflection.Metadata.xml"
       ]
     }
   },
