--- conflicted
+++ resolved
@@ -53,27 +53,6 @@
             Document document, NavigationBarItem item, ITextView view, ITextVersion textVersion, CancellationToken cancellationToken)
         {
             // The logic here was ported from FSharp's implementation. The main reason was to avoid shimming INotificationService.
-<<<<<<< HEAD
-            var navigationSpan = item.TryGetNavigationSpan(textVersion);
-            if (navigationSpan != null)
-            {
-                var span = navigationSpan.Value;
-                var workspace = document.Project.Solution.Workspace;
-                var navigationService = workspace.Services.GetRequiredService<IFSharpDocumentNavigationService>();
-
-                await _threadingContext.JoinableTaskFactory.SwitchToMainThreadAsync(cancellationToken);
-
-                if (navigationService.CanNavigateToPosition(workspace, document.Id, span.Start, virtualSpace: 0, cancellationToken))
-                {
-                    navigationService.TryNavigateToPosition(workspace, document.Id, span.Start, virtualSpace: 0, options: null, cancellationToken);
-                }
-                else
-                {
-                    var notificationService = workspace.Services.GetRequiredService<INotificationService>();
-                    notificationService.SendNotification(EditorFeaturesResources.The_definition_of_the_object_is_hidden, severity: NotificationSeverity.Error);
-                }
-            }
-=======
             // Spans.First() is safe here as we filtered down to only items that have spans in ConvertItems.
             var span = item.GetCurrentItemSpan(textVersion, item.Spans.First());
             var workspace = document.Project.Solution.Workspace;
@@ -90,7 +69,6 @@
                 var notificationService = workspace.Services.GetRequiredService<INotificationService>();
                 notificationService.SendNotification(EditorFeaturesResources.The_definition_of_the_object_is_hidden, severity: NotificationSeverity.Error);
             }
->>>>>>> 67d940c4
 
             return true;
         }
@@ -108,10 +86,6 @@
                 item.Text,
                 FSharpGlyphHelpers.ConvertTo(item.Glyph),
                 spans,
-<<<<<<< HEAD
-                spans.First(),
-=======
->>>>>>> 67d940c4
                 ConvertItems(item.ChildItems, textVersion),
                 item.Indent,
                 item.Bolded,
