// Copyright (c) Microsoft.  All Rights Reserved.  Licensed under the Apache License, Version 2.0.  See License.txt in the project root for license information.

using Microsoft.CodeAnalysis.CSharp.Symbols;
using Microsoft.CodeAnalysis.ExpressionEvaluator;
using System.Collections.Immutable;
using System.Diagnostics;

namespace Microsoft.CodeAnalysis.CSharp.ExpressionEvaluator
{
    internal sealed class ObjectIdLocalSymbol : PlaceholderLocalSymbol
    {
        private readonly string _id;
        private readonly bool _isWritable;

        internal ObjectIdLocalSymbol(MethodSymbol method, TypeSymbol type, string id, bool isWritable) :
            base(method, id, type)
        {
            _id = id;
            _isWritable = isWritable;
        }

        internal override bool IsWritable
        {
            get { return _isWritable; }
        }

        internal override BoundExpression RewriteLocal(CSharpCompilation compilation, EENamedTypeSymbol container, CSharpSyntaxNode syntax, DiagnosticBag diagnostics)
        {
            return RewriteLocalInternal(compilation, container, syntax, this);
        }

        internal static BoundExpression RewriteLocal(CSharpCompilation compilation, EENamedTypeSymbol container, CSharpSyntaxNode syntax, LocalSymbol local)
        {
            return RewriteLocalInternal(compilation, container, syntax, local);
        }

        private static BoundExpression RewriteLocalInternal(CSharpCompilation compilation, EENamedTypeSymbol container, CSharpSyntaxNode syntax, LocalSymbol local)
        {
            return new BoundPseudoVariable(
                syntax,
                local,
                new ObjectIdExpressions(compilation),
                local.Type);
        }

        private sealed class ObjectIdExpressions : PseudoVariableExpressions
        {
            private readonly CSharpCompilation _compilation;

            internal ObjectIdExpressions(CSharpCompilation compilation)
            {
                _compilation = compilation;
            }

            internal override BoundExpression GetValue(BoundPseudoVariable variable, DiagnosticBag diagnostics)
            {
                var method = GetIntrinsicMethod(this._compilation, ExpressionCompilerConstants.GetVariableValueMethodName);
                var local = variable.LocalSymbol;
<<<<<<< HEAD
                var expr = InvokeGetMethod(method, variable.Syntax, local.Name);
                return ConvertToLocalType(_compilation, expr, local.Type);
=======
                var expr = InvokeGetMethod(_getValueMethod, variable.Syntax, local.Name);
                return ConvertToLocalType(_compilation, expr, local.Type, diagnostics);
>>>>>>> ae7ca813
            }

            internal override BoundExpression GetAddress(BoundPseudoVariable variable)
            {
                var method = GetIntrinsicMethod(this._compilation, ExpressionCompilerConstants.GetVariableAddressMethodName);
                // Currently the MetadataDecoder does not support byref return types
                // so the return type of GetVariableAddress(Of T)(name As String)
                // is an error type. Since the method is only used for emit, an
                // updated placeholder method is used instead.
                Debug.Assert(method.ReturnType.TypeKind == TypeKind.Error); // If byref return types are supported in the future, use method as is.
                method = new PlaceholderMethodSymbol(
                    method.ContainingType,
                    method.Name,
                    m => method.TypeParameters.SelectAsArray(t => (TypeParameterSymbol)new SimpleTypeParameterSymbol(m, t.Ordinal, t.Name)),
                    m => m.TypeParameters[0], // return type is <>T&
                    m => method.Parameters.SelectAsArray(p => (ParameterSymbol)new SynthesizedParameterSymbol(m, p.Type, p.Ordinal, p.RefKind, p.Name, p.CustomModifiers)));
                var local = variable.LocalSymbol;
                return InvokeGetMethod(method.Construct(local.Type), variable.Syntax, local.Name);
            }

            private static BoundExpression InvokeGetMethod(MethodSymbol method, CSharpSyntaxNode syntax, string name)
            {
                var argument = new BoundLiteral(
                    syntax,
                    Microsoft.CodeAnalysis.ConstantValue.Create(name),
                    method.Parameters[0].Type);
                return BoundCall.Synthesized(
                    syntax,
                    receiverOpt: null,
                    method: method,
                    arguments: ImmutableArray.Create<BoundExpression>(argument));
            }
        }
    }
}<|MERGE_RESOLUTION|>--- conflicted
+++ resolved
@@ -56,13 +56,8 @@
             {
                 var method = GetIntrinsicMethod(this._compilation, ExpressionCompilerConstants.GetVariableValueMethodName);
                 var local = variable.LocalSymbol;
-<<<<<<< HEAD
                 var expr = InvokeGetMethod(method, variable.Syntax, local.Name);
-                return ConvertToLocalType(_compilation, expr, local.Type);
-=======
-                var expr = InvokeGetMethod(_getValueMethod, variable.Syntax, local.Name);
                 return ConvertToLocalType(_compilation, expr, local.Type, diagnostics);
->>>>>>> ae7ca813
             }
 
             internal override BoundExpression GetAddress(BoundPseudoVariable variable)
