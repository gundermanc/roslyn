#!/usr/bin/env bash
# Copyright (c) .NET Foundation and contributors. All rights reserved.
# Licensed under the MIT license. See LICENSE file in the project root for full license information.

set -e
set -u

build_configuration=${1:-Debug}
runtime=${2:-dotnet}

this_dir="$(cd -P "$(dirname "${BASH_SOURCE[0]}")" && pwd)"
source "${this_dir}"/build-utils.sh

root_path="$(get_repo_dir)"
binaries_path="${root_path}"/Binaries
unittest_dir="${binaries_path}"/"${build_configuration}"/UnitTests
log_dir="${binaries_path}"/"${build_configuration}"/xUnitResults
nuget_dir="${HOME}"/.nuget/packages
xunit_console_version="$(get_package_version dotnet-xunit)"

if [[ "${runtime}" == "dotnet" ]]; then
    target_framework=netcoreapp2.0
    file_list=( "${unittest_dir}"/*/netcoreapp2.0/*.UnitTests.dll )
    xunit_console="${nuget_dir}"/xunit.runner.console/"${xunit_console_version}"/tools/${target_framework}/xunit.console.dll
elif [[ "${runtime}" == "mono" ]]; then
<<<<<<< HEAD
    target_framework=net461
=======
    source ${root_path}/build/scripts/obtain_mono.sh
    file_list=(
        "${unittest_dir}/CSharpCompilerSymbolTest/net461/Roslyn.Compilers.CSharp.Symbol.UnitTests.dll"
        "${unittest_dir}/CSharpCompilerSyntaxTest/net461/Roslyn.Compilers.CSharp.Syntax.UnitTests.dll"
        )
>>>>>>> f65b4c79
    xunit_console="${nuget_dir}"/xunit.runner.console/"${xunit_console_version}"/tools/net452/xunit.console.exe
else
    echo "Unknown runtime: ${runtime}"
    exit 1
fi

UNAME="$(uname)"
if [ "$UNAME" == "Darwin" ]; then
    runtime_id=osx-x64
elif [ "$UNAME" == "Linux" ]; then
    runtime_id=linux-x64
else
    echo "Unknown OS: $UNAME" 1>&2
    exit 1
fi

echo "Publishing ILAsm.csproj"
dotnet publish "${root_path}/src/Tools/ILAsm" --no-restore --runtime ${runtime_id} --self-contained -o "${binaries_path}/Tools/ILAsm"

echo "Using ${xunit_console}"

# Discover and run the tests
mkdir -p "${log_dir}"

exit_code=0
for file_name in "${file_list[@]}"
do
    log_file="${log_dir}"/"$(basename "${file_name%.*}.xml")"
    deps_json="${file_name%.*}".deps.json
    runtimeconfig_json="${file_name%.*}".runtimeconfig.json

    # If the user specifies a test on the command line, only run that one
    # "${3:-}" => take second arg, empty string if unset
    if [[ ("${3:-}" != "") && (! "${file_name}" =~ "${2:-}") ]]
    then
        echo "Skipping ${file_name}"
        continue
    fi

    echo Running "${runtime} ${file_name[@]}"
    if [[ "${runtime}" == "dotnet" ]]; then
        runner="dotnet exec --depsfile ${deps_json} --runtimeconfig ${runtimeconfig_json}"
    elif [[ "${runtime}" == "mono" ]]; then
        runner=mono
    fi
    if ${runner} "${xunit_console}" "${file_name[@]}" -xml "${log_file}"
    then
        echo "Assembly ${file_name[@]} passed"
    else
        echo "Assembly ${file_name[@]} failed"
        exit_code=1
    fi
done
exit ${exit_code}<|MERGE_RESOLUTION|>--- conflicted
+++ resolved
@@ -23,15 +23,11 @@
     file_list=( "${unittest_dir}"/*/netcoreapp2.0/*.UnitTests.dll )
     xunit_console="${nuget_dir}"/xunit.runner.console/"${xunit_console_version}"/tools/${target_framework}/xunit.console.dll
 elif [[ "${runtime}" == "mono" ]]; then
-<<<<<<< HEAD
-    target_framework=net461
-=======
     source ${root_path}/build/scripts/obtain_mono.sh
     file_list=(
         "${unittest_dir}/CSharpCompilerSymbolTest/net461/Roslyn.Compilers.CSharp.Symbol.UnitTests.dll"
         "${unittest_dir}/CSharpCompilerSyntaxTest/net461/Roslyn.Compilers.CSharp.Syntax.UnitTests.dll"
         )
->>>>>>> f65b4c79
     xunit_console="${nuget_dir}"/xunit.runner.console/"${xunit_console_version}"/tools/net452/xunit.console.exe
 else
     echo "Unknown runtime: ${runtime}"
