--- conflicted
+++ resolved
@@ -12,11 +12,7 @@
 1. Install [VS Code](https://code.visualstudio.com/Download)
     - After you install VS Code, install the [C# extension](https://marketplace.visualstudio.com/items?itemName=ms-dotnettools.csharp)
     - Important tip: You can look up editor commands by name by hitting *Ctrl+Shift+P*, or by hitting *Ctrl+P* and typing a `>` character. This will help you get familiar with editor commands mentioned below. On a Mac, use *⌘* instead of *Ctrl*.
-<<<<<<< HEAD
-2. Install the latest [.NET 6.0 SDK](https://dotnet.microsoft.com/download/dotnet-core/6.0).
-=======
 2. Install the latest [.NET 7.0 SDK](https://dotnet.microsoft.com/en-us/download/dotnet/7.0).
->>>>>>> 79aefe0a
 3. You can build from VS Code by running the *Run Build Task* command, then selecting an appropriate task such as *build* or *build current project* (the latter builds the containing project for the current file you're viewing in the editor).
 4. You can run tests from VS Code by opening a test class in the editor, then using the *Run Tests in Context* and *Debug Tests in Context* editor commands. You may want to bind these commands to keyboard shortcuts that match their Visual Studio equivalents (**Ctrl+R, T** for *Run Tests in Context* and **Ctrl+R, Ctrl+T** for *Debug Tests in Context*).
 
