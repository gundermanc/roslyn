{
<<<<<<< HEAD
    "branches": {
        "dev15.9.x-vs-deps": {
            "nugetKind": "PerBuildPreRelease",
            "version": "2.10.*",
            "nuget": [ "https://dotnet.myget.org/F/roslyn/api/v2/package" ],
            "vsix": [ "https://dotnet.myget.org/F/roslyn/vsix/upload" ],
            "channels": [ "dev15.9"],
            "vsBranch": "rel/d15.9",
            "vsMajorVersion": 15
        },
        "dev16.0-vs-deps": {
            "nugetKind": ["Shipping", "NonShipping"],
            "version": "3.0.*",
            "nuget": [ "https://dotnet.myget.org/F/roslyn/api/v2/package" ],
            "vsix": [ "https://dotnet.myget.org/F/roslyn/vsix/upload" ],
            "channels": [ "dev16.0", "dev16.0p4" ],
            "vsBranch": "rel/d16.0",
            "vsMajorVersion": 16
        },
        "dev16.1-preview2-vs-deps": {
          "nugetKind": ["Shipping", "NonShipping"],
          "version": "3.1.*",
          "nuget": [ "https://dotnet.myget.org/F/roslyn/api/v2/package" ],
          "vsix": [ "https://dotnet.myget.org/F/roslyn/vsix/upload" ],
          "channels": [ "dev16.1", "dev16.1p2" ],
          "vsBranch": "rel/d16.1",
          "vsMajorVersion": 16
        },          
        "release/dev16.1-vs-deps": {
          "nugetKind": ["Shipping", "NonShipping"],
          "version": "3.1.*",
          "nuget": [ "https://dotnet.myget.org/F/roslyn/api/v2/package" ],
          "vsix": [ "https://dotnet.myget.org/F/roslyn/vsix/upload" ],
          "channels": [ "dev16.1", "dev16.1p4" ],
          "vsBranch": "lab/d16.1stg",
          "vsMajorVersion": 16
        },
        "dev16.1-preview3-vs-deps": {
            "nugetKind": ["Shipping", "NonShipping"],
            "version": "3.1.*",
            "nuget": [ "https://dotnet.myget.org/F/roslyn/api/v2/package" ],
            "vsix": [ "https://dotnet.myget.org/F/roslyn/vsix/upload" ],
            "channels": [ "dev16.1", "dev16.1p3" ],
            "vsBranch": "rel/d16.1",
            "vsMajorVersion": 16
          },
          "release/dev16.1-vs-deps": {
            "nugetKind": ["Shipping", "NonShipping"],
            "version": "3.1.*",
            "nuget": [ "https://dotnet.myget.org/F/roslyn/api/v2/package" ],
            "vsix": [ "https://dotnet.myget.org/F/roslyn/vsix/upload" ],
            "channels": [ "dev16.1", "dev16.1p4" ],
            "vsBranch": "lab/d16.1stg",
            "vsMajorVersion": 16
          },
          "release/dev16.2-preview1-vs-deps": {
            "nugetKind": ["Shipping", "NonShipping"],
            "version": "3.2.*",
            "nuget": [ "https://dotnet.myget.org/F/roslyn/api/v2/package" ],
            "vsix": [ "https://dotnet.myget.org/F/roslyn/vsix/upload" ],
            "channels": [ "dev16.2p1" ],
            "vsBranch": "rel/d16.2",
            "vsMajorVersion": 16
          },
          "release/dev16.2-preview2-vs-deps": {
            "nugetKind": ["Shipping", "NonShipping"],
            "version": "3.2.*",
            "nuget": [ "https://dotnet.myget.org/F/roslyn/api/v2/package" ],
            "vsix": [ "https://dotnet.myget.org/F/roslyn/vsix/upload" ],
            "channels": [ "dev16.2p2" ],
            "vsBranch": "lab/d16.2stg",
            "vsMajorVersion": 16
          },
          "master-vs-deps": {
            "nugetKind": ["Shipping", "NonShipping"],
            "version": "3.2.*",
            "nuget": [ "https://dotnet.myget.org/F/roslyn/api/v2/package" ],
            "vsix": [ "https://dotnet.myget.org/F/roslyn/vsix/upload" ],
            "channels": [ "dev16.2", "dev16.2p2" ],
            "vsBranch": "master",
            "vsMajorVersion": 16
        },
        "features/NullableReferenceTypes": {
            "nugetKind": "PerBuildPreRelease",
            "version": "2.6.*",
            "nuget": [ "https://dotnet.myget.org/F/roslyn-nonnull/api/v2/package" ],
            "vsix": [ "https://dotnet.myget.org/F/roslyn-nonnull/vsix/upload" ],
            "channels": [ "nonnull" ],
            "vsBranch": "lab/d16.1stg",
            "vsMajorVersion": 16,
            "ibcSourceBranch": "master-vs-deps"
        },
        "features/dataflow": {
            "nugetKind": "PerBuildPreRelease",
            "version": "2.8.*",
            "nuget": [ "https://dotnet.myget.org/F/roslyn/api/v2/package" ],
            "vsix": [ "https://dotnet.myget.org/F/roslyn/vsix/upload" ],
            "channels": [ "dataflow" ],
            "vsBranch": "lab/d16.1stg",
            "vsMajorVersion": 16,
            "ibcSourceBranch": "master-vs-deps"
        },
        "features/editorconfig-in-compiler": {
            "nugetKind": ["Shipping", "NonShipping"],
            "version": "2.11.*",
            "nuget": [ "https://dotnet.myget.org/F/roslyn/api/v2/package" ],
            "vsix": [ "https://dotnet.myget.org/F/roslyn/vsix/upload" ],
            "channels": [ "editorconfig" ],
            "vsBranch": "lab/d16.1stg",
            "vsMajorVersion": 16,
            "ibcSourceBranch": "master-vs-deps"
        },
        "features/lspSupport": {
            "nugetKind": [ "Shipping", "NonShipping" ],
            "version": "3.1.*",
            "nuget": [ "https://dotnet.myget.org/F/roslyn/api/v2/package" ],
            "vsix": [ "https://dotnet.myget.org/F/roslyn/vsix/upload" ],
            "channels": [ "lspSupport" ],
            "vsBranch": "lab/d16.1stg",
            "vsMajorVersion": 16,
            "ibcSourceBranch": "master-vs-deps"
        },
        "features/razorSupport2": {
            "nugetKind": [ "Shipping", "NonShipping" ],
            "version": "3.1.*",
            "nuget": [ "https://dotnet.myget.org/F/roslyn/api/v2/package" ],
            "vsix": [ "https://dotnet.myget.org/F/roslyn/vsix/upload" ],
            "channels": [ "razorSupport2" ],
            "vsBranch": "lab/d16.1stg",
            "vsMajorVersion": 16,
            "ibcSourceBranch": "master-vs-deps"
        }
=======
  "branches": {
    "dev15.9.x-vs-deps": {
      "nugetKind": "PerBuildPreRelease",
      "version": "2.10.*",
      "nuget": [ "https://dotnet.myget.org/F/roslyn/api/v2/package" ],
      "vsix": [ "https://dotnet.myget.org/F/roslyn/vsix/upload" ],
      "channels": [ "dev15.9" ],
      "vsBranch": "rel/d15.9",
      "vsMajorVersion": 15
>>>>>>> b4c1b9c7
    },
    "dev16.0-vs-deps": {
      "nugetKind": ["Shipping", "NonShipping"],
      "version": "3.0.*",
      "nuget": [ "https://dotnet.myget.org/F/roslyn/api/v2/package" ],
      "vsix": [ "https://dotnet.myget.org/F/roslyn/vsix/upload" ],
      "channels": [ "dev16.0" ],
      "vsBranch": "rel/d16.0",
      "vsMajorVersion": 16
    },
    "release/dev16.1-vs-deps": {
      "nugetKind": ["Shipping", "NonShipping"],
      "version": "3.1.*",
      "nuget": [ "https://dotnet.myget.org/F/roslyn/api/v2/package" ],
      "vsix": [ "https://dotnet.myget.org/F/roslyn/vsix/upload" ],
      "channels": [ "dev16.1" ],
      "vsBranch": "rel/d16.1",
      "vsMajorVersion": 16
    },
    "release/dev16.2-preview3-vs-deps": {
      "nugetKind": ["Shipping", "NonShipping"],
      "version": "3.2.*",
      "nuget": [ "https://dotnet.myget.org/F/roslyn/api/v2/package" ],
      "vsix": [ "https://dotnet.myget.org/F/roslyn/vsix/upload" ],
      "channels": [ "dev16.2p3" ],
      "vsBranch": "rel/d16.2",
      "vsMajorVersion": 16
    },
    "master-vs-deps": {
      "nugetKind": ["Shipping", "NonShipping"],
      "version": "3.2.*",
      "nuget": [ "https://dotnet.myget.org/F/roslyn/api/v2/package" ],
      "vsix": [ "https://dotnet.myget.org/F/roslyn/vsix/upload" ],
      "channels": [ "dev16.2", "dev16.2p4" ],
      "vsBranch": "lab/d16.2stg",
      "vsMajorVersion": 16
    },
    "release/dev16.3-preview1-vs-deps": {
      "nugetKind": ["Shipping", "NonShipping"],
      "version": "3.3.*",
      "nuget": [ "https://dotnet.myget.org/F/roslyn/api/v2/package" ],
      "vsix": [ "https://dotnet.myget.org/F/roslyn/vsix/upload" ],
      "channels": [ "dev16.3", "dev16.3p1" ],
      "vsBranch": "master",
      "vsMajorVersion": 16
    },
    "features/NullableReferenceTypes": {
      "nugetKind": "PerBuildPreRelease",
      "version": "2.6.*",
      "nuget": [ "https://dotnet.myget.org/F/roslyn-nonnull/api/v2/package" ],
      "vsix": [ "https://dotnet.myget.org/F/roslyn-nonnull/vsix/upload" ],
      "channels": [ "nonnull" ],
      "vsBranch": "lab/d16.1stg",
      "vsMajorVersion": 16,
      "ibcSourceBranch": "master-vs-deps"
    },
    "features/dataflow": {
      "nugetKind": "PerBuildPreRelease",
      "version": "2.8.*",
      "nuget": [ "https://dotnet.myget.org/F/roslyn/api/v2/package" ],
      "vsix": [ "https://dotnet.myget.org/F/roslyn/vsix/upload" ],
      "channels": [ "dataflow" ],
      "vsBranch": "lab/d16.1stg",
      "vsMajorVersion": 16,
      "ibcSourceBranch": "master-vs-deps"
    },
    "features/lspSupport": {
      "nugetKind": [ "Shipping", "NonShipping" ],
      "version": "3.1.*",
      "nuget": [ "https://dotnet.myget.org/F/roslyn/api/v2/package" ],
      "vsix": [ "https://dotnet.myget.org/F/roslyn/vsix/upload" ],
      "channels": [ "lspSupport" ],
      "vsBranch": "lab/d16.1stg",
      "vsMajorVersion": 16,
      "ibcSourceBranch": "master-vs-deps"
    },
    "features/razorSupport2": {
      "nugetKind": [ "Shipping", "NonShipping" ],
      "version": "3.1.*",
      "nuget": [ "https://dotnet.myget.org/F/roslyn/api/v2/package" ],
      "vsix": [ "https://dotnet.myget.org/F/roslyn/vsix/upload" ],
      "channels": [ "razorSupport2" ],
      "vsBranch": "lab/d16.1stg",
      "vsMajorVersion": 16,
      "ibcSourceBranch": "master-vs-deps"
    }
  },
  "releases": {
    "dev15.5": {
      "nugetKind": "Release",
      "version": "2.3.*",
      "nuget": [ "https://api.nuget.org/v3/index.json" ],
      "vsix": [ "https://dotnet.myget.org/F/roslyn/vsix/upload" ],
      "channels": [ "dev15.3" ]
    },
    "dev15.6": {
      "nugetKind": "Release",
      "version": "2.7.*",
      "nuget": [ "https://api.nuget.org/v3/index.json" ],
      "vsix": [ "https://dotnet.myget.org/F/roslyn/vsix/upload" ],
      "channels": [ "dev15.6" ]
    }
  }
}<|MERGE_RESOLUTION|>--- conflicted
+++ resolved
@@ -1,138 +1,4 @@
 {
-<<<<<<< HEAD
-    "branches": {
-        "dev15.9.x-vs-deps": {
-            "nugetKind": "PerBuildPreRelease",
-            "version": "2.10.*",
-            "nuget": [ "https://dotnet.myget.org/F/roslyn/api/v2/package" ],
-            "vsix": [ "https://dotnet.myget.org/F/roslyn/vsix/upload" ],
-            "channels": [ "dev15.9"],
-            "vsBranch": "rel/d15.9",
-            "vsMajorVersion": 15
-        },
-        "dev16.0-vs-deps": {
-            "nugetKind": ["Shipping", "NonShipping"],
-            "version": "3.0.*",
-            "nuget": [ "https://dotnet.myget.org/F/roslyn/api/v2/package" ],
-            "vsix": [ "https://dotnet.myget.org/F/roslyn/vsix/upload" ],
-            "channels": [ "dev16.0", "dev16.0p4" ],
-            "vsBranch": "rel/d16.0",
-            "vsMajorVersion": 16
-        },
-        "dev16.1-preview2-vs-deps": {
-          "nugetKind": ["Shipping", "NonShipping"],
-          "version": "3.1.*",
-          "nuget": [ "https://dotnet.myget.org/F/roslyn/api/v2/package" ],
-          "vsix": [ "https://dotnet.myget.org/F/roslyn/vsix/upload" ],
-          "channels": [ "dev16.1", "dev16.1p2" ],
-          "vsBranch": "rel/d16.1",
-          "vsMajorVersion": 16
-        },          
-        "release/dev16.1-vs-deps": {
-          "nugetKind": ["Shipping", "NonShipping"],
-          "version": "3.1.*",
-          "nuget": [ "https://dotnet.myget.org/F/roslyn/api/v2/package" ],
-          "vsix": [ "https://dotnet.myget.org/F/roslyn/vsix/upload" ],
-          "channels": [ "dev16.1", "dev16.1p4" ],
-          "vsBranch": "lab/d16.1stg",
-          "vsMajorVersion": 16
-        },
-        "dev16.1-preview3-vs-deps": {
-            "nugetKind": ["Shipping", "NonShipping"],
-            "version": "3.1.*",
-            "nuget": [ "https://dotnet.myget.org/F/roslyn/api/v2/package" ],
-            "vsix": [ "https://dotnet.myget.org/F/roslyn/vsix/upload" ],
-            "channels": [ "dev16.1", "dev16.1p3" ],
-            "vsBranch": "rel/d16.1",
-            "vsMajorVersion": 16
-          },
-          "release/dev16.1-vs-deps": {
-            "nugetKind": ["Shipping", "NonShipping"],
-            "version": "3.1.*",
-            "nuget": [ "https://dotnet.myget.org/F/roslyn/api/v2/package" ],
-            "vsix": [ "https://dotnet.myget.org/F/roslyn/vsix/upload" ],
-            "channels": [ "dev16.1", "dev16.1p4" ],
-            "vsBranch": "lab/d16.1stg",
-            "vsMajorVersion": 16
-          },
-          "release/dev16.2-preview1-vs-deps": {
-            "nugetKind": ["Shipping", "NonShipping"],
-            "version": "3.2.*",
-            "nuget": [ "https://dotnet.myget.org/F/roslyn/api/v2/package" ],
-            "vsix": [ "https://dotnet.myget.org/F/roslyn/vsix/upload" ],
-            "channels": [ "dev16.2p1" ],
-            "vsBranch": "rel/d16.2",
-            "vsMajorVersion": 16
-          },
-          "release/dev16.2-preview2-vs-deps": {
-            "nugetKind": ["Shipping", "NonShipping"],
-            "version": "3.2.*",
-            "nuget": [ "https://dotnet.myget.org/F/roslyn/api/v2/package" ],
-            "vsix": [ "https://dotnet.myget.org/F/roslyn/vsix/upload" ],
-            "channels": [ "dev16.2p2" ],
-            "vsBranch": "lab/d16.2stg",
-            "vsMajorVersion": 16
-          },
-          "master-vs-deps": {
-            "nugetKind": ["Shipping", "NonShipping"],
-            "version": "3.2.*",
-            "nuget": [ "https://dotnet.myget.org/F/roslyn/api/v2/package" ],
-            "vsix": [ "https://dotnet.myget.org/F/roslyn/vsix/upload" ],
-            "channels": [ "dev16.2", "dev16.2p2" ],
-            "vsBranch": "master",
-            "vsMajorVersion": 16
-        },
-        "features/NullableReferenceTypes": {
-            "nugetKind": "PerBuildPreRelease",
-            "version": "2.6.*",
-            "nuget": [ "https://dotnet.myget.org/F/roslyn-nonnull/api/v2/package" ],
-            "vsix": [ "https://dotnet.myget.org/F/roslyn-nonnull/vsix/upload" ],
-            "channels": [ "nonnull" ],
-            "vsBranch": "lab/d16.1stg",
-            "vsMajorVersion": 16,
-            "ibcSourceBranch": "master-vs-deps"
-        },
-        "features/dataflow": {
-            "nugetKind": "PerBuildPreRelease",
-            "version": "2.8.*",
-            "nuget": [ "https://dotnet.myget.org/F/roslyn/api/v2/package" ],
-            "vsix": [ "https://dotnet.myget.org/F/roslyn/vsix/upload" ],
-            "channels": [ "dataflow" ],
-            "vsBranch": "lab/d16.1stg",
-            "vsMajorVersion": 16,
-            "ibcSourceBranch": "master-vs-deps"
-        },
-        "features/editorconfig-in-compiler": {
-            "nugetKind": ["Shipping", "NonShipping"],
-            "version": "2.11.*",
-            "nuget": [ "https://dotnet.myget.org/F/roslyn/api/v2/package" ],
-            "vsix": [ "https://dotnet.myget.org/F/roslyn/vsix/upload" ],
-            "channels": [ "editorconfig" ],
-            "vsBranch": "lab/d16.1stg",
-            "vsMajorVersion": 16,
-            "ibcSourceBranch": "master-vs-deps"
-        },
-        "features/lspSupport": {
-            "nugetKind": [ "Shipping", "NonShipping" ],
-            "version": "3.1.*",
-            "nuget": [ "https://dotnet.myget.org/F/roslyn/api/v2/package" ],
-            "vsix": [ "https://dotnet.myget.org/F/roslyn/vsix/upload" ],
-            "channels": [ "lspSupport" ],
-            "vsBranch": "lab/d16.1stg",
-            "vsMajorVersion": 16,
-            "ibcSourceBranch": "master-vs-deps"
-        },
-        "features/razorSupport2": {
-            "nugetKind": [ "Shipping", "NonShipping" ],
-            "version": "3.1.*",
-            "nuget": [ "https://dotnet.myget.org/F/roslyn/api/v2/package" ],
-            "vsix": [ "https://dotnet.myget.org/F/roslyn/vsix/upload" ],
-            "channels": [ "razorSupport2" ],
-            "vsBranch": "lab/d16.1stg",
-            "vsMajorVersion": 16,
-            "ibcSourceBranch": "master-vs-deps"
-        }
-=======
   "branches": {
     "dev15.9.x-vs-deps": {
       "nugetKind": "PerBuildPreRelease",
@@ -142,7 +8,6 @@
       "channels": [ "dev15.9" ],
       "vsBranch": "rel/d15.9",
       "vsMajorVersion": 15
->>>>>>> b4c1b9c7
     },
     "dev16.0-vs-deps": {
       "nugetKind": ["Shipping", "NonShipping"],
