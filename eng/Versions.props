<?xml version="1.0" encoding="utf-8"?>
<!-- Copyright (c)  Microsoft.  All Rights Reserved.  Licensed under the Apache License, Version 2.0.  See License.txt in the project root for license information. -->
<Project>
  <PropertyGroup>
    <MSBuildAllProjects>$(MSBuildAllProjects);$(MSBuildThisFileFullPath)</MSBuildAllProjects>
  </PropertyGroup>
  <!--
    Roslyn version
  -->
  <PropertyGroup>
<<<<<<< HEAD
    <VersionPrefix>3.1.0</VersionPrefix>
    <PreReleaseVersionLabel>beta4</PreReleaseVersionLabel>
=======
    <VersionPrefix>3.2.0</VersionPrefix>
    <PreReleaseVersionLabel>beta1</PreReleaseVersionLabel>
>>>>>>> e5d15bb3
    <SemanticVersioningV1>true</SemanticVersioningV1>
    <!-- 
      By default the assembly version in official builds is "$(VersionPrefix).0".
      When building servicing set AssemblyVersion property to a fixed value to avoid updating binding redirects in VS.
      Keep the setting conditional. The toolset sets the assembly version to 42.42.42.42 if not set explicitly.
    -->
    <AssemblyVersion Condition="'$(OfficialBuild)' == 'true' or '$(DotNetUseShippingVersions)' == 'true'">$(VersionPrefix).0</AssemblyVersion>
  </PropertyGroup>
  <!-- 
    Dependency versions
  -->
  <PropertyGroup>
    <!-- Versions used by several individual references below -->
    <RoslynDiagnosticsNugetPackageVersion>2.6.2-beta2</RoslynDiagnosticsNugetPackageVersion>
    <CodeStyleLayerCodeAnalysisVersion>2.8.2</CodeStyleLayerCodeAnalysisVersion>
    <MicrosoftCodeAnalysisTestingVersion>1.0.0-beta1-63310-01</MicrosoftCodeAnalysisTestingVersion>
    <CodeStyleAnalyzerVersion>3.1.0-beta1-19113-04</CodeStyleAnalyzerVersion>
    <BasicUndoVersion>0.9.3</BasicUndoVersion>
    <BenchmarkDotNetVersion>0.11.1</BenchmarkDotNetVersion>
    <CommandLineParserVersion>2.0.273-beta</CommandLineParserVersion>
    <DiffPlexVersion>1.4.4</DiffPlexVersion>
    <DropAppVersion>17.144.28413-buildid7983345</DropAppVersion>
    <EnvDTEVersion>8.0.2</EnvDTEVersion>
    <EnvDTE80Version>8.0.0</EnvDTE80Version>
    <FakeSignVersion>0.9.2</FakeSignVersion>
    <HumanizerCoreVersion>2.2.0</HumanizerCoreVersion>
    <ICSharpCodeDecompilerVersion>4.0.0.4285-beta1</ICSharpCodeDecompilerVersion>
    <MicrosoftBuildVersion>15.1.548</MicrosoftBuildVersion>
    <MicrosoftBuildFrameworkVersion>15.1.548</MicrosoftBuildFrameworkVersion>
    <MicrosoftBuildLocatorVersion>1.0.13</MicrosoftBuildLocatorVersion>
    <MicrosoftBuildRuntimeVersion>15.1.548</MicrosoftBuildRuntimeVersion>
    <MicrosoftBuildTasksCoreVersion>15.1.548</MicrosoftBuildTasksCoreVersion>
    <MicrosoftCodeAnalysisAnalyzersVersion>$(RoslynDiagnosticsNugetPackageVersion)</MicrosoftCodeAnalysisAnalyzersVersion>
    <MicrosoftCodeAnalysisBuildTasksVersion>2.0.0-rc2-61102-09</MicrosoftCodeAnalysisBuildTasksVersion>
    <MicrosoftCodeAnalysisCSharpCodeFixTestingXUnitVersion>$(MicrosoftCodeAnalysisTestingVersion)</MicrosoftCodeAnalysisCSharpCodeFixTestingXUnitVersion>
    <MicrosoftCodeAnalysisCSharpCodeStyleVersion>$(CodeStyleAnalyzerVersion)</MicrosoftCodeAnalysisCSharpCodeStyleVersion>
    <MicrosoftCodeAnalysisElfieVersion>0.10.6</MicrosoftCodeAnalysisElfieVersion>
    <MicrosoftCodeAnalysisTestResourcesProprietaryVersion>2.0.15</MicrosoftCodeAnalysisTestResourcesProprietaryVersion>
    <MicrosoftCodeAnalysisVisualBasicCodeFixTestingXUnitVersion>$(MicrosoftCodeAnalysisTestingVersion)</MicrosoftCodeAnalysisVisualBasicCodeFixTestingXUnitVersion>
    <MicrosoftCodeAnalysisVisualBasicCodeStyleVersion>$(CodeStyleAnalyzerVersion)</MicrosoftCodeAnalysisVisualBasicCodeStyleVersion>
    <MicrosoftCodeQualityAnalyzersVersion>$(RoslynDiagnosticsNugetPackageVersion)</MicrosoftCodeQualityAnalyzersVersion>
    <SystemCompositionVersion>1.0.31</SystemCompositionVersion>
    <MicrosoftCSharpVersion>4.3.0</MicrosoftCSharpVersion>
    <MicrosoftDiagnosticsRuntimeVersion>0.8.31-beta</MicrosoftDiagnosticsRuntimeVersion>
    <MicrosoftDiagnosticsTracingTraceEventVersion>1.0.35</MicrosoftDiagnosticsTracingTraceEventVersion>
    <MicrosoftDiaSymReaderVersion>1.3.0</MicrosoftDiaSymReaderVersion>
    <MicrosoftDiaSymReaderConverterVersion>1.1.0-beta1-63314-01</MicrosoftDiaSymReaderConverterVersion>
    <MicrosoftDiaSymReaderConverterXmlVersion>1.1.0-beta1-63314-01</MicrosoftDiaSymReaderConverterXmlVersion>
    <MicrosoftDiaSymReaderNativeVersion>1.7.0</MicrosoftDiaSymReaderNativeVersion>
    <MicrosoftDiaSymReaderPortablePdbVersion>1.5.0</MicrosoftDiaSymReaderPortablePdbVersion>
    <MicrosoftDotNetVersionToolsVersion>3.0.0-preview1-03617-02</MicrosoftDotNetVersionToolsVersion>
    <MicrosoftExtensionsDependencyInjectionVersion>2.1.1</MicrosoftExtensionsDependencyInjectionVersion>
    <MicrosoftExtensionsLoggingVersion>2.1.1</MicrosoftExtensionsLoggingVersion>
    <MicrosoftIdentityModelClientsActiveDirectoryVersion>3.13.8</MicrosoftIdentityModelClientsActiveDirectoryVersion>
    <MicrosoftInternalPerformanceCodeMarkersDesignTimeVersion>15.8.27812-alpha</MicrosoftInternalPerformanceCodeMarkersDesignTimeVersion>
    <MicrosoftInternalVisualStudioShellInterop140DesignTimeVersion>14.3.25407-alpha</MicrosoftInternalVisualStudioShellInterop140DesignTimeVersion>
    <MicrosoftMetadataVisualizerVersion>1.0.0-beta1-63011-01</MicrosoftMetadataVisualizerVersion>
    <MicrosoftMSXMLVersion>8.0.0.0-alpha</MicrosoftMSXMLVersion>
    <MicrosoftNetCompilersToolsetVersion>3.1.0-beta1-19164-01</MicrosoftNetCompilersToolsetVersion>
    <MicrosoftNetCoreAnalyzersVersion>$(RoslynDiagnosticsNugetPackageVersion)</MicrosoftNetCoreAnalyzersVersion>
    <MicrosoftNetCoreILAsmVersion>3.0.0-preview4-27525-72</MicrosoftNetCoreILAsmVersion>
    <MicrosoftNetCoreILAsmVersion>3.0.0-preview4-27525-72</MicrosoftNetCoreILAsmVersion>
    <MicrosoftNetCoreILDasmVersion>3.0.0-preview4-27525-72</MicrosoftNetCoreILDasmVersion>
    <MicrosoftNETCorePlatformsVersion>2.1.2</MicrosoftNETCorePlatformsVersion>
    <!-- Using a private build of Microsoft.Net.Test.SDK to work around issue https://github.com/Microsoft/vstest/issues/1764 -->
    <MicrosoftNETTestSdkVersion>15.9.0-dev2</MicrosoftNETTestSdkVersion>
    <MicrosoftNETCoreTestHostVersion>1.1.0</MicrosoftNETCoreTestHostVersion>
    <MicrosoftNetFX20Version>1.0.3</MicrosoftNetFX20Version>
    <MicrosoftNetFrameworkReferenceAssembliesVersion>1.0.0-alpha-004</MicrosoftNetFrameworkReferenceAssembliesVersion>
    <MicrosoftNetSdkVersion>2.0.0-alpha-20170405-2</MicrosoftNetSdkVersion>
    <MicrosoftNuGetBuildTasksVersion>0.1.0</MicrosoftNuGetBuildTasksVersion>
    <MicrosoftPortableTargetsVersion>0.1.2-dev</MicrosoftPortableTargetsVersion>
    <MicrosoftServiceHubClientVersion>1.3.23</MicrosoftServiceHubClientVersion>
    <MicrosoftTplDataflowVersion>4.5.24</MicrosoftTplDataflowVersion>
    <MicrosoftVisualBasicVersion>10.1.0</MicrosoftVisualBasicVersion>
    <MicrosoftVisualStudioCallHierarchyPackageDefinitionsVersion>15.8.27812-alpha</MicrosoftVisualStudioCallHierarchyPackageDefinitionsVersion>
    <MicrosoftVisualStudioCodeAnalysisSdkUIVersion>15.8.27812-alpha</MicrosoftVisualStudioCodeAnalysisSdkUIVersion>
    <MicrosoftVisualStudioCodingConventionsVersion>1.1.20180503.2</MicrosoftVisualStudioCodingConventionsVersion>
    <MicrosoftVisualStudioComponentModelHostVersion>16.0.198-g52de9c2988</MicrosoftVisualStudioComponentModelHostVersion>
    <MicrosoftVisualStudioCompositionVersion>15.5.23</MicrosoftVisualStudioCompositionVersion>
    <MicrosoftVisualStudioCoreUtilityVersion>16.0.467</MicrosoftVisualStudioCoreUtilityVersion>
    <MicrosoftVisualStudioDebuggerUIInterfacesVersion>15.0.27309-vsucorediag</MicrosoftVisualStudioDebuggerUIInterfacesVersion>
    <MicrosoftVisualStudioDebuggerEngineimplementationVersion>15.7.2082401</MicrosoftVisualStudioDebuggerEngineimplementationVersion>
    <MicrosoftVisualStudioDebuggerMetadataimplementationVersion>15.7.2082401</MicrosoftVisualStudioDebuggerMetadataimplementationVersion>
    <MicrosoftVisualStudioDesignerInterfacesVersion>1.1.4322</MicrosoftVisualStudioDesignerInterfacesVersion>
    <MicrosoftVisualStudioDiagnosticsPerformanceProviderVersion>16.0.28226-alpha</MicrosoftVisualStudioDiagnosticsPerformanceProviderVersion>
    <MicrosoftVisualStudioSDKEmbedInteropTypesVersion>15.0.27</MicrosoftVisualStudioSDKEmbedInteropTypesVersion>
    <MicrosoftVisualStudioEditorVersion>16.0.467</MicrosoftVisualStudioEditorVersion>
    <MicrosoftVisualStudioGraphModelVersion>16.0.28226-alpha</MicrosoftVisualStudioGraphModelVersion>
    <MicrosoftVisualStudioImageCatalogVersion>15.0.26730-alpha</MicrosoftVisualStudioImageCatalogVersion>
    <MicrosoftVisualStudioImagingVersion>16.0.28226-pre</MicrosoftVisualStudioImagingVersion>
    <MicrosoftVisualStudioInteractiveWindowVersion>2.0.0-rc3-61304-01</MicrosoftVisualStudioInteractiveWindowVersion>
    <MicrosoftVisualStudioLanguageVersion>16.0.467</MicrosoftVisualStudioLanguageVersion>
    <MicrosoftVisualStudioLanguageCallHierarchyVersion>15.8.27812-alpha</MicrosoftVisualStudioLanguageCallHierarchyVersion>
    <MicrosoftVisualStudioLanguageIntellisenseVersion>16.0.467</MicrosoftVisualStudioLanguageIntellisenseVersion>
    <MicrosoftVisualStudioLanguageNavigateToInterfacesVersion>16.0.467</MicrosoftVisualStudioLanguageNavigateToInterfacesVersion>
    <MicrosoftVisualStudioLanguageStandardClassificationVersion>16.0.467</MicrosoftVisualStudioLanguageStandardClassificationVersion>
    <MicrosoftVisualStudioOLEInteropVersion>7.10.6071</MicrosoftVisualStudioOLEInteropVersion>
    <MicrosoftVisualStudioPlatformVSEditorVersion>16.0.467</MicrosoftVisualStudioPlatformVSEditorVersion>
    <MicrosoftVisualStudioProgressionCodeSchemaVersion>15.8.27812-alpha</MicrosoftVisualStudioProgressionCodeSchemaVersion>
    <MicrosoftVisualStudioProgressionCommonVersion>15.8.27812-alpha</MicrosoftVisualStudioProgressionCommonVersion>
    <MicrosoftVisualStudioProgressionInterfacesVersion>15.8.27812-alpha</MicrosoftVisualStudioProgressionInterfacesVersion>
    <MicrosoftVisualStudioProjectSystemVersion>15.3.178-pre-g209fb07c2e</MicrosoftVisualStudioProjectSystemVersion>
    <MicrosoftVisualStudioProjectSystemManagedVersion>2.3.6152103</MicrosoftVisualStudioProjectSystemManagedVersion>
    <MicrosoftVisualStudioRemoteControlVersion>14.0.249-master2E2DC10C</MicrosoftVisualStudioRemoteControlVersion>
    <MicrosoftVisualStudioSDKAnalyzersVersion>15.7.7</MicrosoftVisualStudioSDKAnalyzersVersion>
    <MicrosoftVisualStudioSetupConfigurationInteropVersion>1.15.103</MicrosoftVisualStudioSetupConfigurationInteropVersion>
    <MicrosoftVisualStudioShell150Version>16.0.28226-pre</MicrosoftVisualStudioShell150Version>
    <MicrosoftVisualStudioShellFrameworkVersion>16.0.28226-pre</MicrosoftVisualStudioShellFrameworkVersion>
    <MicrosoftVisualStudioShellDesignVersion>15.7.27703</MicrosoftVisualStudioShellDesignVersion>
    <MicrosoftVisualStudioShellImmutable100Version>15.0.25415</MicrosoftVisualStudioShellImmutable100Version>
    <MicrosoftVisualStudioShellImmutable110Version>15.0.25415</MicrosoftVisualStudioShellImmutable110Version>
    <MicrosoftVisualStudioShellInteropVersion>7.10.6072</MicrosoftVisualStudioShellInteropVersion>
    <MicrosoftVisualStudioShellInterop100Version>10.0.30320</MicrosoftVisualStudioShellInterop100Version>
    <MicrosoftVisualStudioShellInterop110Version>11.0.61031</MicrosoftVisualStudioShellInterop110Version>
    <MicrosoftVisualStudioShellInterop121DesignTimeVersion>12.1.30328</MicrosoftVisualStudioShellInterop121DesignTimeVersion>
    <MicrosoftVisualStudioShellInterop157DesignTimeVersion>15.7.1</MicrosoftVisualStudioShellInterop157DesignTimeVersion>
    <MicrosoftVisualStudioShellInterop80Version>8.0.50728</MicrosoftVisualStudioShellInterop80Version>
    <MicrosoftVisualStudioTelemetryVersion>15.8.27812-alpha</MicrosoftVisualStudioTelemetryVersion>
    <MicrosoftVisualStudioTemplateWizardInterfaceVersion>8.0.0.0-alpha</MicrosoftVisualStudioTemplateWizardInterfaceVersion>
    <MicrosoftVisualStudioTextDataVersion>16.0.467</MicrosoftVisualStudioTextDataVersion>
    <MicrosoftVisualStudioTextInternalVersion>16.0.467</MicrosoftVisualStudioTextInternalVersion>
    <MicrosoftVisualStudioTextLogicVersion>16.0.467</MicrosoftVisualStudioTextLogicVersion>
    <MicrosoftVisualStudioTextUIVersion>16.0.467</MicrosoftVisualStudioTextUIVersion>
    <MicrosoftVisualStudioTextUIWpfVersion>16.0.467</MicrosoftVisualStudioTextUIWpfVersion>
    <MicrosoftVisualStudioTextManagerInteropVersion>7.10.6071</MicrosoftVisualStudioTextManagerInteropVersion>
    <MicrosoftVisualStudioTextManagerInterop100Version>10.0.30320</MicrosoftVisualStudioTextManagerInterop100Version>
    <MicrosoftVisualStudioTextManagerInterop120Version>12.0.30110</MicrosoftVisualStudioTextManagerInterop120Version>
    <MicrosoftVisualStudioTextManagerInterop121DesignTimeVersion>12.1.30328</MicrosoftVisualStudioTextManagerInterop121DesignTimeVersion>
    <MicrosoftVisualStudioTextManagerInterop160DesignTimeVersion>16.0.0</MicrosoftVisualStudioTextManagerInterop160DesignTimeVersion>
    <MicrosoftVisualStudioThreadingAnalyzersVersion>16.0.102</MicrosoftVisualStudioThreadingAnalyzersVersion>
    <MicrosoftVisualStudioThreadingVersion>16.0.102</MicrosoftVisualStudioThreadingVersion>
    <MicrosoftVisualStudioValidationVersion>15.3.23</MicrosoftVisualStudioValidationVersion>
    <MicrosoftVisualStudioVsInteractiveWindowVersion>2.0.0-rc3-61304-01</MicrosoftVisualStudioVsInteractiveWindowVersion>
    <MicrosoftWin32PrimitivesVersion>4.3.0</MicrosoftWin32PrimitivesVersion>
    <MSBuildStructuredLoggerVersion>2.0.61</MSBuildStructuredLoggerVersion>
    <MDbgVersion>0.1.0</MDbgVersion>
    <MonoOptionsVersion>4.4.0</MonoOptionsVersion>
    <MoqVersion>4.7.99</MoqVersion>
    <NerdbankFullDuplexStreamVersion>1.0.1</NerdbankFullDuplexStreamVersion>
    <NewtonsoftJsonVersion>9.0.1</NewtonsoftJsonVersion>
    <NuGetPackagingVersion>4.9.2</NuGetPackagingVersion>
    <NuGetVisualStudioVersion>4.0.0-rc-2048</NuGetVisualStudioVersion>
    <NuGetSolutionRestoreManagerInteropVersion>4.8.0</NuGetSolutionRestoreManagerInteropVersion>
    <MicrosoftDiaSymReaderPdb2PdbVersion>1.1.0-beta1-62506-02</MicrosoftDiaSymReaderPdb2PdbVersion>
    <RestSharpVersion>105.2.3</RestSharpVersion>
    <RoslynBuildUtilVersion>0.9.8-beta</RoslynBuildUtilVersion>
    <RoslynDependenciesOptimizationDataVersion>3.0.0-beta2-19053-01</RoslynDependenciesOptimizationDataVersion>
    <RoslynDiagnosticsAnalyzersVersion>$(RoslynDiagnosticsNugetPackageVersion)</RoslynDiagnosticsAnalyzersVersion>
    <RoslynToolsVSIXExpInstallerVersion>1.0.0-beta2-63222-01</RoslynToolsVSIXExpInstallerVersion>
    <RoslynToolsOptProfVersion>1.0.0-beta3.19057.1</RoslynToolsOptProfVersion>
    <RoslynOptProfRunSettingsGeneratorVersion>1.0.0-beta3.19057.1</RoslynOptProfRunSettingsGeneratorVersion>
    <RoslynToolsLightUpSystemRuntimeLoaderFixedVersion>4.3.0</RoslynToolsLightUpSystemRuntimeLoaderFixedVersion>
    <RoslynMicrosoftVisualStudioExtensionManagerVersion>0.0.4</RoslynMicrosoftVisualStudioExtensionManagerVersion>
    <StreamJsonRpcVersion>1.3.23</StreamJsonRpcVersion>
    <SystemCollectionsImmutableVersion>1.5.0</SystemCollectionsImmutableVersion>
    <SystemCommandLineExperimentalVersion>0.1.0-alpha-63729-01</SystemCommandLineExperimentalVersion>
    <SystemCommandLineRenderingVersion>0.1.0-alpha-63729-01</SystemCommandLineRenderingVersion>
    <SystemDrawingCommonVersion>4.5.0</SystemDrawingCommonVersion>
    <SystemIOFileSystemVersion>4.3.0</SystemIOFileSystemVersion>
    <SystemIOFileSystemPrimitivesVersion>4.3.0</SystemIOFileSystemPrimitivesVersion>
    <SystemIOPipesAccessControlVersion>4.3.0</SystemIOPipesAccessControlVersion>
    <SystemMemoryVersion>4.5.2</SystemMemoryVersion>
    <SystemReflectionMetadataVersion>1.6.0</SystemReflectionMetadataVersion>
    <SystemRuntimeCompilerServicesUnsafeVersion>4.5.2</SystemRuntimeCompilerServicesUnsafeVersion>
    <SystemTextEncodingCodePagesVersion>4.5.1</SystemTextEncodingCodePagesVersion>
    <SystemTextEncodingExtensionsVersion>4.3.0</SystemTextEncodingExtensionsVersion>
    <SystemThreadingTasksDataflowVersion>4.5.24</SystemThreadingTasksDataflowVersion>
    <!-- We need System.ValueTuple assembly version at least 4.0.3.0 on net47 to make F5 work against Dev15 - see https://github.com/dotnet/roslyn/issues/29705 -->
    <SystemValueTupleVersion>4.5.0</SystemValueTupleVersion>
    <SystemThreadingTasksExtensionsVersion>4.5.2</SystemThreadingTasksExtensionsVersion>
    <SQLitePCLRawbundle_greenVersion>1.1.2</SQLitePCLRawbundle_greenVersion>
    <UIAComWrapperVersion>1.1.0.14</UIAComWrapperVersion>
    <MicrosoftVSSDKBuildToolsVersion>15.8.68-develop-g109a00ff</MicrosoftVSSDKBuildToolsVersion>
    <VSLangProjVersion>7.0.3301</VSLangProjVersion>
    <VSLangProj140Version>14.0.25030</VSLangProj140Version>
    <VSLangProj2Version>7.0.5001</VSLangProj2Version>
    <VSLangProj80Version>8.0.50728</VSLangProj80Version>
    <VsWebsiteInteropVersion>8.0.50727</VsWebsiteInteropVersion>
    <vswhereVersion>2.4.1</vswhereVersion>
    <xunitVersion>2.4.1-pre.build.4059</xunitVersion>
    <xunitanalyzersVersion>0.10.0</xunitanalyzersVersion>
    <xunitassertVersion>$(xunitVersion)</xunitassertVersion>
    <XunitCombinatorialVersion>1.2.7</XunitCombinatorialVersion>
    <xunitextensibilitycoreVersion>$(xunitVersion)</xunitextensibilitycoreVersion>
    <xunitrunnerconsoleVersion>2.4.1-pre.build.4059</xunitrunnerconsoleVersion>
    <xunitrunnerwpfVersion>1.0.51</xunitrunnerwpfVersion>
    <xunitrunnervisualstudioVersion>$(xunitVersion)</xunitrunnervisualstudioVersion>
    <xunitextensibilityexecutionVersion>$(xunitVersion)</xunitextensibilityexecutionVersion>
    <!--
      The CodeStyle layer depends on a prior stable release of the CodeAnalysis assemblies so the NuGet packages
      produced by the build can be installed in projects building with those older releases.
    -->
    <MicrosoftCodeAnalysisCommonFixedVersion>$(CodeStyleLayerCodeAnalysisVersion)</MicrosoftCodeAnalysisCommonFixedVersion>
    <MicrosoftCodeAnalysisWorkspacesCommonFixedVersion>$(CodeStyleLayerCodeAnalysisVersion)</MicrosoftCodeAnalysisWorkspacesCommonFixedVersion>
    <MicrosoftCodeAnalysisCSharpFixedVersion>$(CodeStyleLayerCodeAnalysisVersion)</MicrosoftCodeAnalysisCSharpFixedVersion>
    <MicrosoftCodeAnalysisCSharpWorkspacesFixedVersion>$(CodeStyleLayerCodeAnalysisVersion)</MicrosoftCodeAnalysisCSharpWorkspacesFixedVersion>
    <MicrosoftCodeAnalysisVisualBasicFixedVersion>$(CodeStyleLayerCodeAnalysisVersion)</MicrosoftCodeAnalysisVisualBasicFixedVersion>
    <MicrosoftCodeAnalysisVisualBasicWorkspacesFixedVersion>$(CodeStyleLayerCodeAnalysisVersion)</MicrosoftCodeAnalysisVisualBasicWorkspacesFixedVersion>
  </PropertyGroup>
  <!-- 
    The following packages are considered implementation details and will not be included 
    in the list of dependencies of Roslyn packages. They won't flow as package references 
    to the projects that reference Roslyn packages.
  -->
  <ItemGroup>
    <PrivateVisualStudioPackage Include="EnvDTE" />
    <PrivateVisualStudioPackage Include="EnvDTE80" />
    <PrivateVisualStudioPackage Include="Microsoft.Internal.Performance.CodeMarkers.DesignTime" />
    <PrivateVisualStudioPackage Include="Microsoft.Internal.VisualStudio.Shell.Interop.14.0.DesignTime" />
    <PrivateVisualStudioPackage Include="Microsoft.MSXML" />
    <PrivateVisualStudioPackage Include="Microsoft.ServiceHub.Client" />
    <PrivateVisualStudioPackage Include="Microsoft.VisualStudio.CallHierarchy.Package.Definitions" />
    <PrivateVisualStudioPackage Include="Microsoft.VisualStudio.ComponentModelHost" />
    <PrivateVisualStudioPackage Include="Microsoft.VisualStudio.CodingConventions" />
    <PrivateVisualStudioPackage Include="Microsoft.VisualStudio.CoreUtility" />
    <PrivateVisualStudioPackage Include="Microsoft.VisualStudio.Debugger.Engine-implementation" />
    <PrivateVisualStudioPackage Include="Microsoft.VisualStudio.Debugger.Metadata-implementation" />
    <PrivateVisualStudioPackage Include="Microsoft.VisualStudio.Debugger.UI.Interfaces" />
    <PrivateVisualStudioPackage Include="Microsoft.VisualStudio.Designer.Interfaces" />
    <PrivateVisualStudioPackage Include="Microsoft.VisualStudio.Editor" />
    <PrivateVisualStudioPackage Include="Microsoft.VisualStudio.GraphModel" />
    <PrivateVisualStudioPackage Include="Microsoft.VisualStudio.InteractiveWindow" />
    <PrivateVisualStudioPackage Include="Microsoft.VisualStudio.ImageCatalog" />
    <PrivateVisualStudioPackage Include="Microsoft.VisualStudio.Imaging" />
    <PrivateVisualStudioPackage Include="Microsoft.VisualStudio.Language.CallHierarchy" />
    <PrivateVisualStudioPackage Include="Microsoft.VisualStudio.Language.Intellisense" />
    <PrivateVisualStudioPackage Include="Microsoft.VisualStudio.Language.NavigateTo.Interfaces" />
    <PrivateVisualStudioPackage Include="Microsoft.VisualStudio.Language.StandardClassification" />
    <PrivateVisualStudioPackage Include="Microsoft.VisualStudio.OLE.Interop" />
    <PrivateVisualStudioPackage Include="Microsoft.VisualStudio.Progression.CodeSchema" />
    <PrivateVisualStudioPackage Include="Microsoft.VisualStudio.Progression.Common" />
    <PrivateVisualStudioPackage Include="Microsoft.VisualStudio.Progression.Interfaces" />
    <PrivateVisualStudioPackage Include="Microsoft.VisualStudio.RemoteControl" />
    <PrivateVisualStudioPackage Include="Microsoft.VisualStudio.SDK.EmbedInteropTypes" />
    <PrivateVisualStudioPackage Include="Microsoft.VisualStudio.Shell.15.0" />
    <PrivateVisualStudioPackage Include="Microsoft.VisualStudio.Shell.Design" />
    <PrivateVisualStudioPackage Include="Microsoft.VisualStudio.Shell.Framework" />
    <PrivateVisualStudioPackage Include="Microsoft.VisualStudio.Shell.Immutable.10.0" />
    <PrivateVisualStudioPackage Include="Microsoft.VisualStudio.Shell.Interop.9.0" />
    <PrivateVisualStudioPackage Include="Microsoft.VisualStudio.Shell.Interop.10.0" />
    <PrivateVisualStudioPackage Include="Microsoft.VisualStudio.Shell.Interop.11.0" />
    <PrivateVisualStudioPackage Include="Microsoft.VisualStudio.Shell.Interop.12.1.DesignTime" />
    <PrivateVisualStudioPackage Include="Microsoft.VisualStudio.Shell.Interop.14.0.DesignTime" />
    <PrivateVisualStudioPackage Include="Microsoft.VisualStudio.Shell.Interop.15.0.DesignTime" />
    <PrivateVisualStudioPackage Include="Microsoft.VisualStudio.Shell.Interop.15.3.DesignTime" />
    <PrivateVisualStudioPackage Include="Microsoft.VisualStudio.Shell.Interop.15.7.DesignTime" />
    <PrivateVisualStudioPackage Include="Microsoft.VisualStudio.Telemetry" />
    <PrivateVisualStudioPackage Include="Microsoft.VisualStudio.Text.Data" />
    <PrivateVisualStudioPackage Include="Microsoft.VisualStudio.Text.Logic" />
    <PrivateVisualStudioPackage Include="Microsoft.VisualStudio.Text.UI" />
    <PrivateVisualStudioPackage Include="Microsoft.VisualStudio.Text.UI.Wpf" />
    <PrivateVisualStudioPackage Include="Microsoft.VisualStudio.TextManager.Interop.10.0" />
    <PrivateVisualStudioPackage Include="Microsoft.VisualStudio.TextManager.Interop.12.0" />
    <PrivateVisualStudioPackage Include="Microsoft.VisualStudio.TextManager.Interop.12.1.DesignTime" />
    <PrivateVisualStudioPackage Include="Microsoft.VisualStudio.TextManager.Interop.16.0.DesignTime" />
    <PrivateVisualStudioPackage Include="Microsoft.VisualStudio.Utilities" />
    <PrivateVisualStudioPackage Include="Microsoft.VSSDK.BuildTools" />
    <PrivateVisualStudioPackage Include="Newtonsoft.Json" />
    <PrivateVisualStudioPackage Include="NuGet.VisualStudio" />
    <PrivateVisualStudioPackage Include="StreamJsonRpc" />
    <PrivateVisualStudioPackage Include="VSLangProj" />
    <PrivateVisualStudioPackage Include="VSLangProj2" />
    <PrivateVisualStudioPackage Include="VSLangProj80" />
    <PrivateVisualStudioPackage Include="VSLangProj140" />
    <PrivateVisualStudioPackage Include="VsWebsite.Interop" />
  </ItemGroup>
  <PropertyGroup>
    <UsingToolPdbConverter>true</UsingToolPdbConverter>
    <UsingToolSymbolUploader>true</UsingToolSymbolUploader>
    <UsingToolNuGetRepack>true</UsingToolNuGetRepack>
    <UsingToolVSSDK>true</UsingToolVSSDK>
    <UsingToolNetFrameworkReferenceAssemblies>true</UsingToolNetFrameworkReferenceAssemblies>
    <UsingToolIbcOptimization>true</UsingToolIbcOptimization>
    <UsingToolVisualStudioIbcTraining>true</UsingToolVisualStudioIbcTraining>
    <UsingToolXliff>true</UsingToolXliff>
    <UsingToolXUnit>true</UsingToolXUnit>
    <!-- 
      When using a bootstrap builder we don't want to use the Microsoft.Net.Compilers.Toolset package but
      rather explicitly override it. 
    -->
    <UsingToolMicrosoftNetCompilers Condition="'$(BootstrapBuildPath)' == ''">true</UsingToolMicrosoftNetCompilers>
  </PropertyGroup>
  <PropertyGroup>
    <RestoreSources>
      $(RestoreSources);
      https://api.nuget.org/v3/index.json;
      https://dotnet.myget.org/F/dotnet-coreclr/api/v3/index.json;
      https://dotnet.myget.org/F/dotnet-core/api/v3/index.json;
      https://dotnet.myget.org/F/dotnet-corefxtestdata/api/v3/index.json;
      https://dotnet.myget.org/F/dotnet-buildtools/api/v3/index.json;
      https://dotnet.myget.org/F/symreader/api/v3/index.json;
      https://dotnet.myget.org/F/symreader-portable/api/v3/index.json;
      https://dotnet.myget.org/F/symreader-converter/api/v3/index.json;
      https://dotnet.myget.org/F/symreader-native/api/v3/index.json;
      https://dotnet.myget.org/F/metadata-tools/api/v3/index.json;
      https://dotnet.myget.org/F/interactive-window/api/v3/index.json;
      https://dotnet.myget.org/F/roslyn-master-nightly/api/v3/index.json;
      https://dotnet.myget.org/F/roslyn-tools/api/v3/index.json;
      https://dotnet.myget.org/F/roslyn-analyzers/api/v3/index.json;
      https://dotnet.myget.org/F/roslyn/api/v3/index.json;
      https://dotnet.myget.org/F/sourcelink/api/v3/index.json;
      https://myget.org/F/vs-devcore/api/v3/index.json;
      https://myget.org/F/vs-editor/api/v3/index.json;
      https://myget.org/F/roslyn_concord/api/v3/index.json;
      https://vside.myget.org/F/vssdk/api/v3/index.json;
      https://vside.myget.org/F/vs-impl/api/v3/index.json;
      https://dotnetfeed.blob.core.windows.net/dotnet-core/index.json;
      https://dotnet.myget.org/F/system-commandline/api/v3/index.json;
      https://dotnetfeed.blob.core.windows.net/dotnet-coreclr/index.json;
    </RestoreSources>
  </PropertyGroup>
</Project><|MERGE_RESOLUTION|>--- conflicted
+++ resolved
@@ -8,13 +8,8 @@
     Roslyn version
   -->
   <PropertyGroup>
-<<<<<<< HEAD
-    <VersionPrefix>3.1.0</VersionPrefix>
-    <PreReleaseVersionLabel>beta4</PreReleaseVersionLabel>
-=======
     <VersionPrefix>3.2.0</VersionPrefix>
     <PreReleaseVersionLabel>beta1</PreReleaseVersionLabel>
->>>>>>> e5d15bb3
     <SemanticVersioningV1>true</SemanticVersioningV1>
     <!-- 
       By default the assembly version in official builds is "$(VersionPrefix).0".
