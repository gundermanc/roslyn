--- conflicted
+++ resolved
@@ -44,7 +44,7 @@
 }
 
 $CountMissingSymbols = {
-  param( 
+  param(
     [string] $PackagePath, # Path to a NuGet package
     [string] $WindowsPdbVerificationParam # If we should check for the existence of windows pdbs in addition to portable PDBs
   )
@@ -61,7 +61,7 @@
       packagePath = $PackagePath
     }
   }
-  
+
   # Extensions for which we'll look for symbols
   $RelevantExtensions = @('.dll', '.exe', '.so', '.dylib')
 
@@ -72,7 +72,7 @@
   $PackageGuid = New-Guid
   $ExtractPath = Join-Path -Path $using:ExtractPath -ChildPath $PackageGuid
   $SymbolsPath = Join-Path -Path $ExtractPath -ChildPath 'Symbols'
-  
+
   try {
     [System.IO.Compression.ZipFile]::ExtractToDirectory($PackagePath, $ExtractPath)
   }
@@ -95,7 +95,7 @@
     }
 
     $FirstMatchingSymbolDescriptionOrDefault = {
-      param( 
+      param(
         [string] $FullPath, # Full path to the module that has to be checked
         [string] $TargetServerParam, # Parameter to pass to `Symbol Tool` indicating the server to lookup for symbols
         [string] $WindowsPdbVerificationParam, # Parameter to pass to potential check for windows-pdbs.
@@ -142,10 +142,10 @@
         }
         elseif ((Test-Path $SODbg) -and (Test-Path $SymbolPath)) {
           return 'So and DBG for SO'
-        }  
+        }
         elseif ((Test-Path $DylibDwarf) -and (Test-Path $SymbolPath)) {
           return 'Dylib and Dwarf for Dylib'
-        }  
+        }
         elseif (Test-Path $SymbolPath) {
           return 'Module'
         }
@@ -154,34 +154,13 @@
           $totalRetries++
         }
       }
-      
+
       return $null
     }
 
-<<<<<<< HEAD
-    $FileGuid = New-Guid
-    $ExpandedSymbolsPath = Join-Path -Path $SymbolsPath -ChildPath $FileGuid
-
-    $SymbolsOnMSDL = & $FirstMatchingSymbolDescriptionOrDefault `
-        -FullPath $FileName `
-        -TargetServerParam '--microsoft-symbol-server' `
-        -SymbolsPath "$ExpandedSymbolsPath-msdl" `
-        -WindowsPdbVerificationParam $WindowsPdbVerificationParam
-    $SymbolsOnSymWeb = & $FirstMatchingSymbolDescriptionOrDefault `
-        -FullPath $FileName `
-        -TargetServerParam '--internal-server' `
-        -SymbolsPath "$ExpandedSymbolsPath-symweb" `
-        -WindowsPdbVerificationParam $WindowsPdbVerificationParam
-
-    Write-Host -NoNewLine "`t Checking file " $FileName "... "
-  
-    if ($SymbolsOnMSDL -ne $null -and $SymbolsOnSymWeb -ne $null) {
-      Write-Host "Symbols found on MSDL ($SymbolsOnMSDL) and SymWeb ($SymbolsOnSymWeb)"
-=======
     $FileRelativePath = $FileName.Replace("$ExtractPath\", "")
     if (($($using:ExclusionSet) -ne $null) -and ($($using:ExclusionSet).Contains($FileRelativePath) -or ($($using:ExclusionSet).Contains($FileRelativePath.Replace("\", "/"))))){
       Write-Host "Skipping $FileName from symbol validation"
->>>>>>> 79aefe0a
     }
 
     else {
@@ -200,7 +179,7 @@
           -WindowsPdbVerificationParam $WindowsPdbVerificationParam
 
       Write-Host -NoNewLine "`t Checking file " $FileName "... "
-  
+
       if ($SymbolsOnMSDL -ne $null -and $SymbolsOnSymWeb -ne $null) {
         Write-Host "Symbols found on MSDL ($SymbolsOnMSDL) and SymWeb ($SymbolsOnSymWeb)"
       }
@@ -221,11 +200,11 @@
       }
     }
   }
-  
+
   if ($using:Clean) {
     Remove-Item $ExtractPath -Recurse -Force
   }
-  
+
   Pop-Location
 
   return [pscustomobject]@{
@@ -235,14 +214,14 @@
 }
 
 function CheckJobResult(
-  $result, 
+  $result,
   $packagePath,
   [ref]$DupedSymbols,
   [ref]$TotalFailures) {
   if ($result -eq $ERROR_BADEXTRACT) {
     Write-PipelineTelemetryError -Category 'CheckSymbols' -Message "$packagePath has duplicated symbol files"
     $DupedSymbols.Value++
-  } 
+  }
   elseif ($result -eq $ERROR_FILEDOESNOTEXIST) {
     Write-PipelineTelemetryError -Category 'CheckSymbols' -Message "$packagePath does not exist"
     $TotalFailures.Value++
@@ -317,7 +296,7 @@
     if ($DupedSymbols -gt 0) {
       Write-PipelineTelemetryError -Category 'CheckSymbols' -Message "$DupedSymbols/$TotalPackages packages had duplicated symbol files and could not be extracted"
     }
-    
+
     ExitWithExitCode 1
   }
   else {
@@ -344,7 +323,7 @@
 
 try {
   . $PSScriptRoot\post-build-utils.ps1
-  
+
   InstallDotnetSymbol
 
   foreach ($Job in @(Get-Job)) {
